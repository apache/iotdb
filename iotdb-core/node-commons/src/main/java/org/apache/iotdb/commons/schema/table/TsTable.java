/*
 * Licensed to the Apache Software Foundation (ASF) under one
 * or more contributor license agreements.  See the NOTICE file
 * distributed with this work for additional information
 * regarding copyright ownership.  The ASF licenses this file
 * to you under the Apache License, Version 2.0 (the
 * "License"); you may not use this file except in compliance
 * with the License.  You may obtain a copy of the License at
 *
 *     http://www.apache.org/licenses/LICENSE-2.0
 *
 * Unless required by applicable law or agreed to in writing,
 * software distributed under the License is distributed on an
 * "AS IS" BASIS, WITHOUT WARRANTIES OR CONDITIONS OF ANY
 * KIND, either express or implied.  See the License for the
 * specific language governing permissions and limitations
 * under the License.
 */

package org.apache.iotdb.commons.schema.table;

import org.apache.iotdb.commons.conf.CommonDescriptor;
<<<<<<< HEAD
import org.apache.iotdb.commons.schema.table.column.AttributeColumnSchema;
=======
import org.apache.iotdb.commons.exception.runtime.SchemaExecutionException;
>>>>>>> 8a847870
import org.apache.iotdb.commons.schema.table.column.TimeColumnSchema;
import org.apache.iotdb.commons.schema.table.column.TsTableColumnCategory;
import org.apache.iotdb.commons.schema.table.column.TsTableColumnSchema;
import org.apache.iotdb.commons.schema.table.column.TsTableColumnSchemaUtil;
import org.apache.iotdb.commons.utils.CommonDateTimeUtils;

import org.apache.tsfile.common.conf.TSFileConfig;
import org.apache.tsfile.enums.TSDataType;
import org.apache.tsfile.utils.Binary;
import org.apache.tsfile.utils.ReadWriteIOUtils;

import javax.annotation.Nonnull;
import javax.annotation.concurrent.ThreadSafe;

import java.io.ByteArrayOutputStream;
import java.io.IOException;
import java.io.InputStream;
import java.io.OutputStream;
import java.nio.ByteBuffer;
import java.util.ArrayList;
import java.util.HashMap;
import java.util.LinkedHashMap;
import java.util.List;
import java.util.Locale;
import java.util.Map;
import java.util.Objects;
import java.util.Optional;
import java.util.concurrent.locks.ReadWriteLock;
import java.util.concurrent.locks.ReentrantReadWriteLock;

@ThreadSafe
public class TsTable {

  public static final String TIME_COLUMN_NAME = "time";
  private static final TimeColumnSchema TIME_COLUMN_SCHEMA =
      new TimeColumnSchema(TIME_COLUMN_NAME, TSDataType.TIMESTAMP);

  public static final Map<String, Object> TABLE_ALLOWED_PROPERTIES_2_DEFAULT_VALUE_MAP =
      new HashMap<>();

  public static final String TTL_PROPERTY = "TTL";

  static {
    TABLE_ALLOWED_PROPERTIES_2_DEFAULT_VALUE_MAP.put(
        TTL_PROPERTY.toLowerCase(Locale.ENGLISH), new Binary("INF", TSFileConfig.STRING_CHARSET));
  }

  private final String tableName;

  private final Map<String, TsTableColumnSchema> columnSchemaMap = new LinkedHashMap<>();
  private final Map<String, Integer> idColumnIndexMap = new HashMap<>();

  private final ReadWriteLock readWriteLock = new ReentrantReadWriteLock();

  private Map<String, String> props = null;

  // We intern the attributeIds to speed up the "dropped column check" in attribute names, and
  // decouple from java's internal Integer pool. This does not contain any extra information and
  // shall only be used in table cache.
  private final Map<Integer, Integer> attributeIdPool = new HashMap<>();

  private transient int idNum = 0;
  private int attributeNum = 0;

  public TsTable(final String tableName) {
    this.tableName = tableName;
    columnSchemaMap.put(TIME_COLUMN_NAME, TIME_COLUMN_SCHEMA);
  }

  public String getTableName() {
    return tableName;
  }

  public TsTableColumnSchema getColumnSchema(final String columnName) {
    readWriteLock.readLock().lock();
    try {
      return columnSchemaMap.get(columnName);
    } finally {
      readWriteLock.readLock().unlock();
    }
  }

  public int getIdColumnOrdinal(final String columnName) {
    readWriteLock.readLock().lock();
    try {
      return idColumnIndexMap.getOrDefault(columnName.toLowerCase(), -1);
    } finally {
      readWriteLock.readLock().unlock();
    }
  }

  public void addColumnSchema(final TsTableColumnSchema columnSchema) {
    readWriteLock.writeLock().lock();
    try {
      columnSchemaMap.put(columnSchema.getColumnName(), columnSchema);
      if (columnSchema.getColumnCategory().equals(TsTableColumnCategory.ID)) {
<<<<<<< HEAD
        idNum++;
      } else if (columnSchema.getColumnCategory().equals(TsTableColumnCategory.ATTRIBUTE)) {
        ((AttributeColumnSchema) columnSchema).setId(attributeNum++);
=======
        idNums++;
        idColumnIndexMap.put(columnSchema.getColumnName(), idNums - 1);
>>>>>>> 8a847870
      }
    } finally {
      readWriteLock.writeLock().unlock();
    }
  }

  // Currently only supports attribute column
  public void renameColumnSchema(final String oldName, final String newName) {
    readWriteLock.writeLock().lock();
    try {
      // Ensures idempotency
      if (columnSchemaMap.containsKey(oldName)) {
        final AttributeColumnSchema schema =
            (AttributeColumnSchema) columnSchemaMap.remove(oldName);
        columnSchemaMap.put(
            newName,
            new AttributeColumnSchema(
                newName, schema.getDataType(), schema.getProps(), schema.getId()));
      }
    } finally {
      readWriteLock.writeLock().unlock();
    }
  }

  public void removeColumnSchema(final String columnName) {
    readWriteLock.writeLock().lock();
    try {
      final TsTableColumnSchema columnSchema = columnSchemaMap.get(columnName);
      if (columnSchema != null
          && columnSchema.getColumnCategory().equals(TsTableColumnCategory.ID)) {
<<<<<<< HEAD
        idNum--;
=======
        throw new SchemaExecutionException("Cannot remove an id column: " + columnName);
      } else if (columnSchema != null) {
        columnSchemaMap.remove(columnName);
>>>>>>> 8a847870
      }
    } finally {
      readWriteLock.writeLock().unlock();
    }
  }

  public int getColumnNum() {
    readWriteLock.readLock().lock();
    try {
      return columnSchemaMap.size();
    } finally {
      readWriteLock.readLock().unlock();
    }
  }

  public int getIdNum() {
    readWriteLock.readLock().lock();
    try {
      return idNum;
    } finally {
      readWriteLock.readLock().unlock();
    }
  }

  public List<TsTableColumnSchema> getColumnList() {
    readWriteLock.readLock().lock();
    try {
      return new ArrayList<>(columnSchemaMap.values());
    } finally {
      readWriteLock.readLock().unlock();
    }
  }

  public long getTableTTL() {
    long ttl = getTableTTLInMS();
    return ttl == Long.MAX_VALUE
        ? ttl
        : CommonDateTimeUtils.convertMilliTimeWithPrecision(
            ttl, CommonDescriptor.getInstance().getConfig().getTimestampPrecision());
  }

  public long getTableTTLInMS() {
    return Long.parseLong(
        getPropValue(TTL_PROPERTY.toLowerCase(Locale.ENGLISH)).orElse(Long.MAX_VALUE + ""));
  }

  public Optional<String> getPropValue(final String propKey) {
    readWriteLock.readLock().lock();
    try {
      return props != null && props.containsKey(propKey)
          ? Optional.of(props.get(propKey))
          : Optional.empty();
    } finally {
      readWriteLock.readLock().unlock();
    }
  }

  public void addProp(final String key, final String value) {
    readWriteLock.writeLock().lock();
    try {
      if (props == null) {
        props = new HashMap<>();
      }
      props.put(key, value);
    } finally {
      readWriteLock.writeLock().unlock();
    }
  }

  public void removeProp(final String key) {
    readWriteLock.writeLock().lock();
    try {
      if (props == null) {
        return;
      }
      props.remove(key);
    } finally {
      readWriteLock.writeLock().unlock();
    }
  }

  public int getAttributeId(final String name) {
    readWriteLock.readLock().lock();
    try {
      return ((AttributeColumnSchema) columnSchemaMap.get(name)).getId();
    } finally {
      readWriteLock.readLock().unlock();
    }
  }

  public String getAttributeName(final int id) {
    readWriteLock.readLock().lock();
    try {
      for (final TsTableColumnSchema schema : columnSchemaMap.values()) {
        if (schema.getColumnCategory() == TsTableColumnCategory.ATTRIBUTE
            && id == (((AttributeColumnSchema) schema).getId())) {
          return schema.getColumnName();
        }
      }
      return null;
    } finally {
      readWriteLock.readLock().unlock();
    }
  }

  public Integer getInternAttributeId(final @Nonnull Integer attributeId) {
    readWriteLock.readLock().lock();
    try {
      if (attributeIdPool.containsKey(attributeId)) {
        return attributeIdPool.get(attributeId);
      }
      for (final TsTableColumnSchema schema : columnSchemaMap.values()) {
        if (schema.getColumnCategory() == TsTableColumnCategory.ATTRIBUTE
            && attributeId.equals(((AttributeColumnSchema) schema).getId())) {
          final Integer internId = ((AttributeColumnSchema) schema).getId();
          attributeIdPool.put(internId, internId);
          return internId;
        }
      }
      return null;
    } finally {
      readWriteLock.readLock().unlock();
    }
  }

  public byte[] serialize() {
    final ByteArrayOutputStream stream = new ByteArrayOutputStream();
    try {
      serialize(stream);
    } catch (final IOException ignored) {
      // won't happen
    }
    return stream.toByteArray();
  }

  public void serialize(final OutputStream stream) throws IOException {
    ReadWriteIOUtils.write(tableName, stream);
    ReadWriteIOUtils.write(columnSchemaMap.size(), stream);
    for (final TsTableColumnSchema columnSchema : columnSchemaMap.values()) {
      TsTableColumnSchemaUtil.serialize(columnSchema, stream);
    }
    ReadWriteIOUtils.write(props, stream);
    ReadWriteIOUtils.write(attributeNum, stream);
  }

  public static TsTable deserialize(final InputStream inputStream) throws IOException {
    final String name = ReadWriteIOUtils.readString(inputStream);
    final TsTable table = new TsTable(name);
    final int columnNum = ReadWriteIOUtils.readInt(inputStream);
    for (int i = 0; i < columnNum; i++) {
      table.addColumnSchema(TsTableColumnSchemaUtil.deserialize(inputStream));
    }
    table.props = ReadWriteIOUtils.readMap(inputStream);
    table.attributeNum = ReadWriteIOUtils.readInt(inputStream);
    return table;
  }

  public static TsTable deserialize(final ByteBuffer buffer) {
    final String name = ReadWriteIOUtils.readString(buffer);
    final TsTable table = new TsTable(name);
    final int columnNum = ReadWriteIOUtils.readInt(buffer);
    for (int i = 0; i < columnNum; i++) {
      table.addColumnSchema(TsTableColumnSchemaUtil.deserialize(buffer));
    }
    table.props = ReadWriteIOUtils.readMap(buffer);
    table.attributeNum = ReadWriteIOUtils.readInt(buffer);
    return table;
  }

  public void setProps(final Map<String, String> props) {
    readWriteLock.writeLock().lock();
    try {
      this.props = props;
    } finally {
      readWriteLock.writeLock().unlock();
    }
  }

  @Override
  public boolean equals(final Object o) {
    return super.equals(o);
  }

  @Override
  public int hashCode() {
    return Objects.hash(tableName);
  }

  @Override
  public String toString() {
    return "TsTable{"
        + "tableName='"
        + tableName
        + '\''
        + ", columnSchemaMap="
        + columnSchemaMap
        + ", props="
        + props
        + '}';
  }
}<|MERGE_RESOLUTION|>--- conflicted
+++ resolved
@@ -20,11 +20,8 @@
 package org.apache.iotdb.commons.schema.table;
 
 import org.apache.iotdb.commons.conf.CommonDescriptor;
-<<<<<<< HEAD
 import org.apache.iotdb.commons.schema.table.column.AttributeColumnSchema;
-=======
 import org.apache.iotdb.commons.exception.runtime.SchemaExecutionException;
->>>>>>> 8a847870
 import org.apache.iotdb.commons.schema.table.column.TimeColumnSchema;
 import org.apache.iotdb.commons.schema.table.column.TsTableColumnCategory;
 import org.apache.iotdb.commons.schema.table.column.TsTableColumnSchema;
@@ -121,14 +118,10 @@
     try {
       columnSchemaMap.put(columnSchema.getColumnName(), columnSchema);
       if (columnSchema.getColumnCategory().equals(TsTableColumnCategory.ID)) {
-<<<<<<< HEAD
         idNum++;
+        idColumnIndexMap.put(columnSchema.getColumnName(), idNum - 1);
       } else if (columnSchema.getColumnCategory().equals(TsTableColumnCategory.ATTRIBUTE)) {
         ((AttributeColumnSchema) columnSchema).setId(attributeNum++);
-=======
-        idNums++;
-        idColumnIndexMap.put(columnSchema.getColumnName(), idNums - 1);
->>>>>>> 8a847870
       }
     } finally {
       readWriteLock.writeLock().unlock();
@@ -159,13 +152,7 @@
       final TsTableColumnSchema columnSchema = columnSchemaMap.get(columnName);
       if (columnSchema != null
           && columnSchema.getColumnCategory().equals(TsTableColumnCategory.ID)) {
-<<<<<<< HEAD
-        idNum--;
-=======
-        throw new SchemaExecutionException("Cannot remove an id column: " + columnName);
-      } else if (columnSchema != null) {
-        columnSchemaMap.remove(columnName);
->>>>>>> 8a847870
+        idNums--;
       }
     } finally {
       readWriteLock.writeLock().unlock();
