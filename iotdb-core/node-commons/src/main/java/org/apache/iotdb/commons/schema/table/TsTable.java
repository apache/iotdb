/*
 * Licensed to the Apache Software Foundation (ASF) under one
 * or more contributor license agreements.  See the NOTICE file
 * distributed with this work for additional information
 * regarding copyright ownership.  The ASF licenses this file
 * to you under the Apache License, Version 2.0 (the
 * "License"); you may not use this file except in compliance
 * with the License.  You may obtain a copy of the License at
 *
 *     http://www.apache.org/licenses/LICENSE-2.0
 *
 * Unless required by applicable law or agreed to in writing,
 * software distributed under the License is distributed on an
 * "AS IS" BASIS, WITHOUT WARRANTIES OR CONDITIONS OF ANY
 * KIND, either express or implied.  See the License for the
 * specific language governing permissions and limitations
 * under the License.
 */

package org.apache.iotdb.commons.schema.table;

import org.apache.iotdb.commons.conf.CommonDescriptor;
import org.apache.iotdb.commons.exception.runtime.SchemaExecutionException;
import org.apache.iotdb.commons.schema.table.column.TimeColumnSchema;
import org.apache.iotdb.commons.schema.table.column.TsTableColumnCategory;
import org.apache.iotdb.commons.schema.table.column.TsTableColumnSchema;
import org.apache.iotdb.commons.schema.table.column.TsTableColumnSchemaUtil;
import org.apache.iotdb.commons.utils.CommonDateTimeUtils;

import org.apache.tsfile.enums.TSDataType;
import org.apache.tsfile.utils.ReadWriteIOUtils;

import javax.annotation.concurrent.ThreadSafe;

import java.io.ByteArrayOutputStream;
import java.io.IOException;
import java.io.InputStream;
import java.io.OutputStream;
import java.nio.ByteBuffer;
import java.util.ArrayList;
import java.util.Collections;
import java.util.HashMap;
import java.util.LinkedHashMap;
import java.util.List;
import java.util.Map;
import java.util.Objects;
import java.util.Optional;
import java.util.Set;
import java.util.concurrent.locks.ReadWriteLock;
import java.util.concurrent.locks.ReentrantReadWriteLock;

@ThreadSafe
public class TsTable {

  public static final String TIME_COLUMN_NAME = "time";
  private static final TimeColumnSchema TIME_COLUMN_SCHEMA =
      new TimeColumnSchema(TIME_COLUMN_NAME, TSDataType.TIMESTAMP);

  public static final String TTL_PROPERTY = "ttl";
  public static final Set<String> TABLE_ALLOWED_PROPERTIES = Collections.singleton(TTL_PROPERTY);
  private final String tableName;

  private final Map<String, TsTableColumnSchema> columnSchemaMap = new LinkedHashMap<>();
  private final Map<String, Integer> idColumnIndexMap = new HashMap<>();

  private final ReadWriteLock readWriteLock = new ReentrantReadWriteLock();

  private Map<String, String> props = null;

  private transient int idNums = 0;
  private transient int measurementNum = 0;

  public TsTable(final String tableName) {
    this.tableName = tableName;
    columnSchemaMap.put(TIME_COLUMN_NAME, TIME_COLUMN_SCHEMA);
  }

  public String getTableName() {
    return tableName;
  }

  public TsTableColumnSchema getColumnSchema(final String columnName) {
    readWriteLock.readLock().lock();
    try {
      return columnSchemaMap.get(columnName);
    } finally {
      readWriteLock.readLock().unlock();
    }
  }

  public int getIdColumnOrdinal(final String columnName) {
    readWriteLock.readLock().lock();
    try {
      return idColumnIndexMap.getOrDefault(columnName.toLowerCase(), -1);
    } finally {
      readWriteLock.readLock().unlock();
    }
  }

  public void addColumnSchema(final TsTableColumnSchema columnSchema) {
    readWriteLock.writeLock().lock();
    try {
      columnSchemaMap.put(columnSchema.getColumnName(), columnSchema);
      if (columnSchema.getColumnCategory().equals(TsTableColumnCategory.ID)) {
        idNums++;
        idColumnIndexMap.put(columnSchema.getColumnName(), idNums - 1);
<<<<<<< HEAD
=======
      } else if (columnSchema.getColumnCategory().equals(TsTableColumnCategory.MEASUREMENT)) {
        measurementNum++;
>>>>>>> 3cb544e3
      }
    } finally {
      readWriteLock.writeLock().unlock();
    }
  }

  // Currently only supports attribute column
  public void renameColumnSchema(final String oldName, final String newName) {
    readWriteLock.writeLock().lock();
    try {
      // Ensures idempotency
      if (columnSchemaMap.containsKey(oldName)) {
        columnSchemaMap.put(newName, columnSchemaMap.remove(oldName));
      }
    } finally {
      readWriteLock.writeLock().unlock();
    }
  }

  public void removeColumnSchema(final String columnName) {
    readWriteLock.writeLock().lock();
    try {
      final TsTableColumnSchema columnSchema = columnSchemaMap.get(columnName);
      if (columnSchema != null
          && columnSchema.getColumnCategory().equals(TsTableColumnCategory.ID)) {
        throw new SchemaExecutionException("Cannot remove an id column: " + columnName);
      } else if (columnSchema != null) {
        columnSchemaMap.remove(columnName);
<<<<<<< HEAD
=======
        if (columnSchema.getColumnCategory().equals(TsTableColumnCategory.MEASUREMENT)) {
          measurementNum--;
        }
>>>>>>> 3cb544e3
      }
    } finally {
      readWriteLock.writeLock().unlock();
    }
  }

  public int getColumnNum() {
    readWriteLock.readLock().lock();
    try {
      return columnSchemaMap.size();
    } finally {
      readWriteLock.readLock().unlock();
    }
  }

  public int getIdNums() {
    readWriteLock.readLock().lock();
    try {
      return idNums;
    } finally {
      readWriteLock.readLock().unlock();
    }
  }

  public int getMeasurementNum() {
    readWriteLock.readLock().lock();
    try {
      return measurementNum;
    } finally {
      readWriteLock.readLock().unlock();
    }
  }

  public List<TsTableColumnSchema> getColumnList() {
    readWriteLock.readLock().lock();
    try {
      return new ArrayList<>(columnSchemaMap.values());
    } finally {
      readWriteLock.readLock().unlock();
    }
  }

  public long getTableTTL() {
    long ttl = getTableTTLInMS();
    return ttl == Long.MAX_VALUE
        ? ttl
        : CommonDateTimeUtils.convertMilliTimeWithPrecision(
            ttl, CommonDescriptor.getInstance().getConfig().getTimestampPrecision());
  }

  public long getTableTTLInMS() {
    return Long.parseLong(getPropValue(TTL_PROPERTY).orElse(Long.MAX_VALUE + ""));
  }

  public Optional<String> getPropValue(final String propKey) {
    readWriteLock.readLock().lock();
    try {
      return props != null && props.containsKey(propKey)
          ? Optional.of(props.get(propKey))
          : Optional.empty();
    } finally {
      readWriteLock.readLock().unlock();
    }
  }

  public void addProp(final String key, final String value) {
    readWriteLock.writeLock().lock();
    try {
      if (props == null) {
        props = new HashMap<>();
      }
      props.put(key, value);
    } finally {
      readWriteLock.writeLock().unlock();
    }
  }

  public void removeProp(final String key) {
    readWriteLock.writeLock().lock();
    try {
      if (props == null) {
        return;
      }
      props.remove(key);
    } finally {
      readWriteLock.writeLock().unlock();
    }
  }

  public byte[] serialize() {
    ByteArrayOutputStream stream = new ByteArrayOutputStream();
    try {
      serialize(stream);
    } catch (IOException ignored) {
      // won't happen
    }
    return stream.toByteArray();
  }

  public void serialize(final OutputStream stream) throws IOException {
    ReadWriteIOUtils.write(tableName, stream);
    ReadWriteIOUtils.write(columnSchemaMap.size(), stream);
    for (final TsTableColumnSchema columnSchema : columnSchemaMap.values()) {
      TsTableColumnSchemaUtil.serialize(columnSchema, stream);
    }
    ReadWriteIOUtils.write(props, stream);
  }

  public static TsTable deserialize(InputStream inputStream) throws IOException {
    String name = ReadWriteIOUtils.readString(inputStream);
    TsTable table = new TsTable(name);
    int columnNum = ReadWriteIOUtils.readInt(inputStream);
    for (int i = 0; i < columnNum; i++) {
      table.addColumnSchema(TsTableColumnSchemaUtil.deserialize(inputStream));
    }
    table.props = ReadWriteIOUtils.readMap(inputStream);
    return table;
  }

  public static TsTable deserialize(ByteBuffer buffer) {
    String name = ReadWriteIOUtils.readString(buffer);
    TsTable table = new TsTable(name);
    int columnNum = ReadWriteIOUtils.readInt(buffer);
    for (int i = 0; i < columnNum; i++) {
      table.addColumnSchema(TsTableColumnSchemaUtil.deserialize(buffer));
    }
    table.props = ReadWriteIOUtils.readMap(buffer);
    return table;
  }

  public void setProps(Map<String, String> props) {
    readWriteLock.writeLock().lock();
    try {
      this.props = props;
    } finally {
      readWriteLock.writeLock().unlock();
    }
  }

  @Override
  public boolean equals(Object o) {
    return super.equals(o);
  }

  @Override
  public int hashCode() {
    return Objects.hash(tableName);
  }

  @Override
  public String toString() {
    return "TsTable{"
        + "tableName='"
        + tableName
        + '\''
        + ", columnSchemaMap="
        + columnSchemaMap
        + ", props="
        + props
        + '}';
  }
}<|MERGE_RESOLUTION|>--- conflicted
+++ resolved
@@ -104,11 +104,8 @@
       if (columnSchema.getColumnCategory().equals(TsTableColumnCategory.ID)) {
         idNums++;
         idColumnIndexMap.put(columnSchema.getColumnName(), idNums - 1);
-<<<<<<< HEAD
-=======
       } else if (columnSchema.getColumnCategory().equals(TsTableColumnCategory.MEASUREMENT)) {
         measurementNum++;
->>>>>>> 3cb544e3
       }
     } finally {
       readWriteLock.writeLock().unlock();
@@ -137,12 +134,9 @@
         throw new SchemaExecutionException("Cannot remove an id column: " + columnName);
       } else if (columnSchema != null) {
         columnSchemaMap.remove(columnName);
-<<<<<<< HEAD
-=======
         if (columnSchema.getColumnCategory().equals(TsTableColumnCategory.MEASUREMENT)) {
           measurementNum--;
         }
->>>>>>> 3cb544e3
       }
     } finally {
       readWriteLock.writeLock().unlock();
