/*
 * Licensed to the Apache Software Foundation (ASF) under one
 * or more contributor license agreements.  See the NOTICE file
 * distributed with this work for additional information
 * regarding copyright ownership.  The ASF licenses this file
 * to you under the Apache License, Version 2.0 (the
 * "License"); you may not use this file except in compliance
 * with the License.  You may obtain a copy of the License at
 *
 *     http://www.apache.org/licenses/LICENSE-2.0
 *
 * Unless required by applicable law or agreed to in writing,
 * software distributed under the License is distributed on an
 * "AS IS" BASIS, WITHOUT WARRANTIES OR CONDITIONS OF ANY
 * KIND, either express or implied.  See the License for the
 * specific language governing permissions and limitations
 * under the License.
 */

package org.apache.iotdb.commons.schema.table;

import org.apache.iotdb.commons.conf.CommonDescriptor;
import org.apache.iotdb.commons.exception.runtime.SchemaExecutionException;
import org.apache.iotdb.commons.schema.table.column.AttributeColumnSchema;
import org.apache.iotdb.commons.schema.table.column.FieldColumnSchema;
import org.apache.iotdb.commons.schema.table.column.TagColumnSchema;
import org.apache.iotdb.commons.schema.table.column.TimeColumnSchema;
import org.apache.iotdb.commons.schema.table.column.TsTableColumnCategory;
import org.apache.iotdb.commons.schema.table.column.TsTableColumnSchema;
import org.apache.iotdb.commons.schema.table.column.TsTableColumnSchemaUtil;
import org.apache.iotdb.commons.utils.CommonDateTimeUtils;

import com.google.common.collect.ImmutableList;
import org.apache.tsfile.enums.TSDataType;
import org.apache.tsfile.utils.ReadWriteIOUtils;

import javax.annotation.concurrent.ThreadSafe;

import java.io.ByteArrayOutputStream;
import java.io.IOException;
import java.io.InputStream;
import java.io.OutputStream;
import java.nio.ByteBuffer;
import java.util.ArrayList;
import java.util.Arrays;
import java.util.Collections;
import java.util.HashMap;
import java.util.HashSet;
import java.util.LinkedHashMap;
import java.util.List;
import java.util.Map;
import java.util.Objects;
import java.util.Optional;
import java.util.Set;
import java.util.concurrent.locks.ReadWriteLock;
import java.util.concurrent.locks.ReentrantReadWriteLock;

import static org.apache.iotdb.commons.conf.IoTDBConstant.TTL_INFINITE;

@ThreadSafe
public class TsTable {

  public static final String TIME_COLUMN_NAME = "time";
  public static final String COMMENT_KEY = "__comment";
  private static final TimeColumnSchema TIME_COLUMN_SCHEMA =
      new TimeColumnSchema(TIME_COLUMN_NAME, TSDataType.TIMESTAMP);

  public static final String TTL_PROPERTY = "ttl";
  public static final String NEED_LAST_CACHE_PROPERTY = "need_last_cache";
  public static final Set<String> TABLE_ALLOWED_PROPERTIES =
      Collections.unmodifiableSet(
          new HashSet<>(Arrays.asList(TTL_PROPERTY, NEED_LAST_CACHE_PROPERTY)));
  private String tableName;

  private final Map<String, TsTableColumnSchema> columnSchemaMap = new LinkedHashMap<>();
  private final Map<String, Integer> tagColumnIndexMap = new HashMap<>();

  private final ReadWriteLock readWriteLock = new ReentrantReadWriteLock();

  private Map<String, String> props = null;

  // Cache, avoid string parsing
  private transient long ttlValue = Long.MIN_VALUE;
<<<<<<< HEAD
  private transient Boolean needLastCache = null;

  private transient int idNums = 0;
=======
  private transient int tagNums = 0;
>>>>>>> 18cd382b
  private transient int fieldNum = 0;

  public TsTable(final String tableName) {
    this.tableName = tableName;
    columnSchemaMap.put(TIME_COLUMN_NAME, TIME_COLUMN_SCHEMA);
  }

  // This interface is used by InformationSchema table, so time column is not necessary
  public TsTable(String tableName, ImmutableList<TsTableColumnSchema> columnSchemas) {
    this.tableName = tableName;
    columnSchemas.forEach(
        columnSchema -> columnSchemaMap.put(columnSchema.getColumnName(), columnSchema));
  }

  public String getTableName() {
    return tableName;
  }

  public TsTableColumnSchema getColumnSchema(final String columnName) {
    readWriteLock.readLock().lock();
    try {
      return columnSchemaMap.get(columnName);
    } finally {
      readWriteLock.readLock().unlock();
    }
  }

  public int getTagColumnOrdinal(final String columnName) {
    readWriteLock.readLock().lock();
    try {
      return tagColumnIndexMap.getOrDefault(columnName.toLowerCase(), -1);
    } finally {
      readWriteLock.readLock().unlock();
    }
  }

  public List<TsTableColumnSchema> getTagColumnSchemaList() {
    readWriteLock.readLock().lock();
    try {
      final List<TsTableColumnSchema> tagColumnSchemaList = new ArrayList<>();
      for (final TsTableColumnSchema columnSchema : columnSchemaMap.values()) {
        if (TsTableColumnCategory.TAG.equals(columnSchema.getColumnCategory())) {
          tagColumnSchemaList.add(columnSchema);
        }
      }
      return tagColumnSchemaList;
    } finally {
      readWriteLock.readLock().unlock();
    }
  }

  // Currently only supports device view
  public void renameTable(final String newName) {
    readWriteLock.writeLock().lock();
    try {
      tableName = newName;
    } finally {
      readWriteLock.writeLock().unlock();
    }
  }

  public void addColumnSchema(final TsTableColumnSchema columnSchema) {
    readWriteLock.writeLock().lock();
    try {
      columnSchemaMap.put(columnSchema.getColumnName(), columnSchema);
      if (columnSchema.getColumnCategory().equals(TsTableColumnCategory.TAG)) {
        tagNums++;
        tagColumnIndexMap.put(columnSchema.getColumnName(), tagNums - 1);
      } else if (columnSchema.getColumnCategory().equals(TsTableColumnCategory.FIELD)) {
        fieldNum++;
      }
    } finally {
      readWriteLock.writeLock().unlock();
    }
  }

  public void renameColumnSchema(final String oldName, final String newName) {
    readWriteLock.writeLock().lock();
    try {
      // Ensures idempotency
      if (columnSchemaMap.containsKey(oldName)) {
        final TsTableColumnSchema schema = columnSchemaMap.remove(oldName);
        final Map<String, String> oldProps = schema.getProps();
        oldProps.computeIfAbsent(TreeViewSchema.ORIGINAL_NAME, k -> schema.getColumnName());
        switch (schema.getColumnCategory()) {
          case TAG:
            columnSchemaMap.put(
                newName, new TagColumnSchema(newName, schema.getDataType(), oldProps));
            break;
          case FIELD:
            columnSchemaMap.put(
                newName,
                new FieldColumnSchema(
                    newName,
                    schema.getDataType(),
                    ((FieldColumnSchema) schema).getEncoding(),
                    ((FieldColumnSchema) schema).getCompressor(),
                    oldProps));
            break;
          case ATTRIBUTE:
            columnSchemaMap.put(
                newName, new AttributeColumnSchema(newName, schema.getDataType(), oldProps));
            break;
          case TIME:
          default:
            // Do nothing
            columnSchemaMap.put(oldName, schema);
        }
      }
    } finally {
      readWriteLock.writeLock().unlock();
    }
  }

  public void removeColumnSchema(final String columnName) {
    readWriteLock.writeLock().lock();
    try {
      final TsTableColumnSchema columnSchema = columnSchemaMap.get(columnName);
      if (columnSchema != null
          && columnSchema.getColumnCategory().equals(TsTableColumnCategory.TAG)) {
        throw new SchemaExecutionException("Cannot remove an tag column: " + columnName);
      } else if (columnSchema != null) {
        columnSchemaMap.remove(columnName);
        if (columnSchema.getColumnCategory().equals(TsTableColumnCategory.FIELD)) {
          fieldNum--;
        }
      }
    } finally {
      readWriteLock.writeLock().unlock();
    }
  }

  public int getColumnNum() {
    readWriteLock.readLock().lock();
    try {
      return columnSchemaMap.size();
    } finally {
      readWriteLock.readLock().unlock();
    }
  }

  public int getTagNum() {
    readWriteLock.readLock().lock();
    try {
      return tagNums;
    } finally {
      readWriteLock.readLock().unlock();
    }
  }

  public int getFieldNum() {
    readWriteLock.readLock().lock();
    try {
      return fieldNum;
    } finally {
      readWriteLock.readLock().unlock();
    }
  }

  public List<TsTableColumnSchema> getColumnList() {
    readWriteLock.readLock().lock();
    try {
      return new ArrayList<>(columnSchemaMap.values());
    } finally {
      readWriteLock.readLock().unlock();
    }
  }

  // This shall only be called on DataNode, where the tsTable is replaced completely thus an old
  // cache won't pollute the newest value
  public long getCachedTableTTL() {
    // Cache for performance
    if (ttlValue < 0) {
      ttlValue = getTableTTL();
    }
    return ttlValue;
  }

  public long getTableTTL() {
    final Optional<String> ttl = getPropValue(TTL_PROPERTY);
    return ttl.isPresent() && !ttl.get().equalsIgnoreCase(TTL_INFINITE)
        ? CommonDateTimeUtils.convertMilliTimeWithPrecision(
            Long.parseLong(ttl.get()),
            CommonDescriptor.getInstance().getConfig().getTimestampPrecision())
        : Long.MAX_VALUE;
  }

  public boolean getCachedNeedLastCache() {
    if (needLastCache == null) {
      needLastCache =
          getPropValue(NEED_LAST_CACHE_PROPERTY).map(Boolean::parseBoolean).orElse(true);
    }
    return needLastCache;
  }

  public Map<String, String> getProps() {
    readWriteLock.readLock().lock();
    try {
      return props;
    } finally {
      readWriteLock.readLock().unlock();
    }
  }

  public boolean containsPropWithoutLock(final String propKey) {
    return props != null && props.containsKey(propKey);
  }

  public Optional<String> getPropValue(final String propKey) {
    readWriteLock.readLock().lock();
    try {
      return props != null && props.containsKey(propKey)
          ? Optional.of(props.get(propKey))
          : Optional.empty();
    } finally {
      readWriteLock.readLock().unlock();
    }
  }

  public void addProp(final String key, final String value) {
    readWriteLock.writeLock().lock();
    try {
      if (props == null) {
        props = new HashMap<>();
      }
      props.put(key, value);
    } finally {
      readWriteLock.writeLock().unlock();
    }
  }

  public void removeProp(final String key) {
    readWriteLock.writeLock().lock();
    try {
      if (props == null) {
        return;
      }
      props.remove(key);
    } finally {
      readWriteLock.writeLock().unlock();
    }
  }

  public byte[] serialize() {
    ByteArrayOutputStream stream = new ByteArrayOutputStream();
    try {
      serialize(stream);
    } catch (IOException ignored) {
      // won't happen
    }
    return stream.toByteArray();
  }

  public void serialize(final OutputStream stream) throws IOException {
    ReadWriteIOUtils.write(tableName, stream);
    ReadWriteIOUtils.write(columnSchemaMap.size(), stream);
    for (final TsTableColumnSchema columnSchema : columnSchemaMap.values()) {
      TsTableColumnSchemaUtil.serialize(columnSchema, stream);
    }
    ReadWriteIOUtils.write(props, stream);
  }

  public static TsTable deserialize(InputStream inputStream) throws IOException {
    String name = ReadWriteIOUtils.readString(inputStream);
    TsTable table = new TsTable(name);
    int columnNum = ReadWriteIOUtils.readInt(inputStream);
    for (int i = 0; i < columnNum; i++) {
      table.addColumnSchema(TsTableColumnSchemaUtil.deserialize(inputStream));
    }
    table.props = ReadWriteIOUtils.readMap(inputStream);
    return table;
  }

  public static TsTable deserialize(ByteBuffer buffer) {
    String name = ReadWriteIOUtils.readString(buffer);
    TsTable table = new TsTable(name);
    int columnNum = ReadWriteIOUtils.readInt(buffer);
    for (int i = 0; i < columnNum; i++) {
      table.addColumnSchema(TsTableColumnSchemaUtil.deserialize(buffer));
    }
    table.props = ReadWriteIOUtils.readMap(buffer);
    return table;
  }

  public void setProps(Map<String, String> props) {
    readWriteLock.writeLock().lock();
    try {
      this.props = props;
    } finally {
      readWriteLock.writeLock().unlock();
    }
  }

  @Override
  public boolean equals(Object o) {
    return super.equals(o);
  }

  @Override
  public int hashCode() {
    return Objects.hash(tableName);
  }

  @Override
  public String toString() {
    return "TsTable{"
        + "tableName='"
        + tableName
        + '\''
        + ", columnSchemaMap="
        + columnSchemaMap
        + ", props="
        + props
        + '}';
  }
}<|MERGE_RESOLUTION|>--- conflicted
+++ resolved
@@ -81,13 +81,8 @@
 
   // Cache, avoid string parsing
   private transient long ttlValue = Long.MIN_VALUE;
-<<<<<<< HEAD
   private transient Boolean needLastCache = null;
-
-  private transient int idNums = 0;
-=======
   private transient int tagNums = 0;
->>>>>>> 18cd382b
   private transient int fieldNum = 0;
 
   public TsTable(final String tableName) {
