/*
 * Licensed to the Apache Software Foundation (ASF) under one
 * or more contributor license agreements.  See the NOTICE file
 * distributed with this work for additional information
 * regarding copyright ownership.  The ASF licenses this file
 * to you under the Apache License, Version 2.0 (the
 * "License"); you may not use this file except in compliance
 * with the License.  You may obtain a copy of the License at
 *
 *     http://www.apache.org/licenses/LICENSE-2.0
 *
 * Unless required by applicable law or agreed to in writing,
 * software distributed under the License is distributed on an
 * "AS IS" BASIS, WITHOUT WARRANTIES OR CONDITIONS OF ANY
 * KIND, either express or implied.  See the License for the
 * specific language governing permissions and limitations
 * under the License.
 */

package org.apache.iotdb.commons.schema.table;

import org.apache.iotdb.commons.conf.CommonDescriptor;
import org.apache.iotdb.commons.schema.table.column.AttributeColumnSchema;
import org.apache.iotdb.commons.schema.table.column.IdColumnSchema;
import org.apache.iotdb.commons.schema.table.column.MeasurementColumnSchema;
import org.apache.iotdb.commons.schema.table.column.TimeColumnSchema;
import org.apache.iotdb.commons.schema.table.column.TsTableColumnCategory;
import org.apache.iotdb.commons.schema.table.column.TsTableColumnSchema;
import org.apache.iotdb.commons.schema.table.column.TsTableColumnSchemaUtil;
import org.apache.iotdb.commons.utils.CommonDateTimeUtils;

import com.google.common.collect.ImmutableList;
import org.apache.tsfile.enums.TSDataType;
import org.apache.tsfile.utils.ReadWriteIOUtils;

import javax.annotation.concurrent.ThreadSafe;

import java.io.ByteArrayOutputStream;
import java.io.IOException;
import java.io.InputStream;
import java.io.OutputStream;
import java.nio.ByteBuffer;
import java.util.ArrayList;
import java.util.Collections;
import java.util.HashMap;
import java.util.LinkedHashMap;
import java.util.List;
import java.util.Map;
import java.util.Objects;
import java.util.Optional;
import java.util.Set;
import java.util.concurrent.locks.ReadWriteLock;
import java.util.concurrent.locks.ReentrantReadWriteLock;

import static org.apache.iotdb.commons.conf.IoTDBConstant.TTL_INFINITE;

@ThreadSafe
public class TsTable {

  public static final String TIME_COLUMN_NAME = "time";
  private static final TimeColumnSchema TIME_COLUMN_SCHEMA =
      new TimeColumnSchema(TIME_COLUMN_NAME, TSDataType.TIMESTAMP);

  public static final String TTL_PROPERTY = "ttl";
  public static final Set<String> TABLE_ALLOWED_PROPERTIES = Collections.singleton(TTL_PROPERTY);
  private String tableName;

  private final Map<String, TsTableColumnSchema> columnSchemaMap = new LinkedHashMap<>();
  private final Map<String, Integer> idColumnIndexMap = new HashMap<>();

  private final ReadWriteLock readWriteLock = new ReentrantReadWriteLock();

  private Map<String, String> props = null;

  // Cache, avoid string parsing
  private transient long ttlValue = Long.MIN_VALUE;
  private transient int idNums = 0;
  private transient int measurementNum = 0;

  public TsTable(final String tableName) {
    this.tableName = tableName;
    columnSchemaMap.put(TIME_COLUMN_NAME, TIME_COLUMN_SCHEMA);
  }

  // This interface is used by InformationSchema table, so time column is not necessary
  public TsTable(String tableName, ImmutableList<TsTableColumnSchema> columnSchemas) {
    this.tableName = tableName;
    columnSchemas.forEach(
        columnSchema -> columnSchemaMap.put(columnSchema.getColumnName(), columnSchema));
  }

  public String getTableName() {
    return tableName;
  }

  public TsTableColumnSchema getColumnSchema(final String columnName) {
    readWriteLock.readLock().lock();
    try {
      return columnSchemaMap.get(columnName);
    } finally {
      readWriteLock.readLock().unlock();
    }
  }

  public int getIdColumnOrdinal(final String columnName) {
    readWriteLock.readLock().lock();
    try {
      return idColumnIndexMap.getOrDefault(columnName.toLowerCase(), -1);
    } finally {
      readWriteLock.readLock().unlock();
    }
  }

  public List<TsTableColumnSchema> getIdColumnSchemaList() {
    readWriteLock.readLock().lock();
    try {
      final List<TsTableColumnSchema> idColumnSchemaList = new ArrayList<>();
      for (final TsTableColumnSchema columnSchema : columnSchemaMap.values()) {
        if (TsTableColumnCategory.TAG.equals(columnSchema.getColumnCategory())) {
          idColumnSchemaList.add(columnSchema);
        }
      }
      return idColumnSchemaList;
    } finally {
      readWriteLock.readLock().unlock();
    }
  }

  // Currently only supports device view
  public void renameTable(final String newName) {
    readWriteLock.writeLock().lock();
    try {
      tableName = newName;
    } finally {
      readWriteLock.writeLock().unlock();
    }
  }

  public void addColumnSchema(final TsTableColumnSchema columnSchema) {
    readWriteLock.writeLock().lock();
    try {
      columnSchemaMap.put(columnSchema.getColumnName(), columnSchema);
      if (columnSchema.getColumnCategory().equals(TsTableColumnCategory.TAG)) {
        idNums++;
        idColumnIndexMap.put(columnSchema.getColumnName(), idNums - 1);
      } else if (columnSchema.getColumnCategory().equals(TsTableColumnCategory.FIELD)) {
        measurementNum++;
      }
    } finally {
      readWriteLock.writeLock().unlock();
    }
  }

  public void renameColumnSchema(final String oldName, final String newName) {
    readWriteLock.writeLock().lock();
    try {
      // Ensures idempotency
      if (columnSchemaMap.containsKey(oldName)) {
        final TsTableColumnSchema schema = columnSchemaMap.remove(oldName);
        Map<String, String> oldProps = schema.getProps();
        if (Objects.isNull(oldProps)) {
          oldProps = new HashMap<>();
        }
        oldProps.computeIfAbsent(TreeViewSchema.ORIGINAL_NAME, k -> schema.getColumnName());
        switch (schema.getColumnCategory()) {
          case ID:
            columnSchemaMap.put(
                newName, new IdColumnSchema(newName, schema.getDataType(), oldProps));
            break;
          case MEASUREMENT:
            columnSchemaMap.put(
                newName,
                new MeasurementColumnSchema(
                    newName,
                    schema.getDataType(),
                    ((MeasurementColumnSchema) schema).getEncoding(),
                    ((MeasurementColumnSchema) schema).getCompressor(),
                    oldProps));
            break;
          case ATTRIBUTE:
            columnSchemaMap.put(
                newName, new AttributeColumnSchema(newName, schema.getDataType(), oldProps));
            break;
          case TIME:
          default:
            // Do nothing
            columnSchemaMap.put(oldName, schema);
        }
      }
    } finally {
      readWriteLock.writeLock().unlock();
    }
  }

  public void removeColumnSchema(final String columnName) {
    readWriteLock.writeLock().lock();
    try {
<<<<<<< HEAD
      final TsTableColumnSchema columnSchema = columnSchemaMap.remove(columnName);
      if (Objects.isNull(columnSchema)) {
        return;
      }
      if (columnSchema.getColumnCategory().equals(TsTableColumnCategory.ID)) {
        idNums--;
      } else if (columnSchema.getColumnCategory().equals(TsTableColumnCategory.MEASUREMENT)) {
        measurementNum--;
=======
      final TsTableColumnSchema columnSchema = columnSchemaMap.get(columnName);
      if (columnSchema != null
          && columnSchema.getColumnCategory().equals(TsTableColumnCategory.TAG)) {
        throw new SchemaExecutionException("Cannot remove an id column: " + columnName);
      } else if (columnSchema != null) {
        columnSchemaMap.remove(columnName);
        if (columnSchema.getColumnCategory().equals(TsTableColumnCategory.FIELD)) {
          measurementNum--;
        }
>>>>>>> be9a05f6
      }
    } finally {
      readWriteLock.writeLock().unlock();
    }
  }

  public int getColumnNum() {
    readWriteLock.readLock().lock();
    try {
      return columnSchemaMap.size();
    } finally {
      readWriteLock.readLock().unlock();
    }
  }

  public int getIdNums() {
    readWriteLock.readLock().lock();
    try {
      return idNums;
    } finally {
      readWriteLock.readLock().unlock();
    }
  }

  public int getMeasurementNum() {
    readWriteLock.readLock().lock();
    try {
      return measurementNum;
    } finally {
      readWriteLock.readLock().unlock();
    }
  }

  public List<TsTableColumnSchema> getColumnList() {
    readWriteLock.readLock().lock();
    try {
      return new ArrayList<>(columnSchemaMap.values());
    } finally {
      readWriteLock.readLock().unlock();
    }
  }

  // This shall only be called on DataNode, where the tsTable is replaced completely thus an old
  // cache won't pollute the newest value
  public long getTableTTL() {
    // Cache for performance
    if (ttlValue < 0) {
      final long ttl = getTableTTLInMS();
      ttlValue =
          ttl == Long.MAX_VALUE
              ? ttl
              : CommonDateTimeUtils.convertMilliTimeWithPrecision(
                  ttl, CommonDescriptor.getInstance().getConfig().getTimestampPrecision());
    }
    return ttlValue;
  }

  public long getTableTTLInMS() {
    final Optional<String> ttl = getPropValue(TTL_PROPERTY);
    return ttl.isPresent() && !ttl.get().equalsIgnoreCase(TTL_INFINITE)
        ? Long.parseLong(ttl.get())
        : Long.MAX_VALUE;
  }

  public Map<String, String> getProps() {
    readWriteLock.readLock().lock();
    try {
      return props;
    } finally {
      readWriteLock.readLock().unlock();
    }
  }

  public Optional<String> getPropValue(final String propKey) {
    readWriteLock.readLock().lock();
    try {
      return props != null && props.containsKey(propKey)
          ? Optional.of(props.get(propKey))
          : Optional.empty();
    } finally {
      readWriteLock.readLock().unlock();
    }
  }

  public void addProp(final String key, final String value) {
    readWriteLock.writeLock().lock();
    try {
      if (props == null) {
        props = new HashMap<>();
      }
      props.put(key, value);
    } finally {
      readWriteLock.writeLock().unlock();
    }
  }

  public void removeProp(final String key) {
    readWriteLock.writeLock().lock();
    try {
      if (props == null) {
        return;
      }
      props.remove(key);
    } finally {
      readWriteLock.writeLock().unlock();
    }
  }

  public byte[] serialize() {
    ByteArrayOutputStream stream = new ByteArrayOutputStream();
    try {
      serialize(stream);
    } catch (IOException ignored) {
      // won't happen
    }
    return stream.toByteArray();
  }

  public void serialize(final OutputStream stream) throws IOException {
    ReadWriteIOUtils.write(tableName, stream);
    ReadWriteIOUtils.write(columnSchemaMap.size(), stream);
    for (final TsTableColumnSchema columnSchema : columnSchemaMap.values()) {
      TsTableColumnSchemaUtil.serialize(columnSchema, stream);
    }
    ReadWriteIOUtils.write(props, stream);
  }

  public static TsTable deserialize(InputStream inputStream) throws IOException {
    String name = ReadWriteIOUtils.readString(inputStream);
    TsTable table = new TsTable(name);
    int columnNum = ReadWriteIOUtils.readInt(inputStream);
    for (int i = 0; i < columnNum; i++) {
      table.addColumnSchema(TsTableColumnSchemaUtil.deserialize(inputStream));
    }
    table.props = ReadWriteIOUtils.readMap(inputStream);
    return table;
  }

  public static TsTable deserialize(ByteBuffer buffer) {
    String name = ReadWriteIOUtils.readString(buffer);
    TsTable table = new TsTable(name);
    int columnNum = ReadWriteIOUtils.readInt(buffer);
    for (int i = 0; i < columnNum; i++) {
      table.addColumnSchema(TsTableColumnSchemaUtil.deserialize(buffer));
    }
    table.props = ReadWriteIOUtils.readMap(buffer);
    return table;
  }

  public void setProps(Map<String, String> props) {
    readWriteLock.writeLock().lock();
    try {
      this.props = props;
    } finally {
      readWriteLock.writeLock().unlock();
    }
  }

  @Override
  public boolean equals(Object o) {
    return super.equals(o);
  }

  @Override
  public int hashCode() {
    return Objects.hash(tableName);
  }

  @Override
  public String toString() {
    return "TsTable{"
        + "tableName='"
        + tableName
        + '\''
        + ", columnSchemaMap="
        + columnSchemaMap
        + ", props="
        + props
        + '}';
  }
}<|MERGE_RESOLUTION|>--- conflicted
+++ resolved
@@ -195,26 +195,15 @@
   public void removeColumnSchema(final String columnName) {
     readWriteLock.writeLock().lock();
     try {
-<<<<<<< HEAD
-      final TsTableColumnSchema columnSchema = columnSchemaMap.remove(columnName);
-      if (Objects.isNull(columnSchema)) {
-        return;
-      }
-      if (columnSchema.getColumnCategory().equals(TsTableColumnCategory.ID)) {
-        idNums--;
-      } else if (columnSchema.getColumnCategory().equals(TsTableColumnCategory.MEASUREMENT)) {
-        measurementNum--;
-=======
       final TsTableColumnSchema columnSchema = columnSchemaMap.get(columnName);
       if (columnSchema != null
           && columnSchema.getColumnCategory().equals(TsTableColumnCategory.TAG)) {
-        throw new SchemaExecutionException("Cannot remove an id column: " + columnName);
+        throw new SchemaExecutionException("Cannot remove an tag column: " + columnName);
       } else if (columnSchema != null) {
         columnSchemaMap.remove(columnName);
         if (columnSchema.getColumnCategory().equals(TsTableColumnCategory.FIELD)) {
           measurementNum--;
         }
->>>>>>> be9a05f6
       }
     } finally {
       readWriteLock.writeLock().unlock();
