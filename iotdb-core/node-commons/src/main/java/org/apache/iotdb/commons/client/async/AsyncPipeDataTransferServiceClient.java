--- conflicted
+++ resolved
@@ -54,29 +54,22 @@
 
   private final boolean printLogWhenEncounterException;
 
-  private final AsyncTEndPoint endpoint;
-  private final ClientManager<AsyncTEndPoint, AsyncPipeDataTransferServiceClient> clientManager;
+  private final TEndPoint endpoint;
+  private final ClientManager<TEndPoint, AsyncPipeDataTransferServiceClient> clientManager;
 
   private final AtomicBoolean shouldReturnSelf = new AtomicBoolean(true);
 
   private final AtomicBoolean isHandshakeFinished = new AtomicBoolean(false);
 
   public AsyncPipeDataTransferServiceClient(
-<<<<<<< HEAD
-      ThriftClientProperty property,
-      AsyncTEndPoint endpoint,
-      TAsyncClientManager tClientManager,
-      ClientManager<AsyncTEndPoint, AsyncPipeDataTransferServiceClient> clientManager,
+      final ThriftClientProperty property,
+      final TEndPoint endpoint,
+      final TAsyncClientManager tClientManager,
+      final ClientManager<TEndPoint, AsyncPipeDataTransferServiceClient> clientManager,
       String customSendPortStrategy,
       int minSendPortRange,
       int maxSendPortRange,
       List<Integer> candidatePorts)
-=======
-      final ThriftClientProperty property,
-      final TEndPoint endpoint,
-      final TAsyncClientManager tClientManager,
-      final ClientManager<TEndPoint, AsyncPipeDataTransferServiceClient> clientManager)
->>>>>>> ac8642fa
       throws IOException {
     super(
         property.getProtocolFactory(),
@@ -213,38 +206,24 @@
   }
 
   public static class Factory
-      extends AsyncThriftClientFactory<AsyncTEndPoint, AsyncPipeDataTransferServiceClient> {
+      extends AsyncThriftClientFactory<TEndPoint, AsyncPipeDataTransferServiceClient> {
 
     public Factory(
-<<<<<<< HEAD
-        ClientManager<AsyncTEndPoint, AsyncPipeDataTransferServiceClient> clientManager,
-        ThriftClientProperty thriftClientProperty,
-        String threadName) {
-=======
         final ClientManager<TEndPoint, AsyncPipeDataTransferServiceClient> clientManager,
         final ThriftClientProperty thriftClientProperty,
         final String threadName) {
->>>>>>> ac8642fa
       super(clientManager, thriftClientProperty, threadName);
     }
 
     @Override
     public void destroyObject(
-<<<<<<< HEAD
-        AsyncTEndPoint endPoint, PooledObject<AsyncPipeDataTransferServiceClient> pooledObject) {
-=======
         final TEndPoint endPoint,
         final PooledObject<AsyncPipeDataTransferServiceClient> pooledObject) {
->>>>>>> ac8642fa
       pooledObject.getObject().close();
     }
 
     @Override
-<<<<<<< HEAD
-    public PooledObject<AsyncPipeDataTransferServiceClient> makeObject(AsyncTEndPoint endPoint)
-=======
     public PooledObject<AsyncPipeDataTransferServiceClient> makeObject(final TEndPoint endPoint)
->>>>>>> ac8642fa
         throws Exception {
       return new DefaultPooledObject<>(
           new AsyncPipeDataTransferServiceClient(
@@ -260,12 +239,8 @@
 
     @Override
     public boolean validateObject(
-<<<<<<< HEAD
-        AsyncTEndPoint endPoint, PooledObject<AsyncPipeDataTransferServiceClient> pooledObject) {
-=======
         final TEndPoint endPoint,
         final PooledObject<AsyncPipeDataTransferServiceClient> pooledObject) {
->>>>>>> ac8642fa
       return pooledObject.getObject().isReady();
     }
   }
