--- conflicted
+++ resolved
@@ -516,7 +516,12 @@
             properties.getProperty(
                 "pipe_listening_queue_transfer_snapshot_threshold",
                 String.valueOf(config.getPipeListeningQueueTransferSnapshotThreshold()))));
-<<<<<<< HEAD
+
+    config.setPipeSnapshotExecutionMaxBatchSize(
+        Integer.parseInt(
+            properties.getProperty(
+                "pipe_snapshot_execution_max_batch_size",
+                String.valueOf(config.getPipeSnapshotExecutionMaxBatchSize()))));
 
     config.setTwoStageAggregateMaxCombinerLiveTimeInMs(
         Long.parseLong(
@@ -533,13 +538,6 @@
             properties.getProperty(
                 "two_stage_aggregate_sender_end_points_cache_in_ms",
                 String.valueOf(config.getTwoStageAggregateSenderEndPointsCacheInMs()))));
-=======
-    config.setPipeSnapshotExecutionMaxBatchSize(
-        Integer.parseInt(
-            properties.getProperty(
-                "pipe_snapshot_execution_max_batch_size",
-                String.valueOf(config.getPipeSnapshotExecutionMaxBatchSize()))));
->>>>>>> bd22fe65
   }
 
   private void loadSubscriptionProps(Properties properties) {
