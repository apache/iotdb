/*
 * Licensed to the Apache Software Foundation (ASF) under one
 * or more contributor license agreements.  See the NOTICE file
 * distributed with this work for additional information
 * regarding copyright ownership.  The ASF licenses this file
 * to you under the Apache License, Version 2.0 (the
 * "License"); you may not use this file except in compliance
 * with the License.  You may obtain a copy of the License at
 *
 *     http://www.apache.org/licenses/LICENSE-2.0
 *
 * Unless required by applicable law or agreed to in writing,
 * software distributed under the License is distributed on an
 * "AS IS" BASIS, WITHOUT WARRANTIES OR CONDITIONS OF ANY
 * KIND, either express or implied.  See the License for the
 * specific language governing permissions and limitations
 * under the License.
 */

package org.apache.iotdb.commons.conf;

import org.apache.iotdb.commons.enums.HandleSystemErrorStrategy;
import org.apache.iotdb.commons.exception.BadNodeUrlException;
import org.apache.iotdb.commons.utils.CommonDateTimeUtils;
import org.apache.iotdb.confignode.rpc.thrift.TGlobalConfig;

import java.io.File;
import java.util.Properties;

public class CommonDescriptor {

  private final CommonConfig config = new CommonConfig();

  private CommonDescriptor() {}

  public static CommonDescriptor getInstance() {
    return CommonDescriptorHolder.INSTANCE;
  }

  private static class CommonDescriptorHolder {

    private static final CommonDescriptor INSTANCE = new CommonDescriptor();

    private CommonDescriptorHolder() {
      // empty constructor
    }
  }

  public CommonConfig getConfig() {
    return config;
  }

  public void initCommonConfigDir(String systemDir) {
    config.setUserFolder(systemDir + File.separator + "users");
    config.setRoleFolder(systemDir + File.separator + "roles");
    config.setProcedureWalFolder(systemDir + File.separator + "procedure");
  }

  public void loadCommonProps(Properties properties) throws BadNodeUrlException {
    config.setAuthorizerProvider(
        properties.getProperty("authorizer_provider_class", config.getAuthorizerProvider()).trim());
    // if using org.apache.iotdb.db.auth.authorizer.OpenIdAuthorizer, openID_url is needed.
    config.setOpenIdProviderUrl(
        properties.getProperty("openID_url", config.getOpenIdProviderUrl()).trim());
    config.setEncryptDecryptProvider(
        properties
            .getProperty(
                "iotdb_server_encrypt_decrypt_provider", config.getEncryptDecryptProvider())
            .trim());

    config.setEncryptDecryptProviderParameter(
        properties.getProperty(
            "iotdb_server_encrypt_decrypt_provider_parameter",
            config.getEncryptDecryptProviderParameter()));

    String[] tierTTLStr = new String[config.getTierTTLInMs().length];
    for (int i = 0; i < tierTTLStr.length; ++i) {
      tierTTLStr[i] = String.valueOf(config.getTierTTLInMs()[i]);
    }
    tierTTLStr =
        properties
            .getProperty("default_ttl_in_ms", String.join(IoTDBConstant.TIER_SEPARATOR, tierTTLStr))
            .split(IoTDBConstant.TIER_SEPARATOR);
    long[] tierTTL = new long[tierTTLStr.length];
    for (int i = 0; i < tierTTL.length; ++i) {
      tierTTL[i] = Long.parseLong(tierTTLStr[i]);
      if (tierTTL[i] < 0) {
        tierTTL[i] = Long.MAX_VALUE;
      }
    }
    config.setTierTTLInMs(tierTTL);

    config.setSyncDir(properties.getProperty("dn_sync_dir", config.getSyncDir()).trim());

    config.setWalDirs(
        properties
            .getProperty("dn_wal_dirs", String.join(",", config.getWalDirs()))
            .trim()
            .split(","));

    config.setRpcThriftCompressionEnabled(
        Boolean.parseBoolean(
            properties
                .getProperty(
                    "cn_rpc_thrift_compression_enable",
                    String.valueOf(config.isRpcThriftCompressionEnabled()))
                .trim()));

    config.setConnectionTimeoutInMS(
        Integer.parseInt(
            properties
                .getProperty(
                    "cn_connection_timeout_ms", String.valueOf(config.getConnectionTimeoutInMS()))
                .trim()));

    config.setSelectorNumOfClientManager(
        Integer.parseInt(
            properties
                .getProperty(
                    "cn_selector_thread_nums_of_client_manager",
                    String.valueOf(config.getSelectorNumOfClientManager()))
                .trim()));

    config.setCoreClientNumForEachNode(
        Integer.parseInt(
            properties
                .getProperty(
                    "cn_core_client_count_for_each_node_in_client_manager",
                    String.valueOf(config.getCoreClientNumForEachNode()))
                .trim()));

    config.setMaxClientNumForEachNode(
        Integer.parseInt(
            properties
                .getProperty(
                    "cn_max_client_count_for_each_node_in_client_manager",
                    String.valueOf(config.getMaxClientNumForEachNode()))
                .trim()));

    config.setConnectionTimeoutInMS(
        Integer.parseInt(
            properties
                .getProperty(
                    "dn_connection_timeout_ms", String.valueOf(config.getConnectionTimeoutInMS()))
                .trim()));

    config.setRpcThriftCompressionEnabled(
        Boolean.parseBoolean(
            properties
                .getProperty(
                    "dn_rpc_thrift_compression_enable",
                    String.valueOf(config.isRpcThriftCompressionEnabled()))
                .trim()));

    config.setSelectorNumOfClientManager(
        Integer.parseInt(
            properties
                .getProperty(
                    "dn_selector_thread_nums_of_client_manager",
                    String.valueOf(config.getSelectorNumOfClientManager()))
                .trim()));

    config.setCoreClientNumForEachNode(
        Integer.parseInt(
            properties
                .getProperty(
                    "dn_core_client_count_for_each_node_in_client_manager",
                    String.valueOf(config.getCoreClientNumForEachNode()))
                .trim()));

    config.setMaxClientNumForEachNode(
        Integer.parseInt(
            properties
                .getProperty(
                    "dn_max_client_count_for_each_node_in_client_manager",
                    String.valueOf(config.getMaxClientNumForEachNode()))
                .trim()));

    config.setHandleSystemErrorStrategy(
        HandleSystemErrorStrategy.valueOf(
            properties
                .getProperty(
                    "handle_system_error", String.valueOf(config.getHandleSystemErrorStrategy()))
                .trim()));

    config.setDiskSpaceWarningThreshold(
        Double.parseDouble(
            properties
                .getProperty(
                    "disk_space_warning_threshold",
                    String.valueOf(config.getDiskSpaceWarningThreshold()))
                .trim()));

    config.setTimestampPrecision(
        properties.getProperty("timestamp_precision", config.getTimestampPrecision()).trim());

    config.setTimestampPrecisionCheckEnabled(
        Boolean.parseBoolean(
            properties.getProperty(
                "timestamp_precision_check_enabled",
                String.valueOf(config.isTimestampPrecisionCheckEnabled()))));

    config.setDatanodeTokenTimeoutMS(
        Integer.parseInt(
            properties.getProperty("datanode_token_timeout", String.valueOf(3 * 60 * 1000))));

    loadPipeProps(properties);

    config.setSchemaEngineMode(
        properties.getProperty("schema_engine_mode", String.valueOf(config.getSchemaEngineMode())));

    config.setLastCacheEnable(
        Boolean.parseBoolean(
            properties.getProperty(
                "enable_last_cache", Boolean.toString(config.isLastCacheEnable()))));
    if (config.getSchemaEngineMode().equals("Rocksdb_based")) {
      config.setLastCacheEnable(false);
    }

    config.setTagAttributeTotalSize(
        Integer.parseInt(
            properties.getProperty(
                "tag_attribute_total_size", String.valueOf(config.getTagAttributeTotalSize()))));

    config.setTimePartitionInterval(
        Long.parseLong(
            properties.getProperty(
                "time_partition_interval", String.valueOf(config.getTimePartitionInterval()))));
    config.setDatabaseLimitThreshold(
        Integer.parseInt(
            properties.getProperty(
                "database_limit_threshold", String.valueOf(config.getDatabaseLimitThreshold()))));
<<<<<<< HEAD
    config.setModelInferenceExecutionThreadCount(
        Integer.parseInt(
            properties.getProperty(
                "model_inference_execution_thread_count",
                String.valueOf(config.getModelInferenceExecutionThreadCount()))));
    config.setSeriesLimitThreshold(
        Long.parseLong(
            properties.getProperty(
                "cluster_timeseries_limit_threshold",
                String.valueOf(config.getSeriesLimitThreshold()))));
    config.setDeviceLimitThreshold(
        Long.parseLong(
            properties.getProperty(
                "cluster_device_limit_threshold",
                String.valueOf(config.getDeviceLimitThreshold()))));
=======
>>>>>>> 1dd5a200
  }

  private void loadPipeProps(Properties properties) {
    config.setPipeHardlinkBaseDirName(
        properties.getProperty("pipe_hardlink_base_dir_name", config.getPipeHardlinkBaseDirName()));
    config.setPipeHardlinkTsFileDirName(
        properties.getProperty(
            "pipe_hardlink_tsfile_dir_name", config.getPipeHardlinkTsFileDirName()));
    config.setPipeHardlinkWALDirName(
        properties.getProperty("pipe_hardlink_wal_dir_name", config.getPipeHardlinkWALDirName()));
    config.setPipeHardLinkWALEnabled(
        Boolean.parseBoolean(
            properties.getProperty(
                "pipe_hardlink_wal_enabled",
                Boolean.toString(config.getPipeHardLinkWALEnabled()))));

    config.setPipeDataStructureTabletRowSize(
        Integer.parseInt(
            properties.getProperty(
                "pipe_data_structure_tablet_row_size",
                String.valueOf(config.getPipeDataStructureTabletRowSize()))));

    config.setPipeSubtaskExecutorMaxThreadNum(
        Integer.parseInt(
            properties.getProperty(
                "pipe_subtask_executor_max_thread_num",
                Integer.toString(config.getPipeSubtaskExecutorMaxThreadNum()))));
    if (config.getPipeSubtaskExecutorMaxThreadNum() <= 0) {
      config.setPipeSubtaskExecutorMaxThreadNum(5);
    }
    config.setPipeSubtaskExecutorBasicCheckPointIntervalByConsumedEventCount(
        Integer.parseInt(
            properties.getProperty(
                "pipe_subtask_executor_basic_check_point_interval_by_consumed_event_count",
                String.valueOf(
                    config.getPipeSubtaskExecutorBasicCheckPointIntervalByConsumedEventCount()))));
    config.setPipeSubtaskExecutorBasicCheckPointIntervalByTimeDuration(
        Long.parseLong(
            properties.getProperty(
                "pipe_subtask_executor_basic_check_point_interval_by_time_duration",
                String.valueOf(
                    config.getPipeSubtaskExecutorBasicCheckPointIntervalByTimeDuration()))));
    config.setPipeSubtaskExecutorPendingQueueMaxBlockingTimeMs(
        Long.parseLong(
            properties.getProperty(
                "pipe_subtask_executor_pending_queue_max_blocking_time_ms",
                String.valueOf(config.getPipeSubtaskExecutorPendingQueueMaxBlockingTimeMs()))));

    config.setPipeExtractorAssignerDisruptorRingBufferSize(
        Integer.parseInt(
            properties.getProperty(
                "pipe_extractor_assigner_disruptor_ring_buffer_size",
                String.valueOf(config.getPipeExtractorAssignerDisruptorRingBufferSize()))));
    config.setPipeExtractorMatcherCacheSize(
        Integer.parseInt(
            properties.getProperty(
                "pipe_extractor_matcher_cache_size",
                String.valueOf(config.getPipeExtractorMatcherCacheSize()))));

    config.setPipeConnectorTimeoutMs(
        Long.parseLong(
            properties.getProperty(
                "pipe_connector_timeout_ms", String.valueOf(config.getPipeConnectorTimeoutMs()))));
    config.setPipeConnectorReadFileBufferSize(
        Integer.parseInt(
            properties.getProperty(
                "pipe_connector_read_file_buffer_size",
                String.valueOf(config.getPipeConnectorReadFileBufferSize()))));
    config.setPipeConnectorRetryIntervalMs(
        Long.parseLong(
            properties.getProperty(
                "pipe_connector_retry_interval_ms",
                String.valueOf(config.getPipeConnectorRetryIntervalMs()))));
    config.setPipeConnectorPendingQueueSize(
        Integer.parseInt(
            properties.getProperty(
                "pipe_connector_pending_queue_size",
                String.valueOf(config.getPipeConnectorPendingQueueSize()))));
    config.setPipeConnectorRPCThriftCompressionEnabled(
        Boolean.parseBoolean(
            properties.getProperty(
                "pipe_connector_rpc_thrift_compression_enabled",
                String.valueOf(config.isPipeConnectorRPCThriftCompressionEnabled()))));

    config.setPipeAsyncConnectorSelectorNumber(
        Integer.parseInt(
            properties.getProperty(
                "pipe_async_connector_selector_number",
                String.valueOf(config.getPipeAsyncConnectorSelectorNumber()))));
    config.setPipeAsyncConnectorCoreClientNumber(
        Integer.parseInt(
            properties.getProperty(
                "pipe_async_connector_core_client_number",
                String.valueOf(config.getPipeAsyncConnectorCoreClientNumber()))));
    config.setPipeAsyncConnectorMaxClientNumber(
        Integer.parseInt(
            properties.getProperty(
                "pipe_async_connector_max_client_number",
                String.valueOf(config.getPipeAsyncConnectorMaxClientNumber()))));

    config.setSeperatedPipeHeartbeatEnabled(
        Boolean.parseBoolean(
            properties.getProperty(
                "pipe_heartbeat_seperated_mode_enabled",
                String.valueOf(config.isSeperatedPipeHeartbeatEnabled()))));
    config.setPipeHeartbeatIntervalSecondsForCollectingPipeMeta(
        Integer.parseInt(
            properties.getProperty(
                "pipe_heartbeat_interval_seconds_for_collecting_pipe_meta",
                String.valueOf(config.getPipeHeartbeatIntervalSecondsForCollectingPipeMeta()))));
    config.setPipeMetaSyncerInitialSyncDelayMinutes(
        Long.parseLong(
            properties.getProperty(
                "pipe_meta_syncer_initial_sync_delay_minutes",
                String.valueOf(config.getPipeMetaSyncerInitialSyncDelayMinutes()))));
    config.setPipeMetaSyncerSyncIntervalMinutes(
        Long.parseLong(
            properties.getProperty(
                "pipe_meta_syncer_sync_interval_minutes",
                String.valueOf(config.getPipeMetaSyncerSyncIntervalMinutes()))));
    config.setPipeMetaSyncerAutoRestartPipeCheckIntervalRound(
        Long.parseLong(
            properties.getProperty(
                "pipe_meta_syncer_auto_restart_pipe_check_interval_round",
                String.valueOf(config.getPipeMetaSyncerAutoRestartPipeCheckIntervalRound()))));
    config.setPipeAutoRestartEnabled(
        Boolean.parseBoolean(
            properties.getProperty(
                "pipe_auto_restart_enabled", String.valueOf(config.getPipeAutoRestartEnabled()))));

    config.setPipeAirGapReceiverEnabled(
        Boolean.parseBoolean(
            properties.getProperty(
                "pipe_air_gap_receiver_enabled",
                Boolean.toString(config.getPipeAirGapReceiverEnabled()))));
    config.setPipeAirGapReceiverPort(
        Integer.parseInt(
            properties.getProperty(
                "pipe_air_gap_receiver_port",
                Integer.toString(config.getPipeAirGapReceiverPort()))));

    config.setPipeMaxAllowedPendingTsFileEpochPerDataRegion(
        Integer.parseInt(
            properties.getProperty(
                "pipe_max_allowed_pending_tsfile_epoch_per_data_region",
                String.valueOf(config.getPipeMaxAllowedPendingTsFileEpochPerDataRegion()))));

    config.setPipeMemoryAllocateMaxRetries(
        Integer.parseInt(
            properties.getProperty(
                "pipe_memory_allocate_max_retries",
                String.valueOf(config.getPipeMemoryAllocateMaxRetries()))));

    config.setPipeMemoryAllocateRetryIntervalInMs(
        Long.parseLong(
            properties.getProperty(
                "pipe_memory_allocate_retry_interval_in_ms",
                String.valueOf(config.getPipeMemoryAllocateRetryIntervalInMs()))));
  }

  public void loadGlobalConfig(TGlobalConfig globalConfig) {
    config.setTimestampPrecision(globalConfig.timestampPrecision);
    config.setTimePartitionInterval(
        CommonDateTimeUtils.convertMilliTimeWithPrecision(
            globalConfig.timePartitionInterval, config.getTimestampPrecision()));
    config.setSchemaEngineMode(globalConfig.schemaEngineMode);
    config.setTagAttributeTotalSize(globalConfig.tagAttributeTotalSize);
    config.setDiskSpaceWarningThreshold(globalConfig.getDiskSpaceWarningThreshold());
  }
}<|MERGE_RESOLUTION|>--- conflicted
+++ resolved
@@ -230,12 +230,6 @@
         Integer.parseInt(
             properties.getProperty(
                 "database_limit_threshold", String.valueOf(config.getDatabaseLimitThreshold()))));
-<<<<<<< HEAD
-    config.setModelInferenceExecutionThreadCount(
-        Integer.parseInt(
-            properties.getProperty(
-                "model_inference_execution_thread_count",
-                String.valueOf(config.getModelInferenceExecutionThreadCount()))));
     config.setSeriesLimitThreshold(
         Long.parseLong(
             properties.getProperty(
@@ -246,8 +240,6 @@
             properties.getProperty(
                 "cluster_device_limit_threshold",
                 String.valueOf(config.getDeviceLimitThreshold()))));
-=======
->>>>>>> 1dd5a200
   }
 
   private void loadPipeProps(Properties properties) {
