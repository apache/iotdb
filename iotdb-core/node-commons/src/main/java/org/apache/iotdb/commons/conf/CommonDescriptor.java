--- conflicted
+++ resolved
@@ -90,13 +90,11 @@
             "iotdb_server_encrypt_decrypt_provider_parameter",
             config.getEncryptDecryptProviderParameter()));
 
-<<<<<<< HEAD
     config.setUserEncryptTokenHint(System.getenv("user_encrypt_token_hint"));
-=======
+
     config.setEnableGrantOption(
         Boolean.parseBoolean(
             properties.getProperty("enable_grant_option", String.valueOf("true"))));
->>>>>>> 51fe585d
 
     String[] tierTTLStr = new String[config.getTierTTLInMs().length];
     for (int i = 0; i < tierTTLStr.length; ++i) {
