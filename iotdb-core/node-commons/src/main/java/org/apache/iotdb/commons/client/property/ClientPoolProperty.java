/*
 * Licensed to the Apache Software Foundation (ASF) under one
 * or more contributor license agreements.  See the NOTICE file
 * distributed with this work for additional information
 * regarding copyright ownership.  The ASF licenses this file
 * to you under the Apache License, Version 2.0 (the
 * "License"); you may not use this file except in compliance
 * with the License.  You may obtain a copy of the License at
 *
 *     http://www.apache.org/licenses/LICENSE-2.0
 *
 * Unless required by applicable law or agreed to in writing,
 * software distributed under the License is distributed on an
 * "AS IS" BASIS, WITHOUT WARRANTIES OR CONDITIONS OF ANY
 * KIND, either express or implied.  See the License for the
 * specific language governing permissions and limitations
 * under the License.
 */

package org.apache.iotdb.commons.client.property;

import org.apache.commons.pool2.impl.GenericKeyedObjectPoolConfig;

import java.time.Duration;
import java.util.concurrent.TimeUnit;

public class ClientPoolProperty<V> {

  private final GenericKeyedObjectPoolConfig<V> config;

  private ClientPoolProperty(GenericKeyedObjectPoolConfig<V> config) {
    this.config = config;
  }

  public GenericKeyedObjectPoolConfig<V> getConfig() {
    return config;
  }

  public static class Builder<V> {

    /**
     * when the number of the client to a single node exceeds maxClientNumForEachNode, the thread
     * for applying for a client will be blocked for waitClientTimeoutMs, then ClientManager will
     * throw ClientManagerException if there are no clients after the block time.
     */
    private long waitClientTimeoutMs = DefaultProperty.WAIT_CLIENT_TIMEOUT_MS;

    /**
     * the maximum number of clients that can be allocated for a node. When some clients are idle
     * for more than {@code maxIdleTimeForClient}, they will be cleaned up.
     */
    private int maxClientNumForEachNode = DefaultProperty.MAX_CLIENT_NUM_FOR_EACH_NODE;

    /**
     * the minimum amount of time a client may sit idle in the pool before it is eligible for
     * eviction by the idle object evictor.
     */
    private long minIdleTimeForClient = DefaultProperty.MIN_IDLE_TIME_FOR_CLIENT_MS;

    /**
     * the duration to sleep between runs of the idle object evictor thread. When non-positive, no
     * idle object evictor thread will be run, which means clients that are idle for more than
     * {@code minIdleTimeForClient} will never be cleaned up.
     */
    private long timeBetweenEvictionRuns = DefaultProperty.TIME_BETWEEN_EVICTION_RUNS_MS;

    public Builder<V> setWaitClientTimeoutMs(long waitClientTimeoutMs) {
      this.waitClientTimeoutMs = waitClientTimeoutMs;
      return this;
    }

    public Builder<V> setMaxClientNumForEachNode(int maxClientNumForEachNode) {
      this.maxClientNumForEachNode = maxClientNumForEachNode;
      return this;
    }

    public Builder<V> setMinIdleTimeForClient(long minIdleTimeForClient) {
      this.minIdleTimeForClient = minIdleTimeForClient;
      return this;
    }

    public Builder<V> setTimeBetweenEvictionRuns(long timeBetweenEvictionRuns) {
      this.timeBetweenEvictionRuns = timeBetweenEvictionRuns;
      return this;
    }

    public ClientPoolProperty<V> build() {
      GenericKeyedObjectPoolConfig<V> poolConfig = new GenericKeyedObjectPoolConfig<>();
      poolConfig.setMaxTotalPerKey(maxClientNumForEachNode);
      poolConfig.setMaxIdlePerKey(maxClientNumForEachNode);
      poolConfig.setTimeBetweenEvictionRuns(Duration.ofMillis(timeBetweenEvictionRuns));
      poolConfig.setMinEvictableIdleTime(Duration.ofMillis(minIdleTimeForClient));
      poolConfig.setMaxWait(Duration.ofMillis(waitClientTimeoutMs));
      poolConfig.setTestOnReturn(true);
      poolConfig.setTestOnBorrow(true);
      return new ClientPoolProperty<>(poolConfig);
    }
  }

  public static class DefaultProperty {

    private DefaultProperty() {}

    public static final long WAIT_CLIENT_TIMEOUT_MS = TimeUnit.SECONDS.toMillis(10);
<<<<<<< HEAD
    public static final int MAX_CLIENT_NUM_FOR_EACH_NODE = 3000;
    public static final int CORE_CLIENT_NUM_FOR_EACH_NODE = 2000;
=======
    public static final long MIN_IDLE_TIME_FOR_CLIENT_MS = TimeUnit.MINUTES.toMillis(1);
    public static final long TIME_BETWEEN_EVICTION_RUNS_MS = TimeUnit.MINUTES.toMillis(1);
    public static final int MAX_CLIENT_NUM_FOR_EACH_NODE = 300;
>>>>>>> 89b98042
  }
}<|MERGE_RESOLUTION|>--- conflicted
+++ resolved
@@ -102,13 +102,8 @@
     private DefaultProperty() {}
 
     public static final long WAIT_CLIENT_TIMEOUT_MS = TimeUnit.SECONDS.toMillis(10);
-<<<<<<< HEAD
-    public static final int MAX_CLIENT_NUM_FOR_EACH_NODE = 3000;
-    public static final int CORE_CLIENT_NUM_FOR_EACH_NODE = 2000;
-=======
     public static final long MIN_IDLE_TIME_FOR_CLIENT_MS = TimeUnit.MINUTES.toMillis(1);
     public static final long TIME_BETWEEN_EVICTION_RUNS_MS = TimeUnit.MINUTES.toMillis(1);
     public static final int MAX_CLIENT_NUM_FOR_EACH_NODE = 300;
->>>>>>> 89b98042
   }
 }