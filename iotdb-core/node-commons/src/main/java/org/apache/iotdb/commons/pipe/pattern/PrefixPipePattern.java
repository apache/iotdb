/*
 * Licensed to the Apache Software Foundation (ASF) under one
 * or more contributor license agreements.  See the NOTICE file
 * distributed with this work for additional information
 * regarding copyright ownership.  The ASF licenses this file
 * to you under the Apache License, Version 2.0 (the
 * "License"); you may not use this file except in compliance
 * with the License.  You may obtain a copy of the License at
 *
 *     http://www.apache.org/licenses/LICENSE-2.0
 *
 * Unless required by applicable law or agreed to in writing,
 * software distributed under the License is distributed on an
 * "AS IS" BASIS, WITHOUT WARRANTIES OR CONDITIONS OF ANY
 * KIND, either express or implied.  See the License for the
 * specific language governing permissions and limitations
 * under the License.
 */

package org.apache.iotdb.commons.pipe.pattern;

import org.apache.iotdb.commons.exception.IllegalPathException;
import org.apache.iotdb.commons.pipe.config.constant.PipeExtractorConstant;
import org.apache.iotdb.commons.utils.PathUtils;

import org.apache.commons.lang3.StringUtils;
import org.apache.tsfile.common.constant.TsFileConstant;
import org.apache.tsfile.file.metadata.IDeviceID;

import java.util.Arrays;

public class PrefixPipePattern extends PipePattern {

  public PrefixPipePattern(final String pattern) {
    super(pattern);
  }

  @Override
  public String getDefaultPattern() {
    return PipeExtractorConstant.EXTRACTOR_PATTERN_PREFIX_DEFAULT_VALUE;
  }

  @Override
  public boolean isLegal() {
    if (!pattern.startsWith("root")) {
      return false;
    }

    try {
      PathUtils.isLegalPath(pattern);
    } catch (final IllegalPathException e) {
      try {
        if ("root".equals(pattern) || "root.".equals(pattern)) {
          return true;
        }

        // Split the pattern to nodes.
        final String[] pathNodes = StringUtils.splitPreserveAllTokens(pattern, "\\.");

        // Check whether the pattern without last node is legal.
        PathUtils.splitPathToDetachedNodes(
            String.join(".", Arrays.copyOfRange(pathNodes, 0, pathNodes.length - 1)));
        final String lastNode = pathNodes[pathNodes.length - 1];

        // Check whether the last node is legal.
        if (!"".equals(lastNode)) {
          Double.parseDouble(lastNode);
        }
      } catch (final Exception ignored) {
        return false;
      }
    }
    return true;
  }

  @Override
  public boolean coversDb(final String db) {
    return pattern.length() <= db.length() && db.startsWith(pattern);
  }

  @Override
<<<<<<< HEAD
  public boolean coversDevice(final IDeviceID device) {
    final String deviceStr = device.toString();
=======
  public boolean coversDevice(final String device) {
>>>>>>> dd18eca3
    // for example, pattern is root.a.b and device is root.a.b.c
    // in this case, the extractor can be matched without checking the measurements
    return pattern.length() <= deviceStr.length() && deviceStr.startsWith(pattern);
  }

  @Override
<<<<<<< HEAD
  public boolean mayOverlapWithDevice(final IDeviceID device) {
    final String deviceStr = device.toString();
=======
  public boolean mayOverlapWithDevice(final String device) {
>>>>>>> dd18eca3
    return (
        // for example, pattern is root.a.b and device is root.a.b.c
        // in this case, the extractor can be matched without checking the measurements
        pattern.length() <= deviceStr.length() && deviceStr.startsWith(pattern))
        // for example, pattern is root.a.b.c and device is root.a.b
        // in this case, the extractor can be selected as candidate, but the measurements should
        // be checked further
        || (pattern.length() > deviceStr.length() && pattern.startsWith(deviceStr));
  }

  @Override
<<<<<<< HEAD
  public boolean matchesMeasurement(final IDeviceID device, String measurement) {
    final String deviceStr = device.toString();
=======
  public boolean matchesMeasurement(final String device, final String measurement) {
>>>>>>> dd18eca3
    // We assume that the device is already matched.
    if (pattern.length() <= deviceStr.length()) {
      return true;
    }

    // For example, pattern is "root.a.b.c", device is "root.a.b",
    // then measurements "c" and "cc" can be matched,
    // measurements "d" or "dc" can't be matched.
    final String dotAndMeasurement = TsFileConstant.PATH_SEPARATOR + measurement;
    return
    // low cost check comes first
    pattern.length() <= deviceStr.length() + dotAndMeasurement.length()
        // high cost check comes later
        && dotAndMeasurement.startsWith(pattern.substring(deviceStr.length()));
  }

  @Override
  public String toString() {
    return "PrefixPipePattern" + super.toString();
  }
}<|MERGE_RESOLUTION|>--- conflicted
+++ resolved
@@ -79,24 +79,16 @@
   }
 
   @Override
-<<<<<<< HEAD
   public boolean coversDevice(final IDeviceID device) {
     final String deviceStr = device.toString();
-=======
-  public boolean coversDevice(final String device) {
->>>>>>> dd18eca3
     // for example, pattern is root.a.b and device is root.a.b.c
     // in this case, the extractor can be matched without checking the measurements
     return pattern.length() <= deviceStr.length() && deviceStr.startsWith(pattern);
   }
 
   @Override
-<<<<<<< HEAD
   public boolean mayOverlapWithDevice(final IDeviceID device) {
     final String deviceStr = device.toString();
-=======
-  public boolean mayOverlapWithDevice(final String device) {
->>>>>>> dd18eca3
     return (
         // for example, pattern is root.a.b and device is root.a.b.c
         // in this case, the extractor can be matched without checking the measurements
@@ -108,12 +100,8 @@
   }
 
   @Override
-<<<<<<< HEAD
   public boolean matchesMeasurement(final IDeviceID device, String measurement) {
     final String deviceStr = device.toString();
-=======
-  public boolean matchesMeasurement(final String device, final String measurement) {
->>>>>>> dd18eca3
     // We assume that the device is already matched.
     if (pattern.length() <= deviceStr.length()) {
       return true;
