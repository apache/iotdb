--- conflicted
+++ resolved
@@ -144,12 +144,8 @@
   PIPE_ASYNC_CONNECTOR_CLIENT_POOL("Pipe-Async-Connector-Client-Pool"),
   PIPE_RECEIVER_AIR_GAP_AGENT("Pipe-Receiver-Air-Gap-Agent"),
   PIPE_AIR_GAP_RECEIVER("Pipe-Air-Gap-Receiver"),
-<<<<<<< HEAD
-  PIPE_PROGRESS_INDEX_BACKGROUND_SERVICE("Pipe-Progress-Index-Background-Service"),
   PIPE_PARALLEL_EXECUTION_POOL("Pipe-Parallel-Execution-Pool"),
-=======
   LOAD_DATATYPE_CONVERT_POOL("Load-Datatype-Convert-Pool"),
->>>>>>> ae14450a
   SUBSCRIPTION_EXECUTOR_POOL("Subscription-Executor-Pool"),
   SUBSCRIPTION_RUNTIME_META_SYNCER("Subscription-Runtime-Meta-Syncer"),
   WINDOW_EVALUATION_SERVICE("WindowEvaluationTaskPoolManager"),
@@ -305,11 +301,7 @@
               PIPE_ASYNC_CONNECTOR_CLIENT_POOL,
               PIPE_RECEIVER_AIR_GAP_AGENT,
               PIPE_AIR_GAP_RECEIVER,
-<<<<<<< HEAD
-              PIPE_PROGRESS_INDEX_BACKGROUND_SERVICE,
               PIPE_PARALLEL_EXECUTION_POOL,
-=======
->>>>>>> ae14450a
               SUBSCRIPTION_EXECUTOR_POOL,
               SUBSCRIPTION_RUNTIME_META_SYNCER,
               WINDOW_EVALUATION_SERVICE,
