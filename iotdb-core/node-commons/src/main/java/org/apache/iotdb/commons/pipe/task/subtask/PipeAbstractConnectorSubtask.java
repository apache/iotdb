--- conflicted
+++ resolved
@@ -67,20 +67,6 @@
   }
 
   @Override
-<<<<<<< HEAD
-  public Boolean call() throws Exception {
-    final boolean hasAtLeastOneEventProcessed = super.call();
-
-    // Wait for the callable to be decorated by Futures.addCallback in the executorService
-    // to make sure that the callback can be submitted again on success or failure.
-    callbackDecoratingLock.waitForDecorated();
-
-    return hasAtLeastOneEventProcessed;
-  }
-
-  @Override
-=======
->>>>>>> 89af73d2
   public synchronized void onSuccess(final Boolean hasAtLeastOneEventProcessed) {
     isSubmitted = false;
 
