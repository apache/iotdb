--- conflicted
+++ resolved
@@ -26,15 +26,12 @@
 import org.apache.iotdb.commons.pipe.datastructure.queue.listening.AbstractPipeListeningQueue;
 import org.apache.iotdb.commons.pipe.event.EnrichedEvent;
 import org.apache.iotdb.commons.pipe.event.PipeSnapshotEvent;
-<<<<<<< HEAD
 import org.apache.iotdb.commons.pipe.event.PipeWritePlanEvent;
 import org.apache.iotdb.commons.pipe.pattern.IoTDBPipePattern;
 import org.apache.iotdb.commons.pipe.pattern.PipePattern;
 import org.apache.iotdb.pipe.api.customizer.configuration.PipeExtractorRuntimeConfiguration;
 import org.apache.iotdb.pipe.api.customizer.parameter.PipeParameters;
-=======
 import org.apache.iotdb.commons.pipe.event.ProgressReportEvent;
->>>>>>> e4f4ed03
 import org.apache.iotdb.pipe.api.event.Event;
 import org.apache.iotdb.pipe.api.exception.PipeException;
 
@@ -170,34 +167,16 @@
     }
 
     // Realtime
-<<<<<<< HEAD
-    PipeWritePlanEvent realtimeEvent;
-    do {
-      realtimeEvent = (PipeWritePlanEvent) iterator.next(getMaxBlockingTimeMs());
-      realtimeEvent =
-          Objects.nonNull(realtimeEvent)
-              ? trimRealtimeEventByPipePattern(realtimeEvent).orElse(null)
-              : realtimeEvent;
-      if (Objects.isNull(realtimeEvent)) {
-        return null;
+    PipeWritePlanEvent realtimeEvent = trimRealtimeEventByPipePattern(realtimeEvent).orElse(null);
+      if (Objects.isNull(realtimeEvent)
+      || !isTypeListened(realtimeEvent)
+              || (!isForwardingPipeRequests && realtimeEvent.isGeneratedByPipe())) {
+          final ProgressReportEvent event =
+                  new ProgressReportEvent(pipeName, pipeTaskMeta, null, Long.MIN_VALUE, Long.MAX_VALUE);
+          event.bindProgressIndex(new MetaProgressIndex(iterator.getNextIndex() - 1));
+          event.increaseReferenceCount(IoTDBNonDataRegionExtractor.class.getName());
+          return event;
       }
-    } while (!isTypeListened(realtimeEvent)
-        || (!isForwardingPipeRequests && realtimeEvent.isGeneratedByPipe()));
-=======
-    EnrichedEvent realtimeEvent = (EnrichedEvent) iterator.next(getMaxBlockingTimeMs());
-    if (Objects.isNull(realtimeEvent)) {
-      return null;
-    }
-
-    if (!isTypeListened(realtimeEvent)
-        || (!isForwardingPipeRequests && realtimeEvent.isGeneratedByPipe())) {
-      final ProgressReportEvent event =
-          new ProgressReportEvent(pipeName, pipeTaskMeta, null, Long.MIN_VALUE, Long.MAX_VALUE);
-      event.bindProgressIndex(new MetaProgressIndex(iterator.getNextIndex() - 1));
-      event.increaseReferenceCount(IoTDBNonDataRegionExtractor.class.getName());
-      return event;
-    }
->>>>>>> e4f4ed03
 
     realtimeEvent =
         (PipeWritePlanEvent)
@@ -210,15 +189,11 @@
 
   protected abstract long getMaxBlockingTimeMs();
 
-<<<<<<< HEAD
   // The trimmed event shall be non-null.
   protected abstract Optional<PipeWritePlanEvent> trimRealtimeEventByPipePattern(
       final PipeWritePlanEvent event);
 
   protected abstract boolean isTypeListened(final PipeWritePlanEvent event);
-=======
-  protected abstract boolean isTypeListened(final Event event);
->>>>>>> e4f4ed03
 
   protected abstract void confineHistoricalEventTransferTypes(final PipeSnapshotEvent event);
 
