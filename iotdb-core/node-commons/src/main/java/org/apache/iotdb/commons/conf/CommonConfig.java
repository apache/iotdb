/*
 * Licensed to the Apache Software Foundation (ASF) under one
 * or more contributor license agreements.  See the NOTICE file
 * distributed with this work for additional information
 * regarding copyright ownership.  The ASF licenses this file
 * to you under the Apache License, Version 2.0 (the
 * "License"); you may not use this file except in compliance
 * with the License.  You may obtain a copy of the License at
 *
 *      http://www.apache.org/licenses/LICENSE-2.0
 *
 * Unless required by applicable law or agreed to in writing,
 * software distributed under the License is distributed on an
 * "AS IS" BASIS, WITHOUT WARRANTIES OR CONDITIONS OF ANY
 * KIND, either express or implied.  See the License for the
 * specific language governing permissions and limitations
 * under the License.
 */

package org.apache.iotdb.commons.conf;

import org.apache.iotdb.common.rpc.thrift.TEndPoint;
import org.apache.iotdb.commons.client.property.ClientPoolProperty.DefaultProperty;
import org.apache.iotdb.commons.cluster.NodeStatus;
import org.apache.iotdb.commons.enums.HandleSystemErrorStrategy;
import org.apache.iotdb.commons.enums.PipeRemainingTimeRateAverageTime;
import org.apache.iotdb.commons.utils.FileUtils;
import org.apache.iotdb.commons.utils.KillPoint.KillPoint;
import org.apache.iotdb.rpc.RpcUtils;

import org.apache.tsfile.fileSystem.FSType;
import org.slf4j.Logger;
import org.slf4j.LoggerFactory;

import java.io.File;
import java.io.IOException;
import java.util.Set;
import java.util.concurrent.TimeUnit;

import static org.apache.iotdb.commons.conf.IoTDBConstant.MB;

public class CommonConfig {

  public static final String OLD_CONFIG_NODE_CONFIG_NAME = "iotdb-confignode.properties";
  public static final String OLD_DATA_NODE_CONFIG_NAME = "iotdb-datanode.properties";
  public static final String OLD_COMMON_CONFIG_NAME = "iotdb-common.properties";
  public static final String SYSTEM_CONFIG_NAME = "iotdb-system.properties";
  public static final String SYSTEM_CONFIG_TEMPLATE_NAME = "iotdb-system.properties.template";
  private static final Logger logger = LoggerFactory.getLogger(CommonConfig.class);

  // Open ID Secret
  private String openIdProviderUrl = "";

  // The authorizer provider class which extends BasicAuthorizer
  private String authorizerProvider =
      "org.apache.iotdb.commons.auth.authorizer.LocalFileAuthorizer";

  /** Encryption provider class. */
  private String encryptDecryptProvider =
      "org.apache.iotdb.commons.security.encrypt.MessageDigestEncrypt";

  /** Encryption provided class parameter. */
  private String encryptDecryptProviderParameter;

  private String adminName = "root";

  private String adminPassword = "root";

  private String oldUserFolder =
      IoTDBConstant.DN_DEFAULT_DATA_DIR
          + File.separator
          + IoTDBConstant.SYSTEM_FOLDER_NAME
          + File.separator
          + "users";

  private String oldRoleFolder =
      IoTDBConstant.DN_DEFAULT_DATA_DIR
          + File.separator
          + IoTDBConstant.SYSTEM_FOLDER_NAME
          + File.separator
          + "roles";

  private String oldProcedureWalFolder =
      IoTDBConstant.DN_DEFAULT_DATA_DIR
          + File.separator
          + IoTDBConstant.SYSTEM_FOLDER_NAME
          + File.separator
          + "procedure";

  private String userFolder =
      IoTDBConstant.CN_DEFAULT_DATA_DIR
          + File.separator
          + IoTDBConstant.SYSTEM_FOLDER_NAME
          + File.separator
          + "users";

  private String roleFolder =
      IoTDBConstant.CN_DEFAULT_DATA_DIR
          + File.separator
          + IoTDBConstant.SYSTEM_FOLDER_NAME
          + File.separator
          + "roles";

  private String procedureWalFolder =
      IoTDBConstant.CN_DEFAULT_DATA_DIR
          + File.separator
          + IoTDBConstant.SYSTEM_FOLDER_NAME
          + File.separator
          + "procedure";

  /** Sync directory, including the log and hardlink tsFiles. */
  private String syncDir =
      IoTDBConstant.DN_DEFAULT_DATA_DIR + File.separator + IoTDBConstant.SYNC_FOLDER_NAME;

  /** WAL directories. */
  private String[] walDirs = {
    IoTDBConstant.DN_DEFAULT_DATA_DIR + File.separator + IoTDBConstant.WAL_FOLDER_NAME
  };

  /** Default system file storage is in local file system (unsupported). */
  private FSType systemFileStorageFs = FSType.LOCAL;

  /**
   * Default TTL for databases that are not set TTL by statements. If tiered storage is enabled,
   * data matches the last ttl will be deleted and other data will be migrated to the next tier.
   * Notice: if this property is changed, previous created database which are not set TTL will also
   * be affected. Unit: millisecond
   */
  private long[] tierTTLInMs = {Long.MAX_VALUE};

  /** The maximum number of TTL rules stored in the system, the default is 1000. */
  private int ttlRuleCapacity = 1000;

  /** Thrift socket and connection timeout between data node and config node. */
  private int connectionTimeoutInMS = (int) TimeUnit.SECONDS.toMillis(60);

  /**
   * ClientManager will have so many selector threads (TAsyncClientManager) to distribute to its
   * clients.
   */
  private int selectorNumOfClientManager = 1;

  /** Whether to use thrift compression. */
  private boolean isRpcThriftCompressionEnabled = false;

  private int maxClientNumForEachNode = DefaultProperty.MAX_CLIENT_NUM_FOR_EACH_NODE;

  /** What will the system do when unrecoverable error occurs. */
  private HandleSystemErrorStrategy handleSystemErrorStrategy =
      HandleSystemErrorStrategy.CHANGE_TO_READ_ONLY;

  /** Status of current system. */
  private volatile NodeStatus status = NodeStatus.Running;

  private NodeStatus lastStatus = NodeStatus.Unknown;
  private String lastStatusReason = "";

  private volatile boolean isStopping = false;

  private volatile String statusReason = null;

  private final int TTimePartitionSlotTransmitLimit = 1000;

  /** Disk Monitor. */
  private double diskSpaceWarningThreshold = 0.05;

  /** Ip and port of target AI node. */
  private TEndPoint targetAINodeEndPoint = new TEndPoint("127.0.0.1", 10810);

  /** Time partition origin in milliseconds. */
  private long timePartitionOrigin = 0;

  /** Time partition interval in milliseconds. */
  private long timePartitionInterval = 604_800_000;

  /** This variable set timestamp precision as millisecond, microsecond or nanosecond. */
  private String timestampPrecision = "ms";

  private boolean timestampPrecisionCheckEnabled = true;

  /** The number of threads in the thread pool that execute model inference tasks. */
  private int modelInferenceExecutionThreadCount = 5;

  /**
   * The name of the directory that stores the tsfiles temporarily hold or generated by the pipe
   * module. The directory is located in the data directory of IoTDB.
   */
  private String pipeHardlinkBaseDirName = "pipe";

  private String pipeHardlinkTsFileDirName = "tsfile";

  private String pipeHardlinkWALDirName = "wal";

  private boolean pipeHardLinkWALEnabled = false;

  private int pipeRealTimeQueuePollHistoryThreshold = 100;

  /** The maximum number of threads that can be used to execute subtasks in PipeSubtaskExecutor. */
  private int pipeSubtaskExecutorMaxThreadNum =
      Math.min(5, Math.max(1, Runtime.getRuntime().availableProcessors() / 2));

  private int pipeNonForwardingEventsProgressReportInterval = 100;

  private int pipeDataStructureTabletRowSize = 2048;
  private int pipeDataStructureTabletSizeInBytes = 2097152;
  private double pipeDataStructureTabletMemoryBlockAllocationRejectThreshold = 0.4;

  private int pipeSubtaskExecutorBasicCheckPointIntervalByConsumedEventCount = 10_000;
  private long pipeSubtaskExecutorBasicCheckPointIntervalByTimeDuration = 10 * 1000L;
  private long pipeSubtaskExecutorPendingQueueMaxBlockingTimeMs = 1000;
  private long pipeSubtaskExecutorCronHeartbeatEventIntervalSeconds = 20;
  private long pipeSubtaskExecutorForcedRestartIntervalMs = Long.MAX_VALUE;

  private int pipeExtractorAssignerDisruptorRingBufferSize = 65536;
  private long pipeExtractorAssignerDisruptorRingBufferEntrySizeInBytes = 50; // 50B
  private int pipeExtractorMatcherCacheSize = 1024;

  private int pipeConnectorHandshakeTimeoutMs = 10 * 1000; // 10 seconds
  private int pipeConnectorTransferTimeoutMs = 15 * 60 * 1000; // 15 minutes
  private int pipeConnectorReadFileBufferSize = 8388608;
  private long pipeConnectorRetryIntervalMs = 1000L;
  private boolean pipeConnectorRPCThriftCompressionEnabled = false;

  private int pipeAsyncConnectorSelectorNumber = 4;
  private int pipeAsyncConnectorMaxClientNumber = 16;

  private double pipeAllSinksRateLimitBytesPerSecond = -1;
  private int rateLimiterHotReloadCheckIntervalMs = 1000;

  private int pipeConnectorRequestSliceThresholdBytes =
      (int) (RpcUtils.THRIFT_FRAME_MAX_SIZE * 0.8);

  private boolean isSeperatedPipeHeartbeatEnabled = true;
  private int pipeHeartbeatIntervalSecondsForCollectingPipeMeta = 100;
  private long pipeMetaSyncerInitialSyncDelayMinutes = 3;
  private long pipeMetaSyncerSyncIntervalMinutes = 3;
  private long pipeMetaSyncerAutoRestartPipeCheckIntervalRound = 1;
  private boolean pipeAutoRestartEnabled = true;

  private boolean pipeAirGapReceiverEnabled = false;
  private int pipeAirGapReceiverPort = 9780;

  private int pipeMaxAllowedHistoricalTsFilePerDataRegion = 100;
  private int pipeMaxAllowedPendingTsFileEpochPerDataRegion = 2;
  private int pipeMaxAllowedPinnedMemTableCount = 50;
  private long pipeMaxAllowedLinkedTsFileCount = 100;
  private float pipeMaxAllowedLinkedDeletedTsFileDiskUsagePercentage = 0.1F;
  private long pipeStuckRestartIntervalSeconds = 120;

  private int pipeMetaReportMaxLogNumPerRound = 10;
  private int pipeMetaReportMaxLogIntervalRounds = 36;
  private int pipeTsFilePinMaxLogNumPerRound = 10;
  private int pipeTsFilePinMaxLogIntervalRounds = 90;
  private int pipeWalPinMaxLogNumPerRound = 10;
  private int pipeWalPinMaxLogIntervalRounds = 90;

  private boolean pipeMemoryManagementEnabled = true;
  private long pipeMemoryAllocateRetryIntervalMs = 1000;
  private int pipeMemoryAllocateMaxRetries = 10;
  private long pipeMemoryAllocateMinSizeInBytes = 32;
  private long pipeMemoryAllocateForTsFileSequenceReaderInBytes = (long) 2 * 1024 * 1024; // 2MB
  private long pipeMemoryExpanderIntervalSeconds = (long) 3 * 60; // 3Min
  private float pipeLeaderCacheMemoryUsagePercentage = 0.1F;
  private long pipeListeningQueueTransferSnapshotThreshold = 1000;
  private int pipeSnapshotExecutionMaxBatchSize = 1000;
  private long pipeRemainingTimeCommitRateAutoSwitchSeconds = 30;
  private PipeRemainingTimeRateAverageTime pipeRemainingTimeCommitRateAverageTime =
      PipeRemainingTimeRateAverageTime.MEAN;
  private double pipeTsFileScanParsingThreshold = 0.05;

  private long twoStageAggregateMaxCombinerLiveTimeInMs = 8 * 60 * 1000L; // 8 minutes
  private long twoStageAggregateDataRegionInfoCacheTimeInMs = 3 * 60 * 1000L; // 3 minutes
  private long twoStageAggregateSenderEndPointsCacheInMs = 3 * 60 * 1000L; // 3 minutes

  private float subscriptionCacheMemoryUsagePercentage = 0.2F;

  private boolean pipeEventReferenceTrackingEnabled = false; // TODO: enable later
  private long pipeEventReferenceEliminateIntervalSeconds = 10;

  private int subscriptionSubtaskExecutorMaxThreadNum =
      Math.min(5, Math.max(1, Runtime.getRuntime().availableProcessors() / 2));
  private int subscriptionPrefetchTabletBatchMaxDelayInMs = 1000; // 1s
  private long subscriptionPrefetchTabletBatchMaxSizeInBytes = 16 * MB;
  private int subscriptionPrefetchTsFileBatchMaxDelayInMs = 5000; // 5s
  private long subscriptionPrefetchTsFileBatchMaxSizeInBytes = 80 * MB;
  private int subscriptionPollMaxBlockingTimeMs = 500;
  private int subscriptionSerializeMaxBlockingTimeMs = 100;
  private long subscriptionLaunchRetryIntervalMs = 1000;
<<<<<<< HEAD

  /** should be consistent with SubscriptionConsumer#DEFAULT_INVISIBLE_DURATION */
  private int subscriptionRecycleUncommittedEventIntervalMs = 600_000; // 600s

=======
  private int subscriptionRecycleUncommittedEventIntervalMs = 600000; // 600s
>>>>>>> 04f9f80f
  private long subscriptionReadFileBufferSize = 8 * MB;
  private long subscriptionReadTabletBufferSize = 8 * MB;
  private long subscriptionTsFileDeduplicationWindowSeconds = 120; // 120s

  /** Whether to use persistent schema mode. */
  private String schemaEngineMode = "Memory";

  /** Whether to enable Last cache. */
  private boolean lastCacheEnable = true;

  // Max size for tag and attribute of one time series
  private int tagAttributeTotalSize = 700;

  // maximum number of Cluster Databases allowed
  private int databaseLimitThreshold = -1;

  private long datanodeTokenTimeoutMS = 180 * 1000L; // 3 minutes

  // timeseries and device limit
  private long seriesLimitThreshold = -1;
  private long deviceLimitThreshold = -1;

  // time in nanosecond precision when starting up
  private final long startUpNanosecond = System.nanoTime();

  private final boolean isIntegrationTest =
      System.getProperties().containsKey(IoTDBConstant.INTEGRATION_TEST_KILL_POINTS);

  private final Set<String> enabledKillPoints =
      KillPoint.parseKillPoints(System.getProperty(IoTDBConstant.INTEGRATION_TEST_KILL_POINTS));

  private volatile boolean retryForUnknownErrors = false;

  private volatile long remoteWriteMaxRetryDurationInMs = 60000;

  CommonConfig() {
    // Empty constructor
  }

  public void updatePath(String homeDir) {
    if (homeDir == null) {
      return;
    }

    File homeFile = new File(homeDir);
    try {
      homeDir = homeFile.getCanonicalPath();
    } catch (IOException e) {
      logger.error("Fail to get canonical path of {}", homeFile, e);
    }
    userFolder = FileUtils.addPrefix2FilePath(homeDir, userFolder);
    roleFolder = FileUtils.addPrefix2FilePath(homeDir, roleFolder);
    procedureWalFolder = FileUtils.addPrefix2FilePath(homeDir, procedureWalFolder);
    syncDir = FileUtils.addPrefix2FilePath(homeDir, syncDir);
    for (int i = 0; i < walDirs.length; i++) {
      walDirs[i] = FileUtils.addPrefix2FilePath(homeDir, walDirs[i]);
    }
  }

  public String getEncryptDecryptProvider() {
    return encryptDecryptProvider;
  }

  public void setEncryptDecryptProvider(String encryptDecryptProvider) {
    this.encryptDecryptProvider = encryptDecryptProvider;
  }

  public String getEncryptDecryptProviderParameter() {
    return encryptDecryptProviderParameter;
  }

  public void setEncryptDecryptProviderParameter(String encryptDecryptProviderParameter) {
    this.encryptDecryptProviderParameter = encryptDecryptProviderParameter;
  }

  public String getOpenIdProviderUrl() {
    return openIdProviderUrl;
  }

  public void setOpenIdProviderUrl(String openIdProviderUrl) {
    this.openIdProviderUrl = openIdProviderUrl;
  }

  public String getAuthorizerProvider() {
    return authorizerProvider;
  }

  public void setAuthorizerProvider(String authorizerProvider) {
    this.authorizerProvider = authorizerProvider;
  }

  public String getAdminName() {
    return adminName;
  }

  public void setAdminName(String adminName) {
    this.adminName = adminName;
  }

  public String getAdminPassword() {
    return adminPassword;
  }

  public void setAdminPassword(String adminPassword) {
    this.adminPassword = adminPassword;
  }

  public String getOldUserFolder() {
    return oldUserFolder;
  }

  public String getOldRoleFolder() {
    return oldRoleFolder;
  }

  public String getOldProcedureWalFolder() {
    return oldProcedureWalFolder;
  }

  public String getUserFolder() {
    return userFolder;
  }

  public void setUserFolder(String userFolder) {
    this.userFolder = userFolder;
  }

  public String getRoleFolder() {
    return roleFolder;
  }

  public void setRoleFolder(String roleFolder) {
    this.roleFolder = roleFolder;
  }

  public String getProcedureWalFolder() {
    return procedureWalFolder;
  }

  public void setProcedureWalFolder(String procedureWalFolder) {
    this.procedureWalFolder = procedureWalFolder;
  }

  public String getSyncDir() {
    return syncDir;
  }

  public void setSyncDir(String syncDir) {
    this.syncDir = syncDir;
  }

  public String[] getWalDirs() {
    return walDirs;
  }

  public void setWalDirs(String[] walDirs) {
    this.walDirs = walDirs;
  }

  public FSType getSystemFileStorageFs() {
    return systemFileStorageFs;
  }

  public void setSystemFileStorageFs(FSType systemFileStorageFs) {
    this.systemFileStorageFs = systemFileStorageFs;
  }

  public long[] getTierTTLInMs() {
    return tierTTLInMs;
  }

  public void setTierTTLInMs(long[] tierTTLInMs) {
    this.tierTTLInMs = tierTTLInMs;
  }

  public int getTTlRuleCapacity() {
    return ttlRuleCapacity;
  }

  public void setTTlRuleCapacity(int ttlRuleCapacity) {
    this.ttlRuleCapacity = ttlRuleCapacity;
  }

  public int getConnectionTimeoutInMS() {
    return connectionTimeoutInMS;
  }

  public void setConnectionTimeoutInMS(int connectionTimeoutInMS) {
    this.connectionTimeoutInMS = connectionTimeoutInMS;
  }

  public int getSelectorNumOfClientManager() {
    return selectorNumOfClientManager;
  }

  public void setSelectorNumOfClientManager(int selectorNumOfClientManager) {
    this.selectorNumOfClientManager = selectorNumOfClientManager;
  }

  public boolean isRpcThriftCompressionEnabled() {
    return isRpcThriftCompressionEnabled;
  }

  public void setRpcThriftCompressionEnabled(boolean rpcThriftCompressionEnabled) {
    isRpcThriftCompressionEnabled = rpcThriftCompressionEnabled;
  }

  public int getMaxClientNumForEachNode() {
    return maxClientNumForEachNode;
  }

  public void setMaxClientNumForEachNode(int maxClientNumForEachNode) {
    this.maxClientNumForEachNode = maxClientNumForEachNode;
  }

  HandleSystemErrorStrategy getHandleSystemErrorStrategy() {
    return handleSystemErrorStrategy;
  }

  void setHandleSystemErrorStrategy(HandleSystemErrorStrategy handleSystemErrorStrategy) {
    this.handleSystemErrorStrategy = handleSystemErrorStrategy;
  }

  public void handleUnrecoverableError() {
    handleSystemErrorStrategy.handle();
  }

  public double getDiskSpaceWarningThreshold() {
    return diskSpaceWarningThreshold;
  }

  public void setDiskSpaceWarningThreshold(double diskSpaceWarningThreshold) {
    this.diskSpaceWarningThreshold = diskSpaceWarningThreshold;
  }

  public boolean isReadOnly() {
    return status == NodeStatus.ReadOnly;
  }

  public boolean isRunning() {
    return status == NodeStatus.Running;
  }

  public NodeStatus getNodeStatus() {
    return status;
  }

  public void setNodeStatus(NodeStatus newStatus) {
    logger.info("Set system mode from {} to {}.", status, newStatus);
    this.status = newStatus;
    this.statusReason = null;

    switch (newStatus) {
      case ReadOnly:
        logger.warn("Change system status to ReadOnly! Only query statements are permitted!");
        break;
      case Removing:
        logger.info(
            "Change system status to Removing! The current Node is being removed from cluster!");
        break;
      default:
        break;
    }
  }

  public String getStatusReason() {
    return statusReason;
  }

  public void setStatusReason(String statusReason) {
    this.statusReason = statusReason;
  }

  public NodeStatus getStatus() {
    return status;
  }

  public void setStatus(NodeStatus status) {
    this.status = status;
  }

  public TEndPoint getTargetAINodeEndPoint() {
    return targetAINodeEndPoint;
  }

  public void setTargetAINodeEndPoint(TEndPoint targetAINodeEndPoint) {
    this.targetAINodeEndPoint = targetAINodeEndPoint;
  }

  public int getTTimePartitionSlotTransmitLimit() {
    return TTimePartitionSlotTransmitLimit;
  }

  public boolean isStopping() {
    return isStopping;
  }

  public void setStopping(boolean stopping) {
    isStopping = stopping;
  }

  public long getTimePartitionOrigin() {
    return timePartitionOrigin;
  }

  public void setTimePartitionOrigin(long timePartitionOrigin) {
    this.timePartitionOrigin = timePartitionOrigin;
  }

  public long getTimePartitionInterval() {
    return timePartitionInterval;
  }

  public void setTimePartitionInterval(long timePartitionInterval) {
    this.timePartitionInterval = timePartitionInterval;
  }

  public void setTimestampPrecision(String timestampPrecision) {
    if (!("ms".equals(timestampPrecision)
        || "us".equals(timestampPrecision)
        || "ns".equals(timestampPrecision))) {
      logger.error(
          "Wrong timestamp precision, please set as: ms, us or ns ! Current is: {}",
          timestampPrecision);
      System.exit(-1);
    }
    this.timestampPrecision = timestampPrecision;
  }

  public String getTimestampPrecision() {
    return timestampPrecision;
  }

  public void setTimestampPrecisionCheckEnabled(boolean timestampPrecisionCheckEnabled) {
    this.timestampPrecisionCheckEnabled = timestampPrecisionCheckEnabled;
  }

  public boolean isTimestampPrecisionCheckEnabled() {
    return timestampPrecisionCheckEnabled;
  }

  public int getPipeNonForwardingEventsProgressReportInterval() {
    return pipeNonForwardingEventsProgressReportInterval;
  }

  public void setPipeNonForwardingEventsProgressReportInterval(
      int pipeNonForwardingEventsProgressReportInterval) {
    this.pipeNonForwardingEventsProgressReportInterval =
        pipeNonForwardingEventsProgressReportInterval;
  }

  public String getPipeHardlinkBaseDirName() {
    return pipeHardlinkBaseDirName;
  }

  public void setPipeHardlinkBaseDirName(String pipeHardlinkBaseDirName) {
    this.pipeHardlinkBaseDirName = pipeHardlinkBaseDirName;
  }

  public String getPipeHardlinkTsFileDirName() {
    return pipeHardlinkTsFileDirName;
  }

  public void setPipeHardlinkTsFileDirName(String pipeTsFileDirName) {
    this.pipeHardlinkTsFileDirName = pipeTsFileDirName;
  }

  public String getPipeHardlinkWALDirName() {
    return pipeHardlinkWALDirName;
  }

  public void setPipeHardlinkWALDirName(String pipeWALDirName) {
    this.pipeHardlinkWALDirName = pipeWALDirName;
  }

  public boolean getPipeHardLinkWALEnabled() {
    return pipeHardLinkWALEnabled;
  }

  public void setPipeHardLinkWALEnabled(boolean pipeHardLinkWALEnabled) {
    this.pipeHardLinkWALEnabled = pipeHardLinkWALEnabled;
  }

  public int getPipeDataStructureTabletRowSize() {
    return pipeDataStructureTabletRowSize;
  }

  public void setPipeDataStructureTabletRowSize(int pipeDataStructureTabletRowSize) {
    this.pipeDataStructureTabletRowSize = pipeDataStructureTabletRowSize;
  }

  public int getPipeDataStructureTabletSizeInBytes() {
    return pipeDataStructureTabletSizeInBytes;
  }

  public void setPipeDataStructureTabletSizeInBytes(int pipeDataStructureTabletSizeInBytes) {
    this.pipeDataStructureTabletSizeInBytes = pipeDataStructureTabletSizeInBytes;
  }

  public double getPipeDataStructureTabletMemoryBlockAllocationRejectThreshold() {
    return pipeDataStructureTabletMemoryBlockAllocationRejectThreshold;
  }

  public void setPipeDataStructureTabletMemoryBlockAllocationRejectThreshold(
      double pipeDataStructureTabletMemoryBlockAllocationRejectThreshold) {
    this.pipeDataStructureTabletMemoryBlockAllocationRejectThreshold =
        pipeDataStructureTabletMemoryBlockAllocationRejectThreshold;
  }

  public int getPipeExtractorAssignerDisruptorRingBufferSize() {
    return pipeExtractorAssignerDisruptorRingBufferSize;
  }

  public void setPipeExtractorAssignerDisruptorRingBufferSize(
      int pipeExtractorAssignerDisruptorRingBufferSize) {
    this.pipeExtractorAssignerDisruptorRingBufferSize =
        pipeExtractorAssignerDisruptorRingBufferSize;
  }

  public long getPipeExtractorAssignerDisruptorRingBufferEntrySizeInBytes() {
    return pipeExtractorAssignerDisruptorRingBufferEntrySizeInBytes;
  }

  public void setPipeExtractorAssignerDisruptorRingBufferEntrySizeInBytes(
      long pipeExtractorAssignerDisruptorRingBufferEntrySize) {
    this.pipeExtractorAssignerDisruptorRingBufferEntrySizeInBytes =
        pipeExtractorAssignerDisruptorRingBufferEntrySize;
  }

  public int getPipeExtractorMatcherCacheSize() {
    return pipeExtractorMatcherCacheSize;
  }

  public void setPipeExtractorMatcherCacheSize(int pipeExtractorMatcherCacheSize) {
    this.pipeExtractorMatcherCacheSize = pipeExtractorMatcherCacheSize;
  }

  public int getPipeConnectorHandshakeTimeoutMs() {
    return pipeConnectorHandshakeTimeoutMs;
  }

  public void setPipeConnectorHandshakeTimeoutMs(long pipeConnectorHandshakeTimeoutMs) {
    try {
      this.pipeConnectorHandshakeTimeoutMs = Math.toIntExact(pipeConnectorHandshakeTimeoutMs);
    } catch (ArithmeticException e) {
      this.pipeConnectorHandshakeTimeoutMs = Integer.MAX_VALUE;
      logger.warn(
          "Given pipe connector handshake timeout is too large, set to {} ms.", Integer.MAX_VALUE);
    }
  }

  public int getPipeConnectorTransferTimeoutMs() {
    return pipeConnectorTransferTimeoutMs;
  }

  public void setPipeConnectorTransferTimeoutMs(long pipeConnectorTransferTimeoutMs) {
    try {
      this.pipeConnectorTransferTimeoutMs = Math.toIntExact(pipeConnectorTransferTimeoutMs);
    } catch (ArithmeticException e) {
      this.pipeConnectorTransferTimeoutMs = Integer.MAX_VALUE;
      logger.warn(
          "Given pipe connector transfer timeout is too large, set to {} ms.", Integer.MAX_VALUE);
    }
  }

  public int getPipeConnectorReadFileBufferSize() {
    return pipeConnectorReadFileBufferSize;
  }

  public void setPipeConnectorReadFileBufferSize(int pipeConnectorReadFileBufferSize) {
    this.pipeConnectorReadFileBufferSize = pipeConnectorReadFileBufferSize;
  }

  public void setPipeConnectorRPCThriftCompressionEnabled(
      boolean pipeConnectorRPCThriftCompressionEnabled) {
    this.pipeConnectorRPCThriftCompressionEnabled = pipeConnectorRPCThriftCompressionEnabled;
  }

  public boolean isPipeConnectorRPCThriftCompressionEnabled() {
    return pipeConnectorRPCThriftCompressionEnabled;
  }

  public int getPipeAsyncConnectorSelectorNumber() {
    return pipeAsyncConnectorSelectorNumber;
  }

  public void setPipeAsyncConnectorSelectorNumber(int pipeAsyncConnectorSelectorNumber) {
    this.pipeAsyncConnectorSelectorNumber = pipeAsyncConnectorSelectorNumber;
  }

  public int getPipeAsyncConnectorMaxClientNumber() {
    return pipeAsyncConnectorMaxClientNumber;
  }

  public void setPipeAsyncConnectorMaxClientNumber(int pipeAsyncConnectorMaxClientNumber) {
    this.pipeAsyncConnectorMaxClientNumber = pipeAsyncConnectorMaxClientNumber;
  }

  public boolean isSeperatedPipeHeartbeatEnabled() {
    return isSeperatedPipeHeartbeatEnabled;
  }

  public void setSeperatedPipeHeartbeatEnabled(boolean isSeperatedPipeHeartbeatEnabled) {
    this.isSeperatedPipeHeartbeatEnabled = isSeperatedPipeHeartbeatEnabled;
  }

  public int getPipeHeartbeatIntervalSecondsForCollectingPipeMeta() {
    return pipeHeartbeatIntervalSecondsForCollectingPipeMeta;
  }

  public void setPipeHeartbeatIntervalSecondsForCollectingPipeMeta(
      int pipeHeartbeatIntervalSecondsForCollectingPipeMeta) {
    this.pipeHeartbeatIntervalSecondsForCollectingPipeMeta =
        pipeHeartbeatIntervalSecondsForCollectingPipeMeta;
  }

  public long getPipeMetaSyncerInitialSyncDelayMinutes() {
    return pipeMetaSyncerInitialSyncDelayMinutes;
  }

  public void setPipeMetaSyncerInitialSyncDelayMinutes(long pipeMetaSyncerInitialSyncDelayMinutes) {
    this.pipeMetaSyncerInitialSyncDelayMinutes = pipeMetaSyncerInitialSyncDelayMinutes;
  }

  public long getPipeMetaSyncerSyncIntervalMinutes() {
    return pipeMetaSyncerSyncIntervalMinutes;
  }

  public void setPipeMetaSyncerSyncIntervalMinutes(long pipeMetaSyncerSyncIntervalMinutes) {
    this.pipeMetaSyncerSyncIntervalMinutes = pipeMetaSyncerSyncIntervalMinutes;
  }

  public long getPipeMetaSyncerAutoRestartPipeCheckIntervalRound() {
    return pipeMetaSyncerAutoRestartPipeCheckIntervalRound;
  }

  public void setPipeMetaSyncerAutoRestartPipeCheckIntervalRound(
      long pipeMetaSyncerAutoRestartPipeCheckIntervalRound) {
    this.pipeMetaSyncerAutoRestartPipeCheckIntervalRound =
        pipeMetaSyncerAutoRestartPipeCheckIntervalRound;
  }

  public boolean getPipeAutoRestartEnabled() {
    return pipeAutoRestartEnabled;
  }

  public void setPipeAutoRestartEnabled(boolean pipeAutoRestartEnabled) {
    this.pipeAutoRestartEnabled = pipeAutoRestartEnabled;
  }

  public long getPipeConnectorRetryIntervalMs() {
    return pipeConnectorRetryIntervalMs;
  }

  public void setPipeConnectorRetryIntervalMs(long pipeConnectorRetryIntervalMs) {
    this.pipeConnectorRetryIntervalMs = pipeConnectorRetryIntervalMs;
  }

  public int getPipeSubtaskExecutorBasicCheckPointIntervalByConsumedEventCount() {
    return pipeSubtaskExecutorBasicCheckPointIntervalByConsumedEventCount;
  }

  public void setPipeSubtaskExecutorBasicCheckPointIntervalByConsumedEventCount(
      int pipeSubtaskExecutorBasicCheckPointIntervalByConsumedEventCount) {
    this.pipeSubtaskExecutorBasicCheckPointIntervalByConsumedEventCount =
        pipeSubtaskExecutorBasicCheckPointIntervalByConsumedEventCount;
  }

  public long getPipeSubtaskExecutorBasicCheckPointIntervalByTimeDuration() {
    return pipeSubtaskExecutorBasicCheckPointIntervalByTimeDuration;
  }

  public void setPipeSubtaskExecutorBasicCheckPointIntervalByTimeDuration(
      long pipeSubtaskExecutorBasicCheckPointIntervalByTimeDuration) {
    this.pipeSubtaskExecutorBasicCheckPointIntervalByTimeDuration =
        pipeSubtaskExecutorBasicCheckPointIntervalByTimeDuration;
  }

  public int getPipeSubtaskExecutorMaxThreadNum() {
    return pipeSubtaskExecutorMaxThreadNum;
  }

  public void setPipeSubtaskExecutorMaxThreadNum(int pipeSubtaskExecutorMaxThreadNum) {
    this.pipeSubtaskExecutorMaxThreadNum =
        Math.min(
            pipeSubtaskExecutorMaxThreadNum,
            Math.max(1, Runtime.getRuntime().availableProcessors() / 2));
  }

  public long getPipeSubtaskExecutorPendingQueueMaxBlockingTimeMs() {
    return pipeSubtaskExecutorPendingQueueMaxBlockingTimeMs;
  }

  public void setPipeSubtaskExecutorPendingQueueMaxBlockingTimeMs(
      long pipeSubtaskExecutorPendingQueueMaxBlockingTimeMs) {
    this.pipeSubtaskExecutorPendingQueueMaxBlockingTimeMs =
        pipeSubtaskExecutorPendingQueueMaxBlockingTimeMs;
  }

  public long getPipeSubtaskExecutorCronHeartbeatEventIntervalSeconds() {
    return pipeSubtaskExecutorCronHeartbeatEventIntervalSeconds;
  }

  public void setPipeSubtaskExecutorCronHeartbeatEventIntervalSeconds(
      long pipeSubtaskExecutorCronHeartbeatEventIntervalSeconds) {
    this.pipeSubtaskExecutorCronHeartbeatEventIntervalSeconds =
        pipeSubtaskExecutorCronHeartbeatEventIntervalSeconds;
  }

  public long getPipeSubtaskExecutorForcedRestartIntervalMs() {
    return pipeSubtaskExecutorForcedRestartIntervalMs;
  }

  public void setPipeSubtaskExecutorForcedRestartIntervalMs(
      long pipeSubtaskExecutorForcedRestartIntervalMs) {
    this.pipeSubtaskExecutorForcedRestartIntervalMs = pipeSubtaskExecutorForcedRestartIntervalMs;
  }

  public int getPipeRealTimeQueuePollHistoryThreshold() {
    return pipeRealTimeQueuePollHistoryThreshold;
  }

  public void setPipeRealTimeQueuePollHistoryThreshold(int pipeRealTimeQueuePollHistoryThreshold) {
    this.pipeRealTimeQueuePollHistoryThreshold = pipeRealTimeQueuePollHistoryThreshold;
  }

  public void setPipeAirGapReceiverEnabled(boolean pipeAirGapReceiverEnabled) {
    this.pipeAirGapReceiverEnabled = pipeAirGapReceiverEnabled;
  }

  public boolean getPipeAirGapReceiverEnabled() {
    return pipeAirGapReceiverEnabled;
  }

  public void setPipeAirGapReceiverPort(int pipeAirGapReceiverPort) {
    this.pipeAirGapReceiverPort = pipeAirGapReceiverPort;
  }

  public int getPipeAirGapReceiverPort() {
    return pipeAirGapReceiverPort;
  }

  public int getPipeMaxAllowedHistoricalTsFilePerDataRegion() {
    return pipeMaxAllowedHistoricalTsFilePerDataRegion;
  }

  public void setPipeMaxAllowedHistoricalTsFilePerDataRegion(
      int pipeMaxAllowedPendingTsFileEpochPerDataRegion) {
    this.pipeMaxAllowedHistoricalTsFilePerDataRegion =
        pipeMaxAllowedPendingTsFileEpochPerDataRegion;
  }

  public int getPipeMaxAllowedPendingTsFileEpochPerDataRegion() {
    return pipeMaxAllowedPendingTsFileEpochPerDataRegion;
  }

  public void setPipeMaxAllowedPendingTsFileEpochPerDataRegion(
      int pipeExtractorPendingQueueTsfileLimit) {
    this.pipeMaxAllowedPendingTsFileEpochPerDataRegion = pipeExtractorPendingQueueTsfileLimit;
  }

  public int getPipeMaxAllowedPinnedMemTableCount() {
    return pipeMaxAllowedPinnedMemTableCount;
  }

  public void setPipeMaxAllowedPinnedMemTableCount(int pipeMaxAllowedPinnedMemTableCount) {
    this.pipeMaxAllowedPinnedMemTableCount = pipeMaxAllowedPinnedMemTableCount;
  }

  public long getPipeMaxAllowedLinkedTsFileCount() {
    return pipeMaxAllowedLinkedTsFileCount;
  }

  public void setPipeMaxAllowedLinkedTsFileCount(long pipeMaxAllowedLinkedTsFileCount) {
    this.pipeMaxAllowedLinkedTsFileCount = pipeMaxAllowedLinkedTsFileCount;
  }

  public float getPipeMaxAllowedLinkedDeletedTsFileDiskUsagePercentage() {
    return pipeMaxAllowedLinkedDeletedTsFileDiskUsagePercentage;
  }

  public void setPipeMaxAllowedLinkedDeletedTsFileDiskUsagePercentage(
      float pipeMaxAllowedLinkedDeletedTsFileDiskUsagePercentage) {
    this.pipeMaxAllowedLinkedDeletedTsFileDiskUsagePercentage =
        pipeMaxAllowedLinkedDeletedTsFileDiskUsagePercentage;
  }

  public long getPipeStuckRestartIntervalSeconds() {
    return pipeStuckRestartIntervalSeconds;
  }

  public void setPipeStuckRestartIntervalSeconds(long pipeStuckRestartIntervalSeconds) {
    this.pipeStuckRestartIntervalSeconds = pipeStuckRestartIntervalSeconds;
  }

  public int getPipeMetaReportMaxLogNumPerRound() {
    return pipeMetaReportMaxLogNumPerRound;
  }

  public void setPipeMetaReportMaxLogNumPerRound(int pipeMetaReportMaxLogNumPerRound) {
    this.pipeMetaReportMaxLogNumPerRound = pipeMetaReportMaxLogNumPerRound;
  }

  public int getPipeMetaReportMaxLogIntervalRounds() {
    return pipeMetaReportMaxLogIntervalRounds;
  }

  public void setPipeMetaReportMaxLogIntervalRounds(int pipeMetaReportMaxLogIntervalRounds) {
    this.pipeMetaReportMaxLogIntervalRounds = pipeMetaReportMaxLogIntervalRounds;
  }

  public int getPipeTsFilePinMaxLogNumPerRound() {
    return pipeTsFilePinMaxLogNumPerRound;
  }

  public void setPipeTsFilePinMaxLogNumPerRound(int pipeTsFilePinMaxLogNumPerRound) {
    this.pipeTsFilePinMaxLogNumPerRound = pipeTsFilePinMaxLogNumPerRound;
  }

  public int getPipeTsFilePinMaxLogIntervalRounds() {
    return pipeTsFilePinMaxLogIntervalRounds;
  }

  public void setPipeTsFilePinMaxLogIntervalRounds(int pipeTsFilePinMaxLogIntervalRounds) {
    this.pipeTsFilePinMaxLogIntervalRounds = pipeTsFilePinMaxLogIntervalRounds;
  }

  public int getPipeWalPinMaxLogNumPerRound() {
    return pipeWalPinMaxLogNumPerRound;
  }

  public void setPipeWalPinMaxLogNumPerRound(int pipeWalPinMaxLogNumPerRound) {
    this.pipeWalPinMaxLogNumPerRound = pipeWalPinMaxLogNumPerRound;
  }

  public int getPipeWalPinMaxLogIntervalRounds() {
    return pipeWalPinMaxLogIntervalRounds;
  }

  public void setPipeWalPinMaxLogIntervalRounds(int pipeWalPinMaxLogIntervalRounds) {
    this.pipeWalPinMaxLogIntervalRounds = pipeWalPinMaxLogIntervalRounds;
  }

  public boolean getPipeMemoryManagementEnabled() {
    return pipeMemoryManagementEnabled;
  }

  public void setPipeMemoryManagementEnabled(boolean pipeMemoryManagementEnabled) {
    this.pipeMemoryManagementEnabled = pipeMemoryManagementEnabled;
  }

  public long getPipeMemoryAllocateForTsFileSequenceReaderInBytes() {
    return pipeMemoryAllocateForTsFileSequenceReaderInBytes;
  }

  public void setPipeMemoryAllocateForTsFileSequenceReaderInBytes(
      long pipeMemoryAllocateForTsFileSequenceReaderInBytes) {
    this.pipeMemoryAllocateForTsFileSequenceReaderInBytes =
        pipeMemoryAllocateForTsFileSequenceReaderInBytes;
  }

  public long getPipeMemoryExpanderIntervalSeconds() {
    return pipeMemoryExpanderIntervalSeconds;
  }

  public void setPipeMemoryExpanderIntervalSeconds(long pipeMemoryExpanderIntervalSeconds) {
    this.pipeMemoryExpanderIntervalSeconds = pipeMemoryExpanderIntervalSeconds;
  }

  public int getPipeMemoryAllocateMaxRetries() {
    return pipeMemoryAllocateMaxRetries;
  }

  public void setPipeMemoryAllocateMaxRetries(int pipeMemoryAllocateMaxRetries) {
    this.pipeMemoryAllocateMaxRetries = pipeMemoryAllocateMaxRetries;
  }

  public long getPipeMemoryAllocateRetryIntervalInMs() {
    return pipeMemoryAllocateRetryIntervalMs;
  }

  public void setPipeMemoryAllocateRetryIntervalInMs(long pipeMemoryAllocateRetryIntervalMs) {
    this.pipeMemoryAllocateRetryIntervalMs = pipeMemoryAllocateRetryIntervalMs;
  }

  public long getPipeMemoryAllocateMinSizeInBytes() {
    return pipeMemoryAllocateMinSizeInBytes;
  }

  public void setPipeMemoryAllocateMinSizeInBytes(long pipeMemoryAllocateMinSizeInBytes) {
    this.pipeMemoryAllocateMinSizeInBytes = pipeMemoryAllocateMinSizeInBytes;
  }

  public float getPipeLeaderCacheMemoryUsagePercentage() {
    return pipeLeaderCacheMemoryUsagePercentage;
  }

  public void setPipeLeaderCacheMemoryUsagePercentage(float pipeLeaderCacheMemoryUsagePercentage) {
    this.pipeLeaderCacheMemoryUsagePercentage = pipeLeaderCacheMemoryUsagePercentage;
  }

  public long getPipeListeningQueueTransferSnapshotThreshold() {
    return pipeListeningQueueTransferSnapshotThreshold;
  }

  public void setPipeListeningQueueTransferSnapshotThreshold(
      long pipeListeningQueueTransferSnapshotThreshold) {
    this.pipeListeningQueueTransferSnapshotThreshold = pipeListeningQueueTransferSnapshotThreshold;
  }

  public int getPipeSnapshotExecutionMaxBatchSize() {
    return pipeSnapshotExecutionMaxBatchSize;
  }

  public void setPipeSnapshotExecutionMaxBatchSize(int pipeSnapshotExecutionMaxBatchSize) {
    this.pipeSnapshotExecutionMaxBatchSize = pipeSnapshotExecutionMaxBatchSize;
  }

  public long getPipeRemainingTimeCommitRateAutoSwitchSeconds() {
    return pipeRemainingTimeCommitRateAutoSwitchSeconds;
  }

  public void setPipeRemainingTimeCommitRateAutoSwitchSeconds(
      long pipeRemainingTimeCommitRateAutoSwitchSeconds) {
    this.pipeRemainingTimeCommitRateAutoSwitchSeconds =
        pipeRemainingTimeCommitRateAutoSwitchSeconds;
  }

  public PipeRemainingTimeRateAverageTime getPipeRemainingTimeCommitRateAverageTime() {
    return pipeRemainingTimeCommitRateAverageTime;
  }

  public void setPipeRemainingTimeCommitRateAverageTime(
      PipeRemainingTimeRateAverageTime pipeRemainingTimeCommitRateAverageTime) {
    this.pipeRemainingTimeCommitRateAverageTime = pipeRemainingTimeCommitRateAverageTime;
  }

  public double getPipeTsFileScanParsingThreshold() {
    return pipeTsFileScanParsingThreshold;
  }

  public void setPipeTsFileScanParsingThreshold(double pipeTsFileScanParsingThreshold) {
    this.pipeTsFileScanParsingThreshold = pipeTsFileScanParsingThreshold;
  }

  public double getPipeAllSinksRateLimitBytesPerSecond() {
    return pipeAllSinksRateLimitBytesPerSecond;
  }

  public void setPipeAllSinksRateLimitBytesPerSecond(double pipeAllSinksRateLimitBytesPerSecond) {
    this.pipeAllSinksRateLimitBytesPerSecond = pipeAllSinksRateLimitBytesPerSecond;
  }

  public int getRateLimiterHotReloadCheckIntervalMs() {
    return rateLimiterHotReloadCheckIntervalMs;
  }

  public void setRateLimiterHotReloadCheckIntervalMs(int rateLimiterHotReloadCheckIntervalMs) {
    this.rateLimiterHotReloadCheckIntervalMs = rateLimiterHotReloadCheckIntervalMs;
  }

  public int getPipeConnectorRequestSliceThresholdBytes() {
    return pipeConnectorRequestSliceThresholdBytes;
  }

  public void setPipeConnectorRequestSliceThresholdBytes(
      int pipeConnectorRequestSliceThresholdBytes) {
    this.pipeConnectorRequestSliceThresholdBytes = pipeConnectorRequestSliceThresholdBytes;
  }

  public long getTwoStageAggregateMaxCombinerLiveTimeInMs() {
    return twoStageAggregateMaxCombinerLiveTimeInMs;
  }

  public void setTwoStageAggregateMaxCombinerLiveTimeInMs(
      long twoStageAggregateMaxCombinerLiveTimeInMs) {
    this.twoStageAggregateMaxCombinerLiveTimeInMs = twoStageAggregateMaxCombinerLiveTimeInMs;
  }

  public long getTwoStageAggregateDataRegionInfoCacheTimeInMs() {
    return twoStageAggregateDataRegionInfoCacheTimeInMs;
  }

  public void setTwoStageAggregateDataRegionInfoCacheTimeInMs(
      long twoStageAggregateDataRegionInfoCacheTimeInMs) {
    this.twoStageAggregateDataRegionInfoCacheTimeInMs =
        twoStageAggregateDataRegionInfoCacheTimeInMs;
  }

  public long getTwoStageAggregateSenderEndPointsCacheInMs() {
    return twoStageAggregateSenderEndPointsCacheInMs;
  }

  public void setTwoStageAggregateSenderEndPointsCacheInMs(
      long twoStageAggregateSenderEndPointsCacheInMs) {
    this.twoStageAggregateSenderEndPointsCacheInMs = twoStageAggregateSenderEndPointsCacheInMs;
  }

  public boolean getPipeEventReferenceTrackingEnabled() {
    return pipeEventReferenceTrackingEnabled;
  }

  public void setPipeEventReferenceTrackingEnabled(boolean pipeEventReferenceTrackingEnabled) {
    this.pipeEventReferenceTrackingEnabled = pipeEventReferenceTrackingEnabled;
  }

  public long getPipeEventReferenceEliminateIntervalSeconds() {
    return pipeEventReferenceEliminateIntervalSeconds;
  }

  public void setPipeEventReferenceEliminateIntervalSeconds(
      long pipeEventReferenceEliminateIntervalSeconds) {
    this.pipeEventReferenceEliminateIntervalSeconds = pipeEventReferenceEliminateIntervalSeconds;
  }

  public float getSubscriptionCacheMemoryUsagePercentage() {
    return subscriptionCacheMemoryUsagePercentage;
  }

  public void setSubscriptionCacheMemoryUsagePercentage(
      float subscriptionCacheMemoryUsagePercentage) {
    this.subscriptionCacheMemoryUsagePercentage = subscriptionCacheMemoryUsagePercentage;
  }

  public int getSubscriptionSubtaskExecutorMaxThreadNum() {
    return subscriptionSubtaskExecutorMaxThreadNum;
  }

  public void setSubscriptionSubtaskExecutorMaxThreadNum(
      int subscriptionSubtaskExecutorMaxThreadNum) {
    this.subscriptionSubtaskExecutorMaxThreadNum =
        Math.min(
            subscriptionSubtaskExecutorMaxThreadNum,
            Math.max(1, Runtime.getRuntime().availableProcessors() / 2));
  }

  public int getSubscriptionPrefetchTabletBatchMaxDelayInMs() {
    return subscriptionPrefetchTabletBatchMaxDelayInMs;
  }

  public void setSubscriptionPrefetchTabletBatchMaxDelayInMs(
      int subscriptionPrefetchTabletBatchMaxDelayInMs) {
    this.subscriptionPrefetchTabletBatchMaxDelayInMs = subscriptionPrefetchTabletBatchMaxDelayInMs;
  }

  public long getSubscriptionPrefetchTabletBatchMaxSizeInBytes() {
    return subscriptionPrefetchTabletBatchMaxSizeInBytes;
  }

  public void setSubscriptionPrefetchTabletBatchMaxSizeInBytes(
      long subscriptionPrefetchTabletBatchMaxSizeInBytes) {
    this.subscriptionPrefetchTabletBatchMaxSizeInBytes =
        subscriptionPrefetchTabletBatchMaxSizeInBytes;
  }

  public int getSubscriptionPrefetchTsFileBatchMaxDelayInMs() {
    return subscriptionPrefetchTsFileBatchMaxDelayInMs;
  }

  public void setSubscriptionPrefetchTsFileBatchMaxDelayInMs(
      int subscriptionPrefetchTsFileBatchMaxDelayInMs) {
    this.subscriptionPrefetchTsFileBatchMaxDelayInMs = subscriptionPrefetchTsFileBatchMaxDelayInMs;
  }

  public long getSubscriptionPrefetchTsFileBatchMaxSizeInBytes() {
    return subscriptionPrefetchTsFileBatchMaxSizeInBytes;
  }

  public void setSubscriptionPrefetchTsFileBatchMaxSizeInBytes(
      long subscriptionPrefetchTsFileBatchMaxSizeInBytes) {
    this.subscriptionPrefetchTsFileBatchMaxSizeInBytes =
        subscriptionPrefetchTsFileBatchMaxSizeInBytes;
  }

  public int getSubscriptionPollMaxBlockingTimeMs() {
    return subscriptionPollMaxBlockingTimeMs;
  }

  public void setSubscriptionPollMaxBlockingTimeMs(int subscriptionPollMaxBlockingTimeMs) {
    this.subscriptionPollMaxBlockingTimeMs = subscriptionPollMaxBlockingTimeMs;
  }

  public int getSubscriptionSerializeMaxBlockingTimeMs() {
    return subscriptionSerializeMaxBlockingTimeMs;
  }

  public void setSubscriptionSerializeMaxBlockingTimeMs(
      int subscriptionSerializeMaxBlockingTimeMs) {
    this.subscriptionSerializeMaxBlockingTimeMs = subscriptionSerializeMaxBlockingTimeMs;
  }

  public long getSubscriptionLaunchRetryIntervalMs() {
    return subscriptionLaunchRetryIntervalMs;
  }

  public void setSubscriptionLaunchRetryIntervalMs(long subscriptionLaunchRetryIntervalMs) {
    this.subscriptionLaunchRetryIntervalMs = subscriptionLaunchRetryIntervalMs;
  }

  public int getSubscriptionRecycleUncommittedEventIntervalMs() {
    return subscriptionRecycleUncommittedEventIntervalMs;
  }

  public void setSubscriptionRecycleUncommittedEventIntervalMs(
      int subscriptionRecycleUncommittedEventIntervalMs) {
    this.subscriptionRecycleUncommittedEventIntervalMs =
        subscriptionRecycleUncommittedEventIntervalMs;
  }

  public long getSubscriptionReadFileBufferSize() {
    return subscriptionReadFileBufferSize;
  }

  public void setSubscriptionReadFileBufferSize(long subscriptionReadFileBufferSize) {
    this.subscriptionReadFileBufferSize = subscriptionReadFileBufferSize;
  }

  public long getSubscriptionReadTabletBufferSize() {
    return subscriptionReadTabletBufferSize;
  }

  public void setSubscriptionReadTabletBufferSize(long subscriptionReadTabletBufferSize) {
    this.subscriptionReadTabletBufferSize = subscriptionReadTabletBufferSize;
  }

  public long getSubscriptionTsFileDeduplicationWindowSeconds() {
    return subscriptionTsFileDeduplicationWindowSeconds;
  }

  public void setSubscriptionTsFileDeduplicationWindowSeconds(
      long subscriptionTsFileDeduplicationWindowSeconds) {
    this.subscriptionTsFileDeduplicationWindowSeconds =
        subscriptionTsFileDeduplicationWindowSeconds;
  }

  public String getSchemaEngineMode() {
    return schemaEngineMode;
  }

  public void setSchemaEngineMode(String schemaEngineMode) {
    this.schemaEngineMode = schemaEngineMode;
  }

  public boolean isLastCacheEnable() {
    return lastCacheEnable;
  }

  public void setLastCacheEnable(boolean lastCacheEnable) {
    this.lastCacheEnable = lastCacheEnable;
  }

  public int getTagAttributeTotalSize() {
    return tagAttributeTotalSize;
  }

  public void setTagAttributeTotalSize(int tagAttributeTotalSize) {
    this.tagAttributeTotalSize = tagAttributeTotalSize;
  }

  public int getDatabaseLimitThreshold() {
    return databaseLimitThreshold;
  }

  public void setDatabaseLimitThreshold(int databaseLimitThreshold) {
    this.databaseLimitThreshold = databaseLimitThreshold;
  }

  public int getModelInferenceExecutionThreadCount() {
    return modelInferenceExecutionThreadCount;
  }

  public void setModelInferenceExecutionThreadCount(int modelInferenceExecutionThreadCount) {
    this.modelInferenceExecutionThreadCount = modelInferenceExecutionThreadCount;
  }

  public long getDatanodeTokenTimeoutMS() {
    return datanodeTokenTimeoutMS;
  }

  public void setDatanodeTokenTimeoutMS(long timeoutMS) {
    this.datanodeTokenTimeoutMS = timeoutMS;
  }

  public long getSeriesLimitThreshold() {
    return seriesLimitThreshold;
  }

  public void setSeriesLimitThreshold(long seriesLimitThreshold) {
    this.seriesLimitThreshold = seriesLimitThreshold;
  }

  public long getDeviceLimitThreshold() {
    return deviceLimitThreshold;
  }

  public void setDeviceLimitThreshold(long deviceLimitThreshold) {
    this.deviceLimitThreshold = deviceLimitThreshold;
  }

  public long getStartUpNanosecond() {
    return startUpNanosecond;
  }

  public boolean isIntegrationTest() {
    return isIntegrationTest;
  }

  public Set<String> getEnabledKillPoints() {
    return enabledKillPoints;
  }

  public boolean isRetryForUnknownErrors() {
    return retryForUnknownErrors;
  }

  public void setRetryForUnknownErrors(boolean retryForUnknownErrors) {
    this.retryForUnknownErrors = retryForUnknownErrors;
  }

  public long getRemoteWriteMaxRetryDurationInMs() {
    return remoteWriteMaxRetryDurationInMs;
  }

  public void setRemoteWriteMaxRetryDurationInMs(long remoteWriteMaxRetryDurationInMs) {
    this.remoteWriteMaxRetryDurationInMs = remoteWriteMaxRetryDurationInMs;
  }
}<|MERGE_RESOLUTION|>--- conflicted
+++ resolved
@@ -286,14 +286,10 @@
   private int subscriptionPollMaxBlockingTimeMs = 500;
   private int subscriptionSerializeMaxBlockingTimeMs = 100;
   private long subscriptionLaunchRetryIntervalMs = 1000;
-<<<<<<< HEAD
 
   /** should be consistent with SubscriptionConsumer#DEFAULT_INVISIBLE_DURATION */
   private int subscriptionRecycleUncommittedEventIntervalMs = 600_000; // 600s
 
-=======
-  private int subscriptionRecycleUncommittedEventIntervalMs = 600000; // 600s
->>>>>>> 04f9f80f
   private long subscriptionReadFileBufferSize = 8 * MB;
   private long subscriptionReadTabletBufferSize = 8 * MB;
   private long subscriptionTsFileDeduplicationWindowSeconds = 120; // 120s
