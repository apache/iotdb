/*
 * Licensed to the Apache Software Foundation (ASF) under one
 * or more contributor license agreements.  See the NOTICE file
 * distributed with this work for additional information
 * regarding copyright ownership.  The ASF licenses this file
 * to you under the Apache License, Version 2.0 (the
 * "License"); you may not use this file except in compliance
 * with the License.  You may obtain a copy of the License at
 *
 *      http://www.apache.org/licenses/LICENSE-2.0
 *
 * Unless required by applicable law or agreed to in writing,
 * software distributed under the License is distributed on an
 * "AS IS" BASIS, WITHOUT WARRANTIES OR CONDITIONS OF ANY
 * KIND, either express or implied.  See the License for the
 * specific language governing permissions and limitations
 * under the License.
 */

package org.apache.iotdb.commons.conf;

import org.apache.iotdb.common.rpc.thrift.TEndPoint;
import org.apache.iotdb.commons.client.property.ClientPoolProperty.DefaultProperty;
import org.apache.iotdb.commons.cluster.NodeStatus;
import org.apache.iotdb.commons.enums.HandleSystemErrorStrategy;
import org.apache.iotdb.commons.enums.PipeRateAverage;
import org.apache.iotdb.commons.utils.FileUtils;
import org.apache.iotdb.commons.utils.KillPoint.KillPoint;
import org.apache.iotdb.rpc.RpcUtils;

import com.google.common.util.concurrent.RateLimiter;
import org.apache.tsfile.fileSystem.FSType;
import org.slf4j.Logger;
import org.slf4j.LoggerFactory;

import java.io.File;
import java.io.IOException;
import java.util.Objects;
import java.util.Set;
import java.util.concurrent.TimeUnit;
import java.util.regex.Pattern;

import static org.apache.iotdb.commons.conf.IoTDBConstant.KB;
import static org.apache.iotdb.commons.conf.IoTDBConstant.MB;

public class CommonConfig {

  public static final String OLD_CONFIG_NODE_CONFIG_NAME = "iotdb-confignode.properties";
  public static final String OLD_DATA_NODE_CONFIG_NAME = "iotdb-datanode.properties";
  public static final String OLD_COMMON_CONFIG_NAME = "iotdb-common.properties";
  public static final String SYSTEM_CONFIG_NAME = "iotdb-system.properties";
  public static final String SYSTEM_CONFIG_TEMPLATE_NAME = "iotdb-system.properties.template";
  private static final Logger logger = LoggerFactory.getLogger(CommonConfig.class);

  // Open ID Secret
  private String openIdProviderUrl = "";

  // The authorizer provider class which extends BasicAuthorizer
  private String authorizerProvider =
      "org.apache.iotdb.commons.auth.authorizer.LocalFileAuthorizer";

  /** Encryption provider class. */
  private String encryptDecryptProvider =
      "org.apache.iotdb.commons.security.encrypt.MessageDigestEncrypt";

  /** Encryption provided class parameter. */
  private String encryptDecryptProviderParameter;

  private String adminName = "root";

  private String adminPassword = "root";

  private String oldUserFolder =
      IoTDBConstant.DN_DEFAULT_DATA_DIR
          + File.separator
          + IoTDBConstant.SYSTEM_FOLDER_NAME
          + File.separator
          + "users";

  private String oldRoleFolder =
      IoTDBConstant.DN_DEFAULT_DATA_DIR
          + File.separator
          + IoTDBConstant.SYSTEM_FOLDER_NAME
          + File.separator
          + "roles";

  private String oldProcedureWalFolder =
      IoTDBConstant.DN_DEFAULT_DATA_DIR
          + File.separator
          + IoTDBConstant.SYSTEM_FOLDER_NAME
          + File.separator
          + "procedure";

  private String userFolder =
      IoTDBConstant.CN_DEFAULT_DATA_DIR
          + File.separator
          + IoTDBConstant.SYSTEM_FOLDER_NAME
          + File.separator
          + "users";

  private String roleFolder =
      IoTDBConstant.CN_DEFAULT_DATA_DIR
          + File.separator
          + IoTDBConstant.SYSTEM_FOLDER_NAME
          + File.separator
          + "roles";

  private String procedureWalFolder =
      IoTDBConstant.CN_DEFAULT_DATA_DIR
          + File.separator
          + IoTDBConstant.SYSTEM_FOLDER_NAME
          + File.separator
          + "procedure";

  /** Sync directory, including the log and hardlink tsFiles. */
  private String syncDir =
      IoTDBConstant.DN_DEFAULT_DATA_DIR + File.separator + IoTDBConstant.SYNC_FOLDER_NAME;

  /** WAL directories. */
  private String[] walDirs = {
    IoTDBConstant.DN_DEFAULT_DATA_DIR + File.separator + IoTDBConstant.WAL_FOLDER_NAME
  };

  /** Default system file storage is in local file system (unsupported). */
  private FSType systemFileStorageFs = FSType.LOCAL;

  /**
   * Default TTL for databases that are not set TTL by statements. If tiered storage is enabled,
   * data matches the last ttl will be deleted and other data will be migrated to the next tier.
   * Notice: if this property is changed, previous created database which are not set TTL will also
   * be affected. Unit: millisecond
   */
  private long[] tierTTLInMs = {Long.MAX_VALUE};

  /** The maximum number of TTL rules stored in the system, the default is 1000. */
  private int ttlRuleCapacity = 1000;

  /** The interval of ttl check task in each database. The unit is ms. Default is 2 hours. */
  private long ttlCheckInterval = 7_200_000L;

  /** Thrift socket and connection timeout between data node and config node. */
  private int cnConnectionTimeoutInMS = (int) TimeUnit.SECONDS.toMillis(60);

  /** Thrift socket and connection timeout between data node and config node. */
  private int dnConnectionTimeoutInMS = (int) TimeUnit.SECONDS.toMillis(60);

  /**
   * ClientManager will have so many selector threads (TAsyncClientManager) to distribute to its
   * clients.
   */
  private int selectorNumOfClientManager = 1;

  /** Whether to use thrift compression. */
  private boolean isRpcThriftCompressionEnabled = false;

  private int maxClientNumForEachNode = DefaultProperty.MAX_CLIENT_NUM_FOR_EACH_NODE;

  /** What will the system do when unrecoverable error occurs. */
  private HandleSystemErrorStrategy handleSystemErrorStrategy =
      HandleSystemErrorStrategy.CHANGE_TO_READ_ONLY;

  /** Status of current system. */
  private volatile NodeStatus status = NodeStatus.Running;

  private NodeStatus lastStatus = NodeStatus.Unknown;
  private String lastStatusReason = "";

  private volatile boolean isStopping = false;

  private volatile String statusReason = null;

  private final int TTimePartitionSlotTransmitLimit = 1000;

  /** Disk Monitor. */
  private double diskSpaceWarningThreshold = 0.05;

  /** Ip and port of target AI node. */
  private TEndPoint targetAINodeEndPoint = new TEndPoint("127.0.0.1", 10810);

  /** Time partition origin in milliseconds. */
  private long timePartitionOrigin = 0;

  /** Time partition interval in milliseconds. */
  private long timePartitionInterval = 604_800_000;

  /** This variable set timestamp precision as millisecond, microsecond or nanosecond. */
  private String timestampPrecision = "ms";

  private boolean timestampPrecisionCheckEnabled = true;

  /** The number of threads in the thread pool that execute model inference tasks. */
  private int modelInferenceExecutionThreadCount = 5;

  /**
   * The name of the directory that stores the tsfiles temporarily hold or generated by the pipe
   * module. The directory is located in the data directory of IoTDB.
   */
  private String pipeHardlinkBaseDirName = "pipe";

  private String pipeHardlinkTsFileDirName = "tsfile";

  private boolean pipeFileReceiverFsyncEnabled = true;

  private int pipeRealTimeQueuePollTsFileThreshold = 10;

  // Sequentially poll the tsFile by default
  private int pipeRealTimeQueuePollHistoricalTsFileThreshold = 1;
  private int pipeRealTimeQueueMaxWaitingTsFileSize = 1;

  /** The maximum number of threads that can be used to execute subtasks in PipeSubtaskExecutor. */
  private int pipeSubtaskExecutorMaxThreadNum =
      Math.max(5, Runtime.getRuntime().availableProcessors() / 2);

  private int pipeDataStructureTabletRowSize = 2048;
  private int pipeDataStructureTabletSizeInBytes = 2097152;
  private double pipeDataStructureTabletMemoryBlockAllocationRejectThreshold = 0.3;
  private double pipeDataStructureTsFileMemoryBlockAllocationRejectThreshold = 0.3;
  private double PipeDataStructureBatchMemoryProportion = 0.2;
  private volatile double pipeTotalFloatingMemoryProportion = 0.5;

  // Check if memory check is enabled for Pipe
  private boolean isPipeEnableMemoryCheck = true;

  // Memory for InsertNode queue: 15MB, used to temporarily store data awaiting processing
  private long pipeInsertNodeQueueMemory = 15 * MB;

  // Memory for TsFile to Tablet conversion: 17MB, used for further processing after converting
  // TSFile format to Tablet format
  // Note: Pipes that do not decompose pattern/time do not need this part of memory
  private long pipeTsFileParserMemory = 17 * MB;

  // Memory for Sink batch sending (InsertNode/TsFile, choose one)
  // 1. InsertNode: 15MB, used for batch sending data to the downstream system
  private long pipeSinkBatchMemoryInsertNode = 15 * MB;

  // 2. TsFile: 15MB, used for storing data about to be written to TsFile, similar to memTable
  private long pipeSinkBatchMemoryTsFile = 15 * MB;

  // Memory needed for the ReadBuffer during the TsFile sending process: 15MB, buffer for the file
  // sending process
  private long pipeSendTsFileReadBuffer = 15 * MB;

  // Reserved memory percentage to accommodate memory fluctuations during system operation
  private double pipeReservedMemoryPercentage = 0.15;

  // Minimum memory required for the receiver: 38MB
  private long pipeMinimumReceiverMemory = 38 * MB;

  private int pipeSubtaskExecutorBasicCheckPointIntervalByConsumedEventCount = 10_000;
  private long pipeSubtaskExecutorBasicCheckPointIntervalByTimeDuration = 10 * 1000L;
  private long pipeSubtaskExecutorPendingQueueMaxBlockingTimeMs = 50;

  private long pipeSubtaskExecutorCronHeartbeatEventIntervalSeconds = 20;
  private long pipeSubtaskExecutorForcedRestartIntervalMs = Long.MAX_VALUE;

  private long pipeMaxWaitFinishTime = 10 * 1000;

  private int pipeExtractorAssignerDisruptorRingBufferSize = 128;
  private long pipeExtractorAssignerDisruptorRingBufferEntrySizeInBytes = 72 * KB;
  private long pipeSourceMatcherCacheSize = 1024;

  private int pipeConnectorHandshakeTimeoutMs = 10 * 1000; // 10 seconds
  private int pipeConnectorTransferTimeoutMs = 15 * 60 * 1000; // 15 minutes
  private int pipeConnectorReadFileBufferSize = 5242880; // 5MB
  private boolean isPipeConnectorReadFileBufferMemoryControlEnabled = false;
  private long pipeConnectorRetryIntervalMs = 1000L;
  private boolean pipeConnectorRPCThriftCompressionEnabled = false;

  private int pipeAsyncConnectorForcedRetryTsFileEventQueueSizeThreshold = 5;
  private int pipeAsyncConnectorForcedRetryTabletEventQueueSizeThreshold = 20;
  private int pipeAsyncConnectorForcedRetryTotalEventQueueSizeThreshold = 30;
  private long pipeAsyncConnectorMaxRetryExecutionTimeMsPerCall = 500;
  private int pipeAsyncConnectorSelectorNumber =
      Math.max(4, Runtime.getRuntime().availableProcessors() / 2);
  private int pipeAsyncConnectorMaxClientNumber =
      Math.max(32, Runtime.getRuntime().availableProcessors() * 2);
  private int pipeAsyncConnectorMaxTsFileClientNumber =
      Math.max(16, Runtime.getRuntime().availableProcessors());

  private double pipeSendTsFileRateLimitBytesPerSecond = 32 * MB;
  private double pipeAllSinksRateLimitBytesPerSecond = -1;
  private int rateLimiterHotReloadCheckIntervalMs = 1000;

  private int pipeConnectorRequestSliceThresholdBytes =
      (int) (RpcUtils.THRIFT_FRAME_MAX_SIZE * 0.8);

  private boolean isSeperatedPipeHeartbeatEnabled = true;
  private int pipeHeartbeatIntervalSecondsForCollectingPipeMeta = 3;
  private long pipeMetaSyncerInitialSyncDelayMinutes = 3;
  private long pipeMetaSyncerSyncIntervalMinutes = 3;
  private long pipeMetaSyncerAutoRestartPipeCheckIntervalRound = 1;
  private boolean pipeAutoRestartEnabled = true;

  private boolean pipeAirGapReceiverEnabled = false;
  private int pipeAirGapReceiverPort = 9780;

  private long pipeReceiverLoginPeriodicVerificationIntervalMs = -1;
  private double pipeReceiverActualToEstimatedMemoryRatio = 3;

  private int pipeReceiverReqDecompressedMaxLengthInBytes = 1073741824; // 1GB
  private boolean pipeReceiverLoadConversionEnabled = false;

  private double pipeMetaReportMaxLogNumPerRound = 0.1;
  private int pipeMetaReportMaxLogIntervalRounds = 360;
  private int pipeTsFilePinMaxLogNumPerRound = 10;
  private int pipeTsFilePinMaxLogIntervalRounds = 90;

  private boolean pipeMemoryManagementEnabled = true;
  private long pipeMemoryAllocateRetryIntervalMs = 50;
  private int pipeMemoryAllocateMaxRetries = 10;
  private long pipeMemoryAllocateMinSizeInBytes = 32;
  private long pipeMemoryAllocateForTsFileSequenceReaderInBytes = (long) 2 * 1024 * 1024; // 2MB
  private long pipeMemoryExpanderIntervalSeconds = (long) 3 * 60; // 3Min
  private volatile long pipeCheckMemoryEnoughIntervalMs = 10L;
  private float pipeLeaderCacheMemoryUsagePercentage = 0.1F;
  private long pipeMaxAlignedSeriesChunkSizeInOneBatch = (long) 16 * 1024 * 1024; // 16MB;
  private long pipeListeningQueueTransferSnapshotThreshold = 1000;
  private int pipeSnapshotExecutionMaxBatchSize = 1000;
  private long pipeRemainingTimeCommitRateAutoSwitchSeconds = 30;
  private PipeRateAverage pipeRemainingTimeCommitRateAverageTime = PipeRateAverage.FIVE_MINUTES;
  private double pipeRemainingInsertNodeCountEMAAlpha = 0.1;
  private double pipeTsFileScanParsingThreshold = 0.05;
  private double pipeDynamicMemoryHistoryWeight = 0.5;
  private double pipeDynamicMemoryAdjustmentThreshold = 0.05;
  private double pipeThresholdAllocationStrategyMaximumMemoryIncrementRatio = 0.1d;
  private double pipeThresholdAllocationStrategyLowUsageThreshold = 0.2d;
  private double pipeThresholdAllocationStrategyFixedMemoryHighUsageThreshold = 0.8d;
  private boolean pipeTransferTsFileSync = false;
  private long pipeCheckAllSyncClientLiveTimeIntervalMs = 5 * 60 * 1000L; // 5 minutes

  private long twoStageAggregateMaxCombinerLiveTimeInMs = 8 * 60 * 1000L; // 8 minutes
  private long twoStageAggregateDataRegionInfoCacheTimeInMs = 3 * 60 * 1000L; // 3 minutes
  private long twoStageAggregateSenderEndPointsCacheInMs = 3 * 60 * 1000L; // 3 minutes

  private boolean pipeEventReferenceTrackingEnabled = true;
  private long pipeEventReferenceEliminateIntervalSeconds = 10;

  private boolean subscriptionEnabled = false;

  private float subscriptionCacheMemoryUsagePercentage = 0.2F;
  private int subscriptionSubtaskExecutorMaxThreadNum = 2;

  private int subscriptionPrefetchTabletBatchMaxDelayInMs = 20;
  private long subscriptionPrefetchTabletBatchMaxSizeInBytes = MB;
  private int subscriptionPrefetchTsFileBatchMaxDelayInMs = 1000;
  private long subscriptionPrefetchTsFileBatchMaxSizeInBytes = 2 * MB;
  private int subscriptionPollMaxBlockingTimeMs = 500;
  private int subscriptionDefaultTimeoutInMs = 10_000; // 10s
  private long subscriptionLaunchRetryIntervalMs = 1000;
  private int subscriptionRecycleUncommittedEventIntervalMs = 600_000; // 600s
  private long subscriptionReadFileBufferSize = 8 * MB;
  private long subscriptionReadTabletBufferSize = 8 * MB;
  private long subscriptionTsFileDeduplicationWindowSeconds = 120; // 120s
  private volatile long subscriptionCheckMemoryEnoughIntervalMs = 10L;
  private long subscriptionEstimatedInsertNodeTabletInsertionEventSize = 64 * KB;
  private long subscriptionEstimatedRawTabletInsertionEventSize = 16 * KB;
  private long subscriptionMaxAllowedEventCountInTabletBatch = 100;
  private long subscriptionLogManagerWindowSeconds = 120; // 120s
  private long subscriptionLogManagerBaseIntervalMs = 1_000; // 1s

  private boolean subscriptionPrefetchEnabled = false;
  private float subscriptionPrefetchMemoryThreshold = 0.5F;
  private float subscriptionPrefetchMissingRateThreshold = 0.9F;
  private int subscriptionPrefetchEventLocalCountThreshold = 10;
  private int subscriptionPrefetchEventGlobalCountThreshold = 100;

  private long subscriptionMetaSyncerInitialSyncDelayMinutes = 3;
  private long subscriptionMetaSyncerSyncIntervalMinutes = 3;

  /** Whether to use persistent schema mode. */
  private String schemaEngineMode = "Memory";

  /** Whether to enable Last cache. */
  private boolean lastCacheEnable = true;

  // Max size for tag and attribute of one time series
  private int tagAttributeTotalSize = 700;

  // maximum number of Cluster Databases allowed
  private int databaseLimitThreshold = -1;

  private long datanodeTokenTimeoutMS = 180 * 1000L; // 3 minutes

  // timeseries and device limit
  private long seriesLimitThreshold = -1;
  private long deviceLimitThreshold = -1;

  private boolean enableBinaryAllocator = true;

  private int arenaNum = 4;

  private int minAllocateSize = 4096;

  private int maxAllocateSize = 1024 * 1024;

  private int log2SizeClassGroup = 3;

  // time in nanosecond precision when starting up
  private final long startUpNanosecond = System.nanoTime();

  private final boolean isIntegrationTest =
      System.getProperties().containsKey(IoTDBConstant.INTEGRATION_TEST_KILL_POINTS);

  private final Set<String> enabledKillPoints =
      KillPoint.parseKillPoints(System.getProperty(IoTDBConstant.INTEGRATION_TEST_KILL_POINTS));

  private volatile boolean retryForUnknownErrors = false;

  private volatile long remoteWriteMaxRetryDurationInMs = 60000;

  private final RateLimiter querySamplingRateLimiter = RateLimiter.create(160);
  // if querySamplingRateLimiter < 0, means that there is no rate limit, we need to full sample all
  // the queries
  private volatile boolean querySamplingHasRateLimit = true;
  // if querySamplingRateLimiter != 0, enableQuerySampling is true; querySamplingRateLimiter = 0,
  // enableQuerySampling is false
  private volatile boolean enableQuerySampling = true;

  private volatile Pattern trustedUriPattern = Pattern.compile("file:.*");

  CommonConfig() {
    // Empty constructor
  }

  public void updatePath(String homeDir) {
    if (homeDir == null) {
      return;
    }

    File homeFile = new File(homeDir);
    try {
      homeDir = homeFile.getCanonicalPath();
    } catch (IOException e) {
      logger.error("Fail to get canonical path of {}", homeFile, e);
    }
    userFolder = FileUtils.addPrefix2FilePath(homeDir, userFolder);
    roleFolder = FileUtils.addPrefix2FilePath(homeDir, roleFolder);
    procedureWalFolder = FileUtils.addPrefix2FilePath(homeDir, procedureWalFolder);
    syncDir = FileUtils.addPrefix2FilePath(homeDir, syncDir);
    for (int i = 0; i < walDirs.length; i++) {
      walDirs[i] = FileUtils.addPrefix2FilePath(homeDir, walDirs[i]);
    }
  }

  public String getEncryptDecryptProvider() {
    return encryptDecryptProvider;
  }

  public void setEncryptDecryptProvider(String encryptDecryptProvider) {
    this.encryptDecryptProvider = encryptDecryptProvider;
  }

  public String getEncryptDecryptProviderParameter() {
    return encryptDecryptProviderParameter;
  }

  public void setEncryptDecryptProviderParameter(String encryptDecryptProviderParameter) {
    this.encryptDecryptProviderParameter = encryptDecryptProviderParameter;
  }

  public String getOpenIdProviderUrl() {
    return openIdProviderUrl;
  }

  public void setOpenIdProviderUrl(String openIdProviderUrl) {
    this.openIdProviderUrl = openIdProviderUrl;
  }

  public String getAuthorizerProvider() {
    return authorizerProvider;
  }

  public void setAuthorizerProvider(String authorizerProvider) {
    this.authorizerProvider = authorizerProvider;
  }

  public String getAdminName() {
    return adminName;
  }

  public void setAdminName(String adminName) {
    this.adminName = adminName;
  }

  public String getAdminPassword() {
    return adminPassword;
  }

  public void setAdminPassword(String adminPassword) {
    this.adminPassword = adminPassword;
  }

  public String getOldUserFolder() {
    return oldUserFolder;
  }

  public String getOldRoleFolder() {
    return oldRoleFolder;
  }

  public String getOldProcedureWalFolder() {
    return oldProcedureWalFolder;
  }

  public String getUserFolder() {
    return userFolder;
  }

  public void setUserFolder(String userFolder) {
    this.userFolder = userFolder;
  }

  public String getRoleFolder() {
    return roleFolder;
  }

  public void setRoleFolder(String roleFolder) {
    this.roleFolder = roleFolder;
  }

  public String getProcedureWalFolder() {
    return procedureWalFolder;
  }

  public void setProcedureWalFolder(String procedureWalFolder) {
    this.procedureWalFolder = procedureWalFolder;
  }

  public String getSyncDir() {
    return syncDir;
  }

  public void setSyncDir(String syncDir) {
    this.syncDir = syncDir;
  }

  public String[] getWalDirs() {
    return walDirs;
  }

  public void setWalDirs(String[] walDirs) {
    this.walDirs = walDirs;
  }

  public FSType getSystemFileStorageFs() {
    return systemFileStorageFs;
  }

  public void setSystemFileStorageFs(FSType systemFileStorageFs) {
    this.systemFileStorageFs = systemFileStorageFs;
  }

  public long[] getTierTTLInMs() {
    return tierTTLInMs;
  }

  public void setTierTTLInMs(long[] tierTTLInMs) {
    this.tierTTLInMs = tierTTLInMs;
  }

  public int getTTlRuleCapacity() {
    return ttlRuleCapacity;
  }

  public void setTTlRuleCapacity(int ttlRuleCapacity) {
    this.ttlRuleCapacity = ttlRuleCapacity;
  }

  public long getTTLCheckInterval() {
    return ttlCheckInterval;
  }

  public void setTTLCheckInterval(long ttlCheckInterval) {
    this.ttlCheckInterval = ttlCheckInterval;
  }

  public int getCnConnectionTimeoutInMS() {
    return cnConnectionTimeoutInMS;
  }

  public void setCnConnectionTimeoutInMS(int cnConnectionTimeoutInMS) {
    this.cnConnectionTimeoutInMS = cnConnectionTimeoutInMS;
  }

  public int getDnConnectionTimeoutInMS() {
    return dnConnectionTimeoutInMS;
  }

  public void setDnConnectionTimeoutInMS(int dnConnectionTimeoutInMS) {
    this.dnConnectionTimeoutInMS = dnConnectionTimeoutInMS;
  }

  public int getSelectorNumOfClientManager() {
    return selectorNumOfClientManager;
  }

  public void setSelectorNumOfClientManager(int selectorNumOfClientManager) {
    this.selectorNumOfClientManager = selectorNumOfClientManager;
  }

  public boolean isRpcThriftCompressionEnabled() {
    return isRpcThriftCompressionEnabled;
  }

  public void setRpcThriftCompressionEnabled(boolean rpcThriftCompressionEnabled) {
    isRpcThriftCompressionEnabled = rpcThriftCompressionEnabled;
  }

  public int getMaxClientNumForEachNode() {
    return maxClientNumForEachNode;
  }

  public void setMaxClientNumForEachNode(int maxClientNumForEachNode) {
    this.maxClientNumForEachNode = maxClientNumForEachNode;
  }

  HandleSystemErrorStrategy getHandleSystemErrorStrategy() {
    return handleSystemErrorStrategy;
  }

  void setHandleSystemErrorStrategy(HandleSystemErrorStrategy handleSystemErrorStrategy) {
    this.handleSystemErrorStrategy = handleSystemErrorStrategy;
  }

  public void handleUnrecoverableError() {
    handleSystemErrorStrategy.handle();
  }

  public double getDiskSpaceWarningThreshold() {
    return diskSpaceWarningThreshold;
  }

  public void setDiskSpaceWarningThreshold(double diskSpaceWarningThreshold) {
    this.diskSpaceWarningThreshold = diskSpaceWarningThreshold;
  }

  public boolean isReadOnly() {
    return status == NodeStatus.ReadOnly;
  }

  public boolean isRunning() {
    return status == NodeStatus.Running;
  }

  public NodeStatus getNodeStatus() {
    return status;
  }

  public void setNodeStatus(NodeStatus newStatus) {
    logger.info("Set system mode from {} to {}.", status, newStatus);
    this.status = newStatus;
    this.statusReason = null;

    switch (newStatus) {
      case ReadOnly:
        logger.warn("Change system status to ReadOnly! Only query statements are permitted!");
        break;
      case Removing:
        logger.info(
            "Change system status to Removing! The current Node is being removed from cluster!");
        break;
      default:
        break;
    }
  }

  public String getStatusReason() {
    return statusReason;
  }

  public void setStatusReason(String statusReason) {
    this.statusReason = statusReason;
  }

  public TEndPoint getTargetAINodeEndPoint() {
    return targetAINodeEndPoint;
  }

  public void setTargetAINodeEndPoint(TEndPoint targetAINodeEndPoint) {
    this.targetAINodeEndPoint = targetAINodeEndPoint;
  }

  public int getTTimePartitionSlotTransmitLimit() {
    return TTimePartitionSlotTransmitLimit;
  }

  public boolean isStopping() {
    return isStopping;
  }

  public void setStopping(boolean stopping) {
    isStopping = stopping;
  }

  public long getTimePartitionOrigin() {
    return timePartitionOrigin;
  }

  public void setTimePartitionOrigin(long timePartitionOrigin) {
    this.timePartitionOrigin = timePartitionOrigin;
  }

  public long getTimePartitionInterval() {
    return timePartitionInterval;
  }

  public void setTimePartitionInterval(long timePartitionInterval) {
    this.timePartitionInterval = timePartitionInterval;
  }

  public void setTimestampPrecision(String timestampPrecision) {
    if (!("ms".equals(timestampPrecision)
        || "us".equals(timestampPrecision)
        || "ns".equals(timestampPrecision))) {
      logger.error(
          "Wrong timestamp precision, please set as: ms, us or ns ! Current is: {}",
          timestampPrecision);
      System.exit(-1);
    }
    this.timestampPrecision = timestampPrecision;
  }

  public String getTimestampPrecision() {
    return timestampPrecision;
  }

  public void setTimestampPrecisionCheckEnabled(boolean timestampPrecisionCheckEnabled) {
    this.timestampPrecisionCheckEnabled = timestampPrecisionCheckEnabled;
  }

  public boolean isTimestampPrecisionCheckEnabled() {
    return timestampPrecisionCheckEnabled;
  }

  public String getPipeHardlinkBaseDirName() {
    return pipeHardlinkBaseDirName;
  }

  public void setPipeHardlinkBaseDirName(String pipeHardlinkBaseDirName) {
    if (Objects.equals(pipeHardlinkBaseDirName, this.pipeHardlinkBaseDirName)) {
      return;
    }
    this.pipeHardlinkBaseDirName = pipeHardlinkBaseDirName;
    logger.info("pipeHardlinkBaseDirName is set to {}.", pipeHardlinkBaseDirName);
  }

  public String getPipeHardlinkTsFileDirName() {
    return pipeHardlinkTsFileDirName;
  }

  public void setPipeHardlinkTsFileDirName(String pipeTsFileDirName) {
    if (Objects.equals(this.pipeHardlinkTsFileDirName, pipeTsFileDirName)) {
      return;
    }
    this.pipeHardlinkTsFileDirName = pipeTsFileDirName;
    logger.info("pipeHardlinkTsFileDirName is set to {}.", pipeTsFileDirName);
  }

  public boolean getPipeFileReceiverFsyncEnabled() {
    return pipeFileReceiverFsyncEnabled;
  }

  public void setPipeFileReceiverFsyncEnabled(boolean pipeFileReceiverFsyncEnabled) {
    if (this.pipeFileReceiverFsyncEnabled == pipeFileReceiverFsyncEnabled) {
      return;
    }
    this.pipeFileReceiverFsyncEnabled = pipeFileReceiverFsyncEnabled;
    logger.info("pipeFileReceiverFsyncEnabled is set to {}.", pipeFileReceiverFsyncEnabled);
  }

  public int getPipeDataStructureTabletRowSize() {
    return pipeDataStructureTabletRowSize;
  }

  public void setPipeDataStructureTabletRowSize(int pipeDataStructureTabletRowSize) {
    if (this.pipeDataStructureTabletRowSize == pipeDataStructureTabletRowSize) {
      return;
    }
    this.pipeDataStructureTabletRowSize = pipeDataStructureTabletRowSize;
    logger.info("pipeDataStructureTabletRowSize is set to {}.", pipeDataStructureTabletRowSize);
  }

  public int getPipeDataStructureTabletSizeInBytes() {
    return pipeDataStructureTabletSizeInBytes;
  }

  public void setPipeDataStructureTabletSizeInBytes(int pipeDataStructureTabletSizeInBytes) {
    if (this.pipeDataStructureTabletSizeInBytes == pipeDataStructureTabletSizeInBytes) {
      return;
    }
    this.pipeDataStructureTabletSizeInBytes = pipeDataStructureTabletSizeInBytes;
    logger.info(
        "pipeDataStructureTabletSizeInBytes is set to {}.", pipeDataStructureTabletSizeInBytes);
  }

  public double getPipeDataStructureTabletMemoryBlockAllocationRejectThreshold() {
    return pipeDataStructureTabletMemoryBlockAllocationRejectThreshold;
  }

  public void setPipeDataStructureTabletMemoryBlockAllocationRejectThreshold(
      double pipeDataStructureTabletMemoryBlockAllocationRejectThreshold) {
    if (this.pipeDataStructureTabletMemoryBlockAllocationRejectThreshold
        == pipeDataStructureTabletMemoryBlockAllocationRejectThreshold) {
      return;
    }
    this.pipeDataStructureTabletMemoryBlockAllocationRejectThreshold =
        pipeDataStructureTabletMemoryBlockAllocationRejectThreshold;
    logger.info(
        "pipeDataStructureTabletMemoryBlockAllocationRejectThreshold is set to {}.",
        pipeDataStructureTabletMemoryBlockAllocationRejectThreshold);
  }

  public double getPipeDataStructureTsFileMemoryBlockAllocationRejectThreshold() {
    return pipeDataStructureTsFileMemoryBlockAllocationRejectThreshold;
  }

  public void setPipeDataStructureTsFileMemoryBlockAllocationRejectThreshold(
      double pipeDataStructureTsFileMemoryBlockAllocationRejectThreshold) {
    if (this.pipeDataStructureTsFileMemoryBlockAllocationRejectThreshold
        == pipeDataStructureTsFileMemoryBlockAllocationRejectThreshold) {
      return;
    }
    this.pipeDataStructureTsFileMemoryBlockAllocationRejectThreshold =
        pipeDataStructureTsFileMemoryBlockAllocationRejectThreshold;
    logger.info(
        "pipeDataStructureTsFileMemoryBlockAllocationRejectThreshold is set to {}.",
        pipeDataStructureTsFileMemoryBlockAllocationRejectThreshold);
  }

  public double getPipeDataStructureBatchMemoryProportion() {
    return PipeDataStructureBatchMemoryProportion;
  }

  public void setPipeDataStructureBatchMemoryProportion(
      double PipeDataStructureBatchMemoryProportion) {
    if (this.PipeDataStructureBatchMemoryProportion == PipeDataStructureBatchMemoryProportion) {
      return;
    }
    this.PipeDataStructureBatchMemoryProportion = PipeDataStructureBatchMemoryProportion;
    logger.info(
        "PipeDataStructureBatchMemoryProportion is set to {}.",
        PipeDataStructureBatchMemoryProportion);
  }

  public boolean isPipeEnableMemoryChecked() {
    return isPipeEnableMemoryCheck;
  }

  public void setIsPipeEnableMemoryChecked(boolean isPipeEnableMemoryChecked) {
    if (this.isPipeEnableMemoryCheck == isPipeEnableMemoryChecked) {
      return;
    }
    this.isPipeEnableMemoryCheck = isPipeEnableMemoryChecked;
    logger.info("isPipeEnableMemoryChecked is set to {}.", isPipeEnableMemoryChecked);
  }

  public long getPipeInsertNodeQueueMemory() {
    return pipeInsertNodeQueueMemory;
  }

  public void setPipeInsertNodeQueueMemory(long pipeInsertNodeQueueMemory) {
    if (this.pipeInsertNodeQueueMemory == pipeInsertNodeQueueMemory) {
      return;
    }
    this.pipeInsertNodeQueueMemory = pipeInsertNodeQueueMemory;
    logger.info("pipeInsertNodeQueueMemory is set to {}.", pipeInsertNodeQueueMemory);
  }

  public long getPipeTsFileParserMemory() {
    return pipeTsFileParserMemory;
  }

  public void setPipeTsFileParserMemory(long pipeTsFileParserMemory) {
    if (this.pipeTsFileParserMemory == pipeTsFileParserMemory) {
      return;
    }
    this.pipeTsFileParserMemory = pipeTsFileParserMemory;
    logger.info("pipeTsFileParserMemory is set to {}.", pipeTsFileParserMemory);
  }

  public long getPipeSinkBatchMemoryInsertNode() {
    return pipeSinkBatchMemoryInsertNode;
  }

  public void setPipeSinkBatchMemoryInsertNode(long pipeSinkBatchMemoryInsertNode) {
    if (this.pipeSinkBatchMemoryInsertNode == pipeSinkBatchMemoryInsertNode) {
      return;
    }
    this.pipeSinkBatchMemoryInsertNode = pipeSinkBatchMemoryInsertNode;
    logger.info("pipeSinkBatchMemoryInsertNode is set to {}.", pipeSinkBatchMemoryInsertNode);
  }

  public long getPipeSinkBatchMemoryTsFile() {
    return pipeSinkBatchMemoryTsFile;
  }

  public void setPipeSinkBatchMemoryTsFile(long pipeSinkBatchMemoryTsFile) {
    if (this.pipeSinkBatchMemoryTsFile == pipeSinkBatchMemoryTsFile) {
      return;
    }
    this.pipeSinkBatchMemoryTsFile = pipeSinkBatchMemoryTsFile;
    logger.info("pipeSinkBatchMemoryTsFile is set to {}.", pipeSinkBatchMemoryTsFile);
  }

  public long getPipeSendTsFileReadBuffer() {
    return pipeSendTsFileReadBuffer;
  }

  public void setPipeSendTsFileReadBuffer(long pipeSendTsFileReadBuffer) {
    if (this.pipeSendTsFileReadBuffer == pipeSendTsFileReadBuffer) {
      return;
    }
    this.pipeSendTsFileReadBuffer = pipeSendTsFileReadBuffer;
    logger.info("pipeSendTsFileReadBuffer is set to {}.", pipeSendTsFileReadBuffer);
  }

  public double getPipeReservedMemoryPercentage() {
    return pipeReservedMemoryPercentage;
  }

  public void setPipeReservedMemoryPercentage(double pipeReservedMemoryPercentage) {
    if (this.pipeReservedMemoryPercentage == pipeReservedMemoryPercentage) {
      return;
    }
    this.pipeReservedMemoryPercentage = pipeReservedMemoryPercentage;
    logger.info("pipeReservedMemoryPercentage is set to {}.", pipeReservedMemoryPercentage);
  }

  public long getPipeMinimumReceiverMemory() {
    return pipeMinimumReceiverMemory;
  }

  public void setPipeMinimumReceiverMemory(long pipeMinimumReceiverMemory) {
    if (this.pipeMinimumReceiverMemory == pipeMinimumReceiverMemory) {
      return;
    }
    this.pipeMinimumReceiverMemory = pipeMinimumReceiverMemory;
    logger.info("pipeMinimumReceiverMemory is set to {}.", pipeMinimumReceiverMemory);
  }

  public double getPipeTotalFloatingMemoryProportion() {
    return pipeTotalFloatingMemoryProportion;
  }

  public void setPipeTotalFloatingMemoryProportion(double pipeTotalFloatingMemoryProportion) {
    if (this.pipeTotalFloatingMemoryProportion == pipeTotalFloatingMemoryProportion) {
      return;
    }
    this.pipeTotalFloatingMemoryProportion = pipeTotalFloatingMemoryProportion;
    logger.info(
        "pipeTotalFloatingMemoryProportion is set to {}.", pipeTotalFloatingMemoryProportion);
  }

  public int getPipeExtractorAssignerDisruptorRingBufferSize() {
    return pipeExtractorAssignerDisruptorRingBufferSize;
  }

  public void setPipeExtractorAssignerDisruptorRingBufferSize(
      int pipeExtractorAssignerDisruptorRingBufferSize) {
    if (this.pipeExtractorAssignerDisruptorRingBufferSize
        == pipeExtractorAssignerDisruptorRingBufferSize) {
      return;
    }
    this.pipeExtractorAssignerDisruptorRingBufferSize =
        pipeExtractorAssignerDisruptorRingBufferSize;
    logger.info(
        "pipeExtractorAssignerDisruptorRingBufferSize is set to {}.",
        pipeExtractorAssignerDisruptorRingBufferSize);
  }

  public long getPipeExtractorAssignerDisruptorRingBufferEntrySizeInBytes() {
    return pipeExtractorAssignerDisruptorRingBufferEntrySizeInBytes;
  }

  public void setPipeExtractorAssignerDisruptorRingBufferEntrySizeInBytes(
      long pipeExtractorAssignerDisruptorRingBufferEntrySize) {
    if (pipeExtractorAssignerDisruptorRingBufferEntrySizeInBytes
        == pipeExtractorAssignerDisruptorRingBufferEntrySize) {
      return;
    }
    this.pipeExtractorAssignerDisruptorRingBufferEntrySizeInBytes =
        pipeExtractorAssignerDisruptorRingBufferEntrySize;
    logger.info(
        "pipeExtractorAssignerDisruptorRingBufferEntrySize is set to {}.",
        pipeExtractorAssignerDisruptorRingBufferEntrySize);
  }

  public long getPipeSourceMatcherCacheSize() {
    return pipeSourceMatcherCacheSize;
  }

  public void setPipeSourceMatcherCacheSize(long pipeSourceMatcherCacheSize) {
    if (this.pipeSourceMatcherCacheSize == pipeSourceMatcherCacheSize) {
      return;
    }
    this.pipeSourceMatcherCacheSize = pipeSourceMatcherCacheSize;
    logger.info("pipeExtractorMatcherCacheSize is set to {}.", pipeSourceMatcherCacheSize);
  }

  public int getPipeConnectorHandshakeTimeoutMs() {
    return pipeConnectorHandshakeTimeoutMs;
  }

  public void setPipeConnectorHandshakeTimeoutMs(long pipeConnectorHandshakeTimeoutMs) {
    final int fPipeConnectorHandshakeTimeoutMs = this.pipeConnectorHandshakeTimeoutMs;
    try {
      this.pipeConnectorHandshakeTimeoutMs = Math.toIntExact(pipeConnectorHandshakeTimeoutMs);
    } catch (ArithmeticException e) {
      this.pipeConnectorHandshakeTimeoutMs = Integer.MAX_VALUE;
      logger.warn(
          "Given pipe connector handshake timeout is too large, set to {} ms.", Integer.MAX_VALUE);
    } finally {
      if (fPipeConnectorHandshakeTimeoutMs != this.pipeConnectorHandshakeTimeoutMs) {
        logger.info(
            "pipeConnectorHandshakeTimeoutMs is set to {}.", fPipeConnectorHandshakeTimeoutMs);
      }
    }
  }

  public int getPipeConnectorTransferTimeoutMs() {
    return pipeConnectorTransferTimeoutMs;
  }

  public void setPipeConnectorTransferTimeoutMs(long pipeConnectorTransferTimeoutMs) {
    final int fPipeConnectorTransferTimeoutMs = this.pipeConnectorTransferTimeoutMs;
    try {
      this.pipeConnectorTransferTimeoutMs = Math.toIntExact(pipeConnectorTransferTimeoutMs);
    } catch (ArithmeticException e) {
      this.pipeConnectorTransferTimeoutMs = Integer.MAX_VALUE;
      logger.warn(
          "Given pipe connector transfer timeout is too large, set to {} ms.", Integer.MAX_VALUE);
    } finally {
      if (fPipeConnectorTransferTimeoutMs != this.pipeConnectorTransferTimeoutMs) {
        logger.info("pipeConnectorTransferTimeoutMs is set to {}.", pipeConnectorTransferTimeoutMs);
      }
    }
  }

  public int getPipeConnectorReadFileBufferSize() {
    return pipeConnectorReadFileBufferSize;
  }

  public void setPipeConnectorReadFileBufferSize(int pipeConnectorReadFileBufferSize) {
    if (this.pipeConnectorReadFileBufferSize == pipeConnectorReadFileBufferSize) {
      return;
    }
    this.pipeConnectorReadFileBufferSize = pipeConnectorReadFileBufferSize;
    logger.info("pipeConnectorReadFileBufferSize is set to {}.", pipeConnectorReadFileBufferSize);
  }

  public boolean isPipeConnectorReadFileBufferMemoryControlEnabled() {
    return isPipeConnectorReadFileBufferMemoryControlEnabled;
  }

  public void setIsPipeConnectorReadFileBufferMemoryControlEnabled(
      boolean isPipeConnectorReadFileBufferMemoryControlEnabled) {
    if (this.isPipeConnectorReadFileBufferMemoryControlEnabled
        == isPipeConnectorReadFileBufferMemoryControlEnabled) {
      return;
    }
    this.isPipeConnectorReadFileBufferMemoryControlEnabled =
        isPipeConnectorReadFileBufferMemoryControlEnabled;
    logger.info(
        "isPipeConnectorReadFileBufferMemoryControlEnabled is set to {}.",
        isPipeConnectorReadFileBufferMemoryControlEnabled);
  }

  public void setPipeConnectorRPCThriftCompressionEnabled(
      boolean pipeConnectorRPCThriftCompressionEnabled) {
    if (this.isPipeConnectorReadFileBufferMemoryControlEnabled
        == pipeConnectorRPCThriftCompressionEnabled) {
      return;
    }
    this.pipeConnectorRPCThriftCompressionEnabled = pipeConnectorRPCThriftCompressionEnabled;
    logger.info(
        "pipeConnectorRPCThriftCompressionEnabled is set to {}.",
        pipeConnectorRPCThriftCompressionEnabled);
  }

  public boolean isPipeConnectorRPCThriftCompressionEnabled() {
    return pipeConnectorRPCThriftCompressionEnabled;
  }

  public void setPipeAsyncConnectorForcedRetryTsFileEventQueueSizeThreshold(
      int pipeAsyncConnectorForcedRetryTsFileEventQueueSizeThreshold) {
    if (this.pipeAsyncConnectorForcedRetryTsFileEventQueueSizeThreshold
        == pipeAsyncConnectorForcedRetryTsFileEventQueueSizeThreshold) {
      return;
    }
    this.pipeAsyncConnectorForcedRetryTsFileEventQueueSizeThreshold =
        pipeAsyncConnectorForcedRetryTsFileEventQueueSizeThreshold;
    logger.info(
        "pipeAsyncConnectorForcedRetryTsFileEventQueueSizeThreshold is set to {}.",
        pipeAsyncConnectorForcedRetryTsFileEventQueueSizeThreshold);
  }

  public int getPipeAsyncConnectorForcedRetryTsFileEventQueueSizeThreshold() {
    return pipeAsyncConnectorForcedRetryTsFileEventQueueSizeThreshold;
  }

  public void setPipeAsyncConnectorForcedRetryTabletEventQueueSizeThreshold(
      int pipeAsyncConnectorForcedRetryTabletEventQueueSizeThreshold) {
    if (this.pipeAsyncConnectorForcedRetryTabletEventQueueSizeThreshold
        == pipeAsyncConnectorForcedRetryTabletEventQueueSizeThreshold) {
      return;
    }
    this.pipeAsyncConnectorForcedRetryTabletEventQueueSizeThreshold =
        pipeAsyncConnectorForcedRetryTabletEventQueueSizeThreshold;
    logger.info(
        "pipeAsyncConnectorForcedRetryTabletEventQueueSizeThreshold is set to {}.",
        pipeAsyncConnectorForcedRetryTabletEventQueueSizeThreshold);
  }

  public int getPipeAsyncConnectorForcedRetryTabletEventQueueSizeThreshold() {
    return pipeAsyncConnectorForcedRetryTabletEventQueueSizeThreshold;
  }

  public void setPipeAsyncConnectorForcedRetryTotalEventQueueSizeThreshold(
      int pipeAsyncConnectorForcedRetryTotalEventQueueSizeThreshold) {
    if (this.pipeAsyncConnectorForcedRetryTotalEventQueueSizeThreshold
        == pipeAsyncConnectorForcedRetryTotalEventQueueSizeThreshold) {
      return;
    }
    this.pipeAsyncConnectorForcedRetryTotalEventQueueSizeThreshold =
        pipeAsyncConnectorForcedRetryTotalEventQueueSizeThreshold;
    logger.info(
        "pipeAsyncConnectorForcedRetryTotalEventQueueSizeThreshold is set to {}.",
        pipeAsyncConnectorForcedRetryTotalEventQueueSizeThreshold);
  }

  public int getPipeAsyncConnectorForcedRetryTotalEventQueueSizeThreshold() {
    return pipeAsyncConnectorForcedRetryTotalEventQueueSizeThreshold;
  }

  public void setPipeAsyncConnectorMaxRetryExecutionTimeMsPerCall(
      long pipeAsyncConnectorMaxRetryExecutionTimeMsPerCall) {
    if (this.pipeAsyncConnectorMaxRetryExecutionTimeMsPerCall
        == pipeAsyncConnectorMaxRetryExecutionTimeMsPerCall) {
      return;
    }
    this.pipeAsyncConnectorMaxRetryExecutionTimeMsPerCall =
        pipeAsyncConnectorMaxRetryExecutionTimeMsPerCall;
    logger.info(
        "pipeAsyncConnectorMaxRetryExecutionTimeMsPerCall is set to {}.",
        pipeAsyncConnectorMaxRetryExecutionTimeMsPerCall);
  }

  public long getPipeAsyncConnectorMaxRetryExecutionTimeMsPerCall() {
    return pipeAsyncConnectorMaxRetryExecutionTimeMsPerCall;
  }

  public int getPipeAsyncConnectorSelectorNumber() {
    return pipeAsyncConnectorSelectorNumber;
  }

  public void setPipeAsyncConnectorSelectorNumber(int pipeAsyncConnectorSelectorNumber) {
    if (pipeAsyncConnectorSelectorNumber <= 0) {
      logger.info(
          "pipeAsyncConnectorSelectorNumber should be greater than 0, configuring it not to change.");
      return;
    }
    pipeAsyncConnectorSelectorNumber = Math.max(4, pipeAsyncConnectorSelectorNumber);
    if (this.pipeAsyncConnectorSelectorNumber == pipeAsyncConnectorSelectorNumber) {
      return;
    }
    this.pipeAsyncConnectorSelectorNumber = pipeAsyncConnectorSelectorNumber;
    logger.info("pipeAsyncConnectorSelectorNumber is set to {}.", pipeAsyncConnectorSelectorNumber);
  }

  public int getPipeAsyncConnectorMaxClientNumber() {
    return pipeAsyncConnectorMaxClientNumber;
  }

  public void setPipeAsyncConnectorMaxClientNumber(int pipeAsyncConnectorMaxClientNumber) {
    if (pipeAsyncConnectorMaxClientNumber <= 0) {
      logger.info(
          " pipeAsyncConnectorMaxClientNumber should be greater than 0, configuring it not to change.");
      return;
    }
    pipeAsyncConnectorMaxClientNumber = Math.max(32, pipeAsyncConnectorMaxClientNumber);
    if (this.pipeAsyncConnectorMaxClientNumber == pipeAsyncConnectorMaxClientNumber) {
      return;
    }
    this.pipeAsyncConnectorMaxClientNumber = pipeAsyncConnectorMaxClientNumber;
    logger.info(
        "pipeAsyncConnectorMaxClientNumber is set to {}.", pipeAsyncConnectorMaxClientNumber);
  }

  public int getPipeAsyncConnectorMaxTsFileClientNumber() {
    return pipeAsyncConnectorMaxTsFileClientNumber;
  }

  public void setPipeAsyncConnectorMaxTsFileClientNumber(
      int pipeAsyncConnectorMaxTsFileClientNumber) {
    if (pipeAsyncConnectorMaxTsFileClientNumber <= 0) {
      logger.info(
          "pipeAsyncConnectorMaxTsFileClientNumber should be greater than 0, configuring it not to change.");
      return;
    }
    pipeAsyncConnectorMaxTsFileClientNumber = Math.max(16, pipeAsyncConnectorMaxTsFileClientNumber);
    if (this.pipeAsyncConnectorMaxTsFileClientNumber == pipeAsyncConnectorMaxTsFileClientNumber) {
      return;
    }
    this.pipeAsyncConnectorMaxTsFileClientNumber = pipeAsyncConnectorMaxTsFileClientNumber;
    logger.info(
        "pipeAsyncConnectorMaxClientNumber is set to {}.", pipeAsyncConnectorMaxTsFileClientNumber);
  }

  public boolean isSeperatedPipeHeartbeatEnabled() {
    return isSeperatedPipeHeartbeatEnabled;
  }

  public void setSeperatedPipeHeartbeatEnabled(boolean isSeperatedPipeHeartbeatEnabled) {
    if (this.isSeperatedPipeHeartbeatEnabled == isSeperatedPipeHeartbeatEnabled) {
      return;
    }
    this.isSeperatedPipeHeartbeatEnabled = isSeperatedPipeHeartbeatEnabled;
    logger.info("isSeperatedPipeHeartbeatEnabled is set to {}.", isSeperatedPipeHeartbeatEnabled);
  }

  public int getPipeHeartbeatIntervalSecondsForCollectingPipeMeta() {
    return pipeHeartbeatIntervalSecondsForCollectingPipeMeta;
  }

  public void setPipeHeartbeatIntervalSecondsForCollectingPipeMeta(
      int pipeHeartbeatIntervalSecondsForCollectingPipeMeta) {
    if (this.pipeHeartbeatIntervalSecondsForCollectingPipeMeta
        == pipeHeartbeatIntervalSecondsForCollectingPipeMeta) {
      return;
    }
    this.pipeHeartbeatIntervalSecondsForCollectingPipeMeta =
        pipeHeartbeatIntervalSecondsForCollectingPipeMeta;
    logger.info(
        "pipeHeartbeatIntervalSecondsForCollectingPipeMeta is set to {}.",
        pipeHeartbeatIntervalSecondsForCollectingPipeMeta);
  }

  public long getPipeMetaSyncerInitialSyncDelayMinutes() {
    return pipeMetaSyncerInitialSyncDelayMinutes;
  }

  public void setPipeMetaSyncerInitialSyncDelayMinutes(long pipeMetaSyncerInitialSyncDelayMinutes) {
    if (this.pipeMetaSyncerInitialSyncDelayMinutes == pipeMetaSyncerInitialSyncDelayMinutes) {
      return;
    }
    this.pipeMetaSyncerInitialSyncDelayMinutes = pipeMetaSyncerInitialSyncDelayMinutes;
    logger.info(
        "pipeMetaSyncerInitialSyncDelayMinutes is set to {}.",
        pipeMetaSyncerInitialSyncDelayMinutes);
  }

  public long getPipeMetaSyncerSyncIntervalMinutes() {
    return pipeMetaSyncerSyncIntervalMinutes;
  }

  public void setPipeMetaSyncerSyncIntervalMinutes(long pipeMetaSyncerSyncIntervalMinutes) {
    if (this.pipeMetaSyncerSyncIntervalMinutes == pipeMetaSyncerSyncIntervalMinutes) {
      return;
    }
    this.pipeMetaSyncerSyncIntervalMinutes = pipeMetaSyncerSyncIntervalMinutes;
    logger.info(
        "pipeMetaSyncerSyncIntervalMinutes is set to {}.", pipeMetaSyncerSyncIntervalMinutes);
  }

  public long getPipeMetaSyncerAutoRestartPipeCheckIntervalRound() {
    return pipeMetaSyncerAutoRestartPipeCheckIntervalRound;
  }

  public void setPipeMetaSyncerAutoRestartPipeCheckIntervalRound(
      long pipeMetaSyncerAutoRestartPipeCheckIntervalRound) {
    if (this.pipeMetaSyncerAutoRestartPipeCheckIntervalRound
        == pipeMetaSyncerAutoRestartPipeCheckIntervalRound) {
      return;
    }
    this.pipeMetaSyncerAutoRestartPipeCheckIntervalRound =
        pipeMetaSyncerAutoRestartPipeCheckIntervalRound;
    logger.info(
        "pipeMetaSyncerAutoRestartPipeCheckIntervalRound is set to {}.",
        pipeMetaSyncerAutoRestartPipeCheckIntervalRound);
  }

  public boolean getPipeAutoRestartEnabled() {
    return pipeAutoRestartEnabled;
  }

  public void setPipeAutoRestartEnabled(boolean pipeAutoRestartEnabled) {
    if (this.pipeAutoRestartEnabled == pipeAutoRestartEnabled) {
      return;
    }
    this.pipeAutoRestartEnabled = pipeAutoRestartEnabled;
    logger.info("pipeAutoRestartEnabled is set to {}.", pipeAutoRestartEnabled);
  }

  public long getPipeConnectorRetryIntervalMs() {
    return pipeConnectorRetryIntervalMs;
  }

  public void setPipeConnectorRetryIntervalMs(long pipeConnectorRetryIntervalMs) {
    if (this.pipeConnectorRetryIntervalMs == pipeConnectorRetryIntervalMs) {
      return;
    }
    this.pipeConnectorRetryIntervalMs = pipeConnectorRetryIntervalMs;
    logger.info("pipeConnectorRetryIntervalMs is set to {}", pipeConnectorRetryIntervalMs);
  }

  public int getPipeSubtaskExecutorBasicCheckPointIntervalByConsumedEventCount() {
    return pipeSubtaskExecutorBasicCheckPointIntervalByConsumedEventCount;
  }

  public void setPipeSubtaskExecutorBasicCheckPointIntervalByConsumedEventCount(
      int pipeSubtaskExecutorBasicCheckPointIntervalByConsumedEventCount) {
    if (this.pipeSubtaskExecutorBasicCheckPointIntervalByConsumedEventCount
        == pipeSubtaskExecutorBasicCheckPointIntervalByConsumedEventCount) {
      return;
    }
    this.pipeSubtaskExecutorBasicCheckPointIntervalByConsumedEventCount =
        pipeSubtaskExecutorBasicCheckPointIntervalByConsumedEventCount;
    logger.info(
        "pipeSubtaskExecutorBasicCheckPointIntervalByConsumedEventCount is set to {}",
        pipeSubtaskExecutorBasicCheckPointIntervalByConsumedEventCount);
  }

  public long getPipeSubtaskExecutorBasicCheckPointIntervalByTimeDuration() {
    return pipeSubtaskExecutorBasicCheckPointIntervalByTimeDuration;
  }

  public void setPipeSubtaskExecutorBasicCheckPointIntervalByTimeDuration(
      long pipeSubtaskExecutorBasicCheckPointIntervalByTimeDuration) {
    if (this.pipeSubtaskExecutorBasicCheckPointIntervalByTimeDuration
        == pipeSubtaskExecutorBasicCheckPointIntervalByTimeDuration) {
      return;
    }
    this.pipeSubtaskExecutorBasicCheckPointIntervalByTimeDuration =
        pipeSubtaskExecutorBasicCheckPointIntervalByTimeDuration;
    logger.info(
        "pipeSubtaskExecutorBasicCheckPointIntervalByTimeDuration is set to {}",
        pipeSubtaskExecutorBasicCheckPointIntervalByTimeDuration);
  }

  public int getPipeSubtaskExecutorMaxThreadNum() {
    return pipeSubtaskExecutorMaxThreadNum;
  }

  public void setPipeSubtaskExecutorMaxThreadNum(int pipeSubtaskExecutorMaxThreadNum) {
    if (pipeSubtaskExecutorMaxThreadNum <= 0) {
      logger.info(
          "pipeSubtaskExecutorMaxThreadNum should be greater than 0, configuring it not to change.");
      return;
    }
    pipeSubtaskExecutorMaxThreadNum = Math.max(5, pipeSubtaskExecutorMaxThreadNum);
    if (this.pipeSubtaskExecutorMaxThreadNum == pipeSubtaskExecutorMaxThreadNum) {
      return;
    }
    this.pipeSubtaskExecutorMaxThreadNum = pipeSubtaskExecutorMaxThreadNum;
    logger.info("pipeSubtaskExecutorMaxThreadNum is set to {}.", pipeSubtaskExecutorMaxThreadNum);
  }

  public long getPipeSubtaskExecutorPendingQueueMaxBlockingTimeMs() {
    return pipeSubtaskExecutorPendingQueueMaxBlockingTimeMs;
  }

  public void setPipeSubtaskExecutorPendingQueueMaxBlockingTimeMs(
      long pipeSubtaskExecutorPendingQueueMaxBlockingTimeMs) {
    if (this.pipeSubtaskExecutorPendingQueueMaxBlockingTimeMs
        == pipeSubtaskExecutorPendingQueueMaxBlockingTimeMs) {
      return;
    }
    this.pipeSubtaskExecutorPendingQueueMaxBlockingTimeMs =
        pipeSubtaskExecutorPendingQueueMaxBlockingTimeMs;
    logger.info(
        "pipeSubtaskExecutorPendingQueueMaxBlockingTimeMs is set to {}",
        pipeSubtaskExecutorPendingQueueMaxBlockingTimeMs);
  }

  public long getPipeSubtaskExecutorCronHeartbeatEventIntervalSeconds() {
    return pipeSubtaskExecutorCronHeartbeatEventIntervalSeconds;
  }

  public void setPipeSubtaskExecutorCronHeartbeatEventIntervalSeconds(
      long pipeSubtaskExecutorCronHeartbeatEventIntervalSeconds) {
    if (this.pipeSubtaskExecutorCronHeartbeatEventIntervalSeconds
        == pipeSubtaskExecutorCronHeartbeatEventIntervalSeconds) {
      return;
    }
    this.pipeSubtaskExecutorCronHeartbeatEventIntervalSeconds =
        pipeSubtaskExecutorCronHeartbeatEventIntervalSeconds;
    logger.info(
        "pipeSubtaskExecutorCronHeartbeatEventIntervalSeconds is set to {}.",
        pipeSubtaskExecutorCronHeartbeatEventIntervalSeconds);
  }

  public long getPipeSubtaskExecutorForcedRestartIntervalMs() {
    return pipeSubtaskExecutorForcedRestartIntervalMs;
  }

  public void setPipeSubtaskExecutorForcedRestartIntervalMs(
      long pipeSubtaskExecutorForcedRestartIntervalMs) {
    if (this.pipeSubtaskExecutorForcedRestartIntervalMs
        == pipeSubtaskExecutorForcedRestartIntervalMs) {
      return;
    }
    this.pipeSubtaskExecutorForcedRestartIntervalMs = pipeSubtaskExecutorForcedRestartIntervalMs;
    logger.info(
        "pipeSubtaskExecutorForcedRestartIntervalMs is set to {}",
        pipeSubtaskExecutorForcedRestartIntervalMs);
  }

  public long getPipeMaxWaitFinishTime() {
    return pipeMaxWaitFinishTime;
  }

  public void setPipeMaxWaitFinishTime(long pipeMaxWaitFinishTime) {
    if (this.pipeMaxWaitFinishTime == pipeMaxWaitFinishTime) {
      return;
    }
    this.pipeMaxWaitFinishTime = pipeMaxWaitFinishTime;
    logger.info("pipeMaxWaitFinishTime is set to {}.", pipeMaxWaitFinishTime);
  }

  public int getPipeRealTimeQueuePollTsFileThreshold() {
    return pipeRealTimeQueuePollTsFileThreshold;
  }

  public void setPipeRealTimeQueuePollTsFileThreshold(int pipeRealTimeQueuePollTsFileThreshold) {
    if (this.pipeRealTimeQueuePollTsFileThreshold == pipeRealTimeQueuePollTsFileThreshold) {
      return;
    }
    this.pipeRealTimeQueuePollTsFileThreshold = pipeRealTimeQueuePollTsFileThreshold;
    logger.info("pipeRealTimeQueuePollTsFileThreshold is {}", pipeRealTimeQueuePollTsFileThreshold);
  }

  public int getPipeRealTimeQueuePollHistoricalTsFileThreshold() {
    return pipeRealTimeQueuePollHistoricalTsFileThreshold;
  }

  public void setPipeRealTimeQueuePollHistoricalTsFileThreshold(
      int pipeRealTimeQueuePollHistoricalTsFileThreshold) {
    if (this.pipeRealTimeQueuePollHistoricalTsFileThreshold
        == pipeRealTimeQueuePollHistoricalTsFileThreshold) {
      return;
    }
    this.pipeRealTimeQueuePollHistoricalTsFileThreshold =
        pipeRealTimeQueuePollHistoricalTsFileThreshold;
    logger.info(
        "pipeRealTimeQueuePollHistoricalTsFileThreshold is set to {}",
        pipeRealTimeQueuePollHistoricalTsFileThreshold);
  }

  public int getPipeRealTimeQueueMaxWaitingTsFileSize() {
    return pipeRealTimeQueueMaxWaitingTsFileSize;
  }

  public void setPipeRealTimeQueueMaxWaitingTsFileSize(int pipeRealTimeQueueMaxWaitingTsFileSize) {
    if (this.pipeRealTimeQueueMaxWaitingTsFileSize == pipeRealTimeQueueMaxWaitingTsFileSize) {
      return;
    }
    this.pipeRealTimeQueueMaxWaitingTsFileSize = pipeRealTimeQueueMaxWaitingTsFileSize;
    logger.info(
        "pipeRealTimeQueueMaxWaitingTsFileSize is set to {}.",
        pipeRealTimeQueueMaxWaitingTsFileSize);
  }

  public void setPipeAirGapReceiverEnabled(boolean pipeAirGapReceiverEnabled) {
    if (pipeAirGapReceiverEnabled == this.pipeAirGapReceiverEnabled) {
      return;
    }
    this.pipeAirGapReceiverEnabled = pipeAirGapReceiverEnabled;
    logger.info("pipeAirGapReceiverEnabled is set to {}.", pipeAirGapReceiverEnabled);
  }

  public boolean getPipeAirGapReceiverEnabled() {
    return pipeAirGapReceiverEnabled;
  }

  public void setPipeAirGapReceiverPort(int pipeAirGapReceiverPort) {
    if (pipeAirGapReceiverPort == this.pipeAirGapReceiverPort) {
      return;
    }
    this.pipeAirGapReceiverPort = pipeAirGapReceiverPort;
    logger.info("pipeAirGapReceiverPort is set to {}.", pipeAirGapReceiverPort);
  }

  public int getPipeAirGapReceiverPort() {
    return pipeAirGapReceiverPort;
  }

  public void setPipeReceiverLoginPeriodicVerificationIntervalMs(
      long pipeReceiverLoginPeriodicVerificationIntervalMs) {
    if (this.pipeReceiverLoginPeriodicVerificationIntervalMs
        == pipeReceiverLoginPeriodicVerificationIntervalMs) {
      return;
    }
    this.pipeReceiverLoginPeriodicVerificationIntervalMs =
        pipeReceiverLoginPeriodicVerificationIntervalMs;
    logger.info(
        "pipeReceiverLoginPeriodicVerificationIntervalMs is set to {}",
        pipeReceiverLoginPeriodicVerificationIntervalMs);
  }

  public long getPipeReceiverLoginPeriodicVerificationIntervalMs() {
    return pipeReceiverLoginPeriodicVerificationIntervalMs;
  }

  public void setPipeReceiverActualToEstimatedMemoryRatio(
      double pipeReceiverActualToEstimatedMemoryRatio) {
    if (this.pipeReceiverActualToEstimatedMemoryRatio == pipeReceiverActualToEstimatedMemoryRatio) {
      return;
    }
    this.pipeReceiverActualToEstimatedMemoryRatio = pipeReceiverActualToEstimatedMemoryRatio;
    logger.info(
        "pipeReceiverActualToEstimatedMemoryRatio is set to {}",
        pipeReceiverActualToEstimatedMemoryRatio);
  }

  public double getPipeReceiverActualToEstimatedMemoryRatio() {
    return pipeReceiverActualToEstimatedMemoryRatio;
  }

  public void setPipeReceiverReqDecompressedMaxLengthInBytes(
      int pipeReceiverReqDecompressedMaxLengthInBytes) {
    if (this.pipeReceiverReqDecompressedMaxLengthInBytes
        == pipeReceiverReqDecompressedMaxLengthInBytes) {
      return;
    }
    this.pipeReceiverReqDecompressedMaxLengthInBytes = pipeReceiverReqDecompressedMaxLengthInBytes;
    logger.info(
        "pipeReceiverReqDecompressedMaxLengthInBytes is set to {}.",
        pipeReceiverReqDecompressedMaxLengthInBytes);
  }

  public boolean isPipeReceiverLoadConversionEnabled() {
    return pipeReceiverLoadConversionEnabled;
  }

  public void setPipeReceiverLoadConversionEnabled(boolean pipeReceiverLoadConversionEnabled) {
    if (this.pipeReceiverLoadConversionEnabled == pipeReceiverLoadConversionEnabled) {
      return;
    }
    this.pipeReceiverLoadConversionEnabled = pipeReceiverLoadConversionEnabled;
    logger.info("pipeReceiverConversionEnabled is set to {}.", pipeReceiverLoadConversionEnabled);
  }

  public int getPipeReceiverReqDecompressedMaxLengthInBytes() {
    return pipeReceiverReqDecompressedMaxLengthInBytes;
  }

  public double getPipeMetaReportMaxLogNumPerRound() {
    return pipeMetaReportMaxLogNumPerRound;
  }

  public void setPipeMetaReportMaxLogNumPerRound(double pipeMetaReportMaxLogNumPerRound) {
    if (this.pipeMetaReportMaxLogNumPerRound == pipeMetaReportMaxLogNumPerRound) {
      return;
    }
    this.pipeMetaReportMaxLogNumPerRound = pipeMetaReportMaxLogNumPerRound;
    logger.info("pipeMetaReportMaxLogNumPerRound is set to {}", pipeMetaReportMaxLogNumPerRound);
  }

  public int getPipeMetaReportMaxLogIntervalRounds() {
    return pipeMetaReportMaxLogIntervalRounds;
  }

  public void setPipeMetaReportMaxLogIntervalRounds(int pipeMetaReportMaxLogIntervalRounds) {
    if (this.pipeMetaReportMaxLogIntervalRounds == pipeMetaReportMaxLogIntervalRounds) {
      return;
    }
    this.pipeMetaReportMaxLogIntervalRounds = pipeMetaReportMaxLogIntervalRounds;
    logger.info(
        "pipeMetaReportMaxLogIntervalRounds is set to {}", pipeMetaReportMaxLogIntervalRounds);
  }

  public int getPipeTsFilePinMaxLogNumPerRound() {
    return pipeTsFilePinMaxLogNumPerRound;
  }

  public void setPipeTsFilePinMaxLogNumPerRound(int pipeTsFilePinMaxLogNumPerRound) {
    if (this.pipeTsFilePinMaxLogNumPerRound == pipeTsFilePinMaxLogNumPerRound) {
      return;
    }
    this.pipeTsFilePinMaxLogNumPerRound = pipeTsFilePinMaxLogNumPerRound;
    logger.info("pipeTsFilePinMaxLogNumPerRound is set to {}", pipeTsFilePinMaxLogNumPerRound);
  }

  public int getPipeTsFilePinMaxLogIntervalRounds() {
    return pipeTsFilePinMaxLogIntervalRounds;
  }

  public void setPipeTsFilePinMaxLogIntervalRounds(int pipeTsFilePinMaxLogIntervalRounds) {
    if (this.pipeTsFilePinMaxLogIntervalRounds == pipeTsFilePinMaxLogIntervalRounds) {
      return;
    }
    this.pipeTsFilePinMaxLogIntervalRounds = pipeTsFilePinMaxLogIntervalRounds;
    logger.info(
        "pipeTsFilePinMaxLogIntervalRounds is set to {}", pipeTsFilePinMaxLogIntervalRounds);
  }

  public boolean getPipeMemoryManagementEnabled() {
    return pipeMemoryManagementEnabled;
  }

  public void setPipeMemoryManagementEnabled(boolean pipeMemoryManagementEnabled) {
    if (this.pipeMemoryManagementEnabled == pipeMemoryManagementEnabled) {
      return;
    }
    this.pipeMemoryManagementEnabled = pipeMemoryManagementEnabled;
    logger.info("pipeMemoryManagementEnabled is set to {}", pipeMemoryManagementEnabled);
  }

  public long getPipeMemoryAllocateForTsFileSequenceReaderInBytes() {
    return pipeMemoryAllocateForTsFileSequenceReaderInBytes;
  }

  public void setPipeMemoryAllocateForTsFileSequenceReaderInBytes(
      long pipeMemoryAllocateForTsFileSequenceReaderInBytes) {
    if (this.pipeMemoryAllocateForTsFileSequenceReaderInBytes
        == pipeMemoryAllocateForTsFileSequenceReaderInBytes) {
      return;
    }
    this.pipeMemoryAllocateForTsFileSequenceReaderInBytes =
        pipeMemoryAllocateForTsFileSequenceReaderInBytes;
    logger.info(
        "pipeMemoryAllocateForTsFileSequenceReaderInBytes is set to {}",
        pipeMemoryAllocateForTsFileSequenceReaderInBytes);
  }

  public long getPipeMemoryExpanderIntervalSeconds() {
    return pipeMemoryExpanderIntervalSeconds;
  }

  public void setPipeMemoryExpanderIntervalSeconds(long pipeMemoryExpanderIntervalSeconds) {
    if (this.pipeMemoryExpanderIntervalSeconds == pipeMemoryExpanderIntervalSeconds) {
      return;
    }
    this.pipeMemoryExpanderIntervalSeconds = pipeMemoryExpanderIntervalSeconds;
    logger.info(
        "pipeMemoryExpanderIntervalSeconds is set to {}", pipeMemoryExpanderIntervalSeconds);
  }

  public long getPipeCheckMemoryEnoughIntervalMs() {
    return pipeCheckMemoryEnoughIntervalMs;
  }

  public void setPipeCheckMemoryEnoughIntervalMs(long pipeCheckMemoryEnoughIntervalMs) {
    if (this.pipeCheckMemoryEnoughIntervalMs == pipeCheckMemoryEnoughIntervalMs) {
      return;
    }
    this.pipeCheckMemoryEnoughIntervalMs = pipeCheckMemoryEnoughIntervalMs;
    logger.info("pipeCheckMemoryEnoughIntervalMs is set to {}", pipeCheckMemoryEnoughIntervalMs);
  }

  public int getPipeMemoryAllocateMaxRetries() {
    return pipeMemoryAllocateMaxRetries;
  }

  public void setPipeMemoryAllocateMaxRetries(int pipeMemoryAllocateMaxRetries) {
    if (this.pipeMemoryAllocateMaxRetries == pipeMemoryAllocateMaxRetries) {
      return;
    }
    this.pipeMemoryAllocateMaxRetries = pipeMemoryAllocateMaxRetries;
    logger.info("pipeMemoryAllocateMaxRetries is set to {}", pipeMemoryAllocateMaxRetries);
  }

  public long getPipeMemoryAllocateRetryIntervalInMs() {
    return pipeMemoryAllocateRetryIntervalMs;
  }

  public void setPipeMemoryAllocateRetryIntervalInMs(long pipeMemoryAllocateRetryIntervalMs) {
    if (this.pipeMemoryAllocateRetryIntervalMs == pipeMemoryAllocateRetryIntervalMs) {
      return;
    }
    this.pipeMemoryAllocateRetryIntervalMs = pipeMemoryAllocateRetryIntervalMs;
    logger.info(
        "pipeMemoryAllocateRetryIntervalMs is set to {}", pipeMemoryAllocateRetryIntervalMs);
  }

  public long getPipeMemoryAllocateMinSizeInBytes() {
    return pipeMemoryAllocateMinSizeInBytes;
  }

  public void setPipeMemoryAllocateMinSizeInBytes(long pipeMemoryAllocateMinSizeInBytes) {
    if (this.pipeMemoryAllocateMinSizeInBytes == pipeMemoryAllocateMinSizeInBytes) {
      return;
    }
    this.pipeMemoryAllocateMinSizeInBytes = pipeMemoryAllocateMinSizeInBytes;
    logger.info("pipeMemoryAllocateMinSizeInBytes is set to {}", pipeMemoryAllocateMinSizeInBytes);
  }

  public float getPipeLeaderCacheMemoryUsagePercentage() {
    return pipeLeaderCacheMemoryUsagePercentage;
  }

  public void setPipeLeaderCacheMemoryUsagePercentage(float pipeLeaderCacheMemoryUsagePercentage) {
    if (this.pipeLeaderCacheMemoryUsagePercentage == pipeLeaderCacheMemoryUsagePercentage) {
      return;
    }
    this.pipeLeaderCacheMemoryUsagePercentage = pipeLeaderCacheMemoryUsagePercentage;
    logger.info(
        "pipeLeaderCacheMemoryUsagePercentage is set to {}", pipeLeaderCacheMemoryUsagePercentage);
  }

  public long getPipeMaxAlignedSeriesChunkSizeInOneBatch() {
    return pipeMaxAlignedSeriesChunkSizeInOneBatch;
  }

  public void setPipeMaxAlignedSeriesChunkSizeInOneBatch(
      long pipeMaxAlignedSeriesChunkSizeInOneBatch) {
    if (this.pipeMaxAlignedSeriesChunkSizeInOneBatch == pipeMaxAlignedSeriesChunkSizeInOneBatch) {
      return;
    }
    this.pipeMaxAlignedSeriesChunkSizeInOneBatch = pipeMaxAlignedSeriesChunkSizeInOneBatch;
    logger.info(
        "pipeMaxAlignedSeriesChunkSizeInOneBatch is set to {}",
        pipeMaxAlignedSeriesChunkSizeInOneBatch);
  }

  public long getPipeListeningQueueTransferSnapshotThreshold() {
    return pipeListeningQueueTransferSnapshotThreshold;
  }

  public void setPipeListeningQueueTransferSnapshotThreshold(
      long pipeListeningQueueTransferSnapshotThreshold) {
    if (this.pipeListeningQueueTransferSnapshotThreshold
        == pipeListeningQueueTransferSnapshotThreshold) {
      return;
    }
    this.pipeListeningQueueTransferSnapshotThreshold = pipeListeningQueueTransferSnapshotThreshold;
    logger.info(
        "pipeListeningQueueTransferSnapshotThreshold is set to {}",
        pipeListeningQueueTransferSnapshotThreshold);
  }

  public int getPipeSnapshotExecutionMaxBatchSize() {
    return pipeSnapshotExecutionMaxBatchSize;
  }

  public void setPipeSnapshotExecutionMaxBatchSize(int pipeSnapshotExecutionMaxBatchSize) {
    if (this.pipeSnapshotExecutionMaxBatchSize == pipeSnapshotExecutionMaxBatchSize) {
      return;
    }
    this.pipeSnapshotExecutionMaxBatchSize = pipeSnapshotExecutionMaxBatchSize;
    logger.info(
        "pipeSnapshotExecutionMaxBatchSize is set to {}", pipeSnapshotExecutionMaxBatchSize);
  }

  public long getPipeRemainingTimeCommitRateAutoSwitchSeconds() {
    return pipeRemainingTimeCommitRateAutoSwitchSeconds;
  }

  public void setPipeRemainingTimeCommitRateAutoSwitchSeconds(
      long pipeRemainingTimeCommitRateAutoSwitchSeconds) {
    if (this.pipeRemainingTimeCommitRateAutoSwitchSeconds
        == pipeRemainingTimeCommitRateAutoSwitchSeconds) {
      return;
    }
    this.pipeRemainingTimeCommitRateAutoSwitchSeconds =
        pipeRemainingTimeCommitRateAutoSwitchSeconds;
    logger.info(
        "pipeRemainingTimeCommitRateAutoSwitchSeconds is set to {}",
        pipeRemainingTimeCommitRateAutoSwitchSeconds);
  }

  public PipeRateAverage getPipeRemainingTimeCommitRateAverageTime() {
    return pipeRemainingTimeCommitRateAverageTime;
  }

  public void setPipeRemainingTimeCommitRateAverageTime(
      PipeRateAverage pipeRemainingTimeCommitRateAverageTime) {
    if (Objects.equals(
        this.pipeRemainingTimeCommitRateAverageTime, pipeRemainingTimeCommitRateAverageTime)) {
      return;
    }
    this.pipeRemainingTimeCommitRateAverageTime = pipeRemainingTimeCommitRateAverageTime;
    logger.info(
        "pipeRemainingTimeCommitRateAverageTime is set to {}",
        pipeRemainingTimeCommitRateAverageTime);
  }

  public double getPipeRemainingInsertNodeCountEMAAlpha() {
    return pipeRemainingInsertNodeCountEMAAlpha;
  }

  public void setPipeRemainingInsertNodeCountEMAAlpha(
      final double pipeRemainingInsertNodeCountEMAAlpha) {
    if (Objects.equals(
        this.pipeRemainingInsertNodeCountEMAAlpha, pipeRemainingInsertNodeCountEMAAlpha)) {
      return;
    }
    this.pipeRemainingInsertNodeCountEMAAlpha = pipeRemainingInsertNodeCountEMAAlpha;
    logger.info(
        "pipeRemainingInsertEventCountAverage is set to {}", pipeRemainingInsertNodeCountEMAAlpha);
  }

  public double getPipeTsFileScanParsingThreshold() {
    return pipeTsFileScanParsingThreshold;
  }

  public void setPipeTsFileScanParsingThreshold(double pipeTsFileScanParsingThreshold) {
    if (this.pipeTsFileScanParsingThreshold == pipeTsFileScanParsingThreshold) {
      return;
    }
    this.pipeTsFileScanParsingThreshold = pipeTsFileScanParsingThreshold;
    logger.info("pipeTsFileScanParsingThreshold is set to {}", pipeTsFileScanParsingThreshold);
  }

  public double getPipeDynamicMemoryHistoryWeight() {
    return pipeDynamicMemoryHistoryWeight;
  }

  public void setPipeDynamicMemoryHistoryWeight(double pipeDynamicMemoryHistoryWeight) {
    if (this.pipeDynamicMemoryHistoryWeight == pipeDynamicMemoryHistoryWeight) {
      return;
    }
    this.pipeDynamicMemoryHistoryWeight = pipeDynamicMemoryHistoryWeight;
    logger.info("PipeDynamicMemoryHistoryWeight is set to {}", pipeDynamicMemoryHistoryWeight);
  }

  public double getPipeDynamicMemoryAdjustmentThreshold() {
    return pipeDynamicMemoryAdjustmentThreshold;
  }

  public void setPipeDynamicMemoryAdjustmentThreshold(double pipeDynamicMemoryAdjustmentThreshold) {
    if (this.pipeDynamicMemoryAdjustmentThreshold == pipeDynamicMemoryAdjustmentThreshold) {
      return;
    }
    this.pipeDynamicMemoryAdjustmentThreshold = pipeDynamicMemoryAdjustmentThreshold;
    logger.info(
        "pipeDynamicMemoryAdjustmentThreshold is set to {}", pipeDynamicMemoryAdjustmentThreshold);
  }

  public double getPipeThresholdAllocationStrategyMaximumMemoryIncrementRatio() {
    return pipeThresholdAllocationStrategyMaximumMemoryIncrementRatio;
  }

  public void setPipeThresholdAllocationStrategyMaximumMemoryIncrementRatio(
      double pipeThresholdAllocationStrategyMaximumMemoryIncrementRatio) {
    if (this.pipeThresholdAllocationStrategyMaximumMemoryIncrementRatio
        == pipeThresholdAllocationStrategyMaximumMemoryIncrementRatio) {
      return;
    }
    this.pipeThresholdAllocationStrategyMaximumMemoryIncrementRatio =
        pipeThresholdAllocationStrategyMaximumMemoryIncrementRatio;
    logger.info(
        "pipeThresholdAllocationStrategyMaximumMemoryIncrementRatio is set to {}",
        pipeThresholdAllocationStrategyMaximumMemoryIncrementRatio);
  }

  public double getPipeThresholdAllocationStrategyLowUsageThreshold() {
    return pipeThresholdAllocationStrategyLowUsageThreshold;
  }

  public void setPipeThresholdAllocationStrategyLowUsageThreshold(
      double pipeThresholdAllocationStrategyLowUsageThreshold) {
    if (this.pipeThresholdAllocationStrategyLowUsageThreshold
        == pipeThresholdAllocationStrategyLowUsageThreshold) {
      return;
    }
    this.pipeThresholdAllocationStrategyLowUsageThreshold =
        pipeThresholdAllocationStrategyLowUsageThreshold;
    logger.info(
        "pipeMemoryBlockLowUsageThreshold is set to {}",
        pipeThresholdAllocationStrategyLowUsageThreshold);
  }

  public double getPipeThresholdAllocationStrategyFixedMemoryHighUsageThreshold() {
    return pipeThresholdAllocationStrategyFixedMemoryHighUsageThreshold;
  }

  public void setPipeThresholdAllocationStrategyFixedMemoryHighUsageThreshold(
      double pipeThresholdAllocationStrategyFixedMemoryHighUsageThreshold) {
    if (this.pipeThresholdAllocationStrategyFixedMemoryHighUsageThreshold
        == pipeThresholdAllocationStrategyFixedMemoryHighUsageThreshold) {
      return;
    }
    this.pipeThresholdAllocationStrategyFixedMemoryHighUsageThreshold =
        pipeThresholdAllocationStrategyFixedMemoryHighUsageThreshold;
    logger.info(
        "pipeThresholdAllocationStrategyFixedMemoryHighUsageThreshold is set to {}",
        pipeThresholdAllocationStrategyFixedMemoryHighUsageThreshold);
  }

  public boolean getPipeTransferTsFileSync() {
    return pipeTransferTsFileSync;
  }

  public void setPipeTransferTsFileSync(boolean pipeTransferTsFileSync) {
    if (this.pipeTransferTsFileSync == pipeTransferTsFileSync) {
      return;
    }
    this.pipeTransferTsFileSync = pipeTransferTsFileSync;
    logger.info("pipeTransferTsFileSync is set to {}", pipeTransferTsFileSync);
  }

<<<<<<< HEAD
=======
  public long getPipeCheckAllSyncClientLiveTimeIntervalMs() {
    return pipeCheckAllSyncClientLiveTimeIntervalMs;
  }

  public void setPipeCheckAllSyncClientLiveTimeIntervalMs(
      long pipeCheckSyncAllClientLiveTimeIntervalMs) {
    if (this.pipeCheckAllSyncClientLiveTimeIntervalMs == pipeCheckSyncAllClientLiveTimeIntervalMs) {
      return;
    }
    this.pipeCheckAllSyncClientLiveTimeIntervalMs = pipeCheckSyncAllClientLiveTimeIntervalMs;
    logger.info(
        "pipeCheckSyncAllClientLiveTimeIntervalMs is set to {}",
        pipeCheckSyncAllClientLiveTimeIntervalMs);
  }

>>>>>>> 2dc75e77
  public double getPipeSendTsFileRateLimitBytesPerSecond() {
    return pipeSendTsFileRateLimitBytesPerSecond;
  }

  public void setPipeSendTsFileRateLimitBytesPerSecond(
      double pipeSendTsFileRateLimitBytesPerSecond) {
    if (this.pipeSendTsFileRateLimitBytesPerSecond == pipeSendTsFileRateLimitBytesPerSecond) {
      return;
    }
    this.pipeSendTsFileRateLimitBytesPerSecond = pipeSendTsFileRateLimitBytesPerSecond;
    logger.info(
        "pipeSendTsFileRateLimitBytesPerSecond is set to {}",
        pipeSendTsFileRateLimitBytesPerSecond);
  }

  public double getPipeAllSinksRateLimitBytesPerSecond() {
    return pipeAllSinksRateLimitBytesPerSecond;
  }

  public void setPipeAllSinksRateLimitBytesPerSecond(double pipeAllSinksRateLimitBytesPerSecond) {
    if (this.pipeAllSinksRateLimitBytesPerSecond == pipeAllSinksRateLimitBytesPerSecond) {
      return;
    }
    this.pipeAllSinksRateLimitBytesPerSecond = pipeAllSinksRateLimitBytesPerSecond;
    logger.info(
        "pipeAllSinksRateLimitBytesPerSecond is set to {}", pipeAllSinksRateLimitBytesPerSecond);
  }

  public int getRateLimiterHotReloadCheckIntervalMs() {
    return rateLimiterHotReloadCheckIntervalMs;
  }

  public void setRateLimiterHotReloadCheckIntervalMs(int rateLimiterHotReloadCheckIntervalMs) {
    if (this.rateLimiterHotReloadCheckIntervalMs == rateLimiterHotReloadCheckIntervalMs) {
      return;
    }
    this.rateLimiterHotReloadCheckIntervalMs = rateLimiterHotReloadCheckIntervalMs;
    logger.info(
        "rateLimiterHotReloadCheckIntervalMs is set to {}", rateLimiterHotReloadCheckIntervalMs);
  }

  public int getPipeConnectorRequestSliceThresholdBytes() {
    return pipeConnectorRequestSliceThresholdBytes;
  }

  public void setPipeConnectorRequestSliceThresholdBytes(
      int pipeConnectorRequestSliceThresholdBytes) {
    if (this.pipeConnectorRequestSliceThresholdBytes == pipeConnectorRequestSliceThresholdBytes) {
      return;
    }
    this.pipeConnectorRequestSliceThresholdBytes = pipeConnectorRequestSliceThresholdBytes;
    logger.info(
        "pipeConnectorRequestSliceThresholdBytes is set to {}",
        pipeConnectorRequestSliceThresholdBytes);
  }

  public long getTwoStageAggregateMaxCombinerLiveTimeInMs() {
    return twoStageAggregateMaxCombinerLiveTimeInMs;
  }

  public void setTwoStageAggregateMaxCombinerLiveTimeInMs(
      long twoStageAggregateMaxCombinerLiveTimeInMs) {
    if (this.twoStageAggregateMaxCombinerLiveTimeInMs == twoStageAggregateMaxCombinerLiveTimeInMs) {
      return;
    }
    this.twoStageAggregateMaxCombinerLiveTimeInMs = twoStageAggregateMaxCombinerLiveTimeInMs;
    logger.info(
        "twoStageAggregateMaxCombinerLiveTimeInMs is set to {}",
        twoStageAggregateMaxCombinerLiveTimeInMs);
  }

  public long getTwoStageAggregateDataRegionInfoCacheTimeInMs() {
    return twoStageAggregateDataRegionInfoCacheTimeInMs;
  }

  public void setTwoStageAggregateDataRegionInfoCacheTimeInMs(
      long twoStageAggregateDataRegionInfoCacheTimeInMs) {
    if (this.twoStageAggregateDataRegionInfoCacheTimeInMs
        == twoStageAggregateDataRegionInfoCacheTimeInMs) {
      return;
    }
    this.twoStageAggregateDataRegionInfoCacheTimeInMs =
        twoStageAggregateDataRegionInfoCacheTimeInMs;
    logger.info(
        "twoStageAggregateDataRegionInfoCacheTimeInMs is set to {}",
        twoStageAggregateDataRegionInfoCacheTimeInMs);
  }

  public long getTwoStageAggregateSenderEndPointsCacheInMs() {
    return twoStageAggregateSenderEndPointsCacheInMs;
  }

  public void setTwoStageAggregateSenderEndPointsCacheInMs(
      long twoStageAggregateSenderEndPointsCacheInMs) {
    if (this.twoStageAggregateSenderEndPointsCacheInMs
        == twoStageAggregateSenderEndPointsCacheInMs) {
      return;
    }
    this.twoStageAggregateSenderEndPointsCacheInMs = twoStageAggregateSenderEndPointsCacheInMs;
    logger.info(
        "twoStageAggregateSenderEndPointsCacheInMs is set to {}",
        twoStageAggregateSenderEndPointsCacheInMs);
  }

  public boolean getPipeEventReferenceTrackingEnabled() {
    return pipeEventReferenceTrackingEnabled;
  }

  public void setPipeEventReferenceTrackingEnabled(boolean pipeEventReferenceTrackingEnabled) {
    if (this.pipeEventReferenceTrackingEnabled == pipeEventReferenceTrackingEnabled) {
      return;
    }
    this.pipeEventReferenceTrackingEnabled = pipeEventReferenceTrackingEnabled;
    logger.info(
        "pipeEventReferenceTrackingEnabled is set to {}", pipeEventReferenceTrackingEnabled);
  }

  public long getPipeEventReferenceEliminateIntervalSeconds() {
    return pipeEventReferenceEliminateIntervalSeconds;
  }

  public void setPipeEventReferenceEliminateIntervalSeconds(
      long pipeEventReferenceEliminateIntervalSeconds) {
    if (this.pipeEventReferenceEliminateIntervalSeconds
        == pipeEventReferenceEliminateIntervalSeconds) {
      return;
    }
    this.pipeEventReferenceEliminateIntervalSeconds = pipeEventReferenceEliminateIntervalSeconds;
    logger.info(
        "pipeEventReferenceEliminateIntervalSeconds is set to {}",
        pipeEventReferenceEliminateIntervalSeconds);
  }

  public boolean getSubscriptionEnabled() {
    return subscriptionEnabled;
  }

  public void setSubscriptionEnabled(boolean subscriptionEnabled) {
    this.subscriptionEnabled = subscriptionEnabled;
  }

  public float getSubscriptionCacheMemoryUsagePercentage() {
    return subscriptionCacheMemoryUsagePercentage;
  }

  public void setSubscriptionCacheMemoryUsagePercentage(
      float subscriptionCacheMemoryUsagePercentage) {
    this.subscriptionCacheMemoryUsagePercentage = subscriptionCacheMemoryUsagePercentage;
  }

  public int getSubscriptionSubtaskExecutorMaxThreadNum() {
    return subscriptionSubtaskExecutorMaxThreadNum;
  }

  public void setSubscriptionSubtaskExecutorMaxThreadNum(
      int subscriptionSubtaskExecutorMaxThreadNum) {
    this.subscriptionSubtaskExecutorMaxThreadNum = subscriptionSubtaskExecutorMaxThreadNum;
  }

  public int getSubscriptionPrefetchTabletBatchMaxDelayInMs() {
    return subscriptionPrefetchTabletBatchMaxDelayInMs;
  }

  public void setSubscriptionPrefetchTabletBatchMaxDelayInMs(
      int subscriptionPrefetchTabletBatchMaxDelayInMs) {
    this.subscriptionPrefetchTabletBatchMaxDelayInMs = subscriptionPrefetchTabletBatchMaxDelayInMs;
  }

  public long getSubscriptionPrefetchTabletBatchMaxSizeInBytes() {
    return subscriptionPrefetchTabletBatchMaxSizeInBytes;
  }

  public void setSubscriptionPrefetchTabletBatchMaxSizeInBytes(
      long subscriptionPrefetchTabletBatchMaxSizeInBytes) {
    this.subscriptionPrefetchTabletBatchMaxSizeInBytes =
        subscriptionPrefetchTabletBatchMaxSizeInBytes;
  }

  public int getSubscriptionPrefetchTsFileBatchMaxDelayInMs() {
    return subscriptionPrefetchTsFileBatchMaxDelayInMs;
  }

  public void setSubscriptionPrefetchTsFileBatchMaxDelayInMs(
      int subscriptionPrefetchTsFileBatchMaxDelayInMs) {
    this.subscriptionPrefetchTsFileBatchMaxDelayInMs = subscriptionPrefetchTsFileBatchMaxDelayInMs;
  }

  public long getSubscriptionPrefetchTsFileBatchMaxSizeInBytes() {
    return subscriptionPrefetchTsFileBatchMaxSizeInBytes;
  }

  public void setSubscriptionPrefetchTsFileBatchMaxSizeInBytes(
      long subscriptionPrefetchTsFileBatchMaxSizeInBytes) {
    this.subscriptionPrefetchTsFileBatchMaxSizeInBytes =
        subscriptionPrefetchTsFileBatchMaxSizeInBytes;
  }

  public int getSubscriptionPollMaxBlockingTimeMs() {
    return subscriptionPollMaxBlockingTimeMs;
  }

  public void setSubscriptionPollMaxBlockingTimeMs(int subscriptionPollMaxBlockingTimeMs) {
    this.subscriptionPollMaxBlockingTimeMs = subscriptionPollMaxBlockingTimeMs;
  }

  public int getSubscriptionDefaultTimeoutInMs() {
    return subscriptionDefaultTimeoutInMs;
  }

  public void setSubscriptionDefaultTimeoutInMs(final int subscriptionDefaultTimeoutInMs) {
    this.subscriptionDefaultTimeoutInMs = subscriptionDefaultTimeoutInMs;
  }

  public long getSubscriptionLaunchRetryIntervalMs() {
    return subscriptionLaunchRetryIntervalMs;
  }

  public void setSubscriptionLaunchRetryIntervalMs(long subscriptionLaunchRetryIntervalMs) {
    this.subscriptionLaunchRetryIntervalMs = subscriptionLaunchRetryIntervalMs;
  }

  public int getSubscriptionRecycleUncommittedEventIntervalMs() {
    return subscriptionRecycleUncommittedEventIntervalMs;
  }

  public void setSubscriptionRecycleUncommittedEventIntervalMs(
      int subscriptionRecycleUncommittedEventIntervalMs) {
    this.subscriptionRecycleUncommittedEventIntervalMs =
        subscriptionRecycleUncommittedEventIntervalMs;
  }

  public long getSubscriptionReadFileBufferSize() {
    return subscriptionReadFileBufferSize;
  }

  public void setSubscriptionReadFileBufferSize(long subscriptionReadFileBufferSize) {
    this.subscriptionReadFileBufferSize = subscriptionReadFileBufferSize;
  }

  public long getSubscriptionReadTabletBufferSize() {
    return subscriptionReadTabletBufferSize;
  }

  public void setSubscriptionReadTabletBufferSize(long subscriptionReadTabletBufferSize) {
    this.subscriptionReadTabletBufferSize = subscriptionReadTabletBufferSize;
  }

  public long getSubscriptionTsFileDeduplicationWindowSeconds() {
    return subscriptionTsFileDeduplicationWindowSeconds;
  }

  public void setSubscriptionTsFileDeduplicationWindowSeconds(
      long subscriptionTsFileDeduplicationWindowSeconds) {
    this.subscriptionTsFileDeduplicationWindowSeconds =
        subscriptionTsFileDeduplicationWindowSeconds;
  }

  public long getSubscriptionCheckMemoryEnoughIntervalMs() {
    return subscriptionCheckMemoryEnoughIntervalMs;
  }

  public void setSubscriptionCheckMemoryEnoughIntervalMs(
      long subscriptionCheckMemoryEnoughIntervalMs) {
    this.subscriptionCheckMemoryEnoughIntervalMs = subscriptionCheckMemoryEnoughIntervalMs;
  }

  public long getSubscriptionEstimatedInsertNodeTabletInsertionEventSize() {
    return subscriptionEstimatedInsertNodeTabletInsertionEventSize;
  }

  public void setSubscriptionEstimatedInsertNodeTabletInsertionEventSize(
      final long subscriptionEstimatedInsertNodeTabletInsertionEventSize) {
    this.subscriptionEstimatedInsertNodeTabletInsertionEventSize =
        subscriptionEstimatedInsertNodeTabletInsertionEventSize;
  }

  public long getSubscriptionEstimatedRawTabletInsertionEventSize() {
    return subscriptionEstimatedRawTabletInsertionEventSize;
  }

  public void setSubscriptionEstimatedRawTabletInsertionEventSize(
      final long subscriptionEstimatedRawTabletInsertionEventSize) {
    this.subscriptionEstimatedRawTabletInsertionEventSize =
        subscriptionEstimatedRawTabletInsertionEventSize;
  }

  public long getSubscriptionMaxAllowedEventCountInTabletBatch() {
    return subscriptionMaxAllowedEventCountInTabletBatch;
  }

  public void setSubscriptionMaxAllowedEventCountInTabletBatch(
      final long subscriptionMaxAllowedEventCountInTabletBatch) {
    this.subscriptionMaxAllowedEventCountInTabletBatch =
        subscriptionMaxAllowedEventCountInTabletBatch;
  }

  public long getSubscriptionLogManagerWindowSeconds() {
    return subscriptionLogManagerWindowSeconds;
  }

  public void setSubscriptionLogManagerWindowSeconds(long subscriptionLogManagerWindowSeconds) {
    this.subscriptionLogManagerWindowSeconds = subscriptionLogManagerWindowSeconds;
  }

  public long getSubscriptionLogManagerBaseIntervalMs() {
    return subscriptionLogManagerBaseIntervalMs;
  }

  public void setSubscriptionLogManagerBaseIntervalMs(
      final long subscriptionLogManagerBaseIntervalMs) {
    this.subscriptionLogManagerBaseIntervalMs = subscriptionLogManagerBaseIntervalMs;
  }

  public boolean getSubscriptionPrefetchEnabled() {
    return subscriptionPrefetchEnabled;
  }

  public void setSubscriptionPrefetchEnabled(boolean subscriptionPrefetchEnabled) {
    this.subscriptionPrefetchEnabled = subscriptionPrefetchEnabled;
  }

  public float getSubscriptionPrefetchMemoryThreshold() {
    return subscriptionPrefetchMemoryThreshold;
  }

  public void setSubscriptionPrefetchMemoryThreshold(float subscriptionPrefetchMemoryThreshold) {
    this.subscriptionPrefetchMemoryThreshold = subscriptionPrefetchMemoryThreshold;
  }

  public float getSubscriptionPrefetchMissingRateThreshold() {
    return subscriptionPrefetchMissingRateThreshold;
  }

  public void setSubscriptionPrefetchMissingRateThreshold(
      float subscriptionPrefetchMissingRateThreshold) {
    this.subscriptionPrefetchMissingRateThreshold = subscriptionPrefetchMissingRateThreshold;
  }

  public int getSubscriptionPrefetchEventLocalCountThreshold() {
    return subscriptionPrefetchEventLocalCountThreshold;
  }

  public void setSubscriptionPrefetchEventLocalCountThreshold(
      int subscriptionPrefetchEventLocalCountThreshold) {
    this.subscriptionPrefetchEventLocalCountThreshold =
        subscriptionPrefetchEventLocalCountThreshold;
  }

  public int getSubscriptionPrefetchEventGlobalCountThreshold() {
    return subscriptionPrefetchEventGlobalCountThreshold;
  }

  public void setSubscriptionPrefetchEventGlobalCountThreshold(
      int subscriptionPrefetchEventGlobalCountThreshold) {
    this.subscriptionPrefetchEventGlobalCountThreshold =
        subscriptionPrefetchEventGlobalCountThreshold;
  }

  public long getSubscriptionMetaSyncerInitialSyncDelayMinutes() {
    return subscriptionMetaSyncerInitialSyncDelayMinutes;
  }

  public void setSubscriptionMetaSyncerInitialSyncDelayMinutes(
      long subscriptionMetaSyncerInitialSyncDelayMinutes) {
    this.subscriptionMetaSyncerInitialSyncDelayMinutes =
        subscriptionMetaSyncerInitialSyncDelayMinutes;
  }

  public long getSubscriptionMetaSyncerSyncIntervalMinutes() {
    return subscriptionMetaSyncerSyncIntervalMinutes;
  }

  public void setSubscriptionMetaSyncerSyncIntervalMinutes(
      long subscriptionMetaSyncerSyncIntervalMinutes) {
    this.subscriptionMetaSyncerSyncIntervalMinutes = subscriptionMetaSyncerSyncIntervalMinutes;
  }

  public String getSchemaEngineMode() {
    return schemaEngineMode;
  }

  public void setSchemaEngineMode(String schemaEngineMode) {
    this.schemaEngineMode = schemaEngineMode;
  }

  public boolean isLastCacheEnable() {
    return lastCacheEnable;
  }

  public void setLastCacheEnable(boolean lastCacheEnable) {
    this.lastCacheEnable = lastCacheEnable;
  }

  public int getTagAttributeTotalSize() {
    return tagAttributeTotalSize;
  }

  public void setTagAttributeTotalSize(int tagAttributeTotalSize) {
    this.tagAttributeTotalSize = tagAttributeTotalSize;
  }

  public int getDatabaseLimitThreshold() {
    return databaseLimitThreshold;
  }

  public void setDatabaseLimitThreshold(int databaseLimitThreshold) {
    this.databaseLimitThreshold = databaseLimitThreshold;
  }

  public int getModelInferenceExecutionThreadCount() {
    return modelInferenceExecutionThreadCount;
  }

  public void setModelInferenceExecutionThreadCount(int modelInferenceExecutionThreadCount) {
    this.modelInferenceExecutionThreadCount = modelInferenceExecutionThreadCount;
  }

  public long getDatanodeTokenTimeoutMS() {
    return datanodeTokenTimeoutMS;
  }

  public void setDatanodeTokenTimeoutMS(long timeoutMS) {
    this.datanodeTokenTimeoutMS = timeoutMS;
  }

  public long getSeriesLimitThreshold() {
    return seriesLimitThreshold;
  }

  public void setSeriesLimitThreshold(long seriesLimitThreshold) {
    this.seriesLimitThreshold = seriesLimitThreshold;
  }

  public long getDeviceLimitThreshold() {
    return deviceLimitThreshold;
  }

  public void setDeviceLimitThreshold(long deviceLimitThreshold) {
    this.deviceLimitThreshold = deviceLimitThreshold;
  }

  public long getStartUpNanosecond() {
    return startUpNanosecond;
  }

  public boolean isIntegrationTest() {
    return isIntegrationTest;
  }

  public Set<String> getEnabledKillPoints() {
    return enabledKillPoints;
  }

  public boolean isRetryForUnknownErrors() {
    return retryForUnknownErrors;
  }

  public void setRetryForUnknownErrors(boolean retryForUnknownErrors) {
    this.retryForUnknownErrors = retryForUnknownErrors;
  }

  public long getRemoteWriteMaxRetryDurationInMs() {
    return remoteWriteMaxRetryDurationInMs;
  }

  public void setRemoteWriteMaxRetryDurationInMs(long remoteWriteMaxRetryDurationInMs) {
    this.remoteWriteMaxRetryDurationInMs = remoteWriteMaxRetryDurationInMs;
  }

  public int getArenaNum() {
    return arenaNum;
  }

  public void setArenaNum(int arenaNum) {
    this.arenaNum = arenaNum;
  }

  public int getMinAllocateSize() {
    return minAllocateSize;
  }

  public void setMinAllocateSize(int minAllocateSize) {
    this.minAllocateSize = minAllocateSize;
  }

  public int getMaxAllocateSize() {
    return maxAllocateSize;
  }

  public void setMaxAllocateSize(int maxAllocateSize) {
    this.maxAllocateSize = maxAllocateSize;
  }

  public boolean isEnableBinaryAllocator() {
    return enableBinaryAllocator;
  }

  public void setEnableBinaryAllocator(boolean enableBinaryAllocator) {
    this.enableBinaryAllocator = enableBinaryAllocator;
  }

  public int getLog2SizeClassGroup() {
    return log2SizeClassGroup;
  }

  public void setLog2SizeClassGroup(int log2SizeClassGroup) {
    this.log2SizeClassGroup = log2SizeClassGroup;
  }

  /**
   * @param querySamplingRateLimit query_sample_throughput_bytes_per_sec
   */
  public void setQuerySamplingRateLimit(int querySamplingRateLimit) {
    if (querySamplingRateLimit > 0) {
      this.querySamplingRateLimiter.setRate(querySamplingRateLimit);
      this.enableQuerySampling = true;
      this.querySamplingHasRateLimit = true;
    } else if (querySamplingRateLimit == 0) {
      // querySamplingRateLimit = 0, means that we sample no queries
      this.enableQuerySampling = false;
    } else {
      // querySamplingRateLimit < 0, means that we need to full sample all queries
      this.enableQuerySampling = true;
      this.querySamplingHasRateLimit = false;
    }
  }

  public boolean isQuerySamplingHasRateLimit() {
    return querySamplingHasRateLimit;
  }

  public RateLimiter getQuerySamplingRateLimiter() {
    return querySamplingRateLimiter;
  }

  public boolean isEnableQuerySampling() {
    return enableQuerySampling;
  }

  public Pattern getTrustedUriPattern() {
    return trustedUriPattern;
  }

  public void setTrustedUriPattern(Pattern trustedUriPattern) {
    this.trustedUriPattern = trustedUriPattern;
  }
}<|MERGE_RESOLUTION|>--- conflicted
+++ resolved
@@ -1890,8 +1890,6 @@
     logger.info("pipeTransferTsFileSync is set to {}", pipeTransferTsFileSync);
   }
 
-<<<<<<< HEAD
-=======
   public long getPipeCheckAllSyncClientLiveTimeIntervalMs() {
     return pipeCheckAllSyncClientLiveTimeIntervalMs;
   }
@@ -1907,7 +1905,6 @@
         pipeCheckSyncAllClientLiveTimeIntervalMs);
   }
 
->>>>>>> 2dc75e77
   public double getPipeSendTsFileRateLimitBytesPerSecond() {
     return pipeSendTsFileRateLimitBytesPerSecond;
   }
