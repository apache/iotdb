/*
 * Licensed to the Apache Software Foundation (ASF) under one
 * or more contributor license agreements.  See the NOTICE file
 * distributed with this work for additional information
 * regarding copyright ownership.  The ASF licenses this file
 * to you under the Apache License, Version 2.0 (the
 * "License"); you may not use this file except in compliance
 * with the License.  You may obtain a copy of the License at
 *
 *      http://www.apache.org/licenses/LICENSE-2.0
 *
 * Unless required by applicable law or agreed to in writing,
 * software distributed under the License is distributed on an
 * "AS IS" BASIS, WITHOUT WARRANTIES OR CONDITIONS OF ANY
 * KIND, either express or implied.  See the License for the
 * specific language governing permissions and limitations
 * under the License.
 */

package org.apache.iotdb.commons.conf;

import org.apache.iotdb.commons.client.property.ClientPoolProperty.DefaultProperty;
import org.apache.iotdb.commons.cluster.NodeStatus;
import org.apache.iotdb.commons.enums.HandleSystemErrorStrategy;
import org.apache.iotdb.commons.enums.PipeRateAverage;
import org.apache.iotdb.commons.utils.FileUtils;
import org.apache.iotdb.commons.utils.KillPoint.KillPoint;
import org.apache.iotdb.rpc.RpcUtils;

import com.google.common.util.concurrent.RateLimiter;
import org.apache.tsfile.fileSystem.FSType;
import org.slf4j.Logger;
import org.slf4j.LoggerFactory;

import java.io.File;
import java.io.IOException;
import java.util.Objects;
import java.util.Set;
import java.util.concurrent.TimeUnit;
import java.util.regex.Pattern;

import static org.apache.iotdb.commons.conf.IoTDBConstant.KB;
import static org.apache.iotdb.commons.conf.IoTDBConstant.MB;

public class CommonConfig {

  public static final String OLD_CONFIG_NODE_CONFIG_NAME = "iotdb-confignode.properties";
  public static final String OLD_DATA_NODE_CONFIG_NAME = "iotdb-datanode.properties";
  public static final String OLD_COMMON_CONFIG_NAME = "iotdb-common.properties";
  public static final String SYSTEM_CONFIG_NAME = "iotdb-system.properties";
  public static final String SYSTEM_CONFIG_TEMPLATE_NAME = "iotdb-system.properties.template";
  private static final Logger logger = LoggerFactory.getLogger(CommonConfig.class);

  // Open ID Secret
  private String openIdProviderUrl = "";

  // The authorizer provider class which extends BasicAuthorizer
  private String authorizerProvider =
      "org.apache.iotdb.commons.auth.authorizer.LocalFileAuthorizer";

  /** Encryption provider class. */
  private String encryptDecryptProvider =
      "org.apache.iotdb.commons.security.encrypt.MessageDigestEncrypt";

  /** Encryption provided class parameter. */
  private String encryptDecryptProviderParameter;

  private String adminName = "root";

  private String adminPassword = "root";

  private Boolean enableGrantOption = true;

  private String oldUserFolder =
      IoTDBConstant.DN_DEFAULT_DATA_DIR
          + File.separator
          + IoTDBConstant.SYSTEM_FOLDER_NAME
          + File.separator
          + "users";

  private String oldRoleFolder =
      IoTDBConstant.DN_DEFAULT_DATA_DIR
          + File.separator
          + IoTDBConstant.SYSTEM_FOLDER_NAME
          + File.separator
          + "roles";

  private String oldProcedureWalFolder =
      IoTDBConstant.DN_DEFAULT_DATA_DIR
          + File.separator
          + IoTDBConstant.SYSTEM_FOLDER_NAME
          + File.separator
          + "procedure";

  private String userFolder =
      IoTDBConstant.CN_DEFAULT_DATA_DIR
          + File.separator
          + IoTDBConstant.SYSTEM_FOLDER_NAME
          + File.separator
          + "users";

  private String roleFolder =
      IoTDBConstant.CN_DEFAULT_DATA_DIR
          + File.separator
          + IoTDBConstant.SYSTEM_FOLDER_NAME
          + File.separator
          + "roles";

  private String procedureWalFolder =
      IoTDBConstant.CN_DEFAULT_DATA_DIR
          + File.separator
          + IoTDBConstant.SYSTEM_FOLDER_NAME
          + File.separator
          + "procedure";

  /** Sync directory, including the log and hardlink tsFiles. */
  private String syncDir =
      IoTDBConstant.DN_DEFAULT_DATA_DIR + File.separator + IoTDBConstant.SYNC_FOLDER_NAME;

  /** WAL directories. */
  private String[] walDirs = {
    IoTDBConstant.DN_DEFAULT_DATA_DIR + File.separator + IoTDBConstant.WAL_FOLDER_NAME
  };

  /** Default system file storage is in local file system (unsupported). */
  private FSType systemFileStorageFs = FSType.LOCAL;

  /**
   * Default TTL for databases that are not set TTL by statements. If tiered storage is enabled,
   * data matches the last ttl will be deleted and other data will be migrated to the next tier.
   * Notice: if this property is changed, previous created database which are not set TTL will also
   * be affected. Unit: millisecond
   */
  private long[] tierTTLInMs = {Long.MAX_VALUE};

  /** The maximum number of TTL rules stored in the system, the default is 1000. */
  private int ttlRuleCapacity = 1000;

  /** The interval of ttl check task in each database. The unit is ms. Default is 2 hours. */
  private long ttlCheckInterval = 7_200_000L;

  /** Thrift socket and connection timeout between data node and config node. */
  private int cnConnectionTimeoutInMS = (int) TimeUnit.SECONDS.toMillis(60);

  /** Thrift socket and connection timeout between data node and config node. */
  private int dnConnectionTimeoutInMS = (int) TimeUnit.SECONDS.toMillis(60);

  /**
   * ClientManager will have so many selector threads (TAsyncClientManager) to distribute to its
   * clients.
   */
  private int selectorNumOfClientManager = 1;

  /** Whether to use thrift compression. */
  private boolean isRpcThriftCompressionEnabled = false;

  private int maxClientNumForEachNode = DefaultProperty.MAX_CLIENT_NUM_FOR_EACH_NODE;

  /** What will the system do when unrecoverable error occurs. */
  private HandleSystemErrorStrategy handleSystemErrorStrategy =
      HandleSystemErrorStrategy.CHANGE_TO_READ_ONLY;

  /** Status of current system. */
  private volatile NodeStatus status = NodeStatus.Running;

  private NodeStatus lastStatus = NodeStatus.Unknown;
  private String lastStatusReason = "";

  private volatile boolean isStopping = false;

  private volatile String statusReason = null;

  private final int TTimePartitionSlotTransmitLimit = 1000;

  /** Disk Monitor. */
  private double diskSpaceWarningThreshold = 0.05;

  /** Time partition origin in milliseconds. */
  private long timePartitionOrigin = 0;

  /** Time partition interval in milliseconds. */
  private long timePartitionInterval = 604_800_000;

  /** This variable set timestamp precision as millisecond, microsecond or nanosecond. */
  private String timestampPrecision = "ms";

  private boolean timestampPrecisionCheckEnabled = true;

  /** The number of threads in the thread pool that execute model inference tasks. */
  private int modelInferenceExecutionThreadCount = 5;

  /**
   * The name of the directory that stores the tsfiles temporarily hold or generated by the pipe
   * module. The directory is located in the data directory of IoTDB.
   */
  private String pipeHardlinkBaseDirName = "pipe";

  private String pipeHardlinkTsFileDirName = "tsfile";

  private boolean pipeFileReceiverFsyncEnabled = true;

  private int pipeRealTimeQueuePollTsFileThreshold = 10;

  // Sequentially poll the tsFile by default
  private int pipeRealTimeQueuePollHistoricalTsFileThreshold = 1;
  private int pipeRealTimeQueueMaxWaitingTsFileSize = 1;

  /** The maximum number of threads that can be used to execute subtasks in PipeSubtaskExecutor. */
  private int pipeSubtaskExecutorMaxThreadNum =
      Math.max(5, Runtime.getRuntime().availableProcessors() / 2);

  private int pipeDataStructureTabletRowSize = 2048;
  private int pipeDataStructureTabletSizeInBytes = 2097152;
  private double pipeDataStructureTabletMemoryBlockAllocationRejectThreshold = 0.3;
  private double pipeDataStructureTsFileMemoryBlockAllocationRejectThreshold = 0.3;
  private double PipeDataStructureBatchMemoryProportion = 0.2;
  private volatile double pipeTotalFloatingMemoryProportion = 0.5;

  // Check if memory check is enabled for Pipe
  private boolean isPipeEnableMemoryCheck = true;

  // Memory for InsertNode queue: 15MB, used to temporarily store data awaiting processing
  private long pipeInsertNodeQueueMemory = 15 * MB;

  // Memory for TsFile to Tablet conversion: 17MB, used for further processing after converting
  // TSFile format to Tablet format
  // Note: Pipes that do not decompose pattern/time do not need this part of memory
  private long pipeTsFileParserMemory = 17 * MB;

  // Memory for Sink batch sending (InsertNode/TsFile, choose one)
  // 1. InsertNode: 15MB, used for batch sending data to the downstream system
  private long pipeSinkBatchMemoryInsertNode = 15 * MB;

  // 2. TsFile: 15MB, used for storing data about to be written to TsFile, similar to memTable
  private long pipeSinkBatchMemoryTsFile = 15 * MB;

  // Memory needed for the ReadBuffer during the TsFile sending process: 15MB, buffer for the file
  // sending process
  private long pipeSendTsFileReadBuffer = 15 * MB;

  // Reserved memory percentage to accommodate memory fluctuations during system operation
  private double pipeReservedMemoryPercentage = 0.15;

  // Minimum memory required for the receiver: 38MB
  private long pipeMinimumReceiverMemory = 38 * MB;

  private int pipeSubtaskExecutorBasicCheckPointIntervalByConsumedEventCount = 10_000;
  private long pipeSubtaskExecutorBasicCheckPointIntervalByTimeDuration = 10 * 1000L;
  private long pipeSubtaskExecutorPendingQueueMaxBlockingTimeMs = 50;

  private long pipeSubtaskExecutorCronHeartbeatEventIntervalSeconds = 20;
  private long pipeSubtaskExecutorForcedRestartIntervalMs = Long.MAX_VALUE;

  private long pipeMaxWaitFinishTime = 10 * 1000;

  private int pipeExtractorAssignerDisruptorRingBufferSize = 128;
  private long pipeExtractorAssignerDisruptorRingBufferEntrySizeInBytes = 72 * KB;
  private long pipeSourceMatcherCacheSize = 1024;

  private int pipeConnectorHandshakeTimeoutMs = 10 * 1000; // 10 seconds
  private int pipeConnectorTransferTimeoutMs = 15 * 60 * 1000; // 15 minutes
  private int pipeConnectorReadFileBufferSize = 5242880; // 5MB
  private boolean isPipeConnectorReadFileBufferMemoryControlEnabled = false;
  private long pipeConnectorRetryIntervalMs = 1000L;
  private boolean pipeConnectorRPCThriftCompressionEnabled = false;

  private int pipeAsyncConnectorForcedRetryTsFileEventQueueSizeThreshold = 5;
  private int pipeAsyncConnectorForcedRetryTabletEventQueueSizeThreshold = 20;
  private int pipeAsyncConnectorForcedRetryTotalEventQueueSizeThreshold = 30;
  private long pipeAsyncConnectorMaxRetryExecutionTimeMsPerCall = 500;
  private int pipeAsyncConnectorSelectorNumber =
      Math.max(4, Runtime.getRuntime().availableProcessors() / 2);
  private int pipeAsyncConnectorMaxClientNumber =
      Math.max(32, Runtime.getRuntime().availableProcessors() * 2);
  private int pipeAsyncConnectorMaxTsFileClientNumber =
      Math.max(16, Runtime.getRuntime().availableProcessors());

  private double pipeSendTsFileRateLimitBytesPerSecond = 32 * MB;
  private double pipeAllSinksRateLimitBytesPerSecond = -1;
  private int rateLimiterHotReloadCheckIntervalMs = 1000;

  private int pipeConnectorRequestSliceThresholdBytes =
      (int) (RpcUtils.THRIFT_FRAME_MAX_SIZE * 0.8);

  private boolean isSeperatedPipeHeartbeatEnabled = true;
  private int pipeHeartbeatIntervalSecondsForCollectingPipeMeta = 3;
  private long pipeMetaSyncerInitialSyncDelayMinutes = 3;
  private long pipeMetaSyncerSyncIntervalMinutes = 3;
  private long pipeMetaSyncerAutoRestartPipeCheckIntervalRound = 1;
  private boolean pipeAutoRestartEnabled = true;

  private boolean pipeAirGapReceiverEnabled = false;
  private int pipeAirGapReceiverPort = 9780;

  private long pipeReceiverLoginPeriodicVerificationIntervalMs = -1;
  private double pipeReceiverActualToEstimatedMemoryRatio = 3;

  private int pipeReceiverReqDecompressedMaxLengthInBytes = 1073741824; // 1GB
  private boolean pipeReceiverLoadConversionEnabled = false;

  private double pipeMetaReportMaxLogNumPerRound = 0.1;
  private int pipeMetaReportMaxLogIntervalRounds = 360;
  private int pipeTsFilePinMaxLogNumPerRound = 10;
  private int pipeTsFilePinMaxLogIntervalRounds = 90;

  private boolean pipeMemoryManagementEnabled = true;
  private long pipeMemoryAllocateRetryIntervalMs = 50;
  private int pipeMemoryAllocateMaxRetries = 10;
  private long pipeMemoryAllocateMinSizeInBytes = 32;
  private long pipeMemoryAllocateForTsFileSequenceReaderInBytes = (long) 2 * 1024 * 1024; // 2MB
  private long pipeMemoryExpanderIntervalSeconds = (long) 3 * 60; // 3Min
  private volatile long pipeCheckMemoryEnoughIntervalMs = 10L;
  private float pipeLeaderCacheMemoryUsagePercentage = 0.1F;
  private long pipeMaxAlignedSeriesChunkSizeInOneBatch = (long) 16 * 1024 * 1024; // 16MB;
  private long pipeListeningQueueTransferSnapshotThreshold = 1000;
  private int pipeSnapshotExecutionMaxBatchSize = 1000;
  private long pipeRemainingTimeCommitRateAutoSwitchSeconds = 30;
  private PipeRateAverage pipeRemainingTimeCommitRateAverageTime = PipeRateAverage.FIVE_MINUTES;
  private double pipeRemainingInsertNodeCountEMAAlpha = 0.1;
  private double pipeTsFileScanParsingThreshold = 0.05;
  private double pipeDynamicMemoryHistoryWeight = 0.5;
  private double pipeDynamicMemoryAdjustmentThreshold = 0.05;
  private double pipeThresholdAllocationStrategyMaximumMemoryIncrementRatio = 0.1d;
  private double pipeThresholdAllocationStrategyLowUsageThreshold = 0.2d;
  private double pipeThresholdAllocationStrategyFixedMemoryHighUsageThreshold = 0.8d;
  private boolean pipeTransferTsFileSync = false;
  private long pipeCheckAllSyncClientLiveTimeIntervalMs = 5 * 60 * 1000L; // 5 minutes

  private long twoStageAggregateMaxCombinerLiveTimeInMs = 8 * 60 * 1000L; // 8 minutes
  private long twoStageAggregateDataRegionInfoCacheTimeInMs = 3 * 60 * 1000L; // 3 minutes
  private long twoStageAggregateSenderEndPointsCacheInMs = 3 * 60 * 1000L; // 3 minutes

  private boolean pipeEventReferenceTrackingEnabled = true;
  private long pipeEventReferenceEliminateIntervalSeconds = 10;

  private boolean subscriptionEnabled = false;

  private float subscriptionCacheMemoryUsagePercentage = 0.2F;
  private int subscriptionSubtaskExecutorMaxThreadNum = 2;

  private int subscriptionPrefetchTabletBatchMaxDelayInMs = 20;
  private long subscriptionPrefetchTabletBatchMaxSizeInBytes = MB;
  private int subscriptionPrefetchTsFileBatchMaxDelayInMs = 1000;
  private long subscriptionPrefetchTsFileBatchMaxSizeInBytes = 2 * MB;
  private int subscriptionPollMaxBlockingTimeMs = 500;
  private int subscriptionDefaultTimeoutInMs = 10_000; // 10s
  private long subscriptionLaunchRetryIntervalMs = 1000;
  private int subscriptionRecycleUncommittedEventIntervalMs = 600_000; // 600s
  private long subscriptionReadFileBufferSize = 8 * MB;
  private long subscriptionReadTabletBufferSize = 8 * MB;
  private long subscriptionTsFileDeduplicationWindowSeconds = 120; // 120s
  private volatile long subscriptionCheckMemoryEnoughIntervalMs = 10L;
  private long subscriptionEstimatedInsertNodeTabletInsertionEventSize = 64 * KB;
  private long subscriptionEstimatedRawTabletInsertionEventSize = 16 * KB;
  private long subscriptionMaxAllowedEventCountInTabletBatch = 100;
  private long subscriptionLogManagerWindowSeconds = 120; // 120s
  private long subscriptionLogManagerBaseIntervalMs = 1_000; // 1s

  private boolean subscriptionPrefetchEnabled = false;
  private float subscriptionPrefetchMemoryThreshold = 0.5F;
  private float subscriptionPrefetchMissingRateThreshold = 0.9F;
  private int subscriptionPrefetchEventLocalCountThreshold = 10;
  private int subscriptionPrefetchEventGlobalCountThreshold = 100;

  private long subscriptionMetaSyncerInitialSyncDelayMinutes = 3;
  private long subscriptionMetaSyncerSyncIntervalMinutes = 3;

  /** Whether to use persistent schema mode. */
  private String schemaEngineMode = "Memory";

  /** Whether to enable Last cache. */
  private boolean lastCacheEnable = true;

  // Max size for tag and attribute of one time series
  private int tagAttributeTotalSize = 700;

  // maximum number of Cluster Databases allowed
  private int databaseLimitThreshold = -1;

  private long datanodeTokenTimeoutMS = 180 * 1000L; // 3 minutes

  // timeseries and device limit
  private long seriesLimitThreshold = -1;
  private long deviceLimitThreshold = -1;

  private boolean enableBinaryAllocator = true;

  private int arenaNum = 4;

  private int minAllocateSize = 4096;

  private int maxAllocateSize = 1024 * 1024;

  private int log2SizeClassGroup = 3;

  // time in nanosecond precision when starting up
  private final long startUpNanosecond = System.nanoTime();

  private final boolean isIntegrationTest =
      System.getProperties().containsKey(IoTDBConstant.INTEGRATION_TEST_KILL_POINTS);

  private final Set<String> enabledKillPoints =
      KillPoint.parseKillPoints(System.getProperty(IoTDBConstant.INTEGRATION_TEST_KILL_POINTS));

  private volatile boolean retryForUnknownErrors = false;

  private volatile long remoteWriteMaxRetryDurationInMs = 60000;

  private final RateLimiter querySamplingRateLimiter = RateLimiter.create(160);
  // if querySamplingRateLimiter < 0, means that there is no rate limit, we need to full sample all
  // the queries
  private volatile boolean querySamplingHasRateLimit = true;
  // if querySamplingRateLimiter != 0, enableQuerySampling is true; querySamplingRateLimiter = 0,
  // enableQuerySampling is false
  private volatile boolean enableQuerySampling = true;

  private volatile Pattern trustedUriPattern = Pattern.compile("file:.*");

<<<<<<< HEAD
  /** Enable the Thrift Client ssl. */
  private boolean enableThriftClientSSL = false;

  /** Enable the cluster internal connection ssl. */
  private boolean enableInternalSSL = false;

  /** ssl key Store Path. */
  private String keyStorePath = "";

  /** ssl key Store password. */
  private String keyStorePwd = "";

  /** ssl trust Store Path. */
  private String trustStorePath = "";

  /** ssl trust Store password. */
  private String trustStorePwd = "";
=======
  private String userEncryptTokenHint = "not set yet";
>>>>>>> 484bc09d

  private boolean enforceStrongPassword = false;
  private long passwordExpirationDays = -1;
  // an old password cannot be reused within the given interval if >= 0.
  private long passwordReuseIntervalDays = -1;
  private boolean mayBypassPasswordCheckInException = true;

  CommonConfig() {
    // Empty constructor
  }

  public void updatePath(String homeDir) {
    if (homeDir == null) {
      return;
    }

    File homeFile = new File(homeDir);
    try {
      homeDir = homeFile.getCanonicalPath();
    } catch (IOException e) {
      logger.error("Fail to get canonical path of {}", homeFile, e);
    }
    userFolder = FileUtils.addPrefix2FilePath(homeDir, userFolder);
    roleFolder = FileUtils.addPrefix2FilePath(homeDir, roleFolder);
    procedureWalFolder = FileUtils.addPrefix2FilePath(homeDir, procedureWalFolder);
    syncDir = FileUtils.addPrefix2FilePath(homeDir, syncDir);
    for (int i = 0; i < walDirs.length; i++) {
      walDirs[i] = FileUtils.addPrefix2FilePath(homeDir, walDirs[i]);
    }
  }

  public String getEncryptDecryptProvider() {
    return encryptDecryptProvider;
  }

  public void setEncryptDecryptProvider(String encryptDecryptProvider) {
    this.encryptDecryptProvider = encryptDecryptProvider;
  }

  public String getEncryptDecryptProviderParameter() {
    return encryptDecryptProviderParameter;
  }

  public void setEncryptDecryptProviderParameter(String encryptDecryptProviderParameter) {
    this.encryptDecryptProviderParameter = encryptDecryptProviderParameter;
  }

  public void setUserEncryptTokenHint(String userEncryptTokenHint) {
    if (userEncryptTokenHint != null && !userEncryptTokenHint.isEmpty()) {
      this.userEncryptTokenHint = userEncryptTokenHint;
    }
  }

  public String getUserEncryptTokenHint() {
    return userEncryptTokenHint;
  }

  public String getOpenIdProviderUrl() {
    return openIdProviderUrl;
  }

  public void setOpenIdProviderUrl(String openIdProviderUrl) {
    this.openIdProviderUrl = openIdProviderUrl;
  }

  public String getAuthorizerProvider() {
    return authorizerProvider;
  }

  public void setAuthorizerProvider(String authorizerProvider) {
    this.authorizerProvider = authorizerProvider;
  }

  public String getAdminName() {
    return adminName;
  }

  public void setAdminName(String adminName) {
    this.adminName = adminName;
  }

  public String getAdminPassword() {
    return adminPassword;
  }

  public void setAdminPassword(String adminPassword) {
    this.adminPassword = adminPassword;
  }

  public String getOldUserFolder() {
    return oldUserFolder;
  }

  public void setEnableGrantOption(Boolean enableGrantOption) {
    this.enableGrantOption = enableGrantOption;
  }

  public Boolean getEnableGrantOption() {
    return enableGrantOption;
  }

  public String getOldRoleFolder() {
    return oldRoleFolder;
  }

  public String getOldProcedureWalFolder() {
    return oldProcedureWalFolder;
  }

  public String getUserFolder() {
    return userFolder;
  }

  public void setUserFolder(String userFolder) {
    this.userFolder = userFolder;
  }

  public String getRoleFolder() {
    return roleFolder;
  }

  public void setRoleFolder(String roleFolder) {
    this.roleFolder = roleFolder;
  }

  public String getProcedureWalFolder() {
    return procedureWalFolder;
  }

  public void setProcedureWalFolder(String procedureWalFolder) {
    this.procedureWalFolder = procedureWalFolder;
  }

  public String getSyncDir() {
    return syncDir;
  }

  public void setSyncDir(String syncDir) {
    this.syncDir = syncDir;
  }

  public String[] getWalDirs() {
    return walDirs;
  }

  public void setWalDirs(String[] walDirs) {
    this.walDirs = walDirs;
  }

  public FSType getSystemFileStorageFs() {
    return systemFileStorageFs;
  }

  public void setSystemFileStorageFs(FSType systemFileStorageFs) {
    this.systemFileStorageFs = systemFileStorageFs;
  }

  public long[] getTierTTLInMs() {
    return tierTTLInMs;
  }

  public void setTierTTLInMs(long[] tierTTLInMs) {
    this.tierTTLInMs = tierTTLInMs;
  }

  public int getTTlRuleCapacity() {
    return ttlRuleCapacity;
  }

  public void setTTlRuleCapacity(int ttlRuleCapacity) {
    this.ttlRuleCapacity = ttlRuleCapacity;
  }

  public long getTTLCheckInterval() {
    return ttlCheckInterval;
  }

  public void setTTLCheckInterval(long ttlCheckInterval) {
    this.ttlCheckInterval = ttlCheckInterval;
  }

  public int getCnConnectionTimeoutInMS() {
    return cnConnectionTimeoutInMS;
  }

  public void setCnConnectionTimeoutInMS(int cnConnectionTimeoutInMS) {
    this.cnConnectionTimeoutInMS = cnConnectionTimeoutInMS;
  }

  public int getDnConnectionTimeoutInMS() {
    return dnConnectionTimeoutInMS;
  }

  public void setDnConnectionTimeoutInMS(int dnConnectionTimeoutInMS) {
    this.dnConnectionTimeoutInMS = dnConnectionTimeoutInMS;
  }

  public int getSelectorNumOfClientManager() {
    return selectorNumOfClientManager;
  }

  public void setSelectorNumOfClientManager(int selectorNumOfClientManager) {
    this.selectorNumOfClientManager = selectorNumOfClientManager;
  }

  public boolean isRpcThriftCompressionEnabled() {
    return isRpcThriftCompressionEnabled;
  }

  public void setRpcThriftCompressionEnabled(boolean rpcThriftCompressionEnabled) {
    isRpcThriftCompressionEnabled = rpcThriftCompressionEnabled;
  }

  public int getMaxClientNumForEachNode() {
    return maxClientNumForEachNode;
  }

  public void setMaxClientNumForEachNode(int maxClientNumForEachNode) {
    this.maxClientNumForEachNode = maxClientNumForEachNode;
  }

  HandleSystemErrorStrategy getHandleSystemErrorStrategy() {
    return handleSystemErrorStrategy;
  }

  void setHandleSystemErrorStrategy(HandleSystemErrorStrategy handleSystemErrorStrategy) {
    this.handleSystemErrorStrategy = handleSystemErrorStrategy;
  }

  public void handleUnrecoverableError() {
    handleSystemErrorStrategy.handle();
  }

  public double getDiskSpaceWarningThreshold() {
    return diskSpaceWarningThreshold;
  }

  public void setDiskSpaceWarningThreshold(double diskSpaceWarningThreshold) {
    this.diskSpaceWarningThreshold = diskSpaceWarningThreshold;
  }

  public boolean isReadOnly() {
    return status == NodeStatus.ReadOnly;
  }

  public boolean isRunning() {
    return status == NodeStatus.Running;
  }

  public NodeStatus getNodeStatus() {
    return status;
  }

  public void setNodeStatus(NodeStatus newStatus) {
    logger.info("Set system mode from {} to {}.", status, newStatus);
    this.status = newStatus;
    this.statusReason = null;

    switch (newStatus) {
      case ReadOnly:
        logger.warn("Change system status to ReadOnly! Only query statements are permitted!");
        break;
      case Removing:
        logger.info(
            "Change system status to Removing! The current Node is being removed from cluster!");
        break;
      default:
        break;
    }
  }

  public String getStatusReason() {
    return statusReason;
  }

  public void setStatusReason(String statusReason) {
    this.statusReason = statusReason;
  }

  public int getTTimePartitionSlotTransmitLimit() {
    return TTimePartitionSlotTransmitLimit;
  }

  public boolean isStopping() {
    return isStopping;
  }

  public void setStopping(boolean stopping) {
    isStopping = stopping;
  }

  public long getTimePartitionOrigin() {
    return timePartitionOrigin;
  }

  public void setTimePartitionOrigin(long timePartitionOrigin) {
    this.timePartitionOrigin = timePartitionOrigin;
  }

  public long getTimePartitionInterval() {
    return timePartitionInterval;
  }

  public void setTimePartitionInterval(long timePartitionInterval) {
    this.timePartitionInterval = timePartitionInterval;
  }

  public void setTimestampPrecision(String timestampPrecision) {
    if (!("ms".equals(timestampPrecision)
        || "us".equals(timestampPrecision)
        || "ns".equals(timestampPrecision))) {
      logger.error(
          "Wrong timestamp precision, please set as: ms, us or ns ! Current is: {}",
          timestampPrecision);
      System.exit(-1);
    }
    this.timestampPrecision = timestampPrecision;
  }

  public String getTimestampPrecision() {
    return timestampPrecision;
  }

  public void setTimestampPrecisionCheckEnabled(boolean timestampPrecisionCheckEnabled) {
    this.timestampPrecisionCheckEnabled = timestampPrecisionCheckEnabled;
  }

  public boolean isTimestampPrecisionCheckEnabled() {
    return timestampPrecisionCheckEnabled;
  }

  public String getPipeHardlinkBaseDirName() {
    return pipeHardlinkBaseDirName;
  }

  public void setPipeHardlinkBaseDirName(String pipeHardlinkBaseDirName) {
    if (Objects.equals(pipeHardlinkBaseDirName, this.pipeHardlinkBaseDirName)) {
      return;
    }
    this.pipeHardlinkBaseDirName = pipeHardlinkBaseDirName;
    logger.info("pipeHardlinkBaseDirName is set to {}.", pipeHardlinkBaseDirName);
  }

  public String getPipeHardlinkTsFileDirName() {
    return pipeHardlinkTsFileDirName;
  }

  public void setPipeHardlinkTsFileDirName(String pipeTsFileDirName) {
    if (Objects.equals(this.pipeHardlinkTsFileDirName, pipeTsFileDirName)) {
      return;
    }
    this.pipeHardlinkTsFileDirName = pipeTsFileDirName;
    logger.info("pipeHardlinkTsFileDirName is set to {}.", pipeTsFileDirName);
  }

  public boolean getPipeFileReceiverFsyncEnabled() {
    return pipeFileReceiverFsyncEnabled;
  }

  public void setPipeFileReceiverFsyncEnabled(boolean pipeFileReceiverFsyncEnabled) {
    if (this.pipeFileReceiverFsyncEnabled == pipeFileReceiverFsyncEnabled) {
      return;
    }
    this.pipeFileReceiverFsyncEnabled = pipeFileReceiverFsyncEnabled;
    logger.info("pipeFileReceiverFsyncEnabled is set to {}.", pipeFileReceiverFsyncEnabled);
  }

  public int getPipeDataStructureTabletRowSize() {
    return pipeDataStructureTabletRowSize;
  }

  public void setPipeDataStructureTabletRowSize(int pipeDataStructureTabletRowSize) {
    if (this.pipeDataStructureTabletRowSize == pipeDataStructureTabletRowSize) {
      return;
    }
    this.pipeDataStructureTabletRowSize = pipeDataStructureTabletRowSize;
    logger.info("pipeDataStructureTabletRowSize is set to {}.", pipeDataStructureTabletRowSize);
  }

  public int getPipeDataStructureTabletSizeInBytes() {
    return pipeDataStructureTabletSizeInBytes;
  }

  public void setPipeDataStructureTabletSizeInBytes(int pipeDataStructureTabletSizeInBytes) {
    if (this.pipeDataStructureTabletSizeInBytes == pipeDataStructureTabletSizeInBytes) {
      return;
    }
    this.pipeDataStructureTabletSizeInBytes = pipeDataStructureTabletSizeInBytes;
    logger.info(
        "pipeDataStructureTabletSizeInBytes is set to {}.", pipeDataStructureTabletSizeInBytes);
  }

  public double getPipeDataStructureTabletMemoryBlockAllocationRejectThreshold() {
    return pipeDataStructureTabletMemoryBlockAllocationRejectThreshold;
  }

  public void setPipeDataStructureTabletMemoryBlockAllocationRejectThreshold(
      double pipeDataStructureTabletMemoryBlockAllocationRejectThreshold) {
    if (this.pipeDataStructureTabletMemoryBlockAllocationRejectThreshold
        == pipeDataStructureTabletMemoryBlockAllocationRejectThreshold) {
      return;
    }
    this.pipeDataStructureTabletMemoryBlockAllocationRejectThreshold =
        pipeDataStructureTabletMemoryBlockAllocationRejectThreshold;
    logger.info(
        "pipeDataStructureTabletMemoryBlockAllocationRejectThreshold is set to {}.",
        pipeDataStructureTabletMemoryBlockAllocationRejectThreshold);
  }

  public double getPipeDataStructureTsFileMemoryBlockAllocationRejectThreshold() {
    return pipeDataStructureTsFileMemoryBlockAllocationRejectThreshold;
  }

  public void setPipeDataStructureTsFileMemoryBlockAllocationRejectThreshold(
      double pipeDataStructureTsFileMemoryBlockAllocationRejectThreshold) {
    if (this.pipeDataStructureTsFileMemoryBlockAllocationRejectThreshold
        == pipeDataStructureTsFileMemoryBlockAllocationRejectThreshold) {
      return;
    }
    this.pipeDataStructureTsFileMemoryBlockAllocationRejectThreshold =
        pipeDataStructureTsFileMemoryBlockAllocationRejectThreshold;
    logger.info(
        "pipeDataStructureTsFileMemoryBlockAllocationRejectThreshold is set to {}.",
        pipeDataStructureTsFileMemoryBlockAllocationRejectThreshold);
  }

  public double getPipeDataStructureBatchMemoryProportion() {
    return PipeDataStructureBatchMemoryProportion;
  }

  public void setPipeDataStructureBatchMemoryProportion(
      double PipeDataStructureBatchMemoryProportion) {
    if (this.PipeDataStructureBatchMemoryProportion == PipeDataStructureBatchMemoryProportion) {
      return;
    }
    this.PipeDataStructureBatchMemoryProportion = PipeDataStructureBatchMemoryProportion;
    logger.info(
        "PipeDataStructureBatchMemoryProportion is set to {}.",
        PipeDataStructureBatchMemoryProportion);
  }

  public boolean isPipeEnableMemoryChecked() {
    return isPipeEnableMemoryCheck;
  }

  public void setIsPipeEnableMemoryChecked(boolean isPipeEnableMemoryChecked) {
    if (this.isPipeEnableMemoryCheck == isPipeEnableMemoryChecked) {
      return;
    }
    this.isPipeEnableMemoryCheck = isPipeEnableMemoryChecked;
    logger.info("isPipeEnableMemoryChecked is set to {}.", isPipeEnableMemoryChecked);
  }

  public long getPipeInsertNodeQueueMemory() {
    return pipeInsertNodeQueueMemory;
  }

  public void setPipeInsertNodeQueueMemory(long pipeInsertNodeQueueMemory) {
    if (this.pipeInsertNodeQueueMemory == pipeInsertNodeQueueMemory) {
      return;
    }
    this.pipeInsertNodeQueueMemory = pipeInsertNodeQueueMemory;
    logger.info("pipeInsertNodeQueueMemory is set to {}.", pipeInsertNodeQueueMemory);
  }

  public long getPipeTsFileParserMemory() {
    return pipeTsFileParserMemory;
  }

  public void setPipeTsFileParserMemory(long pipeTsFileParserMemory) {
    if (this.pipeTsFileParserMemory == pipeTsFileParserMemory) {
      return;
    }
    this.pipeTsFileParserMemory = pipeTsFileParserMemory;
    logger.info("pipeTsFileParserMemory is set to {}.", pipeTsFileParserMemory);
  }

  public long getPipeSinkBatchMemoryInsertNode() {
    return pipeSinkBatchMemoryInsertNode;
  }

  public void setPipeSinkBatchMemoryInsertNode(long pipeSinkBatchMemoryInsertNode) {
    if (this.pipeSinkBatchMemoryInsertNode == pipeSinkBatchMemoryInsertNode) {
      return;
    }
    this.pipeSinkBatchMemoryInsertNode = pipeSinkBatchMemoryInsertNode;
    logger.info("pipeSinkBatchMemoryInsertNode is set to {}.", pipeSinkBatchMemoryInsertNode);
  }

  public long getPipeSinkBatchMemoryTsFile() {
    return pipeSinkBatchMemoryTsFile;
  }

  public void setPipeSinkBatchMemoryTsFile(long pipeSinkBatchMemoryTsFile) {
    if (this.pipeSinkBatchMemoryTsFile == pipeSinkBatchMemoryTsFile) {
      return;
    }
    this.pipeSinkBatchMemoryTsFile = pipeSinkBatchMemoryTsFile;
    logger.info("pipeSinkBatchMemoryTsFile is set to {}.", pipeSinkBatchMemoryTsFile);
  }

  public long getPipeSendTsFileReadBuffer() {
    return pipeSendTsFileReadBuffer;
  }

  public void setPipeSendTsFileReadBuffer(long pipeSendTsFileReadBuffer) {
    if (this.pipeSendTsFileReadBuffer == pipeSendTsFileReadBuffer) {
      return;
    }
    this.pipeSendTsFileReadBuffer = pipeSendTsFileReadBuffer;
    logger.info("pipeSendTsFileReadBuffer is set to {}.", pipeSendTsFileReadBuffer);
  }

  public double getPipeReservedMemoryPercentage() {
    return pipeReservedMemoryPercentage;
  }

  public void setPipeReservedMemoryPercentage(double pipeReservedMemoryPercentage) {
    if (this.pipeReservedMemoryPercentage == pipeReservedMemoryPercentage) {
      return;
    }
    this.pipeReservedMemoryPercentage = pipeReservedMemoryPercentage;
    logger.info("pipeReservedMemoryPercentage is set to {}.", pipeReservedMemoryPercentage);
  }

  public long getPipeMinimumReceiverMemory() {
    return pipeMinimumReceiverMemory;
  }

  public void setPipeMinimumReceiverMemory(long pipeMinimumReceiverMemory) {
    if (this.pipeMinimumReceiverMemory == pipeMinimumReceiverMemory) {
      return;
    }
    this.pipeMinimumReceiverMemory = pipeMinimumReceiverMemory;
    logger.info("pipeMinimumReceiverMemory is set to {}.", pipeMinimumReceiverMemory);
  }

  public double getPipeTotalFloatingMemoryProportion() {
    return pipeTotalFloatingMemoryProportion;
  }

  public void setPipeTotalFloatingMemoryProportion(double pipeTotalFloatingMemoryProportion) {
    if (this.pipeTotalFloatingMemoryProportion == pipeTotalFloatingMemoryProportion) {
      return;
    }
    this.pipeTotalFloatingMemoryProportion = pipeTotalFloatingMemoryProportion;
    logger.info(
        "pipeTotalFloatingMemoryProportion is set to {}.", pipeTotalFloatingMemoryProportion);
  }

  public int getPipeExtractorAssignerDisruptorRingBufferSize() {
    return pipeExtractorAssignerDisruptorRingBufferSize;
  }

  public void setPipeExtractorAssignerDisruptorRingBufferSize(
      int pipeExtractorAssignerDisruptorRingBufferSize) {
    if (this.pipeExtractorAssignerDisruptorRingBufferSize
        == pipeExtractorAssignerDisruptorRingBufferSize) {
      return;
    }
    this.pipeExtractorAssignerDisruptorRingBufferSize =
        pipeExtractorAssignerDisruptorRingBufferSize;
    logger.info(
        "pipeExtractorAssignerDisruptorRingBufferSize is set to {}.",
        pipeExtractorAssignerDisruptorRingBufferSize);
  }

  public long getPipeExtractorAssignerDisruptorRingBufferEntrySizeInBytes() {
    return pipeExtractorAssignerDisruptorRingBufferEntrySizeInBytes;
  }

  public void setPipeExtractorAssignerDisruptorRingBufferEntrySizeInBytes(
      long pipeExtractorAssignerDisruptorRingBufferEntrySize) {
    if (pipeExtractorAssignerDisruptorRingBufferEntrySizeInBytes
        == pipeExtractorAssignerDisruptorRingBufferEntrySize) {
      return;
    }
    this.pipeExtractorAssignerDisruptorRingBufferEntrySizeInBytes =
        pipeExtractorAssignerDisruptorRingBufferEntrySize;
    logger.info(
        "pipeExtractorAssignerDisruptorRingBufferEntrySize is set to {}.",
        pipeExtractorAssignerDisruptorRingBufferEntrySize);
  }

  public long getPipeSourceMatcherCacheSize() {
    return pipeSourceMatcherCacheSize;
  }

  public void setPipeSourceMatcherCacheSize(long pipeSourceMatcherCacheSize) {
    if (this.pipeSourceMatcherCacheSize == pipeSourceMatcherCacheSize) {
      return;
    }
    this.pipeSourceMatcherCacheSize = pipeSourceMatcherCacheSize;
    logger.info("pipeSourceMatcherCacheSize is set to {}.", pipeSourceMatcherCacheSize);
  }

  public int getPipeConnectorHandshakeTimeoutMs() {
    return pipeConnectorHandshakeTimeoutMs;
  }

  public void setPipeConnectorHandshakeTimeoutMs(long pipeConnectorHandshakeTimeoutMs) {
    final int fPipeConnectorHandshakeTimeoutMs = this.pipeConnectorHandshakeTimeoutMs;
    try {
      this.pipeConnectorHandshakeTimeoutMs = Math.toIntExact(pipeConnectorHandshakeTimeoutMs);
    } catch (ArithmeticException e) {
      this.pipeConnectorHandshakeTimeoutMs = Integer.MAX_VALUE;
      logger.warn(
          "Given pipe connector handshake timeout is too large, set to {} ms.", Integer.MAX_VALUE);
    } finally {
      if (fPipeConnectorHandshakeTimeoutMs != this.pipeConnectorHandshakeTimeoutMs) {
        logger.info(
            "pipeConnectorHandshakeTimeoutMs is set to {}.", fPipeConnectorHandshakeTimeoutMs);
      }
    }
  }

  public int getPipeConnectorTransferTimeoutMs() {
    return pipeConnectorTransferTimeoutMs;
  }

  public void setPipeConnectorTransferTimeoutMs(long pipeConnectorTransferTimeoutMs) {
    final int fPipeConnectorTransferTimeoutMs = this.pipeConnectorTransferTimeoutMs;
    try {
      this.pipeConnectorTransferTimeoutMs = Math.toIntExact(pipeConnectorTransferTimeoutMs);
    } catch (ArithmeticException e) {
      this.pipeConnectorTransferTimeoutMs = Integer.MAX_VALUE;
      logger.warn(
          "Given pipe connector transfer timeout is too large, set to {} ms.", Integer.MAX_VALUE);
    } finally {
      if (fPipeConnectorTransferTimeoutMs != this.pipeConnectorTransferTimeoutMs) {
        logger.info("pipeConnectorTransferTimeoutMs is set to {}.", pipeConnectorTransferTimeoutMs);
      }
    }
  }

  public int getPipeConnectorReadFileBufferSize() {
    return pipeConnectorReadFileBufferSize;
  }

  public void setPipeConnectorReadFileBufferSize(int pipeConnectorReadFileBufferSize) {
    if (this.pipeConnectorReadFileBufferSize == pipeConnectorReadFileBufferSize) {
      return;
    }
    this.pipeConnectorReadFileBufferSize = pipeConnectorReadFileBufferSize;
    logger.info("pipeConnectorReadFileBufferSize is set to {}.", pipeConnectorReadFileBufferSize);
  }

  public boolean isPipeConnectorReadFileBufferMemoryControlEnabled() {
    return isPipeConnectorReadFileBufferMemoryControlEnabled;
  }

  public void setIsPipeConnectorReadFileBufferMemoryControlEnabled(
      boolean isPipeConnectorReadFileBufferMemoryControlEnabled) {
    if (this.isPipeConnectorReadFileBufferMemoryControlEnabled
        == isPipeConnectorReadFileBufferMemoryControlEnabled) {
      return;
    }
    this.isPipeConnectorReadFileBufferMemoryControlEnabled =
        isPipeConnectorReadFileBufferMemoryControlEnabled;
    logger.info(
        "isPipeConnectorReadFileBufferMemoryControlEnabled is set to {}.",
        isPipeConnectorReadFileBufferMemoryControlEnabled);
  }

  public void setPipeConnectorRPCThriftCompressionEnabled(
      boolean pipeConnectorRPCThriftCompressionEnabled) {
    if (this.isPipeConnectorReadFileBufferMemoryControlEnabled
        == pipeConnectorRPCThriftCompressionEnabled) {
      return;
    }
    this.pipeConnectorRPCThriftCompressionEnabled = pipeConnectorRPCThriftCompressionEnabled;
    logger.info(
        "pipeConnectorRPCThriftCompressionEnabled is set to {}.",
        pipeConnectorRPCThriftCompressionEnabled);
  }

  public boolean isPipeConnectorRPCThriftCompressionEnabled() {
    return pipeConnectorRPCThriftCompressionEnabled;
  }

  public void setPipeAsyncConnectorForcedRetryTsFileEventQueueSizeThreshold(
      int pipeAsyncConnectorForcedRetryTsFileEventQueueSizeThreshold) {
    if (this.pipeAsyncConnectorForcedRetryTsFileEventQueueSizeThreshold
        == pipeAsyncConnectorForcedRetryTsFileEventQueueSizeThreshold) {
      return;
    }
    this.pipeAsyncConnectorForcedRetryTsFileEventQueueSizeThreshold =
        pipeAsyncConnectorForcedRetryTsFileEventQueueSizeThreshold;
    logger.info(
        "pipeAsyncConnectorForcedRetryTsFileEventQueueSizeThreshold is set to {}.",
        pipeAsyncConnectorForcedRetryTsFileEventQueueSizeThreshold);
  }

  public int getPipeAsyncConnectorForcedRetryTsFileEventQueueSizeThreshold() {
    return pipeAsyncConnectorForcedRetryTsFileEventQueueSizeThreshold;
  }

  public void setPipeAsyncConnectorForcedRetryTabletEventQueueSizeThreshold(
      int pipeAsyncConnectorForcedRetryTabletEventQueueSizeThreshold) {
    if (this.pipeAsyncConnectorForcedRetryTabletEventQueueSizeThreshold
        == pipeAsyncConnectorForcedRetryTabletEventQueueSizeThreshold) {
      return;
    }
    this.pipeAsyncConnectorForcedRetryTabletEventQueueSizeThreshold =
        pipeAsyncConnectorForcedRetryTabletEventQueueSizeThreshold;
    logger.info(
        "pipeAsyncConnectorForcedRetryTabletEventQueueSizeThreshold is set to {}.",
        pipeAsyncConnectorForcedRetryTabletEventQueueSizeThreshold);
  }

  public int getPipeAsyncConnectorForcedRetryTabletEventQueueSizeThreshold() {
    return pipeAsyncConnectorForcedRetryTabletEventQueueSizeThreshold;
  }

  public void setPipeAsyncConnectorForcedRetryTotalEventQueueSizeThreshold(
      int pipeAsyncConnectorForcedRetryTotalEventQueueSizeThreshold) {
    if (this.pipeAsyncConnectorForcedRetryTotalEventQueueSizeThreshold
        == pipeAsyncConnectorForcedRetryTotalEventQueueSizeThreshold) {
      return;
    }
    this.pipeAsyncConnectorForcedRetryTotalEventQueueSizeThreshold =
        pipeAsyncConnectorForcedRetryTotalEventQueueSizeThreshold;
    logger.info(
        "pipeAsyncConnectorForcedRetryTotalEventQueueSizeThreshold is set to {}.",
        pipeAsyncConnectorForcedRetryTotalEventQueueSizeThreshold);
  }

  public int getPipeAsyncConnectorForcedRetryTotalEventQueueSizeThreshold() {
    return pipeAsyncConnectorForcedRetryTotalEventQueueSizeThreshold;
  }

  public void setPipeAsyncConnectorMaxRetryExecutionTimeMsPerCall(
      long pipeAsyncConnectorMaxRetryExecutionTimeMsPerCall) {
    if (this.pipeAsyncConnectorMaxRetryExecutionTimeMsPerCall
        == pipeAsyncConnectorMaxRetryExecutionTimeMsPerCall) {
      return;
    }
    this.pipeAsyncConnectorMaxRetryExecutionTimeMsPerCall =
        pipeAsyncConnectorMaxRetryExecutionTimeMsPerCall;
    logger.info(
        "pipeAsyncConnectorMaxRetryExecutionTimeMsPerCall is set to {}.",
        pipeAsyncConnectorMaxRetryExecutionTimeMsPerCall);
  }

  public long getPipeAsyncConnectorMaxRetryExecutionTimeMsPerCall() {
    return pipeAsyncConnectorMaxRetryExecutionTimeMsPerCall;
  }

  public int getPipeAsyncConnectorSelectorNumber() {
    return pipeAsyncConnectorSelectorNumber;
  }

  public void setPipeAsyncConnectorSelectorNumber(int pipeAsyncConnectorSelectorNumber) {
    if (pipeAsyncConnectorSelectorNumber <= 0) {
      logger.info(
          "pipeAsyncConnectorSelectorNumber should be greater than 0, configuring it not to change.");
      return;
    }
    pipeAsyncConnectorSelectorNumber = Math.max(4, pipeAsyncConnectorSelectorNumber);
    if (this.pipeAsyncConnectorSelectorNumber == pipeAsyncConnectorSelectorNumber) {
      return;
    }
    this.pipeAsyncConnectorSelectorNumber = pipeAsyncConnectorSelectorNumber;
    logger.info("pipeAsyncConnectorSelectorNumber is set to {}.", pipeAsyncConnectorSelectorNumber);
  }

  public int getPipeAsyncConnectorMaxClientNumber() {
    return pipeAsyncConnectorMaxClientNumber;
  }

  public void setPipeAsyncConnectorMaxClientNumber(int pipeAsyncConnectorMaxClientNumber) {
    if (pipeAsyncConnectorMaxClientNumber <= 0) {
      logger.info(
          " pipeAsyncConnectorMaxClientNumber should be greater than 0, configuring it not to change.");
      return;
    }
    pipeAsyncConnectorMaxClientNumber = Math.max(32, pipeAsyncConnectorMaxClientNumber);
    if (this.pipeAsyncConnectorMaxClientNumber == pipeAsyncConnectorMaxClientNumber) {
      return;
    }
    this.pipeAsyncConnectorMaxClientNumber = pipeAsyncConnectorMaxClientNumber;
    logger.info(
        "pipeAsyncConnectorMaxClientNumber is set to {}.", pipeAsyncConnectorMaxClientNumber);
  }

  public int getPipeAsyncConnectorMaxTsFileClientNumber() {
    return pipeAsyncConnectorMaxTsFileClientNumber;
  }

  public void setPipeAsyncConnectorMaxTsFileClientNumber(
      int pipeAsyncConnectorMaxTsFileClientNumber) {
    if (pipeAsyncConnectorMaxTsFileClientNumber <= 0) {
      logger.info(
          "pipeAsyncConnectorMaxTsFileClientNumber should be greater than 0, configuring it not to change.");
      return;
    }
    pipeAsyncConnectorMaxTsFileClientNumber = Math.max(16, pipeAsyncConnectorMaxTsFileClientNumber);
    if (this.pipeAsyncConnectorMaxTsFileClientNumber == pipeAsyncConnectorMaxTsFileClientNumber) {
      return;
    }
    this.pipeAsyncConnectorMaxTsFileClientNumber = pipeAsyncConnectorMaxTsFileClientNumber;
    logger.info(
        "pipeAsyncConnectorMaxClientNumber is set to {}.", pipeAsyncConnectorMaxTsFileClientNumber);
  }

  public boolean isSeperatedPipeHeartbeatEnabled() {
    return isSeperatedPipeHeartbeatEnabled;
  }

  public void setSeperatedPipeHeartbeatEnabled(boolean isSeperatedPipeHeartbeatEnabled) {
    if (this.isSeperatedPipeHeartbeatEnabled == isSeperatedPipeHeartbeatEnabled) {
      return;
    }
    this.isSeperatedPipeHeartbeatEnabled = isSeperatedPipeHeartbeatEnabled;
    logger.info("isSeperatedPipeHeartbeatEnabled is set to {}.", isSeperatedPipeHeartbeatEnabled);
  }

  public int getPipeHeartbeatIntervalSecondsForCollectingPipeMeta() {
    return pipeHeartbeatIntervalSecondsForCollectingPipeMeta;
  }

  public void setPipeHeartbeatIntervalSecondsForCollectingPipeMeta(
      int pipeHeartbeatIntervalSecondsForCollectingPipeMeta) {
    if (this.pipeHeartbeatIntervalSecondsForCollectingPipeMeta
        == pipeHeartbeatIntervalSecondsForCollectingPipeMeta) {
      return;
    }
    this.pipeHeartbeatIntervalSecondsForCollectingPipeMeta =
        pipeHeartbeatIntervalSecondsForCollectingPipeMeta;
    logger.info(
        "pipeHeartbeatIntervalSecondsForCollectingPipeMeta is set to {}.",
        pipeHeartbeatIntervalSecondsForCollectingPipeMeta);
  }

  public long getPipeMetaSyncerInitialSyncDelayMinutes() {
    return pipeMetaSyncerInitialSyncDelayMinutes;
  }

  public void setPipeMetaSyncerInitialSyncDelayMinutes(long pipeMetaSyncerInitialSyncDelayMinutes) {
    if (this.pipeMetaSyncerInitialSyncDelayMinutes == pipeMetaSyncerInitialSyncDelayMinutes) {
      return;
    }
    this.pipeMetaSyncerInitialSyncDelayMinutes = pipeMetaSyncerInitialSyncDelayMinutes;
    logger.info(
        "pipeMetaSyncerInitialSyncDelayMinutes is set to {}.",
        pipeMetaSyncerInitialSyncDelayMinutes);
  }

  public long getPipeMetaSyncerSyncIntervalMinutes() {
    return pipeMetaSyncerSyncIntervalMinutes;
  }

  public void setPipeMetaSyncerSyncIntervalMinutes(long pipeMetaSyncerSyncIntervalMinutes) {
    if (this.pipeMetaSyncerSyncIntervalMinutes == pipeMetaSyncerSyncIntervalMinutes) {
      return;
    }
    this.pipeMetaSyncerSyncIntervalMinutes = pipeMetaSyncerSyncIntervalMinutes;
    logger.info(
        "pipeMetaSyncerSyncIntervalMinutes is set to {}.", pipeMetaSyncerSyncIntervalMinutes);
  }

  public long getPipeMetaSyncerAutoRestartPipeCheckIntervalRound() {
    return pipeMetaSyncerAutoRestartPipeCheckIntervalRound;
  }

  public void setPipeMetaSyncerAutoRestartPipeCheckIntervalRound(
      long pipeMetaSyncerAutoRestartPipeCheckIntervalRound) {
    if (this.pipeMetaSyncerAutoRestartPipeCheckIntervalRound
        == pipeMetaSyncerAutoRestartPipeCheckIntervalRound) {
      return;
    }
    this.pipeMetaSyncerAutoRestartPipeCheckIntervalRound =
        pipeMetaSyncerAutoRestartPipeCheckIntervalRound;
    logger.info(
        "pipeMetaSyncerAutoRestartPipeCheckIntervalRound is set to {}.",
        pipeMetaSyncerAutoRestartPipeCheckIntervalRound);
  }

  public boolean getPipeAutoRestartEnabled() {
    return pipeAutoRestartEnabled;
  }

  public void setPipeAutoRestartEnabled(boolean pipeAutoRestartEnabled) {
    if (this.pipeAutoRestartEnabled == pipeAutoRestartEnabled) {
      return;
    }
    this.pipeAutoRestartEnabled = pipeAutoRestartEnabled;
    logger.info("pipeAutoRestartEnabled is set to {}.", pipeAutoRestartEnabled);
  }

  public long getPipeConnectorRetryIntervalMs() {
    return pipeConnectorRetryIntervalMs;
  }

  public void setPipeConnectorRetryIntervalMs(long pipeConnectorRetryIntervalMs) {
    if (this.pipeConnectorRetryIntervalMs == pipeConnectorRetryIntervalMs) {
      return;
    }
    this.pipeConnectorRetryIntervalMs = pipeConnectorRetryIntervalMs;
    logger.info("pipeConnectorRetryIntervalMs is set to {}", pipeConnectorRetryIntervalMs);
  }

  public int getPipeSubtaskExecutorBasicCheckPointIntervalByConsumedEventCount() {
    return pipeSubtaskExecutorBasicCheckPointIntervalByConsumedEventCount;
  }

  public void setPipeSubtaskExecutorBasicCheckPointIntervalByConsumedEventCount(
      int pipeSubtaskExecutorBasicCheckPointIntervalByConsumedEventCount) {
    if (this.pipeSubtaskExecutorBasicCheckPointIntervalByConsumedEventCount
        == pipeSubtaskExecutorBasicCheckPointIntervalByConsumedEventCount) {
      return;
    }
    this.pipeSubtaskExecutorBasicCheckPointIntervalByConsumedEventCount =
        pipeSubtaskExecutorBasicCheckPointIntervalByConsumedEventCount;
    logger.info(
        "pipeSubtaskExecutorBasicCheckPointIntervalByConsumedEventCount is set to {}",
        pipeSubtaskExecutorBasicCheckPointIntervalByConsumedEventCount);
  }

  public long getPipeSubtaskExecutorBasicCheckPointIntervalByTimeDuration() {
    return pipeSubtaskExecutorBasicCheckPointIntervalByTimeDuration;
  }

  public void setPipeSubtaskExecutorBasicCheckPointIntervalByTimeDuration(
      long pipeSubtaskExecutorBasicCheckPointIntervalByTimeDuration) {
    if (this.pipeSubtaskExecutorBasicCheckPointIntervalByTimeDuration
        == pipeSubtaskExecutorBasicCheckPointIntervalByTimeDuration) {
      return;
    }
    this.pipeSubtaskExecutorBasicCheckPointIntervalByTimeDuration =
        pipeSubtaskExecutorBasicCheckPointIntervalByTimeDuration;
    logger.info(
        "pipeSubtaskExecutorBasicCheckPointIntervalByTimeDuration is set to {}",
        pipeSubtaskExecutorBasicCheckPointIntervalByTimeDuration);
  }

  public int getPipeSubtaskExecutorMaxThreadNum() {
    return pipeSubtaskExecutorMaxThreadNum;
  }

  public void setPipeSubtaskExecutorMaxThreadNum(int pipeSubtaskExecutorMaxThreadNum) {
    if (pipeSubtaskExecutorMaxThreadNum <= 0) {
      logger.info(
          "pipeSubtaskExecutorMaxThreadNum should be greater than 0, configuring it not to change.");
      return;
    }
    pipeSubtaskExecutorMaxThreadNum = Math.max(5, pipeSubtaskExecutorMaxThreadNum);
    if (this.pipeSubtaskExecutorMaxThreadNum == pipeSubtaskExecutorMaxThreadNum) {
      return;
    }
    this.pipeSubtaskExecutorMaxThreadNum = pipeSubtaskExecutorMaxThreadNum;
    logger.info("pipeSubtaskExecutorMaxThreadNum is set to {}.", pipeSubtaskExecutorMaxThreadNum);
  }

  public long getPipeSubtaskExecutorPendingQueueMaxBlockingTimeMs() {
    return pipeSubtaskExecutorPendingQueueMaxBlockingTimeMs;
  }

  public void setPipeSubtaskExecutorPendingQueueMaxBlockingTimeMs(
      long pipeSubtaskExecutorPendingQueueMaxBlockingTimeMs) {
    if (this.pipeSubtaskExecutorPendingQueueMaxBlockingTimeMs
        == pipeSubtaskExecutorPendingQueueMaxBlockingTimeMs) {
      return;
    }
    this.pipeSubtaskExecutorPendingQueueMaxBlockingTimeMs =
        pipeSubtaskExecutorPendingQueueMaxBlockingTimeMs;
    logger.info(
        "pipeSubtaskExecutorPendingQueueMaxBlockingTimeMs is set to {}",
        pipeSubtaskExecutorPendingQueueMaxBlockingTimeMs);
  }

  public long getPipeSubtaskExecutorCronHeartbeatEventIntervalSeconds() {
    return pipeSubtaskExecutorCronHeartbeatEventIntervalSeconds;
  }

  public void setPipeSubtaskExecutorCronHeartbeatEventIntervalSeconds(
      long pipeSubtaskExecutorCronHeartbeatEventIntervalSeconds) {
    if (this.pipeSubtaskExecutorCronHeartbeatEventIntervalSeconds
        == pipeSubtaskExecutorCronHeartbeatEventIntervalSeconds) {
      return;
    }
    this.pipeSubtaskExecutorCronHeartbeatEventIntervalSeconds =
        pipeSubtaskExecutorCronHeartbeatEventIntervalSeconds;
    logger.info(
        "pipeSubtaskExecutorCronHeartbeatEventIntervalSeconds is set to {}.",
        pipeSubtaskExecutorCronHeartbeatEventIntervalSeconds);
  }

  public long getPipeSubtaskExecutorForcedRestartIntervalMs() {
    return pipeSubtaskExecutorForcedRestartIntervalMs;
  }

  public void setPipeSubtaskExecutorForcedRestartIntervalMs(
      long pipeSubtaskExecutorForcedRestartIntervalMs) {
    if (this.pipeSubtaskExecutorForcedRestartIntervalMs
        == pipeSubtaskExecutorForcedRestartIntervalMs) {
      return;
    }
    this.pipeSubtaskExecutorForcedRestartIntervalMs = pipeSubtaskExecutorForcedRestartIntervalMs;
    logger.info(
        "pipeSubtaskExecutorForcedRestartIntervalMs is set to {}",
        pipeSubtaskExecutorForcedRestartIntervalMs);
  }

  public long getPipeMaxWaitFinishTime() {
    return pipeMaxWaitFinishTime;
  }

  public void setPipeMaxWaitFinishTime(long pipeMaxWaitFinishTime) {
    if (this.pipeMaxWaitFinishTime == pipeMaxWaitFinishTime) {
      return;
    }
    this.pipeMaxWaitFinishTime = pipeMaxWaitFinishTime;
    logger.info("pipeMaxWaitFinishTime is set to {}.", pipeMaxWaitFinishTime);
  }

  public int getPipeRealTimeQueuePollTsFileThreshold() {
    return pipeRealTimeQueuePollTsFileThreshold;
  }

  public void setPipeRealTimeQueuePollTsFileThreshold(int pipeRealTimeQueuePollTsFileThreshold) {
    if (this.pipeRealTimeQueuePollTsFileThreshold == pipeRealTimeQueuePollTsFileThreshold) {
      return;
    }
    this.pipeRealTimeQueuePollTsFileThreshold = pipeRealTimeQueuePollTsFileThreshold;
    logger.info("pipeRealTimeQueuePollTsFileThreshold is {}", pipeRealTimeQueuePollTsFileThreshold);
  }

  public int getPipeRealTimeQueuePollHistoricalTsFileThreshold() {
    return pipeRealTimeQueuePollHistoricalTsFileThreshold;
  }

  public void setPipeRealTimeQueuePollHistoricalTsFileThreshold(
      int pipeRealTimeQueuePollHistoricalTsFileThreshold) {
    if (this.pipeRealTimeQueuePollHistoricalTsFileThreshold
        == pipeRealTimeQueuePollHistoricalTsFileThreshold) {
      return;
    }
    this.pipeRealTimeQueuePollHistoricalTsFileThreshold =
        pipeRealTimeQueuePollHistoricalTsFileThreshold;
    logger.info(
        "pipeRealTimeQueuePollHistoricalTsFileThreshold is set to {}",
        pipeRealTimeQueuePollHistoricalTsFileThreshold);
  }

  public int getPipeRealTimeQueueMaxWaitingTsFileSize() {
    return pipeRealTimeQueueMaxWaitingTsFileSize;
  }

  public void setPipeRealTimeQueueMaxWaitingTsFileSize(int pipeRealTimeQueueMaxWaitingTsFileSize) {
    if (this.pipeRealTimeQueueMaxWaitingTsFileSize == pipeRealTimeQueueMaxWaitingTsFileSize) {
      return;
    }
    this.pipeRealTimeQueueMaxWaitingTsFileSize = pipeRealTimeQueueMaxWaitingTsFileSize;
    logger.info(
        "pipeRealTimeQueueMaxWaitingTsFileSize is set to {}.",
        pipeRealTimeQueueMaxWaitingTsFileSize);
  }

  public void setPipeAirGapReceiverEnabled(boolean pipeAirGapReceiverEnabled) {
    if (pipeAirGapReceiverEnabled == this.pipeAirGapReceiverEnabled) {
      return;
    }
    this.pipeAirGapReceiverEnabled = pipeAirGapReceiverEnabled;
    logger.info("pipeAirGapReceiverEnabled is set to {}.", pipeAirGapReceiverEnabled);
  }

  public boolean getPipeAirGapReceiverEnabled() {
    return pipeAirGapReceiverEnabled;
  }

  public void setPipeAirGapReceiverPort(int pipeAirGapReceiverPort) {
    if (pipeAirGapReceiverPort == this.pipeAirGapReceiverPort) {
      return;
    }
    this.pipeAirGapReceiverPort = pipeAirGapReceiverPort;
    logger.info("pipeAirGapReceiverPort is set to {}.", pipeAirGapReceiverPort);
  }

  public int getPipeAirGapReceiverPort() {
    return pipeAirGapReceiverPort;
  }

  public void setPipeReceiverLoginPeriodicVerificationIntervalMs(
      long pipeReceiverLoginPeriodicVerificationIntervalMs) {
    if (this.pipeReceiverLoginPeriodicVerificationIntervalMs
        == pipeReceiverLoginPeriodicVerificationIntervalMs) {
      return;
    }
    this.pipeReceiverLoginPeriodicVerificationIntervalMs =
        pipeReceiverLoginPeriodicVerificationIntervalMs;
    logger.info(
        "pipeReceiverLoginPeriodicVerificationIntervalMs is set to {}",
        pipeReceiverLoginPeriodicVerificationIntervalMs);
  }

  public long getPipeReceiverLoginPeriodicVerificationIntervalMs() {
    return pipeReceiverLoginPeriodicVerificationIntervalMs;
  }

  public void setPipeReceiverActualToEstimatedMemoryRatio(
      double pipeReceiverActualToEstimatedMemoryRatio) {
    if (this.pipeReceiverActualToEstimatedMemoryRatio == pipeReceiverActualToEstimatedMemoryRatio) {
      return;
    }
    this.pipeReceiverActualToEstimatedMemoryRatio = pipeReceiverActualToEstimatedMemoryRatio;
    logger.info(
        "pipeReceiverActualToEstimatedMemoryRatio is set to {}",
        pipeReceiverActualToEstimatedMemoryRatio);
  }

  public double getPipeReceiverActualToEstimatedMemoryRatio() {
    return pipeReceiverActualToEstimatedMemoryRatio;
  }

  public void setPipeReceiverReqDecompressedMaxLengthInBytes(
      int pipeReceiverReqDecompressedMaxLengthInBytes) {
    if (this.pipeReceiverReqDecompressedMaxLengthInBytes
        == pipeReceiverReqDecompressedMaxLengthInBytes) {
      return;
    }
    this.pipeReceiverReqDecompressedMaxLengthInBytes = pipeReceiverReqDecompressedMaxLengthInBytes;
    logger.info(
        "pipeReceiverReqDecompressedMaxLengthInBytes is set to {}.",
        pipeReceiverReqDecompressedMaxLengthInBytes);
  }

  public boolean isPipeReceiverLoadConversionEnabled() {
    return pipeReceiverLoadConversionEnabled;
  }

  public void setPipeReceiverLoadConversionEnabled(boolean pipeReceiverLoadConversionEnabled) {
    if (this.pipeReceiverLoadConversionEnabled == pipeReceiverLoadConversionEnabled) {
      return;
    }
    this.pipeReceiverLoadConversionEnabled = pipeReceiverLoadConversionEnabled;
    logger.info("pipeReceiverConversionEnabled is set to {}.", pipeReceiverLoadConversionEnabled);
  }

  public int getPipeReceiverReqDecompressedMaxLengthInBytes() {
    return pipeReceiverReqDecompressedMaxLengthInBytes;
  }

  public double getPipeMetaReportMaxLogNumPerRound() {
    return pipeMetaReportMaxLogNumPerRound;
  }

  public void setPipeMetaReportMaxLogNumPerRound(double pipeMetaReportMaxLogNumPerRound) {
    if (this.pipeMetaReportMaxLogNumPerRound == pipeMetaReportMaxLogNumPerRound) {
      return;
    }
    this.pipeMetaReportMaxLogNumPerRound = pipeMetaReportMaxLogNumPerRound;
    logger.info("pipeMetaReportMaxLogNumPerRound is set to {}", pipeMetaReportMaxLogNumPerRound);
  }

  public int getPipeMetaReportMaxLogIntervalRounds() {
    return pipeMetaReportMaxLogIntervalRounds;
  }

  public void setPipeMetaReportMaxLogIntervalRounds(int pipeMetaReportMaxLogIntervalRounds) {
    if (this.pipeMetaReportMaxLogIntervalRounds == pipeMetaReportMaxLogIntervalRounds) {
      return;
    }
    this.pipeMetaReportMaxLogIntervalRounds = pipeMetaReportMaxLogIntervalRounds;
    logger.info(
        "pipeMetaReportMaxLogIntervalRounds is set to {}", pipeMetaReportMaxLogIntervalRounds);
  }

  public int getPipeTsFilePinMaxLogNumPerRound() {
    return pipeTsFilePinMaxLogNumPerRound;
  }

  public void setPipeTsFilePinMaxLogNumPerRound(int pipeTsFilePinMaxLogNumPerRound) {
    if (this.pipeTsFilePinMaxLogNumPerRound == pipeTsFilePinMaxLogNumPerRound) {
      return;
    }
    this.pipeTsFilePinMaxLogNumPerRound = pipeTsFilePinMaxLogNumPerRound;
    logger.info("pipeTsFilePinMaxLogNumPerRound is set to {}", pipeTsFilePinMaxLogNumPerRound);
  }

  public int getPipeTsFilePinMaxLogIntervalRounds() {
    return pipeTsFilePinMaxLogIntervalRounds;
  }

  public void setPipeTsFilePinMaxLogIntervalRounds(int pipeTsFilePinMaxLogIntervalRounds) {
    if (this.pipeTsFilePinMaxLogIntervalRounds == pipeTsFilePinMaxLogIntervalRounds) {
      return;
    }
    this.pipeTsFilePinMaxLogIntervalRounds = pipeTsFilePinMaxLogIntervalRounds;
    logger.info(
        "pipeTsFilePinMaxLogIntervalRounds is set to {}", pipeTsFilePinMaxLogIntervalRounds);
  }

  public boolean getPipeMemoryManagementEnabled() {
    return pipeMemoryManagementEnabled;
  }

  public void setPipeMemoryManagementEnabled(boolean pipeMemoryManagementEnabled) {
    if (this.pipeMemoryManagementEnabled == pipeMemoryManagementEnabled) {
      return;
    }
    this.pipeMemoryManagementEnabled = pipeMemoryManagementEnabled;
    logger.info("pipeMemoryManagementEnabled is set to {}", pipeMemoryManagementEnabled);
  }

  public long getPipeMemoryAllocateForTsFileSequenceReaderInBytes() {
    return pipeMemoryAllocateForTsFileSequenceReaderInBytes;
  }

  public void setPipeMemoryAllocateForTsFileSequenceReaderInBytes(
      long pipeMemoryAllocateForTsFileSequenceReaderInBytes) {
    if (this.pipeMemoryAllocateForTsFileSequenceReaderInBytes
        == pipeMemoryAllocateForTsFileSequenceReaderInBytes) {
      return;
    }
    this.pipeMemoryAllocateForTsFileSequenceReaderInBytes =
        pipeMemoryAllocateForTsFileSequenceReaderInBytes;
    logger.info(
        "pipeMemoryAllocateForTsFileSequenceReaderInBytes is set to {}",
        pipeMemoryAllocateForTsFileSequenceReaderInBytes);
  }

  public long getPipeMemoryExpanderIntervalSeconds() {
    return pipeMemoryExpanderIntervalSeconds;
  }

  public void setPipeMemoryExpanderIntervalSeconds(long pipeMemoryExpanderIntervalSeconds) {
    if (this.pipeMemoryExpanderIntervalSeconds == pipeMemoryExpanderIntervalSeconds) {
      return;
    }
    this.pipeMemoryExpanderIntervalSeconds = pipeMemoryExpanderIntervalSeconds;
    logger.info(
        "pipeMemoryExpanderIntervalSeconds is set to {}", pipeMemoryExpanderIntervalSeconds);
  }

  public long getPipeCheckMemoryEnoughIntervalMs() {
    return pipeCheckMemoryEnoughIntervalMs;
  }

  public void setPipeCheckMemoryEnoughIntervalMs(long pipeCheckMemoryEnoughIntervalMs) {
    if (this.pipeCheckMemoryEnoughIntervalMs == pipeCheckMemoryEnoughIntervalMs) {
      return;
    }
    this.pipeCheckMemoryEnoughIntervalMs = pipeCheckMemoryEnoughIntervalMs;
    logger.info("pipeCheckMemoryEnoughIntervalMs is set to {}", pipeCheckMemoryEnoughIntervalMs);
  }

  public int getPipeMemoryAllocateMaxRetries() {
    return pipeMemoryAllocateMaxRetries;
  }

  public void setPipeMemoryAllocateMaxRetries(int pipeMemoryAllocateMaxRetries) {
    if (this.pipeMemoryAllocateMaxRetries == pipeMemoryAllocateMaxRetries) {
      return;
    }
    this.pipeMemoryAllocateMaxRetries = pipeMemoryAllocateMaxRetries;
    logger.info("pipeMemoryAllocateMaxRetries is set to {}", pipeMemoryAllocateMaxRetries);
  }

  public long getPipeMemoryAllocateRetryIntervalInMs() {
    return pipeMemoryAllocateRetryIntervalMs;
  }

  public void setPipeMemoryAllocateRetryIntervalInMs(long pipeMemoryAllocateRetryIntervalMs) {
    if (this.pipeMemoryAllocateRetryIntervalMs == pipeMemoryAllocateRetryIntervalMs) {
      return;
    }
    this.pipeMemoryAllocateRetryIntervalMs = pipeMemoryAllocateRetryIntervalMs;
    logger.info(
        "pipeMemoryAllocateRetryIntervalMs is set to {}", pipeMemoryAllocateRetryIntervalMs);
  }

  public long getPipeMemoryAllocateMinSizeInBytes() {
    return pipeMemoryAllocateMinSizeInBytes;
  }

  public void setPipeMemoryAllocateMinSizeInBytes(long pipeMemoryAllocateMinSizeInBytes) {
    if (this.pipeMemoryAllocateMinSizeInBytes == pipeMemoryAllocateMinSizeInBytes) {
      return;
    }
    this.pipeMemoryAllocateMinSizeInBytes = pipeMemoryAllocateMinSizeInBytes;
    logger.info("pipeMemoryAllocateMinSizeInBytes is set to {}", pipeMemoryAllocateMinSizeInBytes);
  }

  public float getPipeLeaderCacheMemoryUsagePercentage() {
    return pipeLeaderCacheMemoryUsagePercentage;
  }

  public void setPipeLeaderCacheMemoryUsagePercentage(float pipeLeaderCacheMemoryUsagePercentage) {
    if (this.pipeLeaderCacheMemoryUsagePercentage == pipeLeaderCacheMemoryUsagePercentage) {
      return;
    }
    this.pipeLeaderCacheMemoryUsagePercentage = pipeLeaderCacheMemoryUsagePercentage;
    logger.info(
        "pipeLeaderCacheMemoryUsagePercentage is set to {}", pipeLeaderCacheMemoryUsagePercentage);
  }

  public long getPipeMaxAlignedSeriesChunkSizeInOneBatch() {
    return pipeMaxAlignedSeriesChunkSizeInOneBatch;
  }

  public void setPipeMaxAlignedSeriesChunkSizeInOneBatch(
      long pipeMaxAlignedSeriesChunkSizeInOneBatch) {
    if (this.pipeMaxAlignedSeriesChunkSizeInOneBatch == pipeMaxAlignedSeriesChunkSizeInOneBatch) {
      return;
    }
    this.pipeMaxAlignedSeriesChunkSizeInOneBatch = pipeMaxAlignedSeriesChunkSizeInOneBatch;
    logger.info(
        "pipeMaxAlignedSeriesChunkSizeInOneBatch is set to {}",
        pipeMaxAlignedSeriesChunkSizeInOneBatch);
  }

  public long getPipeListeningQueueTransferSnapshotThreshold() {
    return pipeListeningQueueTransferSnapshotThreshold;
  }

  public void setPipeListeningQueueTransferSnapshotThreshold(
      long pipeListeningQueueTransferSnapshotThreshold) {
    if (this.pipeListeningQueueTransferSnapshotThreshold
        == pipeListeningQueueTransferSnapshotThreshold) {
      return;
    }
    this.pipeListeningQueueTransferSnapshotThreshold = pipeListeningQueueTransferSnapshotThreshold;
    logger.info(
        "pipeListeningQueueTransferSnapshotThreshold is set to {}",
        pipeListeningQueueTransferSnapshotThreshold);
  }

  public int getPipeSnapshotExecutionMaxBatchSize() {
    return pipeSnapshotExecutionMaxBatchSize;
  }

  public void setPipeSnapshotExecutionMaxBatchSize(int pipeSnapshotExecutionMaxBatchSize) {
    if (this.pipeSnapshotExecutionMaxBatchSize == pipeSnapshotExecutionMaxBatchSize) {
      return;
    }
    this.pipeSnapshotExecutionMaxBatchSize = pipeSnapshotExecutionMaxBatchSize;
    logger.info(
        "pipeSnapshotExecutionMaxBatchSize is set to {}", pipeSnapshotExecutionMaxBatchSize);
  }

  public long getPipeRemainingTimeCommitRateAutoSwitchSeconds() {
    return pipeRemainingTimeCommitRateAutoSwitchSeconds;
  }

  public void setPipeRemainingTimeCommitRateAutoSwitchSeconds(
      long pipeRemainingTimeCommitRateAutoSwitchSeconds) {
    if (this.pipeRemainingTimeCommitRateAutoSwitchSeconds
        == pipeRemainingTimeCommitRateAutoSwitchSeconds) {
      return;
    }
    this.pipeRemainingTimeCommitRateAutoSwitchSeconds =
        pipeRemainingTimeCommitRateAutoSwitchSeconds;
    logger.info(
        "pipeRemainingTimeCommitRateAutoSwitchSeconds is set to {}",
        pipeRemainingTimeCommitRateAutoSwitchSeconds);
  }

  public PipeRateAverage getPipeRemainingTimeCommitRateAverageTime() {
    return pipeRemainingTimeCommitRateAverageTime;
  }

  public void setPipeRemainingTimeCommitRateAverageTime(
      PipeRateAverage pipeRemainingTimeCommitRateAverageTime) {
    if (Objects.equals(
        this.pipeRemainingTimeCommitRateAverageTime, pipeRemainingTimeCommitRateAverageTime)) {
      return;
    }
    this.pipeRemainingTimeCommitRateAverageTime = pipeRemainingTimeCommitRateAverageTime;
    logger.info(
        "pipeRemainingTimeCommitRateAverageTime is set to {}",
        pipeRemainingTimeCommitRateAverageTime);
  }

  public double getPipeRemainingInsertNodeCountEMAAlpha() {
    return pipeRemainingInsertNodeCountEMAAlpha;
  }

  public void setPipeRemainingInsertNodeCountEMAAlpha(
      final double pipeRemainingInsertNodeCountEMAAlpha) {
    if (Objects.equals(
        this.pipeRemainingInsertNodeCountEMAAlpha, pipeRemainingInsertNodeCountEMAAlpha)) {
      return;
    }
    this.pipeRemainingInsertNodeCountEMAAlpha = pipeRemainingInsertNodeCountEMAAlpha;
    logger.info(
        "pipeRemainingInsertEventCountAverage is set to {}", pipeRemainingInsertNodeCountEMAAlpha);
  }

  public double getPipeTsFileScanParsingThreshold() {
    return pipeTsFileScanParsingThreshold;
  }

  public void setPipeTsFileScanParsingThreshold(double pipeTsFileScanParsingThreshold) {
    if (this.pipeTsFileScanParsingThreshold == pipeTsFileScanParsingThreshold) {
      return;
    }
    this.pipeTsFileScanParsingThreshold = pipeTsFileScanParsingThreshold;
    logger.info("pipeTsFileScanParsingThreshold is set to {}", pipeTsFileScanParsingThreshold);
  }

  public double getPipeDynamicMemoryHistoryWeight() {
    return pipeDynamicMemoryHistoryWeight;
  }

  public void setPipeDynamicMemoryHistoryWeight(double pipeDynamicMemoryHistoryWeight) {
    if (this.pipeDynamicMemoryHistoryWeight == pipeDynamicMemoryHistoryWeight) {
      return;
    }
    this.pipeDynamicMemoryHistoryWeight = pipeDynamicMemoryHistoryWeight;
    logger.info("PipeDynamicMemoryHistoryWeight is set to {}", pipeDynamicMemoryHistoryWeight);
  }

  public double getPipeDynamicMemoryAdjustmentThreshold() {
    return pipeDynamicMemoryAdjustmentThreshold;
  }

  public void setPipeDynamicMemoryAdjustmentThreshold(double pipeDynamicMemoryAdjustmentThreshold) {
    if (this.pipeDynamicMemoryAdjustmentThreshold == pipeDynamicMemoryAdjustmentThreshold) {
      return;
    }
    this.pipeDynamicMemoryAdjustmentThreshold = pipeDynamicMemoryAdjustmentThreshold;
    logger.info(
        "pipeDynamicMemoryAdjustmentThreshold is set to {}", pipeDynamicMemoryAdjustmentThreshold);
  }

  public double getPipeThresholdAllocationStrategyMaximumMemoryIncrementRatio() {
    return pipeThresholdAllocationStrategyMaximumMemoryIncrementRatio;
  }

  public void setPipeThresholdAllocationStrategyMaximumMemoryIncrementRatio(
      double pipeThresholdAllocationStrategyMaximumMemoryIncrementRatio) {
    if (this.pipeThresholdAllocationStrategyMaximumMemoryIncrementRatio
        == pipeThresholdAllocationStrategyMaximumMemoryIncrementRatio) {
      return;
    }
    this.pipeThresholdAllocationStrategyMaximumMemoryIncrementRatio =
        pipeThresholdAllocationStrategyMaximumMemoryIncrementRatio;
    logger.info(
        "pipeThresholdAllocationStrategyMaximumMemoryIncrementRatio is set to {}",
        pipeThresholdAllocationStrategyMaximumMemoryIncrementRatio);
  }

  public double getPipeThresholdAllocationStrategyLowUsageThreshold() {
    return pipeThresholdAllocationStrategyLowUsageThreshold;
  }

  public void setPipeThresholdAllocationStrategyLowUsageThreshold(
      double pipeThresholdAllocationStrategyLowUsageThreshold) {
    if (this.pipeThresholdAllocationStrategyLowUsageThreshold
        == pipeThresholdAllocationStrategyLowUsageThreshold) {
      return;
    }
    this.pipeThresholdAllocationStrategyLowUsageThreshold =
        pipeThresholdAllocationStrategyLowUsageThreshold;
    logger.info(
        "pipeMemoryBlockLowUsageThreshold is set to {}",
        pipeThresholdAllocationStrategyLowUsageThreshold);
  }

  public double getPipeThresholdAllocationStrategyFixedMemoryHighUsageThreshold() {
    return pipeThresholdAllocationStrategyFixedMemoryHighUsageThreshold;
  }

  public void setPipeThresholdAllocationStrategyFixedMemoryHighUsageThreshold(
      double pipeThresholdAllocationStrategyFixedMemoryHighUsageThreshold) {
    if (this.pipeThresholdAllocationStrategyFixedMemoryHighUsageThreshold
        == pipeThresholdAllocationStrategyFixedMemoryHighUsageThreshold) {
      return;
    }
    this.pipeThresholdAllocationStrategyFixedMemoryHighUsageThreshold =
        pipeThresholdAllocationStrategyFixedMemoryHighUsageThreshold;
    logger.info(
        "pipeThresholdAllocationStrategyFixedMemoryHighUsageThreshold is set to {}",
        pipeThresholdAllocationStrategyFixedMemoryHighUsageThreshold);
  }

  public boolean getPipeTransferTsFileSync() {
    return pipeTransferTsFileSync;
  }

  public void setPipeTransferTsFileSync(boolean pipeTransferTsFileSync) {
    if (this.pipeTransferTsFileSync == pipeTransferTsFileSync) {
      return;
    }
    this.pipeTransferTsFileSync = pipeTransferTsFileSync;
    logger.info("pipeTransferTsFileSync is set to {}", pipeTransferTsFileSync);
  }

  public long getPipeCheckAllSyncClientLiveTimeIntervalMs() {
    return pipeCheckAllSyncClientLiveTimeIntervalMs;
  }

  public void setPipeCheckAllSyncClientLiveTimeIntervalMs(
      long pipeCheckSyncAllClientLiveTimeIntervalMs) {
    if (this.pipeCheckAllSyncClientLiveTimeIntervalMs == pipeCheckSyncAllClientLiveTimeIntervalMs) {
      return;
    }
    this.pipeCheckAllSyncClientLiveTimeIntervalMs = pipeCheckSyncAllClientLiveTimeIntervalMs;
    logger.info(
        "pipeCheckSyncAllClientLiveTimeIntervalMs is set to {}",
        pipeCheckSyncAllClientLiveTimeIntervalMs);
  }

  public double getPipeSendTsFileRateLimitBytesPerSecond() {
    return pipeSendTsFileRateLimitBytesPerSecond;
  }

  public void setPipeSendTsFileRateLimitBytesPerSecond(
      double pipeSendTsFileRateLimitBytesPerSecond) {
    if (this.pipeSendTsFileRateLimitBytesPerSecond == pipeSendTsFileRateLimitBytesPerSecond) {
      return;
    }
    this.pipeSendTsFileRateLimitBytesPerSecond = pipeSendTsFileRateLimitBytesPerSecond;
    logger.info(
        "pipeSendTsFileRateLimitBytesPerSecond is set to {}",
        pipeSendTsFileRateLimitBytesPerSecond);
  }

  public double getPipeAllSinksRateLimitBytesPerSecond() {
    return pipeAllSinksRateLimitBytesPerSecond;
  }

  public void setPipeAllSinksRateLimitBytesPerSecond(double pipeAllSinksRateLimitBytesPerSecond) {
    if (this.pipeAllSinksRateLimitBytesPerSecond == pipeAllSinksRateLimitBytesPerSecond) {
      return;
    }
    this.pipeAllSinksRateLimitBytesPerSecond = pipeAllSinksRateLimitBytesPerSecond;
    logger.info(
        "pipeAllSinksRateLimitBytesPerSecond is set to {}", pipeAllSinksRateLimitBytesPerSecond);
  }

  public int getRateLimiterHotReloadCheckIntervalMs() {
    return rateLimiterHotReloadCheckIntervalMs;
  }

  public void setRateLimiterHotReloadCheckIntervalMs(int rateLimiterHotReloadCheckIntervalMs) {
    if (this.rateLimiterHotReloadCheckIntervalMs == rateLimiterHotReloadCheckIntervalMs) {
      return;
    }
    this.rateLimiterHotReloadCheckIntervalMs = rateLimiterHotReloadCheckIntervalMs;
    logger.info(
        "rateLimiterHotReloadCheckIntervalMs is set to {}", rateLimiterHotReloadCheckIntervalMs);
  }

  public int getPipeConnectorRequestSliceThresholdBytes() {
    return pipeConnectorRequestSliceThresholdBytes;
  }

  public void setPipeConnectorRequestSliceThresholdBytes(
      int pipeConnectorRequestSliceThresholdBytes) {
    if (this.pipeConnectorRequestSliceThresholdBytes == pipeConnectorRequestSliceThresholdBytes) {
      return;
    }
    this.pipeConnectorRequestSliceThresholdBytes = pipeConnectorRequestSliceThresholdBytes;
    logger.info(
        "pipeConnectorRequestSliceThresholdBytes is set to {}",
        pipeConnectorRequestSliceThresholdBytes);
  }

  public long getTwoStageAggregateMaxCombinerLiveTimeInMs() {
    return twoStageAggregateMaxCombinerLiveTimeInMs;
  }

  public void setTwoStageAggregateMaxCombinerLiveTimeInMs(
      long twoStageAggregateMaxCombinerLiveTimeInMs) {
    if (this.twoStageAggregateMaxCombinerLiveTimeInMs == twoStageAggregateMaxCombinerLiveTimeInMs) {
      return;
    }
    this.twoStageAggregateMaxCombinerLiveTimeInMs = twoStageAggregateMaxCombinerLiveTimeInMs;
    logger.info(
        "twoStageAggregateMaxCombinerLiveTimeInMs is set to {}",
        twoStageAggregateMaxCombinerLiveTimeInMs);
  }

  public long getTwoStageAggregateDataRegionInfoCacheTimeInMs() {
    return twoStageAggregateDataRegionInfoCacheTimeInMs;
  }

  public void setTwoStageAggregateDataRegionInfoCacheTimeInMs(
      long twoStageAggregateDataRegionInfoCacheTimeInMs) {
    if (this.twoStageAggregateDataRegionInfoCacheTimeInMs
        == twoStageAggregateDataRegionInfoCacheTimeInMs) {
      return;
    }
    this.twoStageAggregateDataRegionInfoCacheTimeInMs =
        twoStageAggregateDataRegionInfoCacheTimeInMs;
    logger.info(
        "twoStageAggregateDataRegionInfoCacheTimeInMs is set to {}",
        twoStageAggregateDataRegionInfoCacheTimeInMs);
  }

  public long getTwoStageAggregateSenderEndPointsCacheInMs() {
    return twoStageAggregateSenderEndPointsCacheInMs;
  }

  public void setTwoStageAggregateSenderEndPointsCacheInMs(
      long twoStageAggregateSenderEndPointsCacheInMs) {
    if (this.twoStageAggregateSenderEndPointsCacheInMs
        == twoStageAggregateSenderEndPointsCacheInMs) {
      return;
    }
    this.twoStageAggregateSenderEndPointsCacheInMs = twoStageAggregateSenderEndPointsCacheInMs;
    logger.info(
        "twoStageAggregateSenderEndPointsCacheInMs is set to {}",
        twoStageAggregateSenderEndPointsCacheInMs);
  }

  public boolean getPipeEventReferenceTrackingEnabled() {
    return pipeEventReferenceTrackingEnabled;
  }

  public void setPipeEventReferenceTrackingEnabled(boolean pipeEventReferenceTrackingEnabled) {
    if (this.pipeEventReferenceTrackingEnabled == pipeEventReferenceTrackingEnabled) {
      return;
    }
    this.pipeEventReferenceTrackingEnabled = pipeEventReferenceTrackingEnabled;
    logger.info(
        "pipeEventReferenceTrackingEnabled is set to {}", pipeEventReferenceTrackingEnabled);
  }

  public long getPipeEventReferenceEliminateIntervalSeconds() {
    return pipeEventReferenceEliminateIntervalSeconds;
  }

  public void setPipeEventReferenceEliminateIntervalSeconds(
      long pipeEventReferenceEliminateIntervalSeconds) {
    if (this.pipeEventReferenceEliminateIntervalSeconds
        == pipeEventReferenceEliminateIntervalSeconds) {
      return;
    }
    this.pipeEventReferenceEliminateIntervalSeconds = pipeEventReferenceEliminateIntervalSeconds;
    logger.info(
        "pipeEventReferenceEliminateIntervalSeconds is set to {}",
        pipeEventReferenceEliminateIntervalSeconds);
  }

  public boolean getSubscriptionEnabled() {
    return subscriptionEnabled;
  }

  public void setSubscriptionEnabled(boolean subscriptionEnabled) {
    this.subscriptionEnabled = subscriptionEnabled;
  }

  public float getSubscriptionCacheMemoryUsagePercentage() {
    return subscriptionCacheMemoryUsagePercentage;
  }

  public void setSubscriptionCacheMemoryUsagePercentage(
      float subscriptionCacheMemoryUsagePercentage) {
    this.subscriptionCacheMemoryUsagePercentage = subscriptionCacheMemoryUsagePercentage;
  }

  public int getSubscriptionSubtaskExecutorMaxThreadNum() {
    return subscriptionSubtaskExecutorMaxThreadNum;
  }

  public void setSubscriptionSubtaskExecutorMaxThreadNum(
      int subscriptionSubtaskExecutorMaxThreadNum) {
    this.subscriptionSubtaskExecutorMaxThreadNum = subscriptionSubtaskExecutorMaxThreadNum;
  }

  public int getSubscriptionPrefetchTabletBatchMaxDelayInMs() {
    return subscriptionPrefetchTabletBatchMaxDelayInMs;
  }

  public void setSubscriptionPrefetchTabletBatchMaxDelayInMs(
      int subscriptionPrefetchTabletBatchMaxDelayInMs) {
    this.subscriptionPrefetchTabletBatchMaxDelayInMs = subscriptionPrefetchTabletBatchMaxDelayInMs;
  }

  public long getSubscriptionPrefetchTabletBatchMaxSizeInBytes() {
    return subscriptionPrefetchTabletBatchMaxSizeInBytes;
  }

  public void setSubscriptionPrefetchTabletBatchMaxSizeInBytes(
      long subscriptionPrefetchTabletBatchMaxSizeInBytes) {
    this.subscriptionPrefetchTabletBatchMaxSizeInBytes =
        subscriptionPrefetchTabletBatchMaxSizeInBytes;
  }

  public int getSubscriptionPrefetchTsFileBatchMaxDelayInMs() {
    return subscriptionPrefetchTsFileBatchMaxDelayInMs;
  }

  public void setSubscriptionPrefetchTsFileBatchMaxDelayInMs(
      int subscriptionPrefetchTsFileBatchMaxDelayInMs) {
    this.subscriptionPrefetchTsFileBatchMaxDelayInMs = subscriptionPrefetchTsFileBatchMaxDelayInMs;
  }

  public long getSubscriptionPrefetchTsFileBatchMaxSizeInBytes() {
    return subscriptionPrefetchTsFileBatchMaxSizeInBytes;
  }

  public void setSubscriptionPrefetchTsFileBatchMaxSizeInBytes(
      long subscriptionPrefetchTsFileBatchMaxSizeInBytes) {
    this.subscriptionPrefetchTsFileBatchMaxSizeInBytes =
        subscriptionPrefetchTsFileBatchMaxSizeInBytes;
  }

  public int getSubscriptionPollMaxBlockingTimeMs() {
    return subscriptionPollMaxBlockingTimeMs;
  }

  public void setSubscriptionPollMaxBlockingTimeMs(int subscriptionPollMaxBlockingTimeMs) {
    this.subscriptionPollMaxBlockingTimeMs = subscriptionPollMaxBlockingTimeMs;
  }

  public int getSubscriptionDefaultTimeoutInMs() {
    return subscriptionDefaultTimeoutInMs;
  }

  public void setSubscriptionDefaultTimeoutInMs(final int subscriptionDefaultTimeoutInMs) {
    this.subscriptionDefaultTimeoutInMs = subscriptionDefaultTimeoutInMs;
  }

  public long getSubscriptionLaunchRetryIntervalMs() {
    return subscriptionLaunchRetryIntervalMs;
  }

  public void setSubscriptionLaunchRetryIntervalMs(long subscriptionLaunchRetryIntervalMs) {
    this.subscriptionLaunchRetryIntervalMs = subscriptionLaunchRetryIntervalMs;
  }

  public int getSubscriptionRecycleUncommittedEventIntervalMs() {
    return subscriptionRecycleUncommittedEventIntervalMs;
  }

  public void setSubscriptionRecycleUncommittedEventIntervalMs(
      int subscriptionRecycleUncommittedEventIntervalMs) {
    this.subscriptionRecycleUncommittedEventIntervalMs =
        subscriptionRecycleUncommittedEventIntervalMs;
  }

  public long getSubscriptionReadFileBufferSize() {
    return subscriptionReadFileBufferSize;
  }

  public void setSubscriptionReadFileBufferSize(long subscriptionReadFileBufferSize) {
    this.subscriptionReadFileBufferSize = subscriptionReadFileBufferSize;
  }

  public long getSubscriptionReadTabletBufferSize() {
    return subscriptionReadTabletBufferSize;
  }

  public void setSubscriptionReadTabletBufferSize(long subscriptionReadTabletBufferSize) {
    this.subscriptionReadTabletBufferSize = subscriptionReadTabletBufferSize;
  }

  public long getSubscriptionTsFileDeduplicationWindowSeconds() {
    return subscriptionTsFileDeduplicationWindowSeconds;
  }

  public void setSubscriptionTsFileDeduplicationWindowSeconds(
      long subscriptionTsFileDeduplicationWindowSeconds) {
    this.subscriptionTsFileDeduplicationWindowSeconds =
        subscriptionTsFileDeduplicationWindowSeconds;
  }

  public long getSubscriptionCheckMemoryEnoughIntervalMs() {
    return subscriptionCheckMemoryEnoughIntervalMs;
  }

  public void setSubscriptionCheckMemoryEnoughIntervalMs(
      long subscriptionCheckMemoryEnoughIntervalMs) {
    this.subscriptionCheckMemoryEnoughIntervalMs = subscriptionCheckMemoryEnoughIntervalMs;
  }

  public long getSubscriptionEstimatedInsertNodeTabletInsertionEventSize() {
    return subscriptionEstimatedInsertNodeTabletInsertionEventSize;
  }

  public void setSubscriptionEstimatedInsertNodeTabletInsertionEventSize(
      final long subscriptionEstimatedInsertNodeTabletInsertionEventSize) {
    this.subscriptionEstimatedInsertNodeTabletInsertionEventSize =
        subscriptionEstimatedInsertNodeTabletInsertionEventSize;
  }

  public long getSubscriptionEstimatedRawTabletInsertionEventSize() {
    return subscriptionEstimatedRawTabletInsertionEventSize;
  }

  public void setSubscriptionEstimatedRawTabletInsertionEventSize(
      final long subscriptionEstimatedRawTabletInsertionEventSize) {
    this.subscriptionEstimatedRawTabletInsertionEventSize =
        subscriptionEstimatedRawTabletInsertionEventSize;
  }

  public long getSubscriptionMaxAllowedEventCountInTabletBatch() {
    return subscriptionMaxAllowedEventCountInTabletBatch;
  }

  public void setSubscriptionMaxAllowedEventCountInTabletBatch(
      final long subscriptionMaxAllowedEventCountInTabletBatch) {
    this.subscriptionMaxAllowedEventCountInTabletBatch =
        subscriptionMaxAllowedEventCountInTabletBatch;
  }

  public long getSubscriptionLogManagerWindowSeconds() {
    return subscriptionLogManagerWindowSeconds;
  }

  public void setSubscriptionLogManagerWindowSeconds(long subscriptionLogManagerWindowSeconds) {
    this.subscriptionLogManagerWindowSeconds = subscriptionLogManagerWindowSeconds;
  }

  public long getSubscriptionLogManagerBaseIntervalMs() {
    return subscriptionLogManagerBaseIntervalMs;
  }

  public void setSubscriptionLogManagerBaseIntervalMs(
      final long subscriptionLogManagerBaseIntervalMs) {
    this.subscriptionLogManagerBaseIntervalMs = subscriptionLogManagerBaseIntervalMs;
  }

  public boolean getSubscriptionPrefetchEnabled() {
    return subscriptionPrefetchEnabled;
  }

  public void setSubscriptionPrefetchEnabled(boolean subscriptionPrefetchEnabled) {
    this.subscriptionPrefetchEnabled = subscriptionPrefetchEnabled;
  }

  public float getSubscriptionPrefetchMemoryThreshold() {
    return subscriptionPrefetchMemoryThreshold;
  }

  public void setSubscriptionPrefetchMemoryThreshold(float subscriptionPrefetchMemoryThreshold) {
    this.subscriptionPrefetchMemoryThreshold = subscriptionPrefetchMemoryThreshold;
  }

  public float getSubscriptionPrefetchMissingRateThreshold() {
    return subscriptionPrefetchMissingRateThreshold;
  }

  public void setSubscriptionPrefetchMissingRateThreshold(
      float subscriptionPrefetchMissingRateThreshold) {
    this.subscriptionPrefetchMissingRateThreshold = subscriptionPrefetchMissingRateThreshold;
  }

  public int getSubscriptionPrefetchEventLocalCountThreshold() {
    return subscriptionPrefetchEventLocalCountThreshold;
  }

  public void setSubscriptionPrefetchEventLocalCountThreshold(
      int subscriptionPrefetchEventLocalCountThreshold) {
    this.subscriptionPrefetchEventLocalCountThreshold =
        subscriptionPrefetchEventLocalCountThreshold;
  }

  public int getSubscriptionPrefetchEventGlobalCountThreshold() {
    return subscriptionPrefetchEventGlobalCountThreshold;
  }

  public void setSubscriptionPrefetchEventGlobalCountThreshold(
      int subscriptionPrefetchEventGlobalCountThreshold) {
    this.subscriptionPrefetchEventGlobalCountThreshold =
        subscriptionPrefetchEventGlobalCountThreshold;
  }

  public long getSubscriptionMetaSyncerInitialSyncDelayMinutes() {
    return subscriptionMetaSyncerInitialSyncDelayMinutes;
  }

  public void setSubscriptionMetaSyncerInitialSyncDelayMinutes(
      long subscriptionMetaSyncerInitialSyncDelayMinutes) {
    this.subscriptionMetaSyncerInitialSyncDelayMinutes =
        subscriptionMetaSyncerInitialSyncDelayMinutes;
  }

  public long getSubscriptionMetaSyncerSyncIntervalMinutes() {
    return subscriptionMetaSyncerSyncIntervalMinutes;
  }

  public void setSubscriptionMetaSyncerSyncIntervalMinutes(
      long subscriptionMetaSyncerSyncIntervalMinutes) {
    this.subscriptionMetaSyncerSyncIntervalMinutes = subscriptionMetaSyncerSyncIntervalMinutes;
  }

  public String getSchemaEngineMode() {
    return schemaEngineMode;
  }

  public void setSchemaEngineMode(String schemaEngineMode) {
    this.schemaEngineMode = schemaEngineMode;
  }

  public boolean isLastCacheEnable() {
    return lastCacheEnable;
  }

  public void setLastCacheEnable(boolean lastCacheEnable) {
    this.lastCacheEnable = lastCacheEnable;
  }

  public int getTagAttributeTotalSize() {
    return tagAttributeTotalSize;
  }

  public void setTagAttributeTotalSize(int tagAttributeTotalSize) {
    this.tagAttributeTotalSize = tagAttributeTotalSize;
  }

  public int getDatabaseLimitThreshold() {
    return databaseLimitThreshold;
  }

  public void setDatabaseLimitThreshold(int databaseLimitThreshold) {
    this.databaseLimitThreshold = databaseLimitThreshold;
  }

  public int getModelInferenceExecutionThreadCount() {
    return modelInferenceExecutionThreadCount;
  }

  public void setModelInferenceExecutionThreadCount(int modelInferenceExecutionThreadCount) {
    this.modelInferenceExecutionThreadCount = modelInferenceExecutionThreadCount;
  }

  public long getDatanodeTokenTimeoutMS() {
    return datanodeTokenTimeoutMS;
  }

  public void setDatanodeTokenTimeoutMS(long timeoutMS) {
    this.datanodeTokenTimeoutMS = timeoutMS;
  }

  public long getSeriesLimitThreshold() {
    return seriesLimitThreshold;
  }

  public void setSeriesLimitThreshold(long seriesLimitThreshold) {
    this.seriesLimitThreshold = seriesLimitThreshold;
  }

  public long getDeviceLimitThreshold() {
    return deviceLimitThreshold;
  }

  public void setDeviceLimitThreshold(long deviceLimitThreshold) {
    this.deviceLimitThreshold = deviceLimitThreshold;
  }

  public long getStartUpNanosecond() {
    return startUpNanosecond;
  }

  public boolean isIntegrationTest() {
    return isIntegrationTest;
  }

  public Set<String> getEnabledKillPoints() {
    return enabledKillPoints;
  }

  public boolean isRetryForUnknownErrors() {
    return retryForUnknownErrors;
  }

  public void setRetryForUnknownErrors(boolean retryForUnknownErrors) {
    this.retryForUnknownErrors = retryForUnknownErrors;
  }

  public long getRemoteWriteMaxRetryDurationInMs() {
    return remoteWriteMaxRetryDurationInMs;
  }

  public void setRemoteWriteMaxRetryDurationInMs(long remoteWriteMaxRetryDurationInMs) {
    this.remoteWriteMaxRetryDurationInMs = remoteWriteMaxRetryDurationInMs;
  }

  public int getArenaNum() {
    return arenaNum;
  }

  public void setArenaNum(int arenaNum) {
    this.arenaNum = arenaNum;
  }

  public int getMinAllocateSize() {
    return minAllocateSize;
  }

  public void setMinAllocateSize(int minAllocateSize) {
    this.minAllocateSize = minAllocateSize;
  }

  public int getMaxAllocateSize() {
    return maxAllocateSize;
  }

  public void setMaxAllocateSize(int maxAllocateSize) {
    this.maxAllocateSize = maxAllocateSize;
  }

  public boolean isEnableBinaryAllocator() {
    return enableBinaryAllocator;
  }

  public void setEnableBinaryAllocator(boolean enableBinaryAllocator) {
    this.enableBinaryAllocator = enableBinaryAllocator;
  }

  public int getLog2SizeClassGroup() {
    return log2SizeClassGroup;
  }

  public void setLog2SizeClassGroup(int log2SizeClassGroup) {
    this.log2SizeClassGroup = log2SizeClassGroup;
  }

  /**
   * @param querySamplingRateLimit query_sample_throughput_bytes_per_sec
   */
  public void setQuerySamplingRateLimit(int querySamplingRateLimit) {
    if (querySamplingRateLimit > 0) {
      this.querySamplingRateLimiter.setRate(querySamplingRateLimit);
      this.enableQuerySampling = true;
      this.querySamplingHasRateLimit = true;
    } else if (querySamplingRateLimit == 0) {
      // querySamplingRateLimit = 0, means that we sample no queries
      this.enableQuerySampling = false;
    } else {
      // querySamplingRateLimit < 0, means that we need to full sample all queries
      this.enableQuerySampling = true;
      this.querySamplingHasRateLimit = false;
    }
  }

  public boolean isQuerySamplingHasRateLimit() {
    return querySamplingHasRateLimit;
  }

  public RateLimiter getQuerySamplingRateLimiter() {
    return querySamplingRateLimiter;
  }

  public boolean isEnableQuerySampling() {
    return enableQuerySampling;
  }

  public Pattern getTrustedUriPattern() {
    return trustedUriPattern;
  }

  public void setTrustedUriPattern(Pattern trustedUriPattern) {
    this.trustedUriPattern = trustedUriPattern;
  }

  public boolean isEnableThriftClientSSL() {
    return enableThriftClientSSL;
  }

  public void setEnableThriftClientSSL(boolean enableThriftClientSSL) {
    this.enableThriftClientSSL = enableThriftClientSSL;
  }

  public boolean isEnableInternalSSL() {
    return enableInternalSSL;
  }

  public void setEnableInternalSSL(boolean enableInternalSSL) {
    this.enableInternalSSL = enableInternalSSL;
  }

  public String getKeyStorePath() {
    return keyStorePath;
  }

  public void setKeyStorePath(String keyStorePath) {
    this.keyStorePath = keyStorePath;
  }

  public String getKeyStorePwd() {
    return keyStorePwd;
  }

  public void setKeyStorePwd(String keyStorePwd) {
    this.keyStorePwd = keyStorePwd;
  }

  public String getTrustStorePath() {
    return trustStorePath;
  }

  public void setTrustStorePath(String trustStorePath) {
    this.trustStorePath = trustStorePath;
  }

  public String getTrustStorePwd() {
    return trustStorePwd;
  }

  public void setTrustStorePwd(String trustStorePwd) {
    this.trustStorePwd = trustStorePwd;
  }

  public boolean isEnforceStrongPassword() {
    return enforceStrongPassword;
  }

  public void setEnforceStrongPassword(boolean enforceStrongPassword) {
    this.enforceStrongPassword = enforceStrongPassword;
  }

  public long getPasswordExpirationDays() {
    return passwordExpirationDays;
  }

  public void setPasswordExpirationDays(long passwordExpirationDays) {
    this.passwordExpirationDays = passwordExpirationDays;
  }

  public long getPasswordReuseIntervalDays() {
    return passwordReuseIntervalDays;
  }

  public void setPasswordReuseIntervalDays(long passwordReuseIntervalDays) {
    this.passwordReuseIntervalDays = passwordReuseIntervalDays;
  }

  public boolean isMayBypassPasswordCheckInException() {
    return mayBypassPasswordCheckInException;
  }

  public void setMayBypassPasswordCheckInException(boolean mayBypassPasswordCheckInException) {
    this.mayBypassPasswordCheckInException = mayBypassPasswordCheckInException;
  }
}<|MERGE_RESOLUTION|>--- conflicted
+++ resolved
@@ -416,7 +416,6 @@
 
   private volatile Pattern trustedUriPattern = Pattern.compile("file:.*");
 
-<<<<<<< HEAD
   /** Enable the Thrift Client ssl. */
   private boolean enableThriftClientSSL = false;
 
@@ -434,9 +433,8 @@
 
   /** ssl trust Store password. */
   private String trustStorePwd = "";
-=======
+
   private String userEncryptTokenHint = "not set yet";
->>>>>>> 484bc09d
 
   private boolean enforceStrongPassword = false;
   private long passwordExpirationDays = -1;
