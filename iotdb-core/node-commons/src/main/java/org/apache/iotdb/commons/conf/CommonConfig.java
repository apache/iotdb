--- conflicted
+++ resolved
@@ -198,14 +198,6 @@
   private String pipeHardlinkBaseDirName = "pipe";
 
   private String pipeHardlinkTsFileDirName = "tsfile";
-
-<<<<<<< HEAD
-  private String pipeProgressIndexPersistDirName = "progress";
-=======
-  private String pipeHardlinkWALDirName = "wal";
-
-  private boolean pipeHardLinkWALEnabled = false;
->>>>>>> ae14450a
 
   private boolean pipeFileReceiverFsyncEnabled = true;
 
@@ -764,43 +756,6 @@
     logger.info("pipeHardlinkTsFileDirName is set to {}.", pipeTsFileDirName);
   }
 
-<<<<<<< HEAD
-  public String getPipeProgressIndexPersistDirName() {
-    return pipeProgressIndexPersistDirName;
-  }
-
-  public void setPipeProgressIndexPersistDirName(String pipeProgressIndexPersistDirName) {
-    if (Objects.equals(this.pipeProgressIndexPersistDirName, pipeProgressIndexPersistDirName)) {
-      return;
-    }
-    this.pipeProgressIndexPersistDirName = pipeProgressIndexPersistDirName;
-    logger.info("pipeProgressIndexPersistDir is set to {}.", pipeProgressIndexPersistDirName);
-=======
-  public String getPipeHardlinkWALDirName() {
-    return pipeHardlinkWALDirName;
-  }
-
-  public void setPipeHardlinkWALDirName(String pipeWALDirName) {
-    if (Objects.equals(pipeWALDirName, this.pipeHardlinkWALDirName)) {
-      return;
-    }
-    this.pipeHardlinkWALDirName = pipeWALDirName;
-    logger.info("pipeHardlinkWALDirName is set to {}.", pipeWALDirName);
-  }
-
-  public boolean getPipeHardLinkWALEnabled() {
-    return pipeHardLinkWALEnabled;
-  }
-
-  public void setPipeHardLinkWALEnabled(boolean pipeHardLinkWALEnabled) {
-    if (this.pipeHardLinkWALEnabled == pipeHardLinkWALEnabled) {
-      return;
-    }
-    this.pipeHardLinkWALEnabled = pipeHardLinkWALEnabled;
-    logger.info("pipeHardLinkWALEnabled is set to {}.", pipeHardLinkWALEnabled);
->>>>>>> ae14450a
-  }
-
   public boolean getPipeFileReceiverFsyncEnabled() {
     return pipeFileReceiverFsyncEnabled;
   }
