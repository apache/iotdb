--- conflicted
+++ resolved
@@ -39,19 +39,18 @@
     return COMMON_CONFIG.getPipeHardlinkTsFileDirName();
   }
 
-<<<<<<< HEAD
   public String getPipeHardlinkWALDirName() {
     return COMMON_CONFIG.getPipeHardlinkWALDirName();
   }
 
   public boolean getPipeWALEnableHardLink() {
     return COMMON_CONFIG.getPipeWALEnableHardLink();
-=======
+  }
+
   /////////////////////////////// Tablet ///////////////////////////////
 
   public int getPipeDataStructureTabletRowSize() {
     return COMMON_CONFIG.getPipeDataStructureTabletRowSize();
->>>>>>> 98e994f9
   }
 
   /////////////////////////////// Subtask Executor ///////////////////////////////
