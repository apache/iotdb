--- conflicted
+++ resolved
@@ -350,9 +350,7 @@
 
   public static final String OBJECT_STORAGE_DIR = "object_storage";
 
-<<<<<<< HEAD
   public static final String TTL_INFINITE = "INF";
-=======
+
   public static final String INTEGRATION_TEST_KILL_POINTS = "integrationTestKillPoints";
->>>>>>> 08b3772a
 }