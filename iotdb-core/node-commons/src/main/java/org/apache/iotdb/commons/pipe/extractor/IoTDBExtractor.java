--- conflicted
+++ resolved
@@ -67,20 +67,8 @@
         .validate(
             args -> hasAtLeastOneOption((String) args[0], (String) args[1]),
             "The pipe inclusion content can't be empty.",
-<<<<<<< HEAD
             inclusionString,
             exclusionString);
-=======
-            validator
-                .getParameters()
-                .getStringOrDefault(
-                    Arrays.asList(EXTRACTOR_INCLUSION_KEY, SOURCE_INCLUSION_KEY),
-                    EXTRACTOR_INCLUSION_DEFAULT_VALUE),
-            validator
-                .getParameters()
-                .getStringOrDefault(
-                    Arrays.asList(EXTRACTOR_EXCLUSION_KEY, SOURCE_EXCLUSION_KEY),
-                    EXTRACTOR_EXCLUSION_DEFAULT_VALUE));
 
     // Validate double living
     validateDoubleLiving(validator.getParameters());
@@ -126,7 +114,6 @@
       throw new PipeParameterNotValidException(
           "forwarding-pipe-requests can not be specified to true when double living is enabled");
     }
->>>>>>> 5f01571f
   }
 
   @Override
