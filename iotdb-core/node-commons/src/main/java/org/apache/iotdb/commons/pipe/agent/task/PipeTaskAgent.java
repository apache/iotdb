/*
 * Licensed to the Apache Software Foundation (ASF) under one
 * or more contributor license agreements.  See the NOTICE file
 * distributed with this work for additional information
 * regarding copyright ownership.  The ASF licenses this file
 * to you under the Apache License, Version 2.0 (the
 * "License"); you may not use this file except in compliance
 * with the License.  You may obtain a copy of the License at
 *
 *     http://www.apache.org/licenses/LICENSE-2.0
 *
 * Unless required by applicable law or agreed to in writing,
 * software distributed under the License is distributed on an
 * "AS IS" BASIS, WITHOUT WARRANTIES OR CONDITIONS OF ANY
 * KIND, either express or implied.  See the License for the
 * specific language governing permissions and limitations
 * under the License.
 */

package org.apache.iotdb.commons.pipe.agent.task;

import org.apache.iotdb.common.rpc.thrift.TPipeHeartbeatResp;
import org.apache.iotdb.commons.conf.CommonDescriptor;
import org.apache.iotdb.commons.exception.IllegalPathException;
import org.apache.iotdb.commons.exception.pipe.PipeRuntimeSinkCriticalException;
import org.apache.iotdb.commons.pipe.agent.task.meta.PipeMeta;
import org.apache.iotdb.commons.pipe.agent.task.meta.PipeMetaKeeper;
import org.apache.iotdb.commons.pipe.agent.task.meta.PipeRuntimeMeta;
import org.apache.iotdb.commons.pipe.agent.task.meta.PipeStaticMeta;
import org.apache.iotdb.commons.pipe.agent.task.meta.PipeStatus;
import org.apache.iotdb.commons.pipe.agent.task.meta.PipeTaskMeta;
import org.apache.iotdb.commons.pipe.agent.task.meta.PipeTemporaryMetaInAgent;
import org.apache.iotdb.commons.pipe.agent.task.progress.CommitterKey;
import org.apache.iotdb.commons.pipe.agent.task.progress.PipeEventCommitManager;
import org.apache.iotdb.commons.pipe.config.PipeConfig;
import org.apache.iotdb.commons.pipe.resource.log.PipeLogger;
import org.apache.iotdb.commons.pipe.sink.limiter.PipeEndPointRateLimiter;
import org.apache.iotdb.commons.subscription.config.SubscriptionConfig;
import org.apache.iotdb.mpp.rpc.thrift.TPipeHeartbeatReq;
import org.apache.iotdb.mpp.rpc.thrift.TPushPipeMetaRespExceptionMessage;
import org.apache.iotdb.pipe.api.customizer.parameter.PipeParameters;
import org.apache.iotdb.pipe.api.exception.PipeException;

import org.apache.thrift.TException;
import org.apache.tsfile.common.conf.TSFileDescriptor;
import org.slf4j.Logger;
import org.slf4j.LoggerFactory;

import java.util.ArrayList;
import java.util.Collection;
import java.util.Collections;
import java.util.HashMap;
import java.util.Iterator;
import java.util.LinkedList;
import java.util.List;
import java.util.Map;
import java.util.Objects;
import java.util.Set;
import java.util.concurrent.CompletableFuture;
import java.util.concurrent.TimeUnit;
import java.util.concurrent.atomic.AtomicLong;
import java.util.concurrent.atomic.AtomicReference;
import java.util.function.Consumer;
import java.util.stream.Collectors;

/**
 * State transition diagram of a pipe task:
 *
 * <p><code>
 * |----------------|                     |---------| --> stop  pipe --> |---------|                   |---------|
 * | initial status | --> create pipe --> | RUNNING |                    | STOPPED | --> drop pipe --> | DROPPED |
 * |----------------|                     |---------| <-- start pipe <-- |---------|                   |---------|
 *                                             |                                                            |
 *                                             | ----------------------> drop pipe -----------------------> |
 * </code>
 *
 * <p>Other transitions are not allowed, will be ignored when received in the {@link PipeTaskAgent}.
 */
public abstract class PipeTaskAgent {

  private static final Logger LOGGER = LoggerFactory.getLogger(PipeTaskAgent.class);

  public static final String MESSAGE_PIPE_NOT_ENOUGH_MEMORY = "Not enough memory for pipe.";
  protected static final String MESSAGE_UNKNOWN_PIPE_STATUS = "Unknown pipe status %s for pipe %s";
  protected static final String MESSAGE_UNEXPECTED_PIPE_STATUS = "Unexpected pipe status %s: ";

  protected final PipeMetaKeeper pipeMetaKeeper;
  protected final PipeTaskManager pipeTaskManager;

  protected PipeTaskAgent() {
    pipeMetaKeeper = new PipeMetaKeeper();
    pipeTaskManager = new PipeTaskManager();

    // Help PipeEndPointRateLimiter to check if the pipe is still alive
    PipeEndPointRateLimiter.setTaskAgent(this);
    PipeEventCommitManager.getInstance().setTaskAgent(this);
  }

  ////////////////////////// PipeMeta Lock Control //////////////////////////

  protected void acquireReadLock() {
    pipeMetaKeeper.acquireReadLock();
  }

  protected boolean tryReadLockWithTimeOut(final long timeOutInSeconds) {
    try {
      return pipeMetaKeeper.tryReadLock(timeOutInSeconds);
    } catch (final InterruptedException e) {
      Thread.currentThread().interrupt();
      LOGGER.warn("Interruption during requiring pipeMetaKeeper read lock.", e);
      return false;
    }
  }

  protected void releaseReadLock() {
    pipeMetaKeeper.releaseReadLock();
  }

  protected void acquireWriteLock() {
    pipeMetaKeeper.acquireWriteLock();
  }

  protected boolean tryWriteLockWithTimeOut(final long timeOutInSeconds) {
    try {
      return pipeMetaKeeper.tryWriteLock(timeOutInSeconds);
    } catch (final InterruptedException e) {
      Thread.currentThread().interrupt();
      LOGGER.warn("Interruption during requiring pipeMetaKeeper write lock.", e);
      return false;
    }
  }

  protected void releaseWriteLock() {
    pipeMetaKeeper.releaseWriteLock();
  }

  ////////////////////////// Pipe Task Management Entry //////////////////////////

  public TPushPipeMetaRespExceptionMessage handleSinglePipeMetaChanges(
      final PipeMeta pipeMetaFromCoordinator) {
    acquireWriteLock();
    try {
      return handleSinglePipeMetaChangesInternal(pipeMetaFromCoordinator);
    } finally {
      releaseWriteLock();
    }
  }

  protected TPushPipeMetaRespExceptionMessage handleSinglePipeMetaChangesInternal(
      final PipeMeta pipeMetaFromCoordinator) {
    // Do nothing if node is removing or removed
    if (isShutdown()) {
      return null;
    }

    try {
      executeSinglePipeMetaChanges(pipeMetaFromCoordinator);
      return null;
    } catch (final Exception e) {
      final String pipeName = pipeMetaFromCoordinator.getStaticMeta().getPipeName();
      final String errorMessage =
          String.format(
              "Failed to handle single pipe meta changes for %s, because %s",
              pipeName, e.getMessage());
      LOGGER.warn("Failed to handle single pipe meta changes for {}", pipeName, e);
      return new TPushPipeMetaRespExceptionMessage(
          pipeName, errorMessage, System.currentTimeMillis());
    }
  }

  protected abstract boolean isShutdown();

  private void executeSinglePipeMetaChanges(final PipeMeta metaFromCoordinator)
      throws IllegalPathException {
    final String pipeName = metaFromCoordinator.getStaticMeta().getPipeName();

    // Do nothing with the subscription pipe if disable subscription
    if (PipeStaticMeta.isSubscriptionPipe(pipeName)
        && !SubscriptionConfig.getInstance().getSubscriptionEnabled()) {
      return;
    }

    final PipeMeta metaInAgent = pipeMetaKeeper.getPipeMeta(pipeName);

    // If pipe meta does not exist on local agent, create a new pipe
    if (metaInAgent == null) {
      if (createPipe(metaFromCoordinator)) {
        // If the status recorded in coordinator is RUNNING, start the pipe
        startPipe(pipeName, metaFromCoordinator.getStaticMeta().getCreationTime());
      }
      // If the status recorded in coordinator is STOPPED or DROPPED, do nothing
      return;
    }

    // If pipe meta exists on local agent, check if it has changed
    final PipeStaticMeta staticMetaInAgent = metaInAgent.getStaticMeta();
    final PipeStaticMeta staticMetaFromCoordinator = metaFromCoordinator.getStaticMeta();

    // First check if pipe static meta has changed, if so, drop the pipe and create a new one
    if (!staticMetaInAgent.equals(staticMetaFromCoordinator)) {
      dropPipe(pipeName);
      if (createPipe(metaFromCoordinator)) {
        startPipe(pipeName, metaFromCoordinator.getStaticMeta().getCreationTime());
      }
      // If the status is STOPPED or DROPPED, do nothing
      return;
    }

    // Then check if pipe runtime meta has changed, if so, update the pipe
    final PipeRuntimeMeta runtimeMetaInAgent = metaInAgent.getRuntimeMeta();
    final PipeRuntimeMeta runtimeMetaFromCoordinator = metaFromCoordinator.getRuntimeMeta();
    executeSinglePipeRuntimeMetaChanges(
        staticMetaFromCoordinator, runtimeMetaFromCoordinator, runtimeMetaInAgent);
  }

  private void executeSinglePipeRuntimeMetaChanges(
      /* @NotNull */ final PipeStaticMeta pipeStaticMeta,
      /* @NotNull */ final PipeRuntimeMeta runtimeMetaFromCoordinator,
      /* @NotNull */ final PipeRuntimeMeta runtimeMetaInAgent)
      throws IllegalPathException {
    // 1. Handle region group leader changed first
    final Map<Integer, PipeTaskMeta> consensusGroupIdToTaskMetaMapFromCoordinator =
        runtimeMetaFromCoordinator.getConsensusGroupId2TaskMetaMap();
    final Map<Integer, PipeTaskMeta> consensusGroupIdToTaskMetaMapInAgent =
        runtimeMetaInAgent.getConsensusGroupId2TaskMetaMap();

    // 1.1 Iterate over all consensus group ids in coordinator's pipe runtime meta, decide if we
    // need to drop and create a new task for each consensus group id
    for (final Map.Entry<Integer, PipeTaskMeta> entryFromCoordinator :
        consensusGroupIdToTaskMetaMapFromCoordinator.entrySet()) {
      final int consensusGroupIdFromCoordinator = entryFromCoordinator.getKey();

      final PipeTaskMeta taskMetaFromCoordinator = entryFromCoordinator.getValue();
      final PipeTaskMeta taskMetaInAgent =
          consensusGroupIdToTaskMetaMapInAgent.get(consensusGroupIdFromCoordinator);

      // If task meta does not exist on local agent, create a new task
      if (taskMetaInAgent == null) {
        createPipeTask(consensusGroupIdFromCoordinator, pipeStaticMeta, taskMetaFromCoordinator);
        // We keep the new created task's status consistent with the status recorded in local
        // agent's pipe runtime meta. please note that the status recorded in local agent's pipe
        // runtime meta is not reliable, but we will have a check later to make sure the status is
        // correct.
        if (runtimeMetaInAgent.getStatus().get() == PipeStatus.RUNNING) {
          startPipeTask(consensusGroupIdFromCoordinator, pipeStaticMeta);
        }
        continue;
      }

      // If task meta exists on local agent, check if it has changed
      final int nodeIdFromCoordinator = taskMetaFromCoordinator.getLeaderNodeId();
      final int nodeIdInAgent = taskMetaInAgent.getLeaderNodeId();

      if (nodeIdFromCoordinator != nodeIdInAgent) {
        dropPipeTask(consensusGroupIdFromCoordinator, pipeStaticMeta);
        createPipeTask(consensusGroupIdFromCoordinator, pipeStaticMeta, taskMetaFromCoordinator);
        // We keep the new created task's status consistent with the status recorded in local
        // agent's pipe runtime meta. please note that the status recorded in local agent's pipe
        // runtime meta is not reliable, but we will have a check later to make sure the status is
        // correct.
        if (runtimeMetaInAgent.getStatus().get() == PipeStatus.RUNNING) {
          startPipeTask(consensusGroupIdFromCoordinator, pipeStaticMeta);
        }
      }
    }

    // 1.2 Iterate over all consensus group ids on local agent's pipe runtime meta, decide if we
    // need to drop any task. we do not need to create any new task here because we have already
    // done that in 1.1.
    for (final Map.Entry<Integer, PipeTaskMeta> entryInAgent :
        consensusGroupIdToTaskMetaMapInAgent.entrySet()) {
      final int consensusGroupIdInAgent = entryInAgent.getKey();
      final PipeTaskMeta taskMetaFromCoordinator =
          consensusGroupIdToTaskMetaMapFromCoordinator.get(consensusGroupIdInAgent);
      if (taskMetaFromCoordinator == null) {
        dropPipeTask(consensusGroupIdInAgent, pipeStaticMeta);
      }
    }

    // 2. Handle pipe runtime meta status changes
    final PipeStatus statusFromCoordinator = runtimeMetaFromCoordinator.getStatus().get();
    final PipeStatus statusInAgent = runtimeMetaInAgent.getStatus().get();
    if (statusFromCoordinator == statusInAgent) {
      return;
    }

    switch (statusFromCoordinator) {
      case RUNNING:
        if (Objects.requireNonNull(statusInAgent) == PipeStatus.STOPPED) {
          startPipe(pipeStaticMeta.getPipeName(), pipeStaticMeta.getCreationTime());
        } else {
          throw new IllegalStateException(
              String.format(
                  MESSAGE_UNKNOWN_PIPE_STATUS, statusInAgent, pipeStaticMeta.getPipeName()));
        }
        break;
      case STOPPED:
        if (Objects.requireNonNull(statusInAgent) == PipeStatus.RUNNING) {
          // Only freeze rate for user stopped pipes
          // Freeze first to get better results in calculation
          freezeRate(pipeStaticMeta.getPipeName(), pipeStaticMeta.getCreationTime());
          stopPipe(pipeStaticMeta.getPipeName(), pipeStaticMeta.getCreationTime());
        } else {
          throw new IllegalStateException(
              String.format(
                  MESSAGE_UNKNOWN_PIPE_STATUS, statusInAgent, pipeStaticMeta.getPipeName()));
        }
        break;
      case DROPPED:
        // This should not happen, but we still handle it here
        dropPipe(pipeStaticMeta.getPipeName(), pipeStaticMeta.getCreationTime());
        break;
      default:
        throw new IllegalStateException(
            String.format(
                MESSAGE_UNKNOWN_PIPE_STATUS, statusFromCoordinator, pipeStaticMeta.getPipeName()));
    }
  }

  protected abstract void thawRate(final String pipeName, final long creationTime);

  protected abstract void freezeRate(final String pipeName, final long creationTime);

  public TPushPipeMetaRespExceptionMessage handleDropPipe(final String pipeName) {
    acquireWriteLock();
    try {
      return handleDropPipeInternal(pipeName);
    } finally {
      releaseWriteLock();
    }
  }

  protected TPushPipeMetaRespExceptionMessage handleDropPipeInternal(final String pipeName) {
    // Do nothing if node is removing or removed
    if (isShutdown()) {
      return null;
    }

    try {
      dropPipe(pipeName);
      return null;
    } catch (final Exception e) {
      final String errorMessage =
          String.format("Failed to drop pipe %s, because %s", pipeName, e.getMessage());
      LOGGER.warn("Failed to drop pipe {}", pipeName, e);
      return new TPushPipeMetaRespExceptionMessage(
          pipeName, errorMessage, System.currentTimeMillis());
    }
  }

  public List<TPushPipeMetaRespExceptionMessage> handlePipeMetaChanges(
      final List<PipeMeta> pipeMetaListFromCoordinator) {
    if (!tryWriteLockWithTimeOut(
        CommonDescriptor.getInstance().getConfig().getDnConnectionTimeoutInMS() * 2L / 3)) {
      return null;
    }
    try {
      return handlePipeMetaChangesInternal(pipeMetaListFromCoordinator);
    } finally {
      releaseWriteLock();
    }
  }

  protected List<TPushPipeMetaRespExceptionMessage> handlePipeMetaChangesInternal(
      final List<PipeMeta> pipeMetaListFromCoordinator) {
    // Do nothing if the node is removing or removed
    if (isShutdown()) {
      return Collections.emptyList();
    }

    final List<TPushPipeMetaRespExceptionMessage> exceptionMessages = new ArrayList<>();
    final List<PipeMeta> copyPipeMetaListFromCoordinator =
        new LinkedList<>(pipeMetaListFromCoordinator);

    while (!copyPipeMetaListFromCoordinator.isEmpty()) {
      // Iterate through pipe meta list from coordinator, check if pipe meta exists on local agent
      // or has changed
      exceptionMessages.clear();
      Iterator<PipeMeta> pipeMetas = copyPipeMetaListFromCoordinator.iterator();
      int successfulPipeCount = 0;
      while (pipeMetas.hasNext()) {
        PipeMeta metaFromCoordinator = pipeMetas.next();
        try {
          executeSinglePipeMetaChanges(metaFromCoordinator);
          pipeMetas.remove();
          successfulPipeCount++;
        } catch (final Exception | Error e) {
          // To ensure that all Pipes cannot be started due to an Error in a certain pipeline, you
          // need to capture the Error. The reason for the Error may be a class loading failure. For
          // example, plugin A depends on plugin B, but because plugin B is not loaded, plugin A
          // cannot be loaded, so we need to ignore the Error of the loading process.
          final String pipeName = metaFromCoordinator.getStaticMeta().getPipeName();
          final String errorMessage =
              String.format(
                  "Failed to handle pipe meta changes for %s, because %s",
                  pipeName, e.getMessage());
          PipeLogger.log(LOGGER::warn, e, "Failed to handle pipe meta changes for %s", pipeName);
          exceptionMessages.add(
              new TPushPipeMetaRespExceptionMessage(
                  pipeName, errorMessage, System.currentTimeMillis()));
        }
      }
      // If the number of successful changes to pipe meta is 0, it means that the failure has
      // nothing to do with the loading order, so we can exit.
      if (successfulPipeCount == 0) {
        break;
      }
    }

    // Check if there are pipes on local agent that do not exist on coordinator, if so, drop them
    final Set<String> pipeNamesFromCoordinator =
        pipeMetaListFromCoordinator.stream()
            .map(meta -> meta.getStaticMeta().getPipeName())
            .collect(Collectors.toSet());
    for (final PipeMeta metaInAgent : pipeMetaKeeper.getPipeMetaList()) {
      final String pipeName = metaInAgent.getStaticMeta().getPipeName();

      try {
        if (!pipeNamesFromCoordinator.contains(pipeName)) {
          dropPipe(metaInAgent.getStaticMeta().getPipeName());
        }
      } catch (final Exception e) {
        // Report the exception message for CN to sense the failure of meta sync
        final String errorMessage =
            String.format(
                "Failed to handle pipe meta changes for %s, because %s", pipeName, e.getMessage());
        PipeLogger.log(LOGGER::warn, e, "Failed to handle pipe meta changes for %s", pipeName);
        exceptionMessages.add(
            new TPushPipeMetaRespExceptionMessage(
                pipeName, errorMessage, System.currentTimeMillis()));
      }
    }

    return exceptionMessages;
  }

  public void dropAllPipeTasks() {
    if (!tryWriteLockWithTimeOut(
        TimeUnit.MILLISECONDS.toSeconds(PipeConfig.getInstance().getPipeMaxWaitFinishTime()))) {
      LOGGER.info("Failed to acquire lock when dropping all pipe tasks, will skip dropping");
      return;
    }
    try {
      dropAllPipeTasksInternal();
    } finally {
      releaseWriteLock();
    }
  }

  private void dropAllPipeTasksInternal() {
    for (final PipeMeta pipeMeta : pipeMetaKeeper.getPipeMetaList()) {
      try {
        dropPipe(
            pipeMeta.getStaticMeta().getPipeName(), pipeMeta.getStaticMeta().getCreationTime());
      } catch (final Exception e) {
        LOGGER.warn(
            "Failed to drop pipe {} with creation time {}",
            pipeMeta.getStaticMeta().getPipeName(),
            pipeMeta.getStaticMeta().getCreationTime(),
            e);
      }
    }
  }

  ////////////////////////// Manage by Pipe Name //////////////////////////

  /**
   * Create a new pipe. If the pipe already exists, do nothing and return {@code false}. Otherwise,
   * create the pipe and return {@code true}.
   *
   * @param pipeMetaFromCoordinator {@link PipeMeta} from coordinator
   * @return {@code true} if the pipe is created successfully and should be started, {@code false}
   *     if the pipe already exists or is created but should not be started
   * @throws IllegalStateException if the status is illegal
   */
  protected boolean createPipe(final PipeMeta pipeMetaFromCoordinator) throws IllegalPathException {
    final String pipeName = pipeMetaFromCoordinator.getStaticMeta().getPipeName();
    final long creationTime = pipeMetaFromCoordinator.getStaticMeta().getCreationTime();

    calculateMemoryUsage(
        pipeMetaFromCoordinator.getStaticMeta(),
        pipeMetaFromCoordinator.getStaticMeta().getSourceParameters(),
        pipeMetaFromCoordinator.getStaticMeta().getProcessorParameters(),
        pipeMetaFromCoordinator.getStaticMeta().getSinkParameters());

    final PipeMeta existedPipeMeta = pipeMetaKeeper.getPipeMeta(pipeName);
    if (existedPipeMeta != null) {
      if (!checkBeforeCreatePipe(existedPipeMeta, pipeName, creationTime)) {
        return false;
      }

      // Drop the pipe if
      // 1. The pipe with the same name but with different creation time has been created before
      // 2. The pipe with the same name and the same creation time has been dropped before, but the
      //  pipe task meta has not been cleaned up
      dropPipe(pipeName, existedPipeMeta.getStaticMeta().getCreationTime());
    }

    // Create pipe tasks
    final Map<Integer, PipeTask> pipeTasks = buildPipeTasks(pipeMetaFromCoordinator);

    // Trigger create() method for each pipe task by parallel stream
    final long startTime = System.currentTimeMillis();
    runPipeTasks(pipeTasks.values(), PipeTask::create);
    LOGGER.info(
        "Create all pipe tasks on Pipe {} successfully within {} ms",
        pipeName,
        System.currentTimeMillis() - startTime);

    pipeTaskManager.addPipeTasks(pipeMetaFromCoordinator.getStaticMeta(), pipeTasks);

    // No matter the pipe status from coordinator is RUNNING or STOPPED, we always set the status
    // of pipe meta to STOPPED when it is created. The STOPPED status should always be the initial
    // status of a pipe, which makes the status transition logic simpler.
    final AtomicReference<PipeStatus> pipeStatusFromCoordinator =
        pipeMetaFromCoordinator.getRuntimeMeta().getStatus();
    final boolean needToStartPipe = pipeStatusFromCoordinator.get() == PipeStatus.RUNNING;
    pipeStatusFromCoordinator.set(PipeStatus.STOPPED);

    pipeMetaKeeper.addPipeMeta(pipeMetaFromCoordinator);

    // If the pipe status from coordinator is RUNNING, we will start the pipe later.
    return needToStartPipe;
  }

  protected void calculateMemoryUsage(
      final PipeStaticMeta staticMeta,
      final PipeParameters extractorParameters,
      final PipeParameters processorParameters,
      final PipeParameters connectorParameters) {
    // do nothing
  }

  protected abstract Map<Integer, PipeTask> buildPipeTasks(final PipeMeta pipeMetaFromCoordinator)
      throws IllegalPathException;

  /**
   * @return {@code true} if a pipe has indeed been dropped, otherwise {@code false}.
   */
  protected boolean dropPipe(final String pipeName, final long creationTime) {
    final PipeMeta existedPipeMeta = pipeMetaKeeper.getPipeMeta(pipeName);

    if (!checkBeforeDropPipe(existedPipeMeta, pipeName, creationTime)) {
      return false;
    }

    // Mark pipe meta as dropped first. This will help us detect if the pipe meta has been dropped
    // but the pipe task meta has not been cleaned up (in case of failure when executing
    // dropPipeTaskByConsensusGroup).
    existedPipeMeta.getRuntimeMeta().getStatus().set(PipeStatus.DROPPED);

    // Drop pipe tasks
    final Map<Integer, PipeTask> pipeTasks =
        pipeTaskManager.removePipeTasks(existedPipeMeta.getStaticMeta());
    if (pipeTasks == null) {
      LOGGER.info(
          "Pipe {} (creation time = {}) has already been dropped or has not been created. "
              + "Skip dropping.",
          pipeName,
          creationTime);
      return false;
    }

    // Trigger drop() method for each pipe task by parallel stream
    final long startTime = System.currentTimeMillis();
    runPipeTasks(pipeTasks.values(), PipeTask::drop);
    LOGGER.info(
        "Drop all pipe tasks on Pipe {} successfully within {} ms",
        pipeName,
        System.currentTimeMillis() - startTime);

    // Remove pipe meta from pipe meta keeper
    pipeMetaKeeper.removePipeMeta(pipeName);

    return true;
  }

  /**
   * @return {@code true} if a pipe has indeed been dropped, otherwise {@code false}.
   */
  protected boolean dropPipe(final String pipeName) {
    final PipeMeta existedPipeMeta = pipeMetaKeeper.getPipeMeta(pipeName);

    if (!checkBeforeDropPipe(existedPipeMeta, pipeName)) {
      return false;
    }

    // Mark pipe meta as dropped first. This will help us detect if the pipe meta has been dropped
    // but the pipe task meta has not been cleaned up (in case of failure when executing
    // dropPipeTaskByConsensusGroup).
    existedPipeMeta.getRuntimeMeta().getStatus().set(PipeStatus.DROPPED);

    // Drop pipe tasks
    final Map<Integer, PipeTask> pipeTasks =
        pipeTaskManager.removePipeTasks(existedPipeMeta.getStaticMeta());
    if (pipeTasks == null) {
      LOGGER.info(
          "Pipe {} has already been dropped or has not been created. Skip dropping.", pipeName);
      return false;
    }

    // Trigger drop() method for each pipe task by parallel stream
    final long startTime = System.currentTimeMillis();
    runPipeTasks(pipeTasks.values(), PipeTask::drop);
    LOGGER.info(
        "Drop all pipe tasks on Pipe {} successfully within {} ms",
        pipeName,
        System.currentTimeMillis() - startTime);

    // Remove pipe meta from pipe meta keeper
    pipeMetaKeeper.removePipeMeta(pipeName);

    return true;
  }

  protected void startPipe(final String pipeName, final long creationTime) {
    final PipeMeta existedPipeMeta = pipeMetaKeeper.getPipeMeta(pipeName);

    if (!checkBeforeStartPipe(existedPipeMeta, pipeName, creationTime)) {
      return;
    }

    // Get pipe tasks
    final Map<Integer, PipeTask> pipeTasks =
        pipeTaskManager.getPipeTasks(existedPipeMeta.getStaticMeta());
    if (pipeTasks == null) {
      LOGGER.info(
          "Pipe {} (creation time = {}) has already been dropped or has not been created. "
              + "Skip starting.",
          pipeName,
          creationTime);
      return;
    }

    // Trigger start() method for each pipe task by parallel stream
    final long startTime = System.currentTimeMillis();
    runPipeTasks(pipeTasks.values(), PipeTask::start);
    LOGGER.info(
        "Start all pipe tasks on Pipe {} successfully within {} ms",
        pipeName,
        System.currentTimeMillis() - startTime);

    // Set pipe meta status to RUNNING
    existedPipeMeta.getRuntimeMeta().getStatus().set(PipeStatus.RUNNING);

    thawRate(pipeName, creationTime);
  }

  private void stopPipe(final String pipeName, final long creationTime) {
    final PipeMeta existedPipeMeta = pipeMetaKeeper.getPipeMeta(pipeName);

    if (!checkBeforeStopPipe(existedPipeMeta, pipeName, creationTime)) {
      return;
    }

    // Get pipe tasks
    final Map<Integer, PipeTask> pipeTasks =
        pipeTaskManager.getPipeTasks(existedPipeMeta.getStaticMeta());
    if (pipeTasks == null) {
      LOGGER.info(
          "Pipe {} (creation time = {}) has already been dropped or has not been created. "
              + "Skip stopping.",
          pipeName,
          creationTime);
      return;
    }

    // Trigger stop() method for each pipe task by parallel stream
    final long startTime = System.currentTimeMillis();
    runPipeTasks(pipeTasks.values(), PipeTask::stop);
    LOGGER.info(
        "Stop all pipe tasks on Pipe {} successfully within {} ms",
        pipeName,
        System.currentTimeMillis() - startTime);

    // Set pipe meta status to STOPPED
    existedPipeMeta.getRuntimeMeta().getStatus().set(PipeStatus.STOPPED);
  }

  ////////////////////////// Checker //////////////////////////

  /**
   * Check if we need to create {@link PipeTask}s.
   *
   * @return {@code true} if need to create {@link PipeTask}s, {@code false} if no need to create.
   * @throws IllegalStateException if current {@link PipeStatus} is illegal.
   */
  protected boolean checkBeforeCreatePipe(
      final PipeMeta existedPipeMeta, final String pipeName, final long creationTime)
      throws IllegalStateException {
    // Verify that Pipe is disabled if TSFile encryption is enabled
    if (!Objects.equals(TSFileDescriptor.getInstance().getConfig().getEncryptType(), "UNENCRYPTED")
        && !Objects.equals(
            TSFileDescriptor.getInstance().getConfig().getEncryptType(),
            "org.apache.tsfile.encrypt.UNENCRYPTED")) {
      throw new PipeException(
          String.format(
              "Failed to create Pipe %s because TSFile is configured with encryption, which prohibits the use of Pipe",
              pipeName));
    }

    if (existedPipeMeta.getStaticMeta().getCreationTime() == creationTime) {
      final PipeStatus status = existedPipeMeta.getRuntimeMeta().getStatus().get();
      switch (status) {
        case STOPPED:
        case RUNNING:
          if (LOGGER.isInfoEnabled()) {
            LOGGER.info(
                "Pipe {} (creation time = {}) has already been created. "
                    + "Current status = {}. Skip creating.",
                pipeName,
                creationTime,
                status.name());
          }
          return false;
        case DROPPED:
          if (LOGGER.isInfoEnabled()) {
            LOGGER.info(
                "Pipe {} (creation time = {}) has already been dropped, "
                    + "but the pipe task meta has not been cleaned up. "
                    + "Current status = {}. Try dropping the pipe and recreating it.",
                pipeName,
                creationTime,
                status.name());
          }
          // Need to drop the pipe and recreate it
          return true;
        default:
          throw new IllegalStateException(
              MESSAGE_UNEXPECTED_PIPE_STATUS
                  + existedPipeMeta.getRuntimeMeta().getStatus().get().name());
      }
    }

    return true;
  }

  /**
   * Check if we need to actually start the {@link PipeTask}s.
   *
   * @return {@code true} if need to start the {@link PipeTask}s, {@code false} if no need to start.
   * @throws IllegalStateException if current {@link PipeStatus} is illegal.
   */
  protected boolean checkBeforeStartPipe(
      final PipeMeta existedPipeMeta, final String pipeName, final long creationTime)
      throws IllegalStateException {
    if (existedPipeMeta == null) {
      LOGGER.info(
          "Pipe {} (creation time = {}) has already been dropped or has not been created. "
              + "Skip starting.",
          pipeName,
          creationTime);
      return false;
    }

    if (existedPipeMeta.getStaticMeta().getCreationTime() != creationTime) {
      LOGGER.info(
          "Pipe {} (creation time = {}) has been created but does not match "
              + "the creation time ({}) in startPipe request. Skip starting.",
          pipeName,
          existedPipeMeta.getStaticMeta().getCreationTime(),
          creationTime);
      return false;
    }

    final PipeStatus status = existedPipeMeta.getRuntimeMeta().getStatus().get();
    switch (status) {
      case STOPPED:
        // Only need to start the pipe tasks when current status is STOPPED.
        if (LOGGER.isInfoEnabled()) {
          LOGGER.info(
              "Pipe {} (creation time = {}) has been created. Current status = {}. Starting.",
              pipeName,
              creationTime,
              status.name());
        }
        return true;
      case RUNNING:
        if (LOGGER.isInfoEnabled()) {
          LOGGER.info(
              "Pipe {} (creation time = {}) has already been started. Current status = {}. "
                  + "Skip starting.",
              pipeName,
              creationTime,
              status.name());
        }
        return false;
      case DROPPED:
        if (LOGGER.isInfoEnabled()) {
          LOGGER.info(
              "Pipe {} (creation time = {}) has already been dropped. Current status = {}. "
                  + "Skip starting.",
              pipeName,
              creationTime,
              status.name());
        }
        return false;
      default:
        throw new IllegalStateException(
            MESSAGE_UNEXPECTED_PIPE_STATUS
                + existedPipeMeta.getRuntimeMeta().getStatus().get().name());
    }
  }

  /**
   * Check if we need to actually stop the {@link PipeTask}s.
   *
   * @return {@code true} if need to stop the {@link PipeTask}s, {@code false} if no need to stop.
   * @throws IllegalStateException if current {@link PipeStatus} is illegal.
   */
  protected boolean checkBeforeStopPipe(
      final PipeMeta existedPipeMeta, final String pipeName, final long creationTime)
      throws IllegalStateException {
    if (existedPipeMeta == null) {
      LOGGER.info(
          "Pipe {} (creation time = {}) has already been dropped or has not been created. "
              + "Skip stopping.",
          pipeName,
          creationTime);
      return false;
    }

    if (existedPipeMeta.getStaticMeta().getCreationTime() != creationTime) {
      LOGGER.info(
          "Pipe {} (creation time = {}) has been created but does not match "
              + "the creation time ({}) in stopPipe request. Skip stopping.",
          pipeName,
          existedPipeMeta.getStaticMeta().getCreationTime(),
          creationTime);
      return false;
    }

    final PipeStatus status = existedPipeMeta.getRuntimeMeta().getStatus().get();
    switch (status) {
      case STOPPED:
        if (LOGGER.isInfoEnabled()) {
          LOGGER.info(
              "Pipe {} (creation time = {}) has already been stopped. Current status = {}. "
                  + "Skip stopping.",
              pipeName,
              creationTime,
              status.name());
        }
        return false;
      case RUNNING:
        // Only need to start the pipe tasks when current status is RUNNING.
        if (LOGGER.isInfoEnabled()) {
          LOGGER.info(
              "Pipe {} (creation time = {}) has been started. Current status = {}. Stopping.",
              pipeName,
              creationTime,
              status.name());
        }
        return true;
      case DROPPED:
        if (LOGGER.isInfoEnabled()) {
          LOGGER.info(
              "Pipe {} (creation time = {}) has already been dropped. Current status = {}. "
                  + "Skip stopping.",
              pipeName,
              creationTime,
              status.name());
        }
        return false;
      default:
        throw new IllegalStateException(MESSAGE_UNEXPECTED_PIPE_STATUS + status.name());
    }
  }

  /**
   * Check if we need to drop {@link PipeTask}s.
   *
   * @return {@code true} if need to drop {@link PipeTask}s, {@code false} if no need to drop.
   */
  protected boolean checkBeforeDropPipe(
      final PipeMeta existedPipeMeta, final String pipeName, final long creationTime) {
    if (existedPipeMeta == null) {
      LOGGER.info(
          "Pipe {} (creation time = {}) has already been dropped or has not been created. "
              + "Skip dropping.",
          pipeName,
          creationTime);
      return false;
    }

    if (existedPipeMeta.getStaticMeta().getCreationTime() != creationTime) {
      LOGGER.info(
          "Pipe {} (creation time = {}) has been created but does not match "
              + "the creation time ({}) in dropPipe request. Skip dropping.",
          pipeName,
          existedPipeMeta.getStaticMeta().getCreationTime(),
          creationTime);
      return false;
    }

    return true;
  }

  /**
   * Check if we need to drop {@link PipeTask}s.
   *
   * @return {@code true} if need to drop {@link PipeTask}s, {@code false} if no need to drop.
   */
  protected boolean checkBeforeDropPipe(final PipeMeta existedPipeMeta, final String pipeName) {
    if (existedPipeMeta == null) {
      LOGGER.info(
          "Pipe {} has already been dropped or has not been created. Skip dropping.", pipeName);
      return false;
    }

    return true;
  }

  ///////////////////////// Manage by consensusGroupId /////////////////////////

  protected abstract void createPipeTask(
      final int consensusGroupId,
      final PipeStaticMeta pipeStaticMeta,
      final PipeTaskMeta pipeTaskMeta)
      throws IllegalPathException;

  private void dropPipeTask(final int consensusGroupId, final PipeStaticMeta pipeStaticMeta) {
    pipeMetaKeeper
        .getPipeMeta(pipeStaticMeta.getPipeName())
        .getRuntimeMeta()
        .getConsensusGroupId2TaskMetaMap()
        .remove(consensusGroupId);
    final PipeTask pipeTask = pipeTaskManager.removePipeTask(pipeStaticMeta, consensusGroupId);
    if (pipeTask != null) {
      pipeTask.drop();
    }
  }

  private void startPipeTask(final int consensusGroupId, final PipeStaticMeta pipeStaticMeta) {
    final PipeTask pipeTask = pipeTaskManager.getPipeTask(pipeStaticMeta, consensusGroupId);
    if (pipeTask != null) {
      pipeTask.start();
      thawRate(pipeStaticMeta.getPipeName(), pipeStaticMeta.getCreationTime());
    }
  }

  /**
   * Using try lock method to prevent deadlock when stopping all pipes with critical exceptions and
   * {@link PipeTaskAgent#handlePipeMetaChanges(List)}} concurrently.
   */
  protected void stopAllPipesWithCriticalException(final int currentNodeId) {
    // To avoid deadlock, we use a new thread to stop all pipes.
    CompletableFuture.runAsync(
        () -> {
          try {
            int retryCount = 0;
            while (true) {
              if (tryWriteLockWithTimeOut(5)) {
                try {
                  stopAllPipesWithCriticalExceptionInternal(currentNodeId);
                  LOGGER.info("Stopped all pipes with critical exception.");
                  return;
                } finally {
                  releaseWriteLock();
                }
              } else {
                Thread.sleep(1000);
                LOGGER.warn(
                    "Failed to stop all pipes with critical exception, retry count: {}.",
                    ++retryCount);
              }
            }
          } catch (final InterruptedException e) {
            LOGGER.error(
                "Interrupted when trying to stop all pipes with critical exception, exception message: {}",
                e.getMessage(),
                e);
            Thread.currentThread().interrupt();
          } catch (final Exception e) {
            LOGGER.error(
                "Failed to stop all pipes with critical exception, exception message: {}",
                e.getMessage(),
                e);
          }
        });
  }

  private void stopAllPipesWithCriticalExceptionInternal(final int currentNodeId) {
    // 1. track exception in all pipe tasks that share the same sink that have critical exceptions.
    final Map<PipeParameters, PipeRuntimeSinkCriticalException>
        reusedConnectorParameters2ExceptionMap = new HashMap<>();

    pipeMetaKeeper
        .getPipeMetaList()
        .forEach(
            pipeMeta -> {
              final PipeStaticMeta staticMeta = pipeMeta.getStaticMeta();
              final PipeRuntimeMeta runtimeMeta = pipeMeta.getRuntimeMeta();
              final AtomicLong lastTimeStamp = new AtomicLong(Long.MIN_VALUE);

              runtimeMeta.getConsensusGroupId2TaskMetaMap().values().stream()
                  .filter(pipeTaskMeta -> pipeTaskMeta.getLeaderNodeId() == currentNodeId)
                  .forEach(
                      pipeTaskMeta ->
                          pipeTaskMeta
                              .getLastException()
                              .filter(
                                  e ->
                                      e instanceof PipeRuntimeSinkCriticalException
                                          && e.getTimeStamp() > lastTimeStamp.get())
                              .ifPresent(
                                  e -> {
                                    lastTimeStamp.set(e.getTimeStamp());
                                    reusedConnectorParameters2ExceptionMap.put(
                                        staticMeta.getSinkParameters(),
                                        (PipeRuntimeSinkCriticalException) e);
                                  }));
            });
    pipeMetaKeeper
        .getPipeMetaList()
        .forEach(
            pipeMeta -> {
              final PipeStaticMeta staticMeta = pipeMeta.getStaticMeta();
              final PipeRuntimeMeta runtimeMeta = pipeMeta.getRuntimeMeta();

              runtimeMeta
                  .getConsensusGroupId2TaskMetaMap()
                  .values()
                  .forEach(
                      pipeTaskMeta -> {
                        if (pipeTaskMeta.getLeaderNodeId() == currentNodeId
                            && reusedConnectorParameters2ExceptionMap.containsKey(
                                staticMeta.getSinkParameters())
                            && !pipeTaskMeta.containsExceptionMessage(
                                reusedConnectorParameters2ExceptionMap.get(
                                    staticMeta.getSinkParameters()))) {
                          final PipeRuntimeSinkCriticalException exception =
                              reusedConnectorParameters2ExceptionMap.get(
                                  staticMeta.getSinkParameters());
<<<<<<< HEAD
                          pipeTaskMeta.trackException(exception);
                          LOGGER.warn(
                              "Pipe {} (creation time = {}) will be stopped because of critical exception "
                                  + "(occurred time {}) in sink {}.",
=======
                          pipeTaskMeta.trackExceptionMessage(exception);
                          PipeLogger.log(
                              LOGGER::warn,
                              "Pipe %s (creation time = %s) will be stopped because of critical exception "
                                  + "(occurred time %s) in connector %s.",
>>>>>>> 1c539697
                              staticMeta.getPipeName(),
                              staticMeta.getCreationTime(),
                              exception.getTimeStamp(),
                              staticMeta.getSinkParameters());
                        }
                      });
            });

    // 2. stop all pipes that have critical exceptions.
    pipeMetaKeeper
        .getPipeMetaList()
        .forEach(
            pipeMeta -> {
              final PipeStaticMeta staticMeta = pipeMeta.getStaticMeta();
              final PipeRuntimeMeta runtimeMeta = pipeMeta.getRuntimeMeta();

              if (runtimeMeta.getStatus().get() == PipeStatus.RUNNING) {
                runtimeMeta
                    .getConsensusGroupId2TaskMetaMap()
                    .values()
                    .forEach(
<<<<<<< HEAD
                        pipeTaskMeta ->
                            pipeTaskMeta
                                .getLastException()
                                .filter(e -> e instanceof PipeRuntimeSinkCriticalException)
                                .ifPresent(
                                    e -> {
                                      stopPipe(
                                          staticMeta.getPipeName(), staticMeta.getCreationTime());
                                      LOGGER.warn(
                                          "Pipe {} (creation time = {}) was stopped because of critical exception "
                                              + "(occurred time {}).",
                                          staticMeta.getPipeName(),
                                          staticMeta.getCreationTime(),
                                          e.getTimeStamp());
                                    }));
=======
                        pipeTaskMeta -> {
                          for (final PipeRuntimeException e : pipeTaskMeta.getExceptionMessages()) {
                            if (e instanceof PipeRuntimeCriticalException) {
                              stopPipe(staticMeta.getPipeName(), staticMeta.getCreationTime());
                              PipeLogger.log(
                                  LOGGER::warn,
                                  "Pipe %s (creation time = %s) was stopped because of critical exception "
                                      + "(occurred time %s).",
                                  staticMeta.getPipeName(),
                                  staticMeta.getCreationTime(),
                                  e.getTimeStamp());
                              return;
                            }
                          }
                        });
>>>>>>> 1c539697
              }
            });
  }

  public void collectPipeMetaList(final TPipeHeartbeatReq req, final TPipeHeartbeatResp resp)
      throws TException {
    if (!tryReadLockWithTimeOut(
        CommonDescriptor.getInstance().getConfig().getDnConnectionTimeoutInMS() * 2L / 3)) {
      return;
    }
    try {
      collectPipeMetaListInternal(req, resp);
    } finally {
      releaseReadLock();
    }
  }

  protected abstract void collectPipeMetaListInternal(
      final TPipeHeartbeatReq req, final TPipeHeartbeatResp resp) throws TException;

  public abstract void runPipeTasks(
      final Collection<PipeTask> pipeTasks, final Consumer<PipeTask> runSingle);

  ///////////////////////// Maintain meta info /////////////////////////

  public long getPipeCreationTime(final String pipeName) {
    final PipeMeta pipeMeta = pipeMetaKeeper.getPipeMeta(pipeName);
    return pipeMeta == null ? 0 : pipeMeta.getStaticMeta().getCreationTime();
  }

  public String getPipeNameWithCreationTime(final String pipeName, final long creationTime) {
    final PipeMeta pipeMeta = pipeMetaKeeper.getPipeMeta(pipeName);
    return pipeMeta == null
        ? pipeName + "_" + creationTime
        : ((PipeTemporaryMetaInAgent) pipeMeta.getTemporaryMeta()).getPipeNameWithCreationTime();
  }

  public CommitterKey getCommitterKey(
      final String pipeName, final long creationTime, final int regionId, final int restartTime) {
    final PipeMeta pipeMeta = pipeMetaKeeper.getPipeMeta(pipeName);
    return pipeMeta == null
        ? new CommitterKey(pipeName, creationTime, regionId, restartTime)
        : ((PipeTemporaryMetaInAgent) pipeMeta.getTemporaryMeta())
            .getCommitterKey(pipeName, creationTime, regionId, restartTime);
  }

  public long getAllFloatingMemoryUsageInByte() {
    final AtomicLong bytes = new AtomicLong(0);
    pipeMetaKeeper
        .getPipeMetaList()
        .forEach(
            pipeMeta ->
                bytes.addAndGet(
                    ((PipeTemporaryMetaInAgent) pipeMeta.getTemporaryMeta())
                        .getFloatingMemoryUsageInByte()));
    return bytes.get();
  }

  public long getFloatingMemoryUsageInByte(final String pipeName) {
    final PipeMeta pipeMeta = pipeMetaKeeper.getPipeMeta(pipeName);
    return pipeMeta == null
        ? 0
        : ((PipeTemporaryMetaInAgent) pipeMeta.getTemporaryMeta()).getFloatingMemoryUsageInByte();
  }

  public void addFloatingMemoryUsageInByte(
      final String pipeName, final long creationTime, final long sizeInByte) {
    final PipeMeta pipeMeta = pipeMetaKeeper.getPipeMeta(pipeName);
    // To avoid stale pipe before alter
    if (Objects.nonNull(pipeMeta) && pipeMeta.getStaticMeta().getCreationTime() == creationTime) {
      ((PipeTemporaryMetaInAgent) pipeMeta.getTemporaryMeta())
          .addFloatingMemoryUsageInByte(sizeInByte);
    }
  }

  public void decreaseFloatingMemoryUsageInByte(
      final String pipeName, final long creationTime, final long sizeInByte) {
    final PipeMeta pipeMeta = pipeMetaKeeper.getPipeMeta(pipeName);
    // To avoid stale pipe before alter
    if (Objects.nonNull(pipeMeta) && pipeMeta.getStaticMeta().getCreationTime() == creationTime) {
      ((PipeTemporaryMetaInAgent) pipeMeta.getTemporaryMeta())
          .decreaseFloatingMemoryUsageInByte(sizeInByte);
    }
  }

  public int getPipeCount() {
    return pipeMetaKeeper.getPipeMetaCount();
  }
}<|MERGE_RESOLUTION|>--- conflicted
+++ resolved
@@ -1032,18 +1032,11 @@
                           final PipeRuntimeSinkCriticalException exception =
                               reusedConnectorParameters2ExceptionMap.get(
                                   staticMeta.getSinkParameters());
-<<<<<<< HEAD
                           pipeTaskMeta.trackException(exception);
-                          LOGGER.warn(
-                              "Pipe {} (creation time = {}) will be stopped because of critical exception "
-                                  + "(occurred time {}) in sink {}.",
-=======
-                          pipeTaskMeta.trackExceptionMessage(exception);
                           PipeLogger.log(
                               LOGGER::warn,
                               "Pipe %s (creation time = %s) will be stopped because of critical exception "
                                   + "(occurred time %s) in connector %s.",
->>>>>>> 1c539697
                               staticMeta.getPipeName(),
                               staticMeta.getCreationTime(),
                               exception.getTimeStamp(),
@@ -1065,7 +1058,6 @@
                     .getConsensusGroupId2TaskMetaMap()
                     .values()
                     .forEach(
-<<<<<<< HEAD
                         pipeTaskMeta ->
                             pipeTaskMeta
                                 .getLastException()
@@ -1074,30 +1066,14 @@
                                     e -> {
                                       stopPipe(
                                           staticMeta.getPipeName(), staticMeta.getCreationTime());
-                                      LOGGER.warn(
+                                      PipeLogger.log(
+                                          LOGGER::warn,
                                           "Pipe {} (creation time = {}) was stopped because of critical exception "
                                               + "(occurred time {}).",
                                           staticMeta.getPipeName(),
                                           staticMeta.getCreationTime(),
                                           e.getTimeStamp());
                                     }));
-=======
-                        pipeTaskMeta -> {
-                          for (final PipeRuntimeException e : pipeTaskMeta.getExceptionMessages()) {
-                            if (e instanceof PipeRuntimeCriticalException) {
-                              stopPipe(staticMeta.getPipeName(), staticMeta.getCreationTime());
-                              PipeLogger.log(
-                                  LOGGER::warn,
-                                  "Pipe %s (creation time = %s) was stopped because of critical exception "
-                                      + "(occurred time %s).",
-                                  staticMeta.getPipeName(),
-                                  staticMeta.getCreationTime(),
-                                  e.getTimeStamp());
-                              return;
-                            }
-                          }
-                        });
->>>>>>> 1c539697
               }
             });
   }
