--- conflicted
+++ resolved
@@ -564,8 +564,7 @@
   protected void stopPipe(String pipeName, long creationTime) {
     final PipeMeta pipeMeta = pipeMetaKeeper.getPipeMeta(pipeName);
 
-<<<<<<< HEAD
-    if (!checkBeforeStopPipe(existedPipeMeta, pipeName, creationTime)) {
+    if (!checkBeforeStopPipe(pipeMeta, pipeName, creationTime)) {
       return;
     }
 
@@ -573,9 +572,6 @@
     final Map<Integer, PipeTask> pipeTasks =
         pipeTaskManager.getPipeTasks(existedPipeMeta.getStaticMeta());
     if (pipeTasks == null) {
-=======
-    if (!checkBeforeStopPipe(pipeMeta, pipeName, creationTime)) {
->>>>>>> 6943524b
       LOGGER.info(
           "Stop Pipe: Pipe {} has already been dropped or has not been created. Skip stopping.",
           pipeName);
@@ -777,12 +773,7 @@
   /**
    * Check if we need to drop {@link PipeTask}s.
    *
-<<<<<<< HEAD
-   * @return {@code true} if need to drop {@link PipeTask}s, {@code false} if no need to drop.
-   * @throws IllegalStateException if current {@link PipeStatus} is illegal.
-=======
    * @return {@code true} if need to drop pipe tasks, {@code false} if no need to drop.
->>>>>>> 6943524b
    */
   protected boolean checkBeforeDropPipe(
       PipeMeta existedPipeMeta, String pipeName, long creationTime) {
@@ -811,12 +802,7 @@
   /**
    * Check if we need to drop {@link PipeTask}s.
    *
-<<<<<<< HEAD
-   * @return {@code true} if need to drop {@link PipeTask}s, {@code false} if no need to drop.
-   * @throws IllegalStateException if current {@link PipeStatus} is illegal.
-=======
    * @return {@code true} if need to drop pipe tasks, {@code false} if no need to drop.
->>>>>>> 6943524b
    */
   protected boolean checkBeforeDropPipe(PipeMeta existedPipeMeta, String pipeName) {
     if (existedPipeMeta == null) {
