--- conflicted
+++ resolved
@@ -193,19 +193,19 @@
   }
 
   @Override
-<<<<<<< HEAD
-  public int compareTo(TimeDuration other) {
-    int monthCompare = Integer.compare(monthDuration, other.monthDuration);
-    if (monthCompare != 0) {
-      return monthCompare;
-    }
-    return Long.compare(nonMonthDuration, other.nonMonthDuration);
-=======
   public String toString() {
     return "TimeDuration{"
         + (monthDuration > 0 ? monthDuration + "mo, " : "")
         + (nonMonthDuration > 0 ? nonMonthDuration : "")
         + '}';
->>>>>>> 5ad07424
+  }
+
+  @Override
+  public int compareTo(TimeDuration other) {
+    int monthCompare = Integer.compare(monthDuration, other.monthDuration);
+    if (monthCompare != 0) {
+      return monthCompare;
+    }
+    return Long.compare(nonMonthDuration, other.nonMonthDuration);
   }
 }