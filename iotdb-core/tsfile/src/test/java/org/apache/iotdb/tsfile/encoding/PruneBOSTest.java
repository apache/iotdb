--- conflicted
+++ resolved
@@ -1105,14 +1105,9 @@
         output_path_list.add(output_parent_dir + "/EPM-Education_ratio.csv");//11
         dataset_block_size.add(1024);
 
-<<<<<<< HEAD
         int repeatTime2 = 1;
         for (int file_i = 0; file_i < 1; file_i++) {
 //
-=======
-        for (int file_i = 0; file_i < input_path_list.size(); file_i++) {
-
->>>>>>> 4947eb82
 //        for (int file_i = 0; file_i < input_path_list.size(); file_i++) {
 
             String inputPath = input_path_list.get(file_i);
@@ -1164,11 +1159,6 @@
                 long decodeTime = 0;
                 double ratio = 0;
                 double compressed_size = 0;
-<<<<<<< HEAD
-
-=======
-                int repeatTime2 = 500;
->>>>>>> 4947eb82
 
                 int length = 0;
 
