package org.apache.iotdb.tsfile.encoding;

import com.csvreader.CsvReader;
import com.csvreader.CsvWriter;
import org.apache.commons.compress.archivers.sevenz.SevenZArchiveEntry;
import org.apache.commons.compress.archivers.sevenz.SevenZOutputFile;
import org.apache.commons.compress.compressors.bzip2.BZip2CompressorOutputStream;
import org.apache.iotdb.tsfile.compress.ICompressor;
import org.apache.iotdb.tsfile.file.metadata.enums.CompressionType;
import org.junit.Test;

import java.io.*;
import java.nio.charset.StandardCharsets;
import java.nio.file.Files;
import java.util.ArrayList;
import java.util.Arrays;

import static java.lang.Math.pow;

public class TSDIFFTest {

    public static long combine2Int(int int1, int int2) {
        return ((long) int1 << 32) | (int2 & 0xFFFFFFFFL);
    }

    public static int getTime(long long1) {
        return ((int) (long1 >> 32));
    }

    public static int getValue(long long1) {
        return ((int) (long1));
    }

    public static int getCount(long long1, int mask) {
        return ((int) (long1 & mask));
    }
    public static int getUniqueValue(long long1, int left_shift) {
        return ((int) ((long1) >> left_shift));
    }

    public static int getBitWith(int num) {
        if (num == 0) return 1;
        else return 32 - Integer.numberOfLeadingZeros(num);
    }

    public static void int2Bytes(int integer,int encode_pos , byte[] cur_byte) {
        cur_byte[encode_pos] = (byte) (integer >> 24);
        cur_byte[encode_pos+1] = (byte) (integer >> 16);
        cur_byte[encode_pos+2] = (byte) (integer >> 8);
        cur_byte[encode_pos+3] = (byte) (integer);
    }


    public static void intByte2Bytes(int integer, int encode_pos , byte[] cur_byte) {
        cur_byte[encode_pos] = (byte) (integer);
    }

    private static void long2intBytes(long integer, int encode_pos , byte[] cur_byte) {
        cur_byte[encode_pos] = (byte) (integer >> 24);
        cur_byte[encode_pos+1] = (byte) (integer >> 16);
        cur_byte[encode_pos+2] = (byte) (integer >> 8);
        cur_byte[encode_pos+3] = (byte) (integer);
    }

    public static int bytes2Integer(byte[] encoded, int start, int num) {
        int value = 0;
        if (num > 4) {
            System.out.println("bytes2Integer error");
            return 0;
        }
        for (int i = 0; i < num; i++) {
            value <<= 8;
            int b = encoded[i + start] & 0xFF;
            value |= b;
        }
        return value;
    }

    private static long bytesLong2Integer(byte[] encoded, int decode_pos) {
        long value = 0;
        for (int i = 0; i < 4; i++) {
            value <<= 8;
            int b = encoded[i + decode_pos] & 0xFF;
            value |= b;
        }
        return value;
    }

    public static void pack8Values(ArrayList<Integer> values, int offset, int width, int encode_pos,  byte[] encoded_result) {
        int bufIdx = 0;
        int valueIdx = offset;
        // remaining bits for the current unfinished Integer
        int leftBit = 0;

        while (valueIdx < 8 + offset) {
            // buffer is used for saving 32 bits as a part of result
            int buffer = 0;
            // remaining size of bits in the 'buffer'
            int leftSize = 32;

            // encode the left bits of current Integer to 'buffer'
            if (leftBit > 0) {
                buffer |= (values.get(valueIdx) << (32 - leftBit));
                leftSize -= leftBit;
                leftBit = 0;
                valueIdx++;
            }

            while (leftSize >= width && valueIdx < 8 + offset) {
                // encode one Integer to the 'buffer'
                buffer |= (values.get(valueIdx)<< (leftSize - width));
                leftSize -= width;
                valueIdx++;
            }
            // If the remaining space of the buffer can not save the bits for one Integer,
            if (leftSize > 0 && valueIdx < 8 + offset) {
                // put the first 'leftSize' bits of the Integer into remaining space of the
                // buffer
                buffer |= (values.get(valueIdx) >>> (width - leftSize));
                leftBit = width - leftSize;
            }

            // put the buffer into the final result
            for (int j = 0; j < 4; j++) {
                encoded_result[encode_pos] = (byte) ((buffer >>> ((3 - j) * 8)) & 0xFF);
                encode_pos ++;
                bufIdx++;
                if (bufIdx >= width) {
                    return ;
                }
            }
        }
//        return encode_pos;
    }

    public static void unpack8Values(byte[] encoded, int offset,int width,  ArrayList<Integer> result_list) {
        int byteIdx = offset;
        long buffer = 0;
        // total bits which have read from 'buf' to 'buffer'. i.e.,
        // number of available bits to be decoded.
        int totalBits = 0;
        int valueIdx = 0;

        while (valueIdx < 8) {
            // If current available bits are not enough to decode one Integer,
            // then add next byte from buf to 'buffer' until totalBits >= width
            while (totalBits < width) {
                buffer = (buffer << 8) | (encoded[byteIdx] & 0xFF);
                byteIdx++;
                totalBits += 8;
            }

            // If current available bits are enough to decode one Integer,
            // then decode one Integer one by one until left bits in 'buffer' is
            // not enough to decode one Integer.
            while (totalBits >= width && valueIdx < 8) {
                result_list.add ((int) (buffer >>> (totalBits - width)));
                valueIdx++;
                totalBits -= width;
                buffer = buffer & ((1L << totalBits) - 1);
            }
        }
    }

    public static int bitPacking(ArrayList<Integer> numbers, int start, int bit_width,int encode_pos,  byte[] encoded_result) {
        int block_num = (numbers.size()-start) / 8;
        for(int i=0;i<block_num;i++){
            pack8Values( numbers, start+i*8, bit_width,encode_pos, encoded_result);
            encode_pos +=bit_width;
        }

        return encode_pos;

    }

    public static ArrayList<Integer> decodeBitPacking(
            byte[] encoded, int decode_pos, int bit_width, int block_size) {
        ArrayList<Integer> result_list = new ArrayList<>();
        int block_num = (block_size - 1) / 8;

        for (int i = 0; i < block_num; i++) { // bitpacking
            unpack8Values( encoded, decode_pos, bit_width,  result_list);
            decode_pos += bit_width;

        }
        return result_list;
    }


    public static int[] getAbsDeltaTsBlock(
            int[] ts_block,
            int i,
            int block_size,
            int remaining,
            int[] min_delta) {
        int[] ts_block_delta = new int[remaining-1];

        int value_delta_min = Integer.MAX_VALUE;
        int value_delta_max = Integer.MIN_VALUE;
        int base = i*block_size+1;
        int end = i*block_size+remaining;

        int tmp_j_1 = ts_block[base-1];
        min_delta[0] =tmp_j_1;
        int j = base;
        int tmp_j;

        while(j<end){
            tmp_j = ts_block[j];
            int epsilon_v = tmp_j - tmp_j_1;
            ts_block_delta[j-base] = epsilon_v;
            if (epsilon_v < value_delta_min) {
                value_delta_min = epsilon_v;
            }
            if (epsilon_v > value_delta_max) {
                value_delta_max = epsilon_v;
            }
            tmp_j_1 = tmp_j;
            j++;
        }
        j = 0;
        end = remaining -1;
        while(j<end){
            ts_block_delta[j] = ts_block_delta[j] - value_delta_min;
            j++;
        }

        min_delta[1] = value_delta_min;
        min_delta[2] = (value_delta_max-value_delta_min);


        return ts_block_delta;
    }


    public static int encodeOutlier2Bytes(
            ArrayList<Integer> ts_block_delta,
            int bit_width,
            int encode_pos,  byte[] encoded_result) {

        encode_pos = bitPacking(ts_block_delta, 0, bit_width, encode_pos, encoded_result);

        int n_k = ts_block_delta.size();
        int n_k_b = n_k / 8;
        long cur_remaining = 0; // encoded int
        int cur_number_bits = 0; // the bit width used of encoded int
        for (int i = n_k_b * 8; i < n_k; i++) {
            long cur_value = ts_block_delta.get(i);
            int cur_bit_width = bit_width; // remaining bit width of current value

            if (cur_number_bits + bit_width >= 32) {
                cur_remaining <<= (32 - cur_number_bits);
                cur_bit_width = bit_width - 32 + cur_number_bits;
                cur_remaining += ((cur_value >> cur_bit_width));
                long2intBytes(cur_remaining,encode_pos,encoded_result);
                encode_pos += 4;
                cur_remaining = 0;
                cur_number_bits = 0;
            }

            cur_remaining <<= cur_bit_width;
            cur_number_bits += cur_bit_width;
            cur_remaining += (((cur_value << (32 - cur_bit_width)) & 0xFFFFFFFFL) >> (32 - cur_bit_width)); //
        }
        cur_remaining <<= (32 - cur_number_bits);
        long2intBytes(cur_remaining,encode_pos,encoded_result);
        encode_pos += 4;
        return encode_pos;

    }


    public static ArrayList<Integer> decodeOutlier2Bytes(
            byte[] encoded,
            int decode_pos,
            int bit_width,
            int length,
            ArrayList<Integer> encoded_pos_result
    ) {

        int n_k_b = length / 8;
        int remaining = length - n_k_b * 8;
        ArrayList<Integer> result_list = new ArrayList<>(decodeBitPacking(encoded, decode_pos, bit_width, n_k_b * 8 + 1));
        decode_pos += n_k_b * bit_width;

        ArrayList<Long> int_remaining = new ArrayList<>();
        int int_remaining_size = remaining * bit_width / 32 + 1;
        for (int j = 0; j < int_remaining_size; j++) {
            int_remaining.add(bytesLong2Integer(encoded, decode_pos));
            decode_pos += 4;
        }

        int cur_remaining_bits = 32; // remaining bit width of current value
        long cur_number = int_remaining.get(0);
        int cur_number_i = 1;
        for (int i = n_k_b * 8; i < length; i++) {
            if (bit_width < cur_remaining_bits) {
                int tmp = (int) (cur_number >> (32 - bit_width));
                result_list.add(tmp);
                cur_number <<= bit_width;
                cur_number &= 0xFFFFFFFFL;
                cur_remaining_bits -= bit_width;
            } else {
                int tmp = (int) (cur_number >> (32 - cur_remaining_bits));
                int remain_bits = bit_width - cur_remaining_bits;
                tmp <<= remain_bits;

                cur_number = int_remaining.get(cur_number_i);
                cur_number_i++;
                tmp += (int) (cur_number >> (32 - remain_bits));
                result_list.add(tmp);
                cur_number <<= remain_bits;
                cur_number &= 0xFFFFFFFFL;
                cur_remaining_bits = 32 - remain_bits;
            }
        }
        encoded_pos_result.add(decode_pos);
        return result_list;
    }


    private static int BOSBlockEncoder(int[] ts_block, int block_i, int block_size, int remaining ,int encode_pos , byte[] cur_byte) {

        int[] min_delta = new int[3];
        int[] ts_block_delta = getAbsDeltaTsBlock(ts_block, block_i, block_size, remaining, min_delta);

        int2Bytes(min_delta[0],encode_pos,cur_byte);
        encode_pos += 4;
        int2Bytes(min_delta[1],encode_pos,cur_byte);
        encode_pos += 4;
        int bit_width_final = getBitWith(min_delta[2]);
        intByte2Bytes(bit_width_final,encode_pos,cur_byte);
        encode_pos += 1;
        ArrayList<Integer> final_normal = new ArrayList<>();
        for(int value:ts_block_delta){
            final_normal.add(value);
        }
        encode_pos = encodeOutlier2Bytes(final_normal, bit_width_final,encode_pos,cur_byte);
        return encode_pos;
    }


    public static int BOSEncoder(
            int[] data, int block_size, byte[] encoded_result) {
        block_size++;

        int length_all = data.length;

        int encode_pos = 0;
        int2Bytes(length_all,encode_pos,encoded_result);
        encode_pos += 4;

        int block_num = length_all / block_size;
        int2Bytes(block_size,encode_pos,encoded_result);
        encode_pos+= 4;

        for (int i = 0; i < block_num; i++) {
            encode_pos =  BOSBlockEncoder(data, i, block_size, block_size,encode_pos,encoded_result);
        }

        int remaining_length = length_all - block_num * block_size;
        if (remaining_length <= 3) {
            for (int i = remaining_length; i > 0; i--) {
                int2Bytes(data[data.length - i], encode_pos, encoded_result);
                encode_pos += 4;
            }

        }
        else {

            int start = block_num * block_size;
            int remaining = length_all-start;
            encode_pos = BOSBlockEncoder(data, block_num, block_size,remaining, encode_pos,encoded_result);

        }


        return encode_pos;
    }
    public static int EncodeBits(int num,
                                 int bit_width,
                                 int encode_pos,
                                 byte[] cur_byte,
                                 int[] bit_index_list){
        // 找到要插入的位的索引
        int bit_index = bit_index_list[0] ;//cur_byte[encode_pos + 1];

        // 计算数值的起始位位置
        int remaining_bits = bit_width;

        while (remaining_bits > 0) {
            // 计算在当前字节中可以使用的位数
            int available_bits = bit_index;
            int bits_to_write = Math.min(available_bits, remaining_bits);

            // 更新 bit_index
            bit_index = available_bits - bits_to_write;

            // 计算要写入的位的掩码和数值
            int mask = (1 << bits_to_write) - 1;
            int bits = (num >> (remaining_bits - bits_to_write)) & mask;

            // 写入到当前位置
            cur_byte[encode_pos] &= (byte) ~(mask << bit_index); // 清除对应位置的位
            cur_byte[encode_pos] |= (byte) (bits << bit_index);

            // 更新位宽和数值
            remaining_bits -= bits_to_write;
            if (bit_index == 0) {
                bit_index = 8;
                encode_pos++;
            }
        }
        bit_index_list[0] = bit_index;
//        cur_byte[encode_pos + 1] = (byte) bit_index;
        return encode_pos;
    }
    private static int BOSBlockEncoderImprove(int[] ts_block, int block_i, int block_size, int remaining ,int encode_pos , byte[] cur_byte) {

        int[] min_delta = new int[3];
        int[] ts_block_delta = getAbsDeltaTsBlock(ts_block, block_i, block_size, remaining, min_delta);

        int2Bytes(min_delta[0],encode_pos,cur_byte);
        encode_pos += 4;
        int2Bytes(min_delta[1],encode_pos,cur_byte);
        encode_pos += 4;
        int bit_width_final = getBitWith(min_delta[2]);
        intByte2Bytes(bit_width_final,encode_pos,cur_byte);
        encode_pos += 1;
//        ArrayList<Integer> final_normal = new ArrayList<>();
        int[] bit_index_list = new int[1];
        bit_index_list[0] = 8;
        for(int value:ts_block_delta){
            encode_pos = EncodeBits(value, bit_width_final, encode_pos, cur_byte, bit_index_list);
        }
        if(bit_index_list[0] != 8){
            encode_pos ++;
        }
//        encode_pos = encodeOutlier2Bytes(final_normal, bit_width_final,encode_pos,cur_byte);
        return encode_pos;
    }
    public static int BOSEncoderImprove(
            int[] data, int block_size, byte[] encoded_result) {
        block_size++;

        int length_all = data.length;

        int encode_pos = 0;
        int2Bytes(length_all,encode_pos,encoded_result);
        encode_pos += 4;

        int block_num = length_all / block_size;
        int2Bytes(block_size,encode_pos,encoded_result);
        encode_pos+= 4;

        for (int i = 0; i < block_num; i++) {
            encode_pos =  BOSBlockEncoderImprove(data, i, block_size, block_size,encode_pos,encoded_result);
        }

        int remaining_length = length_all - block_num * block_size;
        if (remaining_length <= 3) {
            for (int i = remaining_length; i > 0; i--) {
                int2Bytes(data[data.length - i], encode_pos, encoded_result);
                encode_pos += 4;
            }

        }
        else {

            int start = block_num * block_size;
            int remaining = length_all-start;
            encode_pos = BOSBlockEncoderImprove(data, block_num, block_size,remaining, encode_pos,encoded_result);

        }


        return encode_pos;
    }
    public static int BOSBlockDecoder(byte[] encoded, int decode_pos, int[] value_list, int block_size, int[] value_pos_arr) {


        int value0 = bytes2Integer(encoded, decode_pos, 4);
        decode_pos += 4;
        value_list[value_pos_arr[0]] =value0;
        value_pos_arr[0] ++;

        int min_delta = bytes2Integer(encoded, decode_pos, 4);
        decode_pos += 4;

        int bit_width_final = bytes2Integer(encoded, decode_pos, 1);
        decode_pos += 1;

        ArrayList<Integer> decode_pos_normal = new ArrayList<>();
        ArrayList<Integer> final_normal = decodeOutlier2Bytes(encoded, decode_pos, bit_width_final, block_size, decode_pos_normal);

        decode_pos = decode_pos_normal.get(0);
        int normal_i = 0;
        int pre_v = value0;

        for (int i = 0; i < block_size; i++) {
            int current_delta = min_delta + final_normal.get(normal_i) ;
            pre_v = current_delta + pre_v;
            value_list[value_pos_arr[0]] = pre_v;
            value_pos_arr[0]++;
        }

        return decode_pos;
    }

    public static void BOSDecoder(byte[] encoded) {

        int decode_pos = 0;
        int length_all = bytes2Integer(encoded, decode_pos, 4);
        decode_pos += 4;
        int block_size = bytes2Integer(encoded, decode_pos, 4);
        decode_pos += 4;



        int block_num = length_all / block_size;
        int remain_length = length_all - block_num * block_size;


        int[] value_list = new int[length_all+block_size];
        block_size--;

        int[] value_pos_arr = new int[1];
        for (int k = 0; k < block_num; k++) {


            decode_pos = BOSBlockDecoder(encoded, decode_pos, value_list, block_size,value_pos_arr);

        }

        if (remain_length <= 3) {
            for (int i = 0; i < remain_length; i++) {
                int value_end = bytes2Integer(encoded, decode_pos, 4);
                decode_pos += 4;
                value_list[value_pos_arr[0]] = value_end;
                value_pos_arr[0]++;
            }
        } else {
            remain_length --;
            BOSBlockDecoder(encoded, decode_pos, value_list, remain_length, value_pos_arr);
        }
    }


    public static int DecodeBits(byte[] cur_byte, int bit_width, int[] decode_pos_list) {
        int decode_pos = decode_pos_list[0];
        int bit_index = decode_pos_list[1];  //cur_byte[decode_pos + 1];
        int remaining_bits = bit_width;
        int num = 0;

        while (remaining_bits > 0) {
            int available_bits = bit_index;
            int bits_to_read = Math.min(available_bits, remaining_bits);

            // 计算要读取的位的掩码
            int mask = (1 << bits_to_read) - 1;
            int bits = (cur_byte[decode_pos] >> (available_bits - bits_to_read)) & mask;

            // 将读取的位合并到结果中
            num = (num << bits_to_read) | bits;

            // 更新位宽和 bit_index
            remaining_bits -= bits_to_read;
            bit_index = available_bits - bits_to_read;

            if (bit_index == 0) {
                bit_index = 8;
                decode_pos++;
            }
        }
        decode_pos_list[0] = decode_pos;
        decode_pos_list[1] = bit_index;

        return num;
    }
    public static int BOSBlockDecoderImprove(byte[] encoded, int decode_pos, int[] value_list, int block_size, int[] value_pos_arr) {


        int value0 = bytes2Integer(encoded, decode_pos, 4);
        decode_pos += 4;
        value_list[value_pos_arr[0]] =value0;
        value_pos_arr[0] ++;

        int min_delta = bytes2Integer(encoded, decode_pos, 4);
        decode_pos += 4;

        int bit_width_final = bytes2Integer(encoded, decode_pos, 1);
        decode_pos += 1;

        int[] decode_list = new int[2];
        decode_list[0]= decode_pos;
        decode_list[1]= 8;
        int pre_v = value0;
        for (int i = 0; i < block_size; i++) {
            int cur_delta = min_delta + DecodeBits(encoded, bit_width_final,  decode_list);
            pre_v += cur_delta;
            value_list[value_pos_arr[0]++] = pre_v;
        }
        if(decode_list[1]!=8){
            return decode_list[0]+1;
        }else {
            return decode_list[0];
        }
//        value_pos_arr[0] = valuePos;
//        return decode_list[0];

//        ArrayList<Integer> decode_pos_normal = new ArrayList<>();
//        ArrayList<Integer> final_normal = decodeOutlier2Bytes(encoded, decode_pos, bit_width_final, block_size, decode_pos_normal);
//
//        decode_pos = decode_pos_normal.get(0);
//        int normal_i = 0;
////        int pre_v = value0;
//
//        for (int i = 0; i < block_size; i++) {
//            int current_delta = min_delta + final_normal.get(normal_i) ;
//            pre_v = current_delta + pre_v;
//            value_list[value_pos_arr[0]] = pre_v;
//            value_pos_arr[0]++;
//        }
//
//        return decode_pos;
    }
    public static void BOSDecoderImprove(byte[] encoded) {

        int decode_pos = 0;
        int length_all = bytes2Integer(encoded, decode_pos, 4);
        decode_pos += 4;
        int block_size = bytes2Integer(encoded, decode_pos, 4);
        decode_pos += 4;



        int block_num = length_all / block_size;
        int remain_length = length_all - block_num * block_size;


        int[] value_list = new int[length_all+block_size];
        block_size--;

        int[] value_pos_arr = new int[1];
        for (int k = 0; k < block_num; k++) {


            decode_pos = BOSBlockDecoderImprove(encoded, decode_pos, value_list, block_size,value_pos_arr);

        }

        if (remain_length <= 3) {
            for (int i = 0; i < remain_length; i++) {
                int value_end = bytes2Integer(encoded, decode_pos, 4);
                decode_pos += 4;
                value_list[value_pos_arr[0]] = value_end;
                value_pos_arr[0]++;
            }
        } else {
            remain_length --;
            BOSBlockDecoderImprove(encoded, decode_pos, value_list, remain_length, value_pos_arr);
        }
    }

    @Test
    public void BOSOptimalTest() throws IOException {
        String parent_dir = "/Users/xiaojinzhao/Documents/GitHub/encoding-outlier/"; // your data path
//        String parent_dir = "/Users/zihanguo/Downloads/R/outlier/outliier_code/encoding-outlier/";
        String output_parent_dir = parent_dir + "icde0802/compression_ratio/tsdiff";
        String input_parent_dir = parent_dir + "trans_data/";
        ArrayList<String> input_path_list = new ArrayList<>();
        ArrayList<String> output_path_list = new ArrayList<>();
        ArrayList<String> dataset_name = new ArrayList<>();
        ArrayList<Integer> dataset_block_size = new ArrayList<>();
        dataset_name.add("CS-Sensors");
        dataset_name.add("Metro-Traffic");
        dataset_name.add("USGS-Earthquakes");
        dataset_name.add("YZ-Electricity");
        dataset_name.add("GW-Magnetic");
        dataset_name.add("TY-Fuel");
        dataset_name.add("Cyber-Vehicle");
        dataset_name.add("Vehicle-Charge");
        dataset_name.add("Nifty-Stocks");
        dataset_name.add("TH-Climate");
        dataset_name.add("TY-Transport");
        dataset_name.add("EPM-Education");

        for (String value : dataset_name) {
            input_path_list.add(input_parent_dir + value);
            dataset_block_size.add(1024);
        }

        output_path_list.add(output_parent_dir + "/CS-Sensors_ratio.csv"); // 0
//        dataset_block_size.add(1024);
        output_path_list.add(output_parent_dir + "/Metro-Traffic_ratio.csv");// 1
//        dataset_block_size.add(2048);
        output_path_list.add(output_parent_dir + "/USGS-Earthquakes_ratio.csv");// 2
//        dataset_block_size.add(2048);
        output_path_list.add(output_parent_dir + "/YZ-Electricity_ratio.csv"); // 3
//        dataset_block_size.add(2048);
        output_path_list.add(output_parent_dir + "/GW-Magnetic_ratio.csv"); //4
//        dataset_block_size.add(1024);
        output_path_list.add(output_parent_dir + "/TY-Fuel_ratio.csv");//5
//        dataset_block_size.add(2048);
        output_path_list.add(output_parent_dir + "/Cyber-Vehicle_ratio.csv"); //6
//        dataset_block_size.add(2048);
        output_path_list.add(output_parent_dir + "/Vehicle-Charge_ratio.csv");//7
//        dataset_block_size.add(2048);
        output_path_list.add(output_parent_dir + "/Nifty-Stocks_ratio.csv");//8
//        dataset_block_size.add(1024);
        output_path_list.add(output_parent_dir + "/TH-Climate_ratio.csv");//9
//        dataset_block_size.add(2048);
        output_path_list.add(output_parent_dir + "/TY-Transport_ratio.csv");//10
//        dataset_block_size.add(2048);
        output_path_list.add(output_parent_dir + "/EPM-Education_ratio.csv");//11
//        dataset_block_size.add(1024);

        int repeatTime2 = 100;
//        for (int file_i = 9; file_i < 10; file_i++) {

        for (int file_i = 0; file_i < input_path_list.size(); file_i++) {

            String inputPath = input_path_list.get(file_i);
            System.out.println(inputPath);
            String Output = output_path_list.get(file_i);

            File file = new File(inputPath);
            File[] tempList = file.listFiles();

            CsvWriter writer = new CsvWriter(Output, ',', StandardCharsets.UTF_8);

            String[] head = {
                    "Input Direction",
                    "Encoding Algorithm",
                    "Encoding Time",
                    "Decoding Time",
                    "Points",
                    "Compressed Size",
                    "Compression Ratio"
            };
            writer.writeRecord(head); // write header to output file

            assert tempList != null;

            for (File f : tempList) {
//                f=tempList[2];
                System.out.println(f);
                InputStream inputStream = Files.newInputStream(f.toPath());

                CsvReader loader = new CsvReader(inputStream, StandardCharsets.UTF_8);
                ArrayList<Integer> data1 = new ArrayList<>();
                ArrayList<Integer> data2 = new ArrayList<>();


                loader.readHeaders();
                while (loader.readRecord()) {
//                        String value = loader.getValues()[index];
                    data1.add(Integer.valueOf(loader.getValues()[0]));
                    data2.add(Integer.valueOf(loader.getValues()[1]));
//                        data.add(Integer.valueOf(value));
                }
                inputStream.close();
                int[] data2_arr = new int[data1.size()];
                for(int i = 0;i<data2.size();i++){
                    data2_arr[i] = data2.get(i);
                }
                byte[] encoded_result = new byte[data2_arr.length*4];
                long encodeTime = 0;
                long decodeTime = 0;
                double ratio = 0;
                double compressed_size = 0;


                int length = 0;

                long s = System.nanoTime();
                for (int repeat = 0; repeat < repeatTime2; repeat++) {
                    length =  BOSEncoder(data2_arr, dataset_block_size.get(file_i), encoded_result);
                }

                long e = System.nanoTime();
                encodeTime += ((e - s) / repeatTime2);
                compressed_size += length;
                double ratioTmp = compressed_size / (double) (data1.size() * Integer.BYTES);
                ratio += ratioTmp;
                s = System.nanoTime();
                for (int repeat = 0; repeat < repeatTime2; repeat++)
                    BOSDecoder(encoded_result);
                e = System.nanoTime();
                decodeTime += ((e - s) / repeatTime2);


                String[] record = {
                        f.toString(),
                        "TS_2DIFF",
                        String.valueOf(encodeTime),
                        String.valueOf(decodeTime),
                        String.valueOf(data1.size()),
                        String.valueOf(compressed_size),
                        String.valueOf(ratio)
                };
                writer.writeRecord(record);
                System.out.println(ratio);
//                break;
            }
            writer.close();
        }
    }


    @Test
    public void ExpTest() throws IOException {
        String parent_dir = "/Users/xiaojinzhao/Documents/GitHub/encoding-outlier/";// your data path
//        String parent_dir = "/Users/zihanguo/Downloads/R/outlier/outliier_code/encoding-outlier/";
        String output_parent_dir = parent_dir + "icde0802/supply_experiment/R2O3_lower_outlier_compare/compression_ratio/tsdiff";
        String input_parent_dir = parent_dir + "trans_data/";
        ArrayList<String> input_path_list = new ArrayList<>();
        ArrayList<String> output_path_list = new ArrayList<>();
        ArrayList<String> dataset_name = new ArrayList<>();
        ArrayList<Integer> dataset_block_size = new ArrayList<>();

        dataset_name.add("Synthetic_Exp_100");
        dataset_name.add("Synthetic_Exp_1000");
        dataset_name.add("Synthetic_Exp_10000");
        dataset_name.add("Synthetic_Exp_100000");
        dataset_name.add("Synthetic_Exp_1000000");

        for (String value : dataset_name) {
            input_path_list.add(input_parent_dir + value);
            dataset_block_size.add(1024);
        }

        output_path_list.add(output_parent_dir + "/Exp_100.csv"); // 0
//        dataset_block_size.add(1024);
        output_path_list.add(output_parent_dir + "/Exp_1000.csv");// 1
//        dataset_block_size.add(2048);
        output_path_list.add(output_parent_dir + "/Exp_10000.csv");// 2
        output_path_list.add(output_parent_dir + "/Exp_100000.csv");// 2
        output_path_list.add(output_parent_dir + "/Exp_1000000.csv");// 2

        int repeatTime2 = 1000;
//        for (int file_i = 8; file_i < 9; file_i++) {

        for (int file_i = input_path_list.size()-1; file_i >=0 ; file_i--) {

            String inputPath = input_path_list.get(file_i);
            System.out.println(inputPath);
            String Output = output_path_list.get(file_i);

            File file = new File(inputPath);
            File[] tempList = file.listFiles();

            CsvWriter writer = new CsvWriter(Output, ',', StandardCharsets.UTF_8);

            String[] head = {
                    "Input Direction",
                    "Encoding Algorithm",
                    "Encoding Time",
                    "Decoding Time",
                    "Points",
                    "Compressed Size",
                    "Compression Ratio"
            };
            writer.writeRecord(head); // write header to output file

            assert tempList != null;

            for (File f : tempList) {
                System.out.println(f);
                InputStream inputStream = Files.newInputStream(f.toPath());

                CsvReader loader = new CsvReader(inputStream, StandardCharsets.UTF_8);
                ArrayList<Integer> data1 = new ArrayList<>();
                ArrayList<Integer> data2 = new ArrayList<>();



                loader.readHeaders();
                while (loader.readRecord()) {
                    data1.add(Integer.valueOf(loader.getValues()[0]));
                    data2.add(Integer.valueOf(loader.getValues()[1]));
                }

                inputStream.close();
                int[] data2_arr = new int[data1.size()];
                for(int i = 0;i<data2.size();i++){
                    data2_arr[i] = data2.get(i);
                }
                byte[] encoded_result = new byte[data2_arr.length*4];
                long encodeTime = 0;
                long decodeTime = 0;
                double ratio = 0;
                double compressed_size = 0;


                int length = 0;

                long s = System.nanoTime();
                for (int repeat = 0; repeat < repeatTime2; repeat++) {
                    length =  BOSEncoder(data2_arr, dataset_block_size.get(file_i), encoded_result);
                }

                long e = System.nanoTime();
                encodeTime += ((e - s) / repeatTime2);
                compressed_size += length;
                double ratioTmp = compressed_size / (double) (data1.size() * Integer.BYTES);
                ratio += ratioTmp;
                s = System.nanoTime();
                for (int repeat = 0; repeat < repeatTime2; repeat++)
                    BOSDecoder(encoded_result);
                e = System.nanoTime();
                decodeTime += ((e - s) / repeatTime2);


                String[] record = {
                        f.toString(),
                        "RLE+BOS-V",
                        String.valueOf(encodeTime),
                        String.valueOf(decodeTime),
                        String.valueOf(data1.size()),
                        String.valueOf(compressed_size),
                        String.valueOf(ratio)
                };
                writer.writeRecord(record);
                System.out.println(ratio);
            }
            writer.close();


        }
    }

    private static void addToArchiveCompression(SevenZOutputFile out, File file, String dir) {
        String name = dir + File.separator + file.getName();
        if(dir.equals(".")) {
            name = file.getName();
        }
        if (file.isFile()){
            SevenZArchiveEntry entry = null;
            FileInputStream in = null;
            try {
                entry = out.createArchiveEntry(file, name);
                out.putArchiveEntry(entry);
                in = new FileInputStream(file);
                byte[] b = new byte[1024];
                int count = 0;
                while ((count = in.read(b)) > 0) {
                    out.write(b, 0, count);
                }
            } catch (IOException e) {
                e.printStackTrace();
            } finally {
                try {
                    out.closeArchiveEntry();
                    in.close();
                } catch (IOException e) {
                    e.printStackTrace();
                }

            }
        } else if (file.isDirectory()) {
            File[] children = file.listFiles();
            if (children != null){
                for (File child : children){
                    addToArchiveCompression(out, child, name);
                }
            }
        } else {
            System.out.println(file.getName() + " is not supported");
        }
    }

    @Test
    public void compressBPTest() throws IOException {
<<<<<<< HEAD
        String parent_dir = "/Users/xiaojinzhao/Documents/GitHub/encoding-outlier/";// your data path
//        String parent_dir = "/Users/zihanguo/Downloads/R/outlier/outliier_code/encoding-outlier/";
//        String output_parent_dir = parent_dir + "icde0802/supply_experiment/R3O2_compare_compression/compression_ratio/bp_comp";
        String output_parent_dir = parent_dir + "icde0802/compression_ratio/test";

=======
//        String parent_dir = "/Users/xiaojinzhao/Documents/GitHub/encoding-outlier/";// your data path
        String parent_dir = "/Users/zihanguo/Downloads/R/outlier/outliier_code/encoding-outlier/";
        String output_parent_dir = parent_dir + "icde0802/supply_experiment/R3O2_compare_compression/compression_ratio/bp_comp";
>>>>>>> 9d931c33
        String input_parent_dir = parent_dir + "trans_data/";
        ArrayList<String> input_path_list = new ArrayList<>();
        ArrayList<String> output_path_list = new ArrayList<>();
        ArrayList<String> dataset_name = new ArrayList<>();
        ArrayList<Integer> dataset_block_size = new ArrayList<>();
        dataset_name.add("CS-Sensors");
        dataset_name.add("Metro-Traffic");
        dataset_name.add("USGS-Earthquakes");
        dataset_name.add("YZ-Electricity");
        dataset_name.add("GW-Magnetic");
        dataset_name.add("TY-Fuel");
        dataset_name.add("Cyber-Vehicle");
        dataset_name.add("Vehicle-Charge");
        dataset_name.add("Nifty-Stocks");
        dataset_name.add("TH-Climate");
        dataset_name.add("TY-Transport");
        dataset_name.add("EPM-Education");

        for (String value : dataset_name) {
            input_path_list.add(input_parent_dir + value);
            dataset_block_size.add(1024);
        }

        output_path_list.add(output_parent_dir + "/CS-Sensors_ratio.csv"); // 0
//        dataset_block_size.add(1024);
        output_path_list.add(output_parent_dir + "/Metro-Traffic_ratio.csv");// 1
//        dataset_block_size.add(2048);
        output_path_list.add(output_parent_dir + "/USGS-Earthquakes_ratio.csv");// 2
//        dataset_block_size.add(2048);
        output_path_list.add(output_parent_dir + "/YZ-Electricity_ratio.csv"); // 3
//        dataset_block_size.add(256);
        output_path_list.add(output_parent_dir + "/GW-Magnetic_ratio.csv"); //4
//        dataset_block_size.add(1024);
        output_path_list.add(output_parent_dir + "/TY-Fuel_ratio.csv");//5
//        dataset_block_size.add(2048);
        output_path_list.add(output_parent_dir + "/Cyber-Vehicle_ratio.csv"); //6
//        dataset_block_size.add(2048);
        output_path_list.add(output_parent_dir + "/Vehicle-Charge_ratio.csv");//7
//        dataset_block_size.add(2048);
        output_path_list.add(output_parent_dir + "/Nifty-Stocks_ratio.csv");//8
//        dataset_block_size.add(1024);
        output_path_list.add(output_parent_dir + "/TH-Climate_ratio.csv");//9
//        dataset_block_size.add(2048);
        output_path_list.add(output_parent_dir + "/TY-Transport_ratio.csv");//10
//        dataset_block_size.add(2048);
        output_path_list.add(output_parent_dir + "/EPM-Education_ratio.csv");//11
//        dataset_block_size.add(1024);

        int repeatTime2 = 50;
//        for (int file_i = 8; file_i < 9; file_i++) {

        for (int file_i = input_path_list.size()-1; file_i >=0 ; file_i--) {

            String inputPath = input_path_list.get(file_i);
            System.out.println(inputPath);
            String Output = output_path_list.get(file_i);

            File file = new File(inputPath);
            File[] tempList = file.listFiles();

            CsvWriter writer = new CsvWriter(Output, ',', StandardCharsets.UTF_8);

            String[] head = {
                    "Input Direction",
                    "Encoding Algorithm",
//                    "Compress Algorithm",
                    "Encoding Time",
                    "Decoding Time",
                    "Points",
                    "Compressed Size",
                    "Compression Ratio"
            };
            writer.writeRecord(head); // write header to output file

            assert tempList != null;

            for (File f : tempList) {
                System.out.println(f);
                InputStream inputStream = Files.newInputStream(f.toPath());

                CsvReader loader = new CsvReader(inputStream, StandardCharsets.UTF_8);
                ArrayList<Integer> data1 = new ArrayList<>();
                ArrayList<Integer> data2 = new ArrayList<>();

                loader.readHeaders();
                while (loader.readRecord()) {
                    data1.add(Integer.valueOf(loader.getValues()[0]));
                    data2.add(Integer.valueOf(loader.getValues()[1]));
                }
                inputStream.close();

                int[] data2_arr = new int[data1.size()];
                for(int i = 0;i<data2.size();i++){
                    data2_arr[i] = data2.get(i);
                }
                byte[] encoded_result = new byte[data2_arr.length*4];
                long encodeTime = 0;
                long decodeTime = 0;
                int length = 0;

                long s = System.nanoTime();
                for (int repeat = 0; repeat < repeatTime2; repeat++) {
                    length =  BOSEncoderImprove(data2_arr, dataset_block_size.get(file_i), encoded_result);
                }
                long e = System.nanoTime();
                encodeTime += ((e - s) / repeatTime2);
                double ratio = 0;
                double compressed_size = 0;
                long compressTime = encodeTime;
                s = System.nanoTime();
                byte[] compressed = new byte[0];
                for (int repeat = 0; repeat < repeatTime2; repeat++) {
                    ByteArrayOutputStream baos = new ByteArrayOutputStream();
                    BZip2CompressorOutputStream bzip2Out = new BZip2CompressorOutputStream(baos);
                    bzip2Out.write(encoded_result);
                    bzip2Out.finish();
                    compressed = baos.toByteArray();
                }
                e = System.nanoTime();
                compressTime += ((e - s) / repeatTime2);

                // test compression ratio and compressed size
                compressed_size += compressed.length;
                double ratioTmp = compressed_size / (double) (data1.size() * Integer.BYTES);
                ratio += ratioTmp;
                s = System.nanoTime();
//                    for (int repeat = 0; repeat < repeatTime2; repeat++)
//                        BOSDecoderImprove(encoded_result);
                e = System.nanoTime();
                decodeTime += ((e - s) / repeatTime2);


                String[] record = {
                        f.toString(),
                        "7-Zip",
                        String.valueOf(compressTime),
                        String.valueOf(decodeTime),
                        String.valueOf(data1.size()),
                        String.valueOf(compressed_size),
                        String.valueOf(ratio)
                };
                writer.writeRecord(record);
                System.out.println(ratio);
            }
            writer.close();
        }
    }

    @Test
    public void compressBPTest2() throws IOException {
//        String parent_dir = "/Users/xiaojinzhao/Documents/GitHub/encoding-outlier/";// your data path
        String parent_dir = "/Users/zihanguo/Downloads/R/outlier/outliier_code/encoding-outlier/";
        String output_parent_dir = parent_dir + "icde0802/supply_experiment/R3O2_compare_compression/compression_ratio/lz4_comp";
        String input_parent_dir = parent_dir + "trans_data/";
        ArrayList<String> input_path_list = new ArrayList<>();
        ArrayList<String> output_path_list = new ArrayList<>();
        ArrayList<String> dataset_name = new ArrayList<>();
        ArrayList<Integer> dataset_block_size = new ArrayList<>();
        dataset_name.add("CS-Sensors");
        dataset_name.add("Metro-Traffic");
        dataset_name.add("USGS-Earthquakes");
        dataset_name.add("YZ-Electricity");
        dataset_name.add("GW-Magnetic");
        dataset_name.add("TY-Fuel");
        dataset_name.add("Cyber-Vehicle");
        dataset_name.add("Vehicle-Charge");
        dataset_name.add("Nifty-Stocks");
        dataset_name.add("TH-Climate");
        dataset_name.add("TY-Transport");
        dataset_name.add("EPM-Education");

        for (String value : dataset_name) {
            input_path_list.add(input_parent_dir + value);
            dataset_block_size.add(1024);
        }

        output_path_list.add(output_parent_dir + "/CS-Sensors_ratio.csv"); // 0
//        dataset_block_size.add(1024);
        output_path_list.add(output_parent_dir + "/Metro-Traffic_ratio.csv");// 1
//        dataset_block_size.add(2048);
        output_path_list.add(output_parent_dir + "/USGS-Earthquakes_ratio.csv");// 2
//        dataset_block_size.add(2048);
        output_path_list.add(output_parent_dir + "/YZ-Electricity_ratio.csv"); // 3
//        dataset_block_size.add(256);
        output_path_list.add(output_parent_dir + "/GW-Magnetic_ratio.csv"); //4
//        dataset_block_size.add(1024);
        output_path_list.add(output_parent_dir + "/TY-Fuel_ratio.csv");//5
//        dataset_block_size.add(2048);
        output_path_list.add(output_parent_dir + "/Cyber-Vehicle_ratio.csv"); //6
//        dataset_block_size.add(2048);
        output_path_list.add(output_parent_dir + "/Vehicle-Charge_ratio.csv");//7
//        dataset_block_size.add(2048);
        output_path_list.add(output_parent_dir + "/Nifty-Stocks_ratio.csv");//8
//        dataset_block_size.add(1024);
        output_path_list.add(output_parent_dir + "/TH-Climate_ratio.csv");//9
//        dataset_block_size.add(2048);
        output_path_list.add(output_parent_dir + "/TY-Transport_ratio.csv");//10
//        dataset_block_size.add(2048);
        output_path_list.add(output_parent_dir + "/EPM-Education_ratio.csv");//11
//        dataset_block_size.add(1024);

        int repeatTime2 = 5;
//        for (int file_i = 8; file_i < 9; file_i++) {
        CompressionType[] compressList = {
                CompressionType.LZ4,
<<<<<<< HEAD
//                CompressionType.LZMA2,
=======
>>>>>>> 9d931c33
        };

        for (int file_i = 0; file_i < input_path_list.size(); file_i++) {
//        for (int file_i = input_path_list.size()-1; file_i >=0 ; file_i--) {

            String inputPath = input_path_list.get(file_i);
//            System.out.println(inputPath);
            String Output = output_path_list.get(file_i);

            File file = new File(inputPath);
            File[] tempList = file.listFiles();

            CsvWriter writer = new CsvWriter(Output, ',', StandardCharsets.UTF_8);

            String[] head = {
                    "Input Direction",
                    "Encoding Algorithm",
//                    "Compress Algorithm",
                    "Encoding Time",
                    "Decoding Time",
                    "Points",
                    "Compressed Size",
                    "Compression Ratio"
            };
            writer.writeRecord(head); // write header to output file

            assert tempList != null;

            for (File f : tempList) {
//                System.out.println(f);
                InputStream inputStream = Files.newInputStream(f.toPath());

                CsvReader loader = new CsvReader(inputStream, StandardCharsets.UTF_8);
                ArrayList<Integer> data1 = new ArrayList<>();
                ArrayList<Integer> data2 = new ArrayList<>();

                loader.readHeaders();
                while (loader.readRecord()) {
                    data1.add(Integer.valueOf(loader.getValues()[0]));
                    data2.add(Integer.valueOf(loader.getValues()[1]));
                }
                inputStream.close();

                int[] data2_arr = new int[data1.size()];
                for(int i = 0;i<data2.size();i++){
                    data2_arr[i] = data2.get(i);
                }
                byte[] encoded_result = new byte[data2_arr.length*4];
                long encodeTime = 0;
                long decodeTime = 0;
                int length = 0;

                long s = System.nanoTime();
                for (int repeat = 0; repeat < repeatTime2; repeat++) {
                    length =  BOSEncoder(data2_arr, dataset_block_size.get(file_i), encoded_result);
                }
                long e = System.nanoTime();
                encodeTime += ((e - s) / repeatTime2);

                for (CompressionType comp : compressList) {
                    double ratio = 0;
                    double compressed_size = 0;
                    long compressTime = encodeTime;
                    System.out.println(compressTime);


                    s = System.nanoTime();
                    ICompressor compressor = ICompressor.getCompressor(comp);
                    byte[] compressed = new byte[0];
                    for (int repeat = 0; repeat < repeatTime2; repeat++) {
                        compressed = compressor.compress(encoded_result);
                    }
                    e = System.nanoTime();
                    compressTime += ((e - s) / repeatTime2);
                    System.out.println(compressTime-encodeTime);
                    // test compression ratio and compressed size
                    compressed_size += compressed.length;
                    double ratioTmp = compressed_size / (double) (data1.size() * Integer.BYTES);
                    ratio += ratioTmp;
                    s = System.nanoTime();
                    for (int repeat = 0; repeat < repeatTime2; repeat++)
                        BOSDecoder(encoded_result);
                    e = System.nanoTime();
                    decodeTime += ((e - s) / repeatTime2);


                    String[] record = {
                            f.toString(),
                            comp.toString(),
                            String.valueOf(compressTime),
                            String.valueOf(decodeTime),
                            String.valueOf(data1.size()),
                            String.valueOf(compressed_size),
                            String.valueOf(ratio)
                    };
                    writer.writeRecord(record);
<<<<<<< HEAD
//                    System.out.println(ratio);
                }
//                double ratio = 0;
//                double compressed_size = 0;
//                File outfile = new File(parent_dir + "icde0802/example.bin");
//
//                // 使用FileOutputStream将byte数组写入文件
//                try (FileOutputStream fos = new FileOutputStream(outfile)) {
//                    fos.write(encoded_result);
//                } catch (IOException e2) {
//                    // 处理可能的I/O异常
//                    e2.printStackTrace();
//                }
//
//                File input = new File(parent_dir + "icde0802/example.bin");
//
//                File output = new File(parent_dir + "icde0802/example.7z");
//                SevenZOutputFile out = new SevenZOutputFile(output);
//
//                long compressTime = encodeTime;
//                s = System.nanoTime();
////                byte[] compressed = new byte[0];
//                for (int repeat = 0; repeat < repeatTime2; repeat++) {
//                    addToArchiveCompression(out, input, ".");
//                    out.closeArchiveEntry();
//                }
//                e = System.nanoTime();
//                compressTime += ((e - s) / repeatTime2);
//
//
//                long compressed = output.length();
//
//
//                // test compression ratio and compressed size
//                compressed_size += compressed;
//                double ratioTmp =
//                        (double) compressed / (double) (double) (repeatTime2*data1.size() * Integer.BYTES);
//                ratio += ratioTmp;
//
//
//                String[] record = {
//                        f.toString(),
//                        "7-Zip",
//                        String.valueOf(compressTime),
//                        String.valueOf(decodeTime),
//                        String.valueOf(data1.size()),
//                        String.valueOf(compressed_size),
//                        String.valueOf(ratio)
//                };
//                writer.writeRecord(record);
//                System.out.println(ratio);
=======
                    System.out.println(ratio);
                }
>>>>>>> 9d931c33
            }
            writer.close();
        }
    }

    @Test
    public void BOSQueryTest() throws IOException, InterruptedException {
        String parent_dir = "/Users/xiaojinzhao/Documents/GitHub/encoding-outlier/"; // your data path
//        String parent_dir = "/Users/zihanguo/Downloads/R/outlier/outliier_code/encoding-outlier/";
        String output_parent_dir = parent_dir + "icde0802/supply_experiment/R2O2_query_processing/time/tsdiff";
        String input_parent_dir = parent_dir + "trans_data/";
        ArrayList<String> input_path_list = new ArrayList<>();
        ArrayList<String> output_path_list = new ArrayList<>();
        ArrayList<String> dataset_name = new ArrayList<>();
        ArrayList<Integer> dataset_block_size = new ArrayList<>();
        dataset_name.add("CS-Sensors");
        dataset_name.add("Metro-Traffic");
        dataset_name.add("USGS-Earthquakes");
        dataset_name.add("YZ-Electricity");
        dataset_name.add("GW-Magnetic");
        dataset_name.add("TY-Fuel");
        dataset_name.add("Cyber-Vehicle");
        dataset_name.add("Vehicle-Charge");
        dataset_name.add("Nifty-Stocks");
        dataset_name.add("TH-Climate");
        dataset_name.add("TY-Transport");
        dataset_name.add("EPM-Education");

        for (String value : dataset_name) {
            input_path_list.add(input_parent_dir + value);
            dataset_block_size.add(1024);
        }

        output_path_list.add(output_parent_dir + "/CS-Sensors_ratio.csv"); // 0
//        dataset_block_size.add(1024);
        output_path_list.add(output_parent_dir + "/Metro-Traffic_ratio.csv");// 1
//        dataset_block_size.add(2048);
        output_path_list.add(output_parent_dir + "/USGS-Earthquakes_ratio.csv");// 2
//        dataset_block_size.add(2048);
        output_path_list.add(output_parent_dir + "/YZ-Electricity_ratio.csv"); // 3
//        dataset_block_size.add(2048);
        output_path_list.add(output_parent_dir + "/GW-Magnetic_ratio.csv"); //4
//        dataset_block_size.add(1024);
        output_path_list.add(output_parent_dir + "/TY-Fuel_ratio.csv");//5
//        dataset_block_size.add(2048);
        output_path_list.add(output_parent_dir + "/Cyber-Vehicle_ratio.csv"); //6
//        dataset_block_size.add(2048);
        output_path_list.add(output_parent_dir + "/Vehicle-Charge_ratio.csv");//7
//        dataset_block_size.add(2048);
        output_path_list.add(output_parent_dir + "/Nifty-Stocks_ratio.csv");//8
//        dataset_block_size.add(1024);
        output_path_list.add(output_parent_dir + "/TH-Climate_ratio.csv");//9
//        dataset_block_size.add(2048);
        output_path_list.add(output_parent_dir + "/TY-Transport_ratio.csv");//10
//        dataset_block_size.add(2048);
        output_path_list.add(output_parent_dir + "/EPM-Education_ratio.csv");//11
//        dataset_block_size.add(1024);

        int repeatTime2 = 75;
//        for (int file_i = 1; file_i < 2; file_i++) {

        for (int file_i = 0; file_i < input_path_list.size(); file_i++) {

            String inputPath = input_path_list.get(file_i);
            System.out.println(inputPath);
            String Output = output_path_list.get(file_i);

            File file = new File(inputPath);
            File[] tempList = file.listFiles();

            CsvWriter writer = new CsvWriter(Output, ',', StandardCharsets.UTF_8);

            String[] head = {
                    "Input Direction",
                    "Encoding Algorithm",
                    "Encoding Time",
                    "Decoding Time",
                    "Insert Time",
                    "Query Time",
                    "Points",
                    "Compressed Size",
                    "Compression Ratio"
            };
            writer.writeRecord(head); // write header to output file

            assert tempList != null;

            for (File f : tempList) {
//                f=tempList[2];
                System.out.println(f);
//                Thread.sleep(5000);
                InputStream inputStream = Files.newInputStream(f.toPath());

                CsvReader loader = new CsvReader(inputStream, StandardCharsets.UTF_8);
                ArrayList<Integer> data1 = new ArrayList<>();
                ArrayList<Integer> data2 = new ArrayList<>();


                loader.readHeaders();
                while (loader.readRecord()) {
//                        String value = loader.getValues()[index];
                    data1.add(Integer.valueOf(loader.getValues()[0]));
                    data2.add(Integer.valueOf(loader.getValues()[1]));
//                        data.add(Integer.valueOf(value));
                }
                inputStream.close();
                int[] data2_arr = new int[data1.size()];
                for(int i = 0;i<data2.size();i++){
                    data2_arr[i] = data2.get(i);
                }
                byte[] encoded_result = new byte[data2_arr.length*4];
                long encodeTime = 0;
                long decodeTime = 0;
                double ratio = 0;
                double compressed_size = 0;


                int length = 0;

                String file_bin_str = "icde0802/supply_experiment/R2O2_query_processing/time/str_1.bin";
                long input_time = 0;
                long s = System.nanoTime();
                for (int repeat = 0; repeat < repeatTime2; repeat++) {
                    long start_encode = System.nanoTime();
                    length =  BOSEncoder(data2_arr, dataset_block_size.get(file_i), encoded_result);
                    long end_encode = System.nanoTime();
                    try (FileOutputStream fos = new FileOutputStream(parent_dir +file_bin_str)) {
                        // 只写入前length个元素
                        fos.write(encoded_result, 0, length);
                    } catch (IOException ioe) {
                        ioe.printStackTrace();
                    }
                    long end_io = System.nanoTime();
                    encodeTime += (end_encode - start_encode);
                    input_time += (end_io - end_encode);
                }


                long e = System.nanoTime();
                encodeTime = (encodeTime / repeatTime2);
                input_time = (input_time / repeatTime2);
                compressed_size += length;
                double ratioTmp = compressed_size / (double) (data1.size() * Integer.BYTES);
                ratio += ratioTmp;

                long output_time = 0;
                s = System.nanoTime();
                for (int repeat = 0; repeat < repeatTime2; repeat++){
                    long start_io = System.nanoTime();

                    try (FileInputStream fis = new FileInputStream(parent_dir +file_bin_str)) {
                        // 读取数据到byte数组中
                        int bytesRead = fis.read(encoded_result);
//                        System.out.println("Number of bytes read: " + bytesRead);
                    } catch (IOException ioe) {
                        ioe.printStackTrace();
                    }
                    long start_decode = System.nanoTime();
                    BOSDecoder(encoded_result);
                    long end_decode = System.nanoTime();
                    decodeTime += (end_decode - start_decode);
                    output_time += (start_decode - start_io);
                }

                e = System.nanoTime();
                decodeTime = (decodeTime / repeatTime2);
                output_time = (output_time / repeatTime2);


                String[] record = {
                        f.toString(),
                        "TS_2DIFF",
                        String.valueOf(encodeTime),
                        String.valueOf(decodeTime),
                        String.valueOf(input_time),
                        String.valueOf(output_time),
                        String.valueOf(data1.size()),
                        String.valueOf(compressed_size),
                        String.valueOf(ratio)
                };
                writer.writeRecord(record);
                System.out.println(ratio);
//                break;
            }
            writer.close();
        }
    }

}<|MERGE_RESOLUTION|>--- conflicted
+++ resolved
@@ -972,17 +972,9 @@
 
     @Test
     public void compressBPTest() throws IOException {
-<<<<<<< HEAD
-        String parent_dir = "/Users/xiaojinzhao/Documents/GitHub/encoding-outlier/";// your data path
-//        String parent_dir = "/Users/zihanguo/Downloads/R/outlier/outliier_code/encoding-outlier/";
-//        String output_parent_dir = parent_dir + "icde0802/supply_experiment/R3O2_compare_compression/compression_ratio/bp_comp";
-        String output_parent_dir = parent_dir + "icde0802/compression_ratio/test";
-
-=======
 //        String parent_dir = "/Users/xiaojinzhao/Documents/GitHub/encoding-outlier/";// your data path
         String parent_dir = "/Users/zihanguo/Downloads/R/outlier/outliier_code/encoding-outlier/";
         String output_parent_dir = parent_dir + "icde0802/supply_experiment/R3O2_compare_compression/compression_ratio/bp_comp";
->>>>>>> 9d931c33
         String input_parent_dir = parent_dir + "trans_data/";
         ArrayList<String> input_path_list = new ArrayList<>();
         ArrayList<String> output_path_list = new ArrayList<>();
@@ -1034,10 +1026,11 @@
         int repeatTime2 = 50;
 //        for (int file_i = 8; file_i < 9; file_i++) {
 
-        for (int file_i = input_path_list.size()-1; file_i >=0 ; file_i--) {
+        for (int file_i = 0; file_i < input_path_list.size(); file_i++) {
+//        for (int file_i = input_path_list.size()-1; file_i >=0 ; file_i--) {
 
             String inputPath = input_path_list.get(file_i);
-            System.out.println(inputPath);
+//            System.out.println(inputPath);
             String Output = output_path_list.get(file_i);
 
             File file = new File(inputPath);
@@ -1060,7 +1053,7 @@
             assert tempList != null;
 
             for (File f : tempList) {
-                System.out.println(f);
+//                System.out.println(f);
                 InputStream inputStream = Files.newInputStream(f.toPath());
 
                 CsvReader loader = new CsvReader(inputStream, StandardCharsets.UTF_8);
@@ -1085,7 +1078,7 @@
 
                 long s = System.nanoTime();
                 for (int repeat = 0; repeat < repeatTime2; repeat++) {
-                    length =  BOSEncoderImprove(data2_arr, dataset_block_size.get(file_i), encoded_result);
+                    length =  BOSEncoder(data2_arr, dataset_block_size.get(file_i), encoded_result);
                 }
                 long e = System.nanoTime();
                 encodeTime += ((e - s) / repeatTime2);
@@ -1188,17 +1181,12 @@
 //        for (int file_i = 8; file_i < 9; file_i++) {
         CompressionType[] compressList = {
                 CompressionType.LZ4,
-<<<<<<< HEAD
-//                CompressionType.LZMA2,
-=======
->>>>>>> 9d931c33
         };
 
-        for (int file_i = 0; file_i < input_path_list.size(); file_i++) {
-//        for (int file_i = input_path_list.size()-1; file_i >=0 ; file_i--) {
+        for (int file_i = input_path_list.size()-1; file_i >=0 ; file_i--) {
 
             String inputPath = input_path_list.get(file_i);
-//            System.out.println(inputPath);
+            System.out.println(inputPath);
             String Output = output_path_list.get(file_i);
 
             File file = new File(inputPath);
@@ -1221,7 +1209,7 @@
             assert tempList != null;
 
             for (File f : tempList) {
-//                System.out.println(f);
+                System.out.println(f);
                 InputStream inputStream = Files.newInputStream(f.toPath());
 
                 CsvReader loader = new CsvReader(inputStream, StandardCharsets.UTF_8);
@@ -1288,62 +1276,8 @@
                             String.valueOf(ratio)
                     };
                     writer.writeRecord(record);
-<<<<<<< HEAD
 //                    System.out.println(ratio);
                 }
-//                double ratio = 0;
-//                double compressed_size = 0;
-//                File outfile = new File(parent_dir + "icde0802/example.bin");
-//
-//                // 使用FileOutputStream将byte数组写入文件
-//                try (FileOutputStream fos = new FileOutputStream(outfile)) {
-//                    fos.write(encoded_result);
-//                } catch (IOException e2) {
-//                    // 处理可能的I/O异常
-//                    e2.printStackTrace();
-//                }
-//
-//                File input = new File(parent_dir + "icde0802/example.bin");
-//
-//                File output = new File(parent_dir + "icde0802/example.7z");
-//                SevenZOutputFile out = new SevenZOutputFile(output);
-//
-//                long compressTime = encodeTime;
-//                s = System.nanoTime();
-////                byte[] compressed = new byte[0];
-//                for (int repeat = 0; repeat < repeatTime2; repeat++) {
-//                    addToArchiveCompression(out, input, ".");
-//                    out.closeArchiveEntry();
-//                }
-//                e = System.nanoTime();
-//                compressTime += ((e - s) / repeatTime2);
-//
-//
-//                long compressed = output.length();
-//
-//
-//                // test compression ratio and compressed size
-//                compressed_size += compressed;
-//                double ratioTmp =
-//                        (double) compressed / (double) (double) (repeatTime2*data1.size() * Integer.BYTES);
-//                ratio += ratioTmp;
-//
-//
-//                String[] record = {
-//                        f.toString(),
-//                        "7-Zip",
-//                        String.valueOf(compressTime),
-//                        String.valueOf(decodeTime),
-//                        String.valueOf(data1.size()),
-//                        String.valueOf(compressed_size),
-//                        String.valueOf(ratio)
-//                };
-//                writer.writeRecord(record);
-//                System.out.println(ratio);
-=======
-                    System.out.println(ratio);
-                }
->>>>>>> 9d931c33
             }
             writer.close();
         }
