--- conflicted
+++ resolved
@@ -735,124 +735,6 @@
       length += getBitWith(segment_max[0] - timestamp_delta_min);
       length += getBitWith(segment_max[1] - value_delta_min);
     }
-<<<<<<< HEAD
-
-
-    // adjust alpha to j
-
-    private static int[] adjustAlphaToJMinChange(
-            int[][] ts_block, int alpha, int j, float[] theta) {
-
-        int block_size = ts_block.length;
-        assert alpha != block_size - 1;
-        assert alpha != 0;
-        assert j != 0;
-        assert j != block_size;
-        int[] b = new int[3];
-        int timestamp_delta_min = Integer.MAX_VALUE;
-        int value_delta_min = Integer.MAX_VALUE;
-        float theta0_t = theta[0];
-        float theta1_t = theta[1];
-        float theta0_v = theta[2];
-        float theta1_v = theta[3];
-        int[][] ts_block_delta = new int[block_size - 1][2];
-
-        int length = 0;
-        int pos_ts_block_delta = 0;
-        for (int i = 1; i < block_size; i++) {
-            int timestamp_delta_i;
-            int value_delta_i;
-            if (i == j) {
-                timestamp_delta_i = ts_block[j][0] - (int) (theta0_t + theta1_t * (float) ts_block[alpha][0]);
-                value_delta_i = ts_block[j][1] - (int) (theta0_v + theta1_v * (float) ts_block[alpha][1]);
-            } else if (i == alpha) {
-                timestamp_delta_i = ts_block[alpha][0] - (int) (theta0_t + theta1_t * (float) ts_block[j - 1][0]);
-                value_delta_i = ts_block[alpha][1] - (int) (theta0_v + theta1_v * (float) ts_block[j - 1][1]);
-            } else if (i == alpha + 1) {
-                timestamp_delta_i = ts_block[alpha + 1][0] - (int) (theta0_t + theta1_t * (float) ts_block[alpha - 1][0]);
-                value_delta_i = ts_block[alpha + 1][1] - (int) (theta0_v + theta1_v * (float) ts_block[alpha - 1][1]);
-            } else {
-                timestamp_delta_i = ts_block[i][0] - (int) (theta0_t + theta1_t * (float) ts_block[i - 1][0]);
-                value_delta_i = ts_block[i][1] - (int) (theta0_v + theta1_v * (float) ts_block[i - 1][1]);
-            }
-            ts_block_delta[pos_ts_block_delta][0] = timestamp_delta_i;
-            ts_block_delta[pos_ts_block_delta][1] = value_delta_i;
-            pos_ts_block_delta++;
-            if (timestamp_delta_i < timestamp_delta_min) {
-                timestamp_delta_min = timestamp_delta_i;
-            }
-            if (value_delta_i < value_delta_min) {
-                value_delta_min = value_delta_i;
-            }
-
-        }
-
-        for (int[] segment_max : ts_block_delta) {
-            length += getBitWith(segment_max[0] - timestamp_delta_min);
-            length += getBitWith(segment_max[1] - value_delta_min);
-        }
-        b[0] = length;
-        b[1] = timestamp_delta_min;
-        b[2] = value_delta_min;
-
-
-        return b;
-    }
-
-    private static int[] adjustAlphaToJMinChangeNo(
-            int[][] ts_block, int[] raw_length, int alpha, int j, float[] theta) {
-
-        int block_size = ts_block.length;
-        assert alpha != block_size - 1;
-        assert alpha != 0;
-        assert j != 0;
-        assert j != block_size;
-        int[] b = new int[3];
-        int timestamp_delta_min = raw_length[3];
-        int value_delta_min = raw_length[4];
-
-        float theta0_t = theta[0];
-        float theta1_t = theta[1];
-        float theta0_v = theta[2];
-        float theta1_v = theta[3];
-        int length = raw_length[0];
-        int timestamp_delta_i;
-        int value_delta_i;
-
-
-
-        timestamp_delta_i = ts_block[alpha + 1][0] - (int) (theta0_t + theta1_t * (float) ts_block[alpha][0]);
-        value_delta_i = ts_block[alpha + 1][1] - (int) (theta0_v + theta1_v * (float) ts_block[alpha][1]);
-
-        length -= getBitWith(timestamp_delta_i - timestamp_delta_min);
-        length -= getBitWith(value_delta_i - value_delta_min);
-        timestamp_delta_i = ts_block[alpha][0] - (int) (theta0_t + theta1_t * (float) ts_block[alpha - 1][0]);
-        value_delta_i = ts_block[alpha][1] - (int) (theta0_v + theta1_v * (float) ts_block[alpha - 1][1]);
-
-        length -= getBitWith(timestamp_delta_i - timestamp_delta_min);
-        length -= getBitWith(value_delta_i - value_delta_min);
-        timestamp_delta_i = ts_block[j][0] - (int) (theta0_t + theta1_t * (float) ts_block[j - 1][0]);
-        value_delta_i = ts_block[j][1] - (int) (theta0_v + theta1_v * (float) ts_block[j - 1][1]);
-
-        length -= getBitWith(timestamp_delta_i - timestamp_delta_min);
-        length -= getBitWith(value_delta_i - value_delta_min);
-
-        timestamp_delta_i = ts_block[alpha][0] - (int) (theta0_t + theta1_t * (float) ts_block[j - 1][0]);
-        value_delta_i = ts_block[alpha][1] - (int) (theta0_v + theta1_v * (float) ts_block[j - 1][1]);
-        if (timestamp_delta_i < timestamp_delta_min) {
-            length += getBitWith(timestamp_delta_min - timestamp_delta_i) * (block_size - 1);
-            timestamp_delta_min = timestamp_delta_i;
-        }
-        if (value_delta_i < value_delta_min) {
-            length += getBitWith(value_delta_min - value_delta_i) * (block_size - 1);
-            value_delta_min = value_delta_i;
-        }
-
-        length += getBitWith(timestamp_delta_i - timestamp_delta_min);
-        length += getBitWith(value_delta_i - value_delta_min);
-
-        timestamp_delta_i = ts_block[j][0] - (int) (theta0_t + theta1_t * (float) ts_block[alpha][0]);
-=======
     b[0] = length;
     b[1] = timestamp_delta_min;
     b[2] = value_delta_min;
@@ -1057,7 +939,6 @@
       if (i == j) {
         timestamp_delta_i =
             ts_block[j][0] - (int) (theta0_t + theta1_t * (float) ts_block[alpha][0]);
->>>>>>> 7b10c980
         value_delta_i = ts_block[j][1] - (int) (theta0_v + theta1_v * (float) ts_block[alpha][1]);
       } else if (i == alpha) {
         timestamp_delta_i =
@@ -2350,180 +2231,6 @@
           raw_length = new_length;
           ts_block = new_ts_block.clone();
         } else {
-<<<<<<< HEAD
-            ts_block = new int[supply_length][2];
-            ts_block_value = new int[supply_length][2];
-            ts_block_partition = new int[supply_length][2];
-            int end = data.length - i * block_size;
-//            Map<Integer, Integer> data_map = new HashMap<>();
-//            int min_value = Integer.MAX_VALUE;
-
-            for (int j = 0; j < end; j++) {
-//                data[j + i * block_size][0] -= min_time;
-                ts_block[j][0] = (data[j + i * block_size][0] - min_time);
-                ts_block[j][1] = data[j + i * block_size][1];
-//                if(ts_block[j][1]<min_value){
-//                    min_value = ts_block[j][1];
-//                }
-//                if(data_map.containsKey(ts_block[j][1])){
-//                    int tmp = data_map.get(ts_block[j][1]);
-//                    tmp++;
-//                    data_map.put(ts_block[j][1],tmp);
-//                }else{
-//                    data_map.put(ts_block[j][1],1);
-//                }
-//                ts_block_value[j][0] =ts_block[j][0];
-//                ts_block_value[j][1] =ts_block[j][1];
-            }
-            for (int j = end; j < supply_length; j++) {
-                ts_block[j][0] = 0;
-                ts_block[j][1] = 0;
-//                if(data_map.containsKey(ts_block[j][1])){
-//                    int tmp = data_map.get(ts_block[j][1]);
-//                    tmp++;
-//                    data_map.put(ts_block[j][1],tmp);
-//                }else{
-//                    data_map.put(ts_block[j][1],1);
-//                }
-//                ts_block_value[j][0] =ts_block[j][0];
-//                ts_block_value[j][1] =ts_block[j][1];
-            }
-//            double[] kernelDensity = calculateKernelDensity(data_map);
-
-//            third_value= findMinIndex(kernelDensity);
-            block_size = supply_length;
-        }
-
-        int[] reorder_length = new int[5];
-        float[] theta_reorder = new float[4];
-        int[] time_length = new int[5];// length,max_bit_width_interval,max_bit_width_value,max_bit_width_deviation
-        float[] theta_time = new float[4];
-        int[] raw_length = new int[5]; // length,max_bit_width_interval,max_bit_width_value,max_bit_width_deviation
-        float[] theta = new float[4];
-        int[][] ts_block_delta_reorder;
-        int[][] bit_width_segments_value;
-        int[][] ts_block_delta_time;
-        int[][] bit_width_segments_time;
-        int[][] ts_block_delta_partition;
-        int[][] bit_width_segments_partition;
-
-        ts_block_delta_time = ReorderingTimeSeries(ts_block, time_length,  theta_time, segment_size, k);
-        System.out.println(Arrays.toString(time_length));
-        System.out.println(Arrays.toString(theta_time));
-//        int pos_ts_block_partition = 0;
-//        if(third_value.length>0){
-//            for (int[] datum : ts_block) {
-//                if (datum[1] > third_value[third_value.length - 1]) {
-//                    ts_block_partition[pos_ts_block_partition][0] = datum[0];
-//                    ts_block_partition[pos_ts_block_partition][1] = datum[1];
-//                    pos_ts_block_partition++;
-//                }
-//            }
-//            for (int third_i = third_value.length - 1; third_i > 0; third_i--) {
-//                for (int[] datum : ts_block) {
-//                    if (datum[1] <= third_value[third_i] && datum[1] > third_value[third_i - 1]) {
-//                        ts_block_partition[pos_ts_block_partition][0] = datum[0];
-//                        ts_block_partition[pos_ts_block_partition][1] = datum[1];
-//                        pos_ts_block_partition++;
-//                    }
-//                }
-//            }
-//            for (int[] datum : ts_block) {
-//                if (datum[1] <= third_value[0]) {
-//                    ts_block_partition[pos_ts_block_partition][0] = datum[0];
-//                    ts_block_partition[pos_ts_block_partition][1] = datum[1];
-//                    pos_ts_block_partition++;
-//                }
-//            }
-//        }
-//
-//
-//        ts_block_delta_partition = ReorderingTimeSeries(ts_block_partition, raw_length,  theta, segment_size, k);
-
-//        Arrays.sort(ts_block_value, (a, b) -> {
-//            if (a[1] == b[1])
-//                return Integer.compare(a[0], b[0]);
-//            return Integer.compare(a[1], b[1]);
-//        });
-//
-//        ts_block_delta_reorder = ReorderingTimeSeries(ts_block_value, reorder_length,  theta_reorder, segment_size, k);
-
-
-//        int choose = min3(time_length[0], raw_length[0], reorder_length[0]);
-
-        int segment_n = (block_size - 1) / segment_size;
-        int[][] bit_width_segments = new int[segment_n][2];
-//        if(time_length[0] > raw_length[0]){
-//            bit_width_segments = segmentBitPacking(ts_block_delta_partition, block_size, segment_size);
-//            encode_pos = encodeSegment2Bytes(ts_block_delta_partition, bit_width_segments, raw_length, segment_size, theta, encode_pos, cur_byte);
-//        }else{
-            bit_width_segments = segmentBitPacking(ts_block_delta_time, block_size, segment_size);
-            encode_pos = encodeSegment2Bytes(ts_block_delta_time, bit_width_segments, time_length, segment_size, theta_time, encode_pos, cur_byte);
-
-//        }
-
-//        if (choose == 0) {
-//            bit_width_segments = segmentBitPacking(ts_block_delta_time, block_size, segment_size);
-//            encode_pos = encodeSegment2Bytes(ts_block_delta_time, bit_width_segments, time_length, segment_size, theta_time, encode_pos, cur_byte);
-//            best_order[0] ++;
-//        } else if (choose == 1) {
-//            bit_width_segments = segmentBitPacking(ts_block_delta_partition, block_size, segment_size);
-//            encode_pos = encodeSegment2Bytes(ts_block_delta_partition, bit_width_segments, raw_length, segment_size, theta, encode_pos, cur_byte);
-//            best_order[2] ++;
-//        } else {
-//            bit_width_segments = segmentBitPacking(ts_block_delta_reorder, block_size, segment_size);
-//            encode_pos = encodeSegment2Bytes(ts_block_delta_reorder, bit_width_segments, reorder_length, segment_size, theta_reorder, encode_pos, cur_byte);
-//            best_order[1] ++;
-//        }
-
-
-
-//        System.out.println("encode_pos="+encode_pos);
-        return encode_pos;
-    }
-
-    public static int ReorderingRegressionEncoder(int[][] data, int block_size, int[] third_value, int segment_size, int k, byte[] encoded_result, int[] best_order) {
-        block_size++;
-//    ArrayList<Byte> encoded_result = new ArrayList<Byte>();
-        int length_all = data.length;
-//        System.out.println(length_all);
-        int encode_pos = 0;
-        int2Bytes(length_all, encode_pos, encoded_result);
-        encode_pos += 4;
-
-        int block_num = length_all / block_size;
-        int2Bytes(block_size, encode_pos, encoded_result);
-        encode_pos += 4;
-
-        int2Bytes(segment_size, encode_pos, encoded_result);
-        encode_pos += 4;
-
-//        for (int i = 0; i < 1; i++) {
-        for (int i = 0; i < block_num; i++) {
-            encode_pos = REGERBlockEncoder(data, i, block_size, 0, third_value, segment_size, k, encode_pos, encoded_result,best_order);
-        }
-
-        int remaining_length = length_all - block_num * block_size;
-        if (remaining_length == 1) {
-            int2Bytes(data[data.length - 1][0], encode_pos, encoded_result);
-            encode_pos += 4;
-            int2Bytes(data[data.length - 1][1], encode_pos, encoded_result);
-            encode_pos += 4;
-        }
-        if (remaining_length != 0 && remaining_length != 1) {
-            int supple_length;
-            if (remaining_length % segment_size == 0) {
-                supple_length = 1;
-            } else if (remaining_length % segment_size == 1) {
-                supple_length = 0;
-            } else {
-                supple_length = segment_size + 1 - remaining_length % segment_size;
-            }
-            encode_pos = REGERBlockEncoder(data, block_num, block_size, supple_length + remaining_length, third_value, segment_size, k, encode_pos, encoded_result,best_order);
-
-        }
-        return encode_pos;
-=======
           break;
         }
       } else {
@@ -2554,7 +2261,6 @@
         System.arraycopy(new_length, 0, new_length_list[pos_new_length_list], 0, 5);
         pos_new_length_list++;
       }
->>>>>>> 7b10c980
     }
 
     return getEncodeBitsRegressionNoTrain(ts_block, block_size, raw_length, theta, segment_size);
@@ -3288,100 +2994,6 @@
     output_path_list.add(output_parent_dir + "/EPM-Education_ratio.csv"); // 11
     //        dataset_block_size.add(256);
 
-<<<<<<< HEAD
-//    for (int file_i = 0; file_i < input_path_list.size(); file_i++) {
-        for (int file_i = 0; file_i < 1; file_i++) {
-            String inputPath = input_path_list.get(file_i);
-            String Output = output_path_list.get(file_i);
-
-            File file = new File(inputPath);
-            File[] tempList = file.listFiles();
-
-            CsvWriter writer = new CsvWriter(Output, ',', StandardCharsets.UTF_8);
-
-            String[] head = {
-                    "Input Direction",
-                    "Encoding Algorithm",
-                    "Encoding Time",
-                    "Decoding Time",
-                    "Points",
-                    "Compressed Size",
-                    "Compression Ratio",
-            };
-            writer.writeRecord(head); // write header to output file
-
-            assert tempList != null;
-
-            for (File f : tempList) {
-//                f = tempList[1];
-                System.out.println(f);
-                InputStream inputStream = Files.newInputStream(f.toPath());
-                CsvReader loader = new CsvReader(inputStream, StandardCharsets.UTF_8);
-                ArrayList<ArrayList<Integer>> data = new ArrayList<>();
-
-                // add a column to "data"
-                loader.readHeaders();
-                while (loader.readRecord()) {
-                    ArrayList<Integer> tmp = new ArrayList<>();
-                    tmp.add(Integer.valueOf(loader.getValues()[0]));
-                    tmp.add(Integer.valueOf(loader.getValues()[1]));
-                    data.add(tmp);
-                }
-                inputStream.close();
-                ArrayList<Integer> result2 = new ArrayList<>();
-                splitTimeStamp3(data, result2);
-
-                int[][] data2_arr = new int[data.size()][2];
-                int min_time = data.get(0).get(0);
-                for (int i = 0; i < data.size(); i++) {
-                    data2_arr[i][0] = data.get(i).get(0) - min_time;
-                    data2_arr[i][1] = data.get(i).get(1);
-                }
-//                System.out.println(data2_arr[0][0]);
-                byte[] encoded_result = new byte[data2_arr.length * 8];
-                long encodeTime = 0;
-                long decodeTime = 0;
-                double ratio = 0;
-                double compressed_size = 0;
-                int repeatTime2 = 1;
-                long s = System.nanoTime();
-                int[] best_order = new int[3];
-                int length = 0;
-                for (int repeat = 0; repeat < repeatTime2; repeat++)
-                    length = ReorderingRegressionEncoder(data2_arr, dataset_block_size.get(file_i), dataset_third.get(file_i), 8, dataset_k.get(file_i), encoded_result,best_order);
-                long e = System.nanoTime();
-                encodeTime += ((e - s) / repeatTime2);
-                compressed_size += length;
-                double ratioTmp = compressed_size / (double) (data.size() * Integer.BYTES * 2);
-                ratio += ratioTmp;
-                s = System.nanoTime();
-//                for (int repeat = 0; repeat < repeatTime2; repeat++)
-//                    REGERDecoder(encoded_result);
-                e = System.nanoTime();
-                decodeTime += ((e - s) / repeatTime2);
-
-
-                String[] record = {
-                        f.toString(),
-                        "REGER-Remove-Value",
-                        String.valueOf(encodeTime),
-                        String.valueOf(decodeTime),
-                        String.valueOf(data.size()),
-                        String.valueOf(compressed_size),
-                        String.valueOf(ratio),
-//                        String.valueOf(best_order[0]),
-//                        String.valueOf(best_order[1]),
-//                        String.valueOf(best_order[2])
-                };
-                writer.writeRecord(record);
-//                System.out.println(Arrays.toString(best_order));
-                System.out.println(ratio);
-
-//                break;
-            }
-            writer.close();
-        }
-=======
     for (int file_i = 0; file_i < input_path_list.size(); file_i++) {
       //        for (int file_i = 0; file_i < 1; file_i++) {
       String inputPath = input_path_list.get(file_i);
@@ -3480,7 +3092,6 @@
         //                break;
       }
       writer.close();
->>>>>>> 7b10c980
     }
   }
 
