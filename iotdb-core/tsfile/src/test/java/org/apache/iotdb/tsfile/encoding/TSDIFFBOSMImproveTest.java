package org.apache.iotdb.tsfile.encoding;

import com.csvreader.CsvReader;
import com.csvreader.CsvWriter;
import org.apache.commons.compress.archivers.sevenz.SevenZArchiveEntry;
import org.apache.commons.compress.archivers.sevenz.SevenZOutputFile;
import java.nio.channels.Channels;
import java.nio.channels.SeekableByteChannel;
import java.nio.channels.WritableByteChannel;
import org.apache.commons.compress.compressors.bzip2.BZip2CompressorOutputStream;
import org.apache.commons.compress.utils.SeekableInMemoryByteChannel;
import org.apache.iotdb.tsfile.compress.ICompressor;
import org.apache.iotdb.tsfile.file.metadata.enums.CompressionType;
import org.junit.Test;

import java.io.*;
import java.nio.charset.StandardCharsets;
import java.nio.file.Files;
import java.nio.file.Path;
import java.nio.file.Paths;
import java.nio.file.StandardOpenOption;
import java.util.ArrayList;

import static java.lang.Math.*;
import static org.apache.iotdb.tsfile.constant.TestConstant.random;

public class TSDIFFBOSMImproveTest {

    public static long combine2Int(int int1, int int2) {
        return ((long) int1 << 32) | (int2 & 0xFFFFFFFFL);
    }

    public static int getTime(long long1) {
        return ((int) (long1 >> 32));
    }

    public static int getValue(long long1) {
        return ((int) (long1));
    }

    public static int getCount(long long1, int mask) {
        return ((int) (long1 & mask));
    }
    public static int getUniqueValue(long long1, int left_shift) {
        return ((int) ((long1) >> left_shift));
    }

    public static int getBitWith(int num) {
        if (num == 0) return 1;
        else return 32 - Integer.numberOfLeadingZeros(num);
    }

    public static void int2Bytes(int integer,int encode_pos , byte[] cur_byte) {
        cur_byte[encode_pos] = (byte) (integer >> 24);
        cur_byte[encode_pos+1] = (byte) (integer >> 16);
        cur_byte[encode_pos+2] = (byte) (integer >> 8);
        cur_byte[encode_pos+3] = (byte) (integer);
    }


    public static void intByte2Bytes(int integer, int encode_pos , byte[] cur_byte) {
        cur_byte[encode_pos] = (byte) (integer);
    }

    private static void long2intBytes(long integer, int encode_pos , byte[] cur_byte) {
        cur_byte[encode_pos] = (byte) (integer >> 24);
        cur_byte[encode_pos+1] = (byte) (integer >> 16);
        cur_byte[encode_pos+2] = (byte) (integer >> 8);
        cur_byte[encode_pos+3] = (byte) (integer);
    }

    public static int bytes2Integer(byte[] encoded, int start, int num) {
        int value = 0;
        if (num > 4) {
            System.out.println("bytes2Integer error");
            return 0;
        }
        for (int i = 0; i < num; i++) {
            value <<= 8;
            int b = encoded[i + start] & 0xFF;
            value |= b;
        }
        return value;
    }

    private static long bytesLong2Integer(byte[] encoded, int decode_pos) {
        long value = 0;
        for (int i = 0; i < 4; i++) {
            value <<= 8;
            int b = encoded[i + decode_pos] & 0xFF;
            value |= b;
        }
        return value;
    }

    public static void pack8Values(ArrayList<Integer> values, int offset, int width, int encode_pos,  byte[] encoded_result) {
        int bufIdx = 0;
        int valueIdx = offset;
        // remaining bits for the current unfinished Integer
        int leftBit = 0;

        while (valueIdx < 8 + offset) {
            // buffer is used for saving 32 bits as a part of result
            int buffer = 0;
            // remaining size of bits in the 'buffer'
            int leftSize = 32;

            // encode the left bits of current Integer to 'buffer'
            if (leftBit > 0) {
                buffer |= (values.get(valueIdx) << (32 - leftBit));
                leftSize -= leftBit;
                leftBit = 0;
                valueIdx++;
            }

            while (leftSize >= width && valueIdx < 8 + offset) {
                // encode one Integer to the 'buffer'
                buffer |= (values.get(valueIdx)<< (leftSize - width));
                leftSize -= width;
                valueIdx++;
            }
            // If the remaining space of the buffer can not save the bits for one Integer,
            if (leftSize > 0 && valueIdx < 8 + offset) {
                // put the first 'leftSize' bits of the Integer into remaining space of the
                // buffer
                buffer |= (values.get(valueIdx) >>> (width - leftSize));
                leftBit = width - leftSize;
            }

            // put the buffer into the final result
            for (int j = 0; j < 4; j++) {
                encoded_result[encode_pos] = (byte) ((buffer >>> ((3 - j) * 8)) & 0xFF);
                encode_pos ++;
                bufIdx++;
                if (bufIdx >= width) {
                    return ;
                }
            }
        }
//        return encode_pos;
    }

    public static void unpack8Values(byte[] encoded, int offset,int width,  ArrayList<Integer> result_list) {
        int byteIdx = offset;
        long buffer = 0;
        // total bits which have read from 'buf' to 'buffer'. i.e.,
        // number of available bits to be decoded.
        int totalBits = 0;
        int valueIdx = 0;

        while (valueIdx < 8) {
            // If current available bits are not enough to decode one Integer,
            // then add next byte from buf to 'buffer' until totalBits >= width
            while (totalBits < width) {
                buffer = (buffer << 8) | (encoded[byteIdx] & 0xFF);
                byteIdx++;
                totalBits += 8;
            }

            // If current available bits are enough to decode one Integer,
            // then decode one Integer one by one until left bits in 'buffer' is
            // not enough to decode one Integer.
            while (totalBits >= width && valueIdx < 8) {
                result_list.add ((int) (buffer >>> (totalBits - width)));
                valueIdx++;
                totalBits -= width;
                buffer = buffer & ((1L << totalBits) - 1);
            }
        }
    }

    public static int bitPacking(ArrayList<Integer> numbers, int start, int bit_width,int encode_pos,  byte[] encoded_result) {
        int block_num = (numbers.size()-start) / 8;
        for(int i=0;i<block_num;i++){
            pack8Values( numbers, start+i*8, bit_width,encode_pos, encoded_result);
            encode_pos +=bit_width;
        }

        return encode_pos;

    }

    public static ArrayList<Integer> decodeBitPacking(
            byte[] encoded, int decode_pos, int bit_width, int block_size) {
        ArrayList<Integer> result_list = new ArrayList<>();
        int block_num = (block_size - 1) / 8;

        for (int i = 0; i < block_num; i++) { // bitpacking
            unpack8Values( encoded, decode_pos, bit_width,  result_list);
            decode_pos += bit_width;

        }
        return result_list;
    }


    public static int[] getAbsDeltaTsBlock(
            int[] ts_block,
            int[] min_delta,
            int supple_length) {
        int block_size = ts_block.length-1;
        int[] ts_block_delta = new int[ts_block.length+supple_length-1];


        int value_delta_min = Integer.MAX_VALUE;
        int value_delta_max = Integer.MIN_VALUE;
        for (int i = 0; i < block_size; i++) {

            int epsilon_v = ts_block[i+1] - ts_block[i];

            if (epsilon_v < value_delta_min) {
                value_delta_min = epsilon_v;
            }
            if (epsilon_v > value_delta_max) {
                value_delta_max = epsilon_v;
            }

        }
        min_delta[0] = (ts_block[0]);
        min_delta[1] = (value_delta_min);
        min_delta[2] = (value_delta_max-value_delta_min);

        for (int i = 0; i  < block_size; i++) {
            int epsilon_v = ts_block[i+1] - value_delta_min - ts_block[i];
            ts_block_delta[i] = epsilon_v;
        }
        for(int i = block_size;i<block_size+supple_length;i++){
            ts_block_delta[i] = 0;
        }
        return ts_block_delta;
    }

    public static int[] getAbsDeltaTsBlock(
            int[] ts_block,
            int i,
            int block_size,
            int remaining,
            int[] min_delta) {
        int[] ts_block_delta = new int[remaining-1];

        int value_delta_min = Integer.MAX_VALUE;
        int value_delta_max = Integer.MIN_VALUE;
        int base = i*block_size+1;
        int end = i*block_size+remaining;

        int tmp_j_1 = ts_block[base-1];
        min_delta[0] =tmp_j_1;
        int j = base;
        int tmp_j;

        while(j<end){
            tmp_j = ts_block[j];
            int epsilon_v = tmp_j - tmp_j_1;
            ts_block_delta[j-base] = epsilon_v;
            if (epsilon_v < value_delta_min) {
                value_delta_min = epsilon_v;
            }
            if (epsilon_v > value_delta_max) {
                value_delta_max = epsilon_v;
            }
            tmp_j_1 = tmp_j;
            j++;
        }
        j = 0;
        end = remaining -1;
        while(j<end){
            ts_block_delta[j] = ts_block_delta[j] - value_delta_min;
            j++;
        }

        min_delta[1] = value_delta_min;
        min_delta[2] = (value_delta_max-value_delta_min);


        return ts_block_delta;
    }

    public static int encodeOutlier2Bytes(
            ArrayList<Integer> ts_block_delta,
            int bit_width,
            int encode_pos,  byte[] encoded_result) {

        encode_pos = bitPacking(ts_block_delta, 0, bit_width, encode_pos, encoded_result);

        int n_k = ts_block_delta.size();
        int n_k_b = n_k / 8;
        long cur_remaining = 0; // encoded int
        int cur_number_bits = 0; // the bit width used of encoded int
        for (int i = n_k_b * 8; i < n_k; i++) {
            long cur_value = ts_block_delta.get(i);
            int cur_bit_width = bit_width; // remaining bit width of current value

            if (cur_number_bits + bit_width >= 32) {
                cur_remaining <<= (32 - cur_number_bits);
                cur_bit_width = bit_width - 32 + cur_number_bits;
                cur_remaining += ((cur_value >> cur_bit_width));
                long2intBytes(cur_remaining,encode_pos,encoded_result);
                encode_pos += 4;
                cur_remaining = 0;
                cur_number_bits = 0;
            }

            cur_remaining <<= cur_bit_width;
            cur_number_bits += cur_bit_width;
            cur_remaining += (((cur_value << (32 - cur_bit_width)) & 0xFFFFFFFFL) >> (32 - cur_bit_width)); //
        }
        cur_remaining <<= (32 - cur_number_bits);
        long2intBytes(cur_remaining,encode_pos,encoded_result);
        encode_pos += 4;
        return encode_pos;

    }


    public static ArrayList<Integer> decodeOutlier2Bytes(
            byte[] encoded,
            int decode_pos,
            int bit_width,
            int length,
            ArrayList<Integer> encoded_pos_result
    ) {

        int n_k_b = length / 8;
        int remaining = length - n_k_b * 8;
        ArrayList<Integer> result_list = new ArrayList<>(decodeBitPacking(encoded, decode_pos, bit_width, n_k_b * 8 + 1));
        decode_pos += n_k_b * bit_width;

        ArrayList<Long> int_remaining = new ArrayList<>();
        int int_remaining_size = remaining * bit_width / 32 + 1;
        for (int j = 0; j < int_remaining_size; j++) {
            int_remaining.add(bytesLong2Integer(encoded, decode_pos));
            decode_pos += 4;
        }

        int cur_remaining_bits = 32; // remaining bit width of current value
        long cur_number = int_remaining.get(0);
        int cur_number_i = 1;
        for (int i = n_k_b * 8; i < length; i++) {
            if (bit_width < cur_remaining_bits) {
                int tmp = (int) (cur_number >> (32 - bit_width));
                result_list.add(tmp);
                cur_number <<= bit_width;
                cur_number &= 0xFFFFFFFFL;
                cur_remaining_bits -= bit_width;
            } else {
                int tmp = (int) (cur_number >> (32 - cur_remaining_bits));
                int remain_bits = bit_width - cur_remaining_bits;
                tmp <<= remain_bits;

                cur_number = int_remaining.get(cur_number_i);
                cur_number_i++;
                tmp += (int) (cur_number >> (32 - remain_bits));
                result_list.add(tmp);
                cur_number <<= remain_bits;
                cur_number &= 0xFFFFFFFFL;
                cur_remaining_bits = 32 - remain_bits;
            }
        }
        encoded_pos_result.add(decode_pos);
        return result_list;
    }
    private static int BOSEncodeBits(int[] ts_block_delta,
                                     int final_k_start_value,
                                     int final_x_l_plus,
                                     int final_k_end_value,
                                     int final_x_u_minus,
                                     int max_delta_value,
                                     int[] min_delta,
                                     int encode_pos,
                                     byte[] cur_byte) {
        int block_size = ts_block_delta.length;

        ArrayList<Integer> final_left_outlier_index = new ArrayList<>();
        ArrayList<Integer> final_right_outlier_index = new ArrayList<>();
        ArrayList<Integer> final_left_outlier = new ArrayList<>();
        ArrayList<Integer> final_right_outlier = new ArrayList<>();
        ArrayList<Integer> final_normal = new ArrayList<>();
        int k1 = 0;
        int k2 = 0;

        ArrayList<Integer> bitmap_outlier = new ArrayList<>();
        int index_bitmap_outlier = 0;
        int cur_index_bitmap_outlier_bits = 0;
        for (int i = 0; i < block_size; i++) {
            int cur_value = ts_block_delta[i];
            if ( cur_value<= final_k_start_value) {
                final_left_outlier.add(cur_value);
                final_left_outlier_index.add(i);
                if (cur_index_bitmap_outlier_bits % 8 != 7) {
                    index_bitmap_outlier <<= 2;
                    index_bitmap_outlier += 3;
                    cur_index_bitmap_outlier_bits += 2;
                } else {
                    index_bitmap_outlier <<= 1;
                    index_bitmap_outlier += 1;
                    bitmap_outlier.add(index_bitmap_outlier);
                    index_bitmap_outlier = 1;
                    cur_index_bitmap_outlier_bits = 1;
                }
                k1++;


            } else if (cur_value >= final_k_end_value) {
                final_right_outlier.add(cur_value - final_k_end_value);
                final_right_outlier_index.add(i);
                if (cur_index_bitmap_outlier_bits % 8 != 7) {
                    index_bitmap_outlier <<= 2;
                    index_bitmap_outlier += 2;
                    cur_index_bitmap_outlier_bits += 2;
                } else {
                    index_bitmap_outlier <<= 1;
                    index_bitmap_outlier += 1;
                    bitmap_outlier.add(index_bitmap_outlier);
                    index_bitmap_outlier = 0;
                    cur_index_bitmap_outlier_bits = 1;
                }
                k2++;

            } else {
                final_normal.add(cur_value - final_x_l_plus);
                index_bitmap_outlier <<= 1;
                cur_index_bitmap_outlier_bits += 1;
            }
            if (cur_index_bitmap_outlier_bits % 8 == 0) {
                bitmap_outlier.add(index_bitmap_outlier);
                index_bitmap_outlier = 0;
            }
        }
        if (cur_index_bitmap_outlier_bits % 8 != 0) {

            index_bitmap_outlier <<= (8 - cur_index_bitmap_outlier_bits % 8);

            index_bitmap_outlier &= 0xFF;
            bitmap_outlier.add(index_bitmap_outlier);
        }

        int final_alpha = ((k1 + k2) * getBitWith(block_size-1)) <= (block_size + k1 + k2) ? 1 : 0;


        int k_byte = (k1 << 1);
        k_byte += final_alpha;
        k_byte += (k2 << 16);


        int2Bytes(k_byte,encode_pos,cur_byte);
        encode_pos += 4;

        int2Bytes(min_delta[0],encode_pos,cur_byte);
        encode_pos += 4;
        int2Bytes(min_delta[1],encode_pos,cur_byte);
        encode_pos += 4;

        int bit_width_final = getBitWith(final_x_u_minus - final_x_l_plus);
        int left_bit_width = getBitWith(final_k_start_value);//final_left_max
        int right_bit_width = getBitWith(max_delta_value - final_k_end_value);//final_right_min

        if(k1==0 && k2==0){
            intByte2Bytes(bit_width_final,encode_pos,cur_byte);
            encode_pos += 1;

//            encode_pos = encodeOutlier2Bytes(final_normal, bit_width_final,encode_pos,cur_byte);
//            return encode_pos;
        }
        else{
            int2Bytes(final_x_l_plus,encode_pos,cur_byte);
            encode_pos += 4;
            int2Bytes(final_k_end_value,encode_pos,cur_byte);
            encode_pos += 4;

            bit_width_final = getBitWith(final_x_u_minus - final_x_l_plus);
            intByte2Bytes(bit_width_final,encode_pos,cur_byte);
            encode_pos += 1;
            intByte2Bytes(left_bit_width,encode_pos,cur_byte);
            encode_pos += 1;
            intByte2Bytes(right_bit_width,encode_pos,cur_byte);
            encode_pos += 1;
            if (final_alpha == 0) { // 0

                for (int i : bitmap_outlier) {

                    intByte2Bytes(i,encode_pos,cur_byte);
                    encode_pos += 1;
                }
            } else {
                encode_pos = encodeOutlier2Bytes(final_left_outlier_index, getBitWith(block_size-1),encode_pos,cur_byte);
                encode_pos = encodeOutlier2Bytes(final_right_outlier_index, getBitWith(block_size-1),encode_pos,cur_byte);
            }
        }


//        if(k1+k2!=block_size)
        encode_pos = encodeOutlier2Bytes(final_normal, bit_width_final,encode_pos,cur_byte);
        if (k1 != 0)
            encode_pos = encodeOutlier2Bytes(final_left_outlier, left_bit_width,encode_pos,cur_byte);
        if (k2 != 0)
            encode_pos = encodeOutlier2Bytes(final_right_outlier, right_bit_width,encode_pos,cur_byte);
        return encode_pos;

    }

    private static void calculateBits(int k1, int k2, int block_size, int alpha, int gamma, int k1_start, int k2_end, int min_bits, int[] result){
        int cur_bits = 0;
        cur_bits += Math.min((k1 + k2) * getBitWith(block_size - 1), block_size + k1 + k2);
        if(k1!=0)
            cur_bits += k1*alpha;
        if (k1 + k2 != block_size)
            cur_bits += (block_size - k1 - k2) *
                    getBitWith(k2_end -k1_start - 2);
        if(k2!=0)
            cur_bits += k2 * gamma;
        if (cur_bits < min_bits) {
            result[0] = cur_bits;
            result[1] = k1_start;
            result[2] = k2_end;
        }
    }


    public static int findMedian(int[] arr) {
        if (arr == null || arr.length == 0) {
            throw new IllegalArgumentException("数组不能为空");
        }
        int n = arr.length;
        if (n > 400){
            return quickSelect(arr, 0, 99, 50);
        }else if (n > 100){
            return quickSelect(arr, 0, (n - 1)/4, n / 8);
        }else {
            return quickSelect(arr, 0, n - 1, n / 2);
        }
    }

//    private static int quickSelect(int[] arr, int left, int right, int k){
//        int pivotV=arr[left+random.nextInt(right-left+1)],tmpV;
//        int posEqual=left,posSmaller=left; // a[left,posEqual): = pivotV; a[posEqual,posSmaller): < pivotV
//        for(int i=left;i<=right;i++){
//            if(arr[i]==pivotV){
//                tmpV=arr[i];
//                arr[i]=arr[posSmaller];
//                arr[posSmaller]=arr[posEqual];
//                arr[posEqual]=tmpV;
//                posEqual++;
//                posSmaller++;
//            }else
//            if(arr[i]<pivotV){
//                tmpV=arr[posSmaller];
//                arr[posSmaller]=arr[i];
//                arr[i]=tmpV;
//                posSmaller++;
//            }
//        }
//        if(k+(posEqual-left)<=posSmaller-1)return quickSelect(arr,posEqual,posSmaller-1,k+(posEqual-left));
//        else if(k<=posSmaller-1)return pivotV;
//        else return quickSelect(arr,posSmaller,right,k);
//    }
    private static int quickSelect(int[] arr, int left, int right, int k) {
        if (left == right) {
            return arr[left];
        }
        if (areAllElementsEqual(arr, left, right)) {
            return arr[left];
        }
        int pivotIndex = left + random.nextInt(right - left + 1);
        swap(arr, pivotIndex, right);

        pivotIndex = partition(arr, left, right);
        if (abs(pivotIndex - k) < (right - left)/6) {
            return arr[k];
        } else if (k <= pivotIndex - (right - left)/6) {
            return quickSelect(arr, left, pivotIndex - 1, k);
        } else {
            return quickSelect(arr, pivotIndex + 1, right, k);
        }
    }
    private static boolean areAllElementsEqual(int[] arr, int left, int right) {
        for (int i = left + 1; i <= right; i++) {
            if (arr[i] != arr[left]) {
                return false;
            }
        }
        return true;
    }
    private static int partition(int[] arr, int left, int right) {
        int pivot = arr[right];
        int i = left;
        for (int j = left; j < right; j++) {
            if (arr[j] <= pivot) {
                swap(arr, i, j);
                i++;
            }
        }
        swap(arr, i, right);
        return i;
    }

    private static void swap(int[] arr, int i, int j) {
        int temp = arr[i];
        arr[i] = arr[j];
        arr[j] = temp;
    }

    public static long compress(byte[] data) throws IOException {
        File file = new File("example.7z");
        file.createNewFile();
        Path path = Paths.get("example.7z");
        SeekableByteChannel channel = Files.newByteChannel(path, StandardOpenOption.READ, StandardOpenOption.WRITE);
        SevenZOutputFile szof = new SevenZOutputFile(channel);
        SevenZArchiveEntry entry = szof.createArchiveEntry(null, "entryName");
        szof.putArchiveEntry(entry);
        szof.write(data);
        szof.closeArchiveEntry();
        return channel.size();
    }

    public static int EncodeBits(int num,
                                 int bit_width,
                                 int encode_pos,
                                 byte[] cur_byte,
                                 int[] bit_index_list){
        // 找到要插入的位的索引
        int bit_index = bit_index_list[0] ;//cur_byte[encode_pos + 1];

        // 计算数值的起始位位置
        int remaining_bits = bit_width;

        while (remaining_bits > 0) {
            // 计算在当前字节中可以使用的位数
            int available_bits = bit_index;
            int bits_to_write = Math.min(available_bits, remaining_bits);

            // 更新 bit_index
            bit_index = available_bits - bits_to_write;

            // 计算要写入的位的掩码和数值
            int mask = (1 << bits_to_write) - 1;
            int bits = (num >> (remaining_bits - bits_to_write)) & mask;

            // 写入到当前位置
            cur_byte[encode_pos] &= (byte) ~(mask << bit_index); // 清除对应位置的位
            cur_byte[encode_pos] |= (byte) (bits << bit_index);

            // 更新位宽和数值
            remaining_bits -= bits_to_write;
            if (bit_index == 0) {
                bit_index = 8;
                encode_pos++;
            }
        }
        bit_index_list[0] = bit_index;
//        cur_byte[encode_pos + 1] = (byte) bit_index;
        return encode_pos;
    }
    private static int BOSEncodeBitsImprove(int[] ts_block_delta,
                                            int final_k_start_value,
                                            int final_x_l_plus,
                                            int final_k_end_value,
                                            int final_x_u_minus,
                                            int max_delta_value,
                                            int[] min_delta,
                                            int encode_pos,
                                            byte[] cur_byte) {
        int block_size = ts_block_delta.length;

        ArrayList<Integer> final_left_outlier_index = new ArrayList<>();
        ArrayList<Integer> final_right_outlier_index = new ArrayList<>();
        ArrayList<Integer> final_left_outlier = new ArrayList<>();
        ArrayList<Integer> final_right_outlier = new ArrayList<>();
        ArrayList<Integer> final_normal = new ArrayList<>();
        int k1 = 0;
        int k2 = 0;



        ArrayList<Integer> bitmap_outlier = new ArrayList<>();
        int index_bitmap_outlier = 0;
        int cur_index_bitmap_outlier_bits = 0;
        for (int i = 0; i < block_size; i++) {
            int cur_value = ts_block_delta[i];
            if ( cur_value<= final_k_start_value) {
//                encode_pos = EncodeBits(cur_value,left_bit_width,encode_pos,cur_byte);
//                final_left_outlier.add(cur_value);
                final_left_outlier_index.add(i);
                if (cur_index_bitmap_outlier_bits % 8 != 7) {
                    index_bitmap_outlier <<= 2;
                    index_bitmap_outlier += 3;
                    cur_index_bitmap_outlier_bits += 2;
                } else {
                    index_bitmap_outlier <<= 1;
                    index_bitmap_outlier += 1;
                    bitmap_outlier.add(index_bitmap_outlier);
                    index_bitmap_outlier = 1;
                    cur_index_bitmap_outlier_bits = 1;
                }
                k1++;


            } else if (cur_value >= final_k_end_value) {
//                encode_pos = EncodeBits(cur_value- final_k_end_value,right_bit_width,encode_pos,cur_byte);
//                final_right_outlier.add(cur_value - final_k_end_value);
                final_right_outlier_index.add(i);
                if (cur_index_bitmap_outlier_bits % 8 != 7) {
                    index_bitmap_outlier <<= 2;
                    index_bitmap_outlier += 2;
                    cur_index_bitmap_outlier_bits += 2;
                } else {
                    index_bitmap_outlier <<= 1;
                    index_bitmap_outlier += 1;
                    bitmap_outlier.add(index_bitmap_outlier);
                    index_bitmap_outlier = 0;
                    cur_index_bitmap_outlier_bits = 1;
                }
                k2++;

            } else {
//                final_normal.add(cur_value - final_x_l_plus);
//                encode_pos = EncodeBits(cur_value- final_x_l_plus,right_bit_width,encode_pos,cur_byte);
                index_bitmap_outlier <<= 1;
                cur_index_bitmap_outlier_bits += 1;
            }
            if (cur_index_bitmap_outlier_bits % 8 == 0) {
                bitmap_outlier.add(index_bitmap_outlier);
                index_bitmap_outlier = 0;
            }
        }
        if (cur_index_bitmap_outlier_bits % 8 != 0) {

            index_bitmap_outlier <<= (8 - cur_index_bitmap_outlier_bits % 8);

            index_bitmap_outlier &= 0xFF;
            bitmap_outlier.add(index_bitmap_outlier);
        }

        int final_alpha = ((k1 + k2) * getBitWith(block_size-1)) <= (block_size + k1 + k2) ? 1 : 0;


        int k_byte = (k1 << 1);
        k_byte += final_alpha;
        k_byte += (k2 << 16);

        int2Bytes(k_byte,encode_pos,cur_byte);
        encode_pos += 4;


        int2Bytes(min_delta[0],encode_pos,cur_byte);
        encode_pos += 4;
        int2Bytes(min_delta[1],encode_pos,cur_byte);
        encode_pos += 4;

        int bit_width_final = getBitWith(final_x_u_minus - final_x_l_plus);
        intByte2Bytes(bit_width_final,encode_pos,cur_byte);
        encode_pos += 1;
        int[] bit_index_list = new int[1];
        bit_index_list[0] = 8;

        if(final_k_start_value<0 && final_k_end_value > max_delta_value){
//            int bit_width_final= getBitWith(final_x_u_minus - final_x_l_plus);
//            cur_byte[encode_pos+1] = 8;
            for (int cur_value : ts_block_delta) {
                encode_pos = EncodeBits(cur_value, bit_width_final, encode_pos, cur_byte, bit_index_list);
//                final_normal.add(cur_value);
            }
            if(bit_index_list[0] != 8){
                encode_pos ++;
            }
//            cur_byte[encode_pos+1] = 0;
//            encode_pos = encodeOutlier2Bytes(final_normal, bit_width_final,encode_pos,cur_byte);
            return encode_pos;
        }


        int left_bit_width = getBitWith(final_k_start_value);//final_left_max
        int right_bit_width = getBitWith(max_delta_value - final_k_end_value);//final_right_min
        int2Bytes(final_x_l_plus,encode_pos,cur_byte);
        encode_pos += 4;
        int2Bytes(final_k_end_value,encode_pos,cur_byte);
        encode_pos += 4;

//        bit_width_final = getBitWith(final_x_u_minus - final_x_l_plus);
//        intByte2Bytes(bit_width_final,encode_pos,cur_byte);
//        encode_pos += 1;
        intByte2Bytes(left_bit_width,encode_pos,cur_byte);
        encode_pos += 1;
        intByte2Bytes(right_bit_width,encode_pos,cur_byte);
        encode_pos += 1;

        if (final_alpha == 0) { // 0

            for (int i : bitmap_outlier) {

                intByte2Bytes(i,encode_pos,cur_byte);
                encode_pos += 1;
            }
        } else {
            encode_pos = encodeOutlier2Bytes(final_left_outlier_index, getBitWith(block_size-1),encode_pos,cur_byte);
            encode_pos = encodeOutlier2Bytes(final_right_outlier_index, getBitWith(block_size-1),encode_pos,cur_byte);
        }
//        cur_byte[encode_pos+1] = 8;
//        bit_index_list[0] = 8;
        for (int cur_value : ts_block_delta) {
            if (cur_value <= final_k_start_value) {
                encode_pos = EncodeBits(cur_value, left_bit_width, encode_pos, cur_byte,bit_index_list);
            } else if (cur_value >= final_k_end_value) {
                encode_pos = EncodeBits(cur_value - final_k_end_value, right_bit_width, encode_pos, cur_byte,bit_index_list);
            } else {
                encode_pos = EncodeBits(cur_value - final_x_l_plus, bit_width_final, encode_pos, cur_byte,bit_index_list);
            }
        }
        if(bit_index_list[0] != 8){
            encode_pos ++;
        }

//        cur_byte[encode_pos+1] = 0;

//        if(k1==0 && k2==0){
//            intByte2Bytes(bit_width_final,encode_pos,cur_byte);
//            encode_pos += 1;
//
//
//        }
//        else{
//            int2Bytes(final_x_l_plus,encode_pos,cur_byte);
//            encode_pos += 4;
//            int2Bytes(final_k_end_value,encode_pos,cur_byte);
//            encode_pos += 4;
//
//            bit_width_final = getBitWith(final_x_u_minus - final_x_l_plus);
//            intByte2Bytes(bit_width_final,encode_pos,cur_byte);
//            encode_pos += 1;
//            intByte2Bytes(left_bit_width,encode_pos,cur_byte);
//            encode_pos += 1;
//            intByte2Bytes(right_bit_width,encode_pos,cur_byte);
//            encode_pos += 1;
//            if (final_alpha == 0) { // 0
//
//                for (int i : bitmap_outlier) {
//
//                    intByte2Bytes(i,encode_pos,cur_byte);
//                    encode_pos += 1;
//                }
//            } else {
//                encode_pos = encodeOutlier2Bytes(final_left_outlier_index, getBitWith(block_size-1),encode_pos,cur_byte);
//                encode_pos = encodeOutlier2Bytes(final_right_outlier_index, getBitWith(block_size-1),encode_pos,cur_byte);
//            }
//        }


//        if(k1+k2!=block_size)
//        encode_pos = encodeOutlier2Bytes(final_normal, bit_width_final,encode_pos,cur_byte);
//        if (k1 != 0)
//            encode_pos = encodeOutlier2Bytes(final_left_outlier, left_bit_width,encode_pos,cur_byte);
//        if (k2 != 0)
//            encode_pos = encodeOutlier2Bytes(final_right_outlier, right_bit_width,encode_pos,cur_byte);
        return encode_pos;

    }

    private static int BOSBlockEncoder(int[] ts_block, int block_i, int block_size, int remaining, int encode_pos, byte[] cur_byte) {

        int[] min_delta = new int[3];
        int[] ts_block_delta = getAbsDeltaTsBlock(ts_block, block_i, block_size, remaining, min_delta);
//        System.out.println(Arrays.toString(ts_block_delta));

        block_size = remaining - 1;
        int max_delta_value = min_delta[2];


        int max_bit_width = getBitWith(max_delta_value) + 1;


        int[] findMedianArray = new int[block_size];
        System.arraycopy(ts_block_delta, 0, findMedianArray, 0, block_size);

        int median = findMedian(findMedianArray);



        //        int xl=  median;
        //        int xu = median;
        // xl = 2 median - xu
        // xl = xu - 2 ^ beta
        int left_number = 0;
        int right_number = 0;

        int length_outlier = block_size;
//        for(int value:findMedianArray){
//            if(value <=median) left_number++;
//            if (value >= median)  right_number ++;
//        }


        int final_k_start_value = -1; // x_l_minus
        int final_x_l_plus = 0; // x_l_plus
        int final_k_end_value = max_delta_value+1; // x_u_plus
        int final_x_u_minus = max_delta_value; // x_u_minus

        int min_bits = (getBitWith(final_k_end_value - final_k_start_value - 2) * (block_size));
//        min_bits +=;


        int[] count_left = new int[max_bit_width];
        int[] count_right = new int[max_bit_width];
        int count_0 = 0;


        for(int i=0;i<length_outlier;i++){
            int cur_value = ts_block_delta[i];
            if(cur_value > median){
                int beta = getBitWith(cur_value - median) ;
                count_right[beta] ++;
            } else if (cur_value < median) {
                int beta = getBitWith(median - cur_value) ;
                count_left[beta] ++;
            }else{
                count_0 ++;
            }
        }


        for(int beta = max_bit_width - 1; beta > 0 ; beta --){
            left_number += count_left[beta];
            right_number += count_right[beta];
            int pow_beta = 1 << (beta-1);
            int xu = min(max_delta_value+1, median + pow_beta) ;
            int xl = max(median - pow_beta,-1);
            int cur_bits = Math.min((left_number + right_number) * getBitWith(block_size - 1), block_size + left_number + right_number);
            cur_bits += left_number * getBitWith(xl);
            cur_bits += right_number * getBitWith(max_delta_value - xu);
            cur_bits += (block_size - left_number - right_number) * getBitWith(xu - xl - 2);
            if (cur_bits < min_bits) {
                min_bits = cur_bits;

                final_k_start_value = xl;
                final_x_l_plus = xl + 1;
                final_k_end_value = xu;
                final_x_u_minus = xu -1;
            }

        }
//        if(min_bits == bp_cost){
//
//        }
//        else
//        System.out.println(min_bits/8);
        encode_pos = BOSEncodeBits(ts_block_delta,  final_k_start_value, final_x_l_plus, final_k_end_value, final_x_u_minus,
                max_delta_value, min_delta, encode_pos , cur_byte);


        return encode_pos;
    }

    public static int minNumberIndex(int alpha, int beta, int gamma){
        if(alpha<beta && beta < gamma){
            return 1; // prop 4.2
        } else if (alpha>beta && beta > gamma) {
            return 2;// prop 4.3
        } else if (beta<alpha && beta <gamma) {
            return 3;// prop 4.4
        }else{
            return 0; // alpha=beta=gamma
        }
    }

    private static void addToArchiveCompression(SevenZOutputFile out, File file, String dir) {
        String name = dir + File.separator + file.getName();
        if(dir.equals(".")) {
            name = file.getName();
        }
        if (file.isFile()){
            SevenZArchiveEntry entry = null;
            FileInputStream in = null;
            try {
                entry = out.createArchiveEntry(file, name);
                out.putArchiveEntry(entry);
                in = new FileInputStream(file);
                byte[] b = new byte[1024];
                int count = 0;
                while ((count = in.read(b)) > 0) {
                    out.write(b, 0, count);
                }
            } catch (IOException e) {
                e.printStackTrace();
            } finally {
                try {
                    out.closeArchiveEntry();
                    in.close();
                } catch (IOException e) {
                    e.printStackTrace();
                }

            }
        } else if (file.isDirectory()) {
            File[] children = file.listFiles();
            if (children != null){
                for (File child : children){
                    addToArchiveCompression(out, child, name);
                }
            }
        } else {
            System.out.println(file.getName() + " is not supported");
        }
    }

    public static int BOSEncoder(
            int[] data, int block_size, byte[] encoded_result) {
        block_size++;

        int length_all = data.length;

        int encode_pos = 0;
        int2Bytes(length_all,encode_pos,encoded_result);
        encode_pos += 4;

        int block_num = length_all / block_size;
        int2Bytes(block_size,encode_pos,encoded_result);
        encode_pos+= 4;

//        for (int i = 0; i < 1; i++) {
        for (int i = 0; i < block_num; i++) {
//            int start_encode_pos = encode_pos;
            encode_pos =  BOSBlockEncoder(data, i, block_size, block_size,encode_pos,encoded_result);
//            System.out.println(encode_pos-start_encode_pos);
//            System.out.println("------------------------------------------");
        }

        int remaining_length = length_all - block_num * block_size;
        if (remaining_length <= 3) {
            for (int i = remaining_length; i > 0; i--) {
                int2Bytes(data[data.length - i], encode_pos, encoded_result);
                encode_pos += 4;
            }

        }
        else {

            int start = block_num * block_size;
            int remaining = length_all-start;


            encode_pos = BOSBlockEncoder(data, block_num, block_size,remaining, encode_pos,encoded_result);

        }


        return encode_pos;
    }

    private static int BOSBlockEncoderImprove(int[] ts_block, int block_i, int block_size, int remaining, int encode_pos, byte[] cur_byte) {

        int[] min_delta = new int[3];
        int[] ts_block_delta = getAbsDeltaTsBlock(ts_block, block_i, block_size, remaining, min_delta);
//        System.out.println(Arrays.toString(ts_block_delta));

        block_size = remaining - 1;
        int max_delta_value = min_delta[2];


        int max_bit_width = getBitWith(max_delta_value) + 1;


        int[] findMedianArray = new int[block_size];
        System.arraycopy(ts_block_delta, 0, findMedianArray, 0, block_size);

        int median = findMedian(findMedianArray);



        //        int xl=  median;
        //        int xu = median;
        // xl = 2 median - xu
        // xl = xu - 2 ^ beta
        int left_number = 0;
        int right_number = 0;

        int length_outlier = block_size;
//        for(int value:findMedianArray){
//            if(value <=median) left_number++;
//            if (value >= median)  right_number ++;
//        }


        int final_k_start_value = -1; // x_l_minus
        int final_x_l_plus = 0; // x_l_plus
        int final_k_end_value = max_delta_value+1; // x_u_plus
        int final_x_u_minus = max_delta_value; // x_u_minus

        int min_bits = (getBitWith(final_k_end_value - final_k_start_value - 2) * (block_size));
//        min_bits +=;


        int[] count_left = new int[max_bit_width];
        int[] count_right = new int[max_bit_width];
        int count_0 = 0;


        for(int i=0;i<length_outlier;i++){
            int cur_value = ts_block_delta[i];
            if(cur_value > median){
                int beta = getBitWith(cur_value - median) ;
                count_right[beta] ++;
            } else if (cur_value < median) {
                int beta = getBitWith(median - cur_value) ;
                count_left[beta] ++;
            }else{
                count_0 ++;
            }
        }


        for(int beta = max_bit_width - 1; beta > 0 ; beta --){
            left_number += count_left[beta];
            right_number += count_right[beta];
            int pow_beta = 1<< (beta-1);
            int xu = min(max_delta_value+1, median + pow_beta) ;
            int xl = max(median - pow_beta,-1);
            int cur_bits = Math.min((left_number + right_number) * getBitWith(block_size - 1), block_size + left_number + right_number);
            cur_bits += left_number * getBitWith(xl);
            cur_bits += right_number * getBitWith(max_delta_value - xu);
            cur_bits += (block_size - left_number - right_number) * getBitWith(xu - xl - 2);
            if (cur_bits < min_bits) {
                min_bits = cur_bits;

                final_k_start_value = xl;
                final_x_l_plus = xl + 1;
                final_k_end_value = xu;
                final_x_u_minus = xu -1;
            }

        }
//        if(min_bits == bp_cost){
//
//        }
//        else
//        System.out.println(min_bits/8);
        encode_pos = BOSEncodeBitsImprove(ts_block_delta,  final_k_start_value, final_x_l_plus, final_k_end_value, final_x_u_minus,
                max_delta_value, min_delta, encode_pos , cur_byte);


        return encode_pos;
    }

    public static int BOSEncoderImprove(
            int[] data, int block_size, byte[] encoded_result) {
        block_size++;

        int length_all = data.length;

        int encode_pos = 0;
        int2Bytes(length_all,encode_pos,encoded_result);
        encode_pos += 4;

        int block_num = length_all / block_size;
        int2Bytes(block_size,encode_pos,encoded_result);
        encode_pos+= 4;

//        for (int i = 0; i < 1; i++) {
        for (int i = 0; i < block_num; i++) {
//            int start_encode_pos = encode_pos;
            encode_pos =  BOSBlockEncoderImprove(data, i, block_size, block_size,encode_pos,encoded_result);
//            System.out.println(encode_pos-start_encode_pos);
//            System.out.println("------------------------------------------");
        }

        int remaining_length = length_all - block_num * block_size;
        if (remaining_length <= 3) {
            for (int i = remaining_length; i > 0; i--) {
                int2Bytes(data[data.length - i], encode_pos, encoded_result);
                encode_pos += 4;
            }

        }
        else {

            int start = block_num * block_size;
            int remaining = length_all-start;


            encode_pos = BOSBlockEncoderImprove(data, block_num, block_size,remaining, encode_pos,encoded_result);

        }


        return encode_pos;
    }

    public static int BOSBlockDecoder(byte[] encoded, int decode_pos, int[] value_list, int block_size, int[] value_pos_arr) {

        int k_byte = bytes2Integer(encoded, decode_pos, 4);
        decode_pos += 4;
        int k1_byte = (int) (k_byte % pow(2, 16));
        int k1 = k1_byte / 2;
        int final_alpha = k1_byte % 2;

        int k2 = (int) (k_byte / pow(2, 16));

        int value0 = bytes2Integer(encoded, decode_pos, 4);
        decode_pos += 4;
        value_list[value_pos_arr[0]] =value0;
        value_pos_arr[0] ++;

        int min_delta = bytes2Integer(encoded, decode_pos, 4);
        decode_pos += 4;

        ArrayList<Integer> final_left_outlier_index = new ArrayList<>();
        ArrayList<Integer> final_right_outlier_index = new ArrayList<>();
        ArrayList<Integer> final_left_outlier = new ArrayList<>();
        ArrayList<Integer> final_right_outlier = new ArrayList<>();
        ArrayList<Integer> final_normal= new ArrayList<>();;
        ArrayList<Integer> bitmap_outlier = new ArrayList<>();
        int final_k_start_value = 0;
        int final_k_end_value = 0;
        int bit_width_final = 0;
        int left_bit_width = 0;
        int right_bit_width = 0;

        if(k1!=0 || k2 != 0){
             final_k_start_value = bytes2Integer(encoded, decode_pos, 4);
            decode_pos += 4;

            final_k_end_value = bytes2Integer(encoded, decode_pos, 4);
            decode_pos += 4;

            bit_width_final = bytes2Integer(encoded, decode_pos, 1);
            decode_pos += 1;

            left_bit_width = bytes2Integer(encoded, decode_pos, 1);
            decode_pos += 1;
            right_bit_width = bytes2Integer(encoded, decode_pos, 1);
            decode_pos += 1;

            if (final_alpha == 0) {
                int bitmap_bytes = (int) Math.ceil((double) (block_size + k1 + k2) / (double) 8);
                for (int i = 0; i < bitmap_bytes; i++) {
                    bitmap_outlier.add(bytes2Integer(encoded, decode_pos, 1));
                    decode_pos += 1;
                }
                int bitmap_outlier_i = 0;
                int remaining_bits = 8;
                int tmp = bitmap_outlier.get(bitmap_outlier_i);
                bitmap_outlier_i++;
                int i = 0;
                while (i < block_size ) {
                    if (remaining_bits > 1) {
                        int bit_i = (tmp >> (remaining_bits - 1)) & 0x1;
                        remaining_bits -= 1;
                        if (bit_i == 1) {
                            int bit_left_right = (tmp >> (remaining_bits - 1)) & 0x1;
                            remaining_bits -= 1;
                            if (bit_left_right == 1) {
                                final_left_outlier_index.add(i);
                            } else {
                                final_right_outlier_index.add(i);
                            }
                        }
                        if (remaining_bits == 0) {
                            remaining_bits = 8;
                            if (bitmap_outlier_i >= bitmap_bytes) break;
                            tmp = bitmap_outlier.get(bitmap_outlier_i);
                            bitmap_outlier_i++;
                        }
                    } else if (remaining_bits == 1) {
                        int bit_i = tmp & 0x1;
                        remaining_bits = 8;
                        if (bitmap_outlier_i >= bitmap_bytes) break;
                        tmp = bitmap_outlier.get(bitmap_outlier_i);
                        bitmap_outlier_i++;
                        if (bit_i == 1) {
                            int bit_left_right = (tmp >> (remaining_bits - 1)) & 0x1;
                            remaining_bits -= 1;
                            if (bit_left_right == 1) {
                                final_left_outlier_index.add(i);
                            } else {
                                final_right_outlier_index.add(i);
                            }
                        }
                    }
                    i++;
                }
            } else {
                ArrayList<Integer> decode_pos_result_left = new ArrayList<>();
                final_left_outlier_index = decodeOutlier2Bytes(encoded, decode_pos, getBitWith(block_size-1), k1, decode_pos_result_left);
                decode_pos = (decode_pos_result_left.get(0));
                ArrayList<Integer> decode_pos_result_right = new ArrayList<>();
                final_right_outlier_index = decodeOutlier2Bytes(encoded, decode_pos, getBitWith(block_size-1), k2, decode_pos_result_right);
                decode_pos = (decode_pos_result_right.get(0));
            }
        }else {
            bit_width_final = bytes2Integer(encoded, decode_pos, 1);
            decode_pos += 1;
        }




        ArrayList<Integer> decode_pos_normal = new ArrayList<>();
        final_normal = decodeOutlier2Bytes(encoded, decode_pos, bit_width_final, block_size - k1 - k2, decode_pos_normal);

        decode_pos = decode_pos_normal.get(0);
        if (k1 != 0) {
            ArrayList<Integer> decode_pos_result_left = new ArrayList<>();
            final_left_outlier = decodeOutlier2Bytes(encoded, decode_pos, left_bit_width, k1, decode_pos_result_left);
            decode_pos = decode_pos_result_left.get(0);
        }
        if (k2 != 0) {
            ArrayList<Integer> decode_pos_result_right = new ArrayList<>();
            final_right_outlier = decodeOutlier2Bytes(encoded, decode_pos, right_bit_width, k2, decode_pos_result_right);
            decode_pos = decode_pos_result_right.get(0);
        }
        int left_outlier_i = 0;
        int right_outlier_i = 0;
        int normal_i = 0;
        int pre_v = value0;
//        int final_k_end_value = (int) (final_k_start_value + pow(2, bit_width_final));


        for (int i = 0; i < block_size; i++) {
            int current_delta;
            if (left_outlier_i >= k1) {
                if (right_outlier_i >= k2) {
                    current_delta = min_delta + final_normal.get(normal_i) + final_k_start_value;
                    normal_i++;
                } else if (i == final_right_outlier_index.get(right_outlier_i)) {
                    current_delta = min_delta + final_right_outlier.get(right_outlier_i) + final_k_end_value;
                    right_outlier_i++;
                } else {
                    current_delta = min_delta + final_normal.get(normal_i) + final_k_start_value;
                    normal_i++;
                }
            } else if (i == final_left_outlier_index.get(left_outlier_i)) {
                current_delta = min_delta + final_left_outlier.get(left_outlier_i);
                left_outlier_i++;
            } else {

                if (right_outlier_i >= k2) {
                    current_delta = min_delta + final_normal.get(normal_i) + final_k_start_value;
                    normal_i++;
                } else if (i == final_right_outlier_index.get(right_outlier_i)) {
                    current_delta = min_delta + final_right_outlier.get(right_outlier_i) + final_k_end_value;
                    right_outlier_i++;
                } else {
                    current_delta = min_delta + final_normal.get(normal_i) + final_k_start_value;
                    normal_i++;
                }
            }

            pre_v = current_delta + pre_v;
            value_list[value_pos_arr[0]] = pre_v;
            value_pos_arr[0]++;
        }
        return decode_pos;
    }
    public static int DecodeBits(byte[] cur_byte, int bit_width, int[] decode_pos_list) {
        int decode_pos = decode_pos_list[0];
        int bit_index = decode_pos_list[1];  //cur_byte[decode_pos + 1];
        int remaining_bits = bit_width;
        int num = 0;

        while (remaining_bits > 0) {
            int available_bits = bit_index;
            int bits_to_read = Math.min(available_bits, remaining_bits);

            // 计算要读取的位的掩码
            int mask = (1 << bits_to_read) - 1;
            int bits = (cur_byte[decode_pos] >> (available_bits - bits_to_read)) & mask;

            // 将读取的位合并到结果中
            num = (num << bits_to_read) | bits;

            // 更新位宽和 bit_index
            remaining_bits -= bits_to_read;
            bit_index = available_bits - bits_to_read;

            if (bit_index == 0) {
                bit_index = 8;
                decode_pos++;
            }
        }
        decode_pos_list[0] = decode_pos;
        decode_pos_list[1] = bit_index;

        return num;
    }
    public static int BOSBlockDecoderImprove(byte[] encoded, int decode_pos, int[] value_list, int block_size, int[] value_pos_arr) {

        int k_byte = bytes2Integer(encoded, decode_pos, 4);
        decode_pos += 4;
        int k1_byte = (int) (k_byte % pow(2, 16));
        int k1 = k1_byte / 2;
        int final_alpha = k1_byte % 2;

        int k2 = (int) (k_byte / pow(2, 16));

        int value0 = bytes2Integer(encoded, decode_pos, 4);
        decode_pos += 4;
        value_list[value_pos_arr[0]] =value0;
        value_pos_arr[0] ++;

        int min_delta = bytes2Integer(encoded, decode_pos, 4);
        decode_pos += 4;

        int bit_width_final = bytes2Integer(encoded, decode_pos, 1);
        decode_pos += 1;

        int[] decode_list = new int[2];
        decode_list[0]= decode_pos;
        decode_list[1]= 8;

        int valuePos = value_pos_arr[0];

        if(k1==0 && k2==0){
            int pre_v = value0;
            for (int i = 0; i < block_size; i++) {
                int cur_delta = min_delta + DecodeBits(encoded, bit_width_final,  decode_list);
                pre_v += cur_delta;
                value_list[valuePos++] = pre_v;
            }
            value_pos_arr[0] = valuePos;
            return decode_list[0];
        }

        ArrayList<Integer> final_left_outlier_index = new ArrayList<>();
        ArrayList<Integer> final_right_outlier_index = new ArrayList<>();
//        ArrayList<Integer> final_left_outlier = new ArrayList<>();
//        ArrayList<Integer> final_right_outlier = new ArrayList<>();
//        ArrayList<Integer> final_normal= new ArrayList<>();;
        ArrayList<Integer> bitmap_outlier = new ArrayList<>();
        int final_k_start_value = 0;
        int final_k_end_value = 0;
//        int bit_width_final = 0;
        int left_bit_width = 0;
        int right_bit_width = 0;

        final_k_start_value = bytes2Integer(encoded, decode_pos, 4);
        decode_pos += 4;

        final_k_end_value = bytes2Integer(encoded, decode_pos, 4);
        decode_pos += 4;

//        bit_width_final = bytes2Integer(encoded, decode_pos, 1);
//        decode_pos += 1;

        left_bit_width = bytes2Integer(encoded, decode_pos, 1);
        decode_pos += 1;
        right_bit_width = bytes2Integer(encoded, decode_pos, 1);
        decode_pos += 1;

        if (final_alpha == 0) {
            int bitmap_bytes = (int) Math.ceil((double) (block_size + k1 + k2) / (double) 8);
            for (int i = 0; i < bitmap_bytes; i++) {
                bitmap_outlier.add(bytes2Integer(encoded, decode_pos, 1));
                decode_pos += 1;
            }
            int bitmap_outlier_i = 0;
            int remaining_bits = 8;
            int tmp = bitmap_outlier.get(bitmap_outlier_i);
            bitmap_outlier_i++;
            int i = 0;
            while (i < block_size ) {
                if (remaining_bits > 1) {
                    int bit_i = (tmp >> (remaining_bits - 1)) & 0x1;
                    remaining_bits -= 1;
                    if (bit_i == 1) {
                        int bit_left_right = (tmp >> (remaining_bits - 1)) & 0x1;
                        remaining_bits -= 1;
                        if (bit_left_right == 1) {
                            final_left_outlier_index.add(i);
                        } else {
                            final_right_outlier_index.add(i);
                        }
                    }
                    if (remaining_bits == 0) {
                        remaining_bits = 8;
                        if (bitmap_outlier_i >= bitmap_bytes) break;
                        tmp = bitmap_outlier.get(bitmap_outlier_i);
                        bitmap_outlier_i++;
                    }
                } else if (remaining_bits == 1) {
                    int bit_i = tmp & 0x1;
                    remaining_bits = 8;
                    if (bitmap_outlier_i >= bitmap_bytes) break;
                    tmp = bitmap_outlier.get(bitmap_outlier_i);
                    bitmap_outlier_i++;
                    if (bit_i == 1) {
                        int bit_left_right = (tmp >> (remaining_bits - 1)) & 0x1;
                        remaining_bits -= 1;
                        if (bit_left_right == 1) {
                            final_left_outlier_index.add(i);
                        } else {
                            final_right_outlier_index.add(i);
                        }
                    }
                }
                i++;
            }
        } else {
            ArrayList<Integer> decode_pos_result_left = new ArrayList<>();
            final_left_outlier_index = decodeOutlier2Bytes(encoded, decode_pos, getBitWith(block_size-1), k1, decode_pos_result_left);
            decode_pos = (decode_pos_result_left.get(0));
            ArrayList<Integer> decode_pos_result_right = new ArrayList<>();
            final_right_outlier_index = decodeOutlier2Bytes(encoded, decode_pos, getBitWith(block_size-1), k2, decode_pos_result_right);
            decode_pos = (decode_pos_result_right.get(0));
        }





//        ArrayList<Integer> decode_pos_normal = new ArrayList<>();
//        final_normal = decodeOutlier2Bytes(encoded, decode_pos, bit_width_final, block_size - k1 - k2, decode_pos_normal);
//
//        decode_pos = decode_pos_normal.get(0);
//        if (k1 != 0) {
//            ArrayList<Integer> decode_pos_result_left = new ArrayList<>();
//            final_left_outlier = decodeOutlier2Bytes(encoded, decode_pos, left_bit_width, k1, decode_pos_result_left);
//            decode_pos = decode_pos_result_left.get(0);
//        }
//        if (k2 != 0) {
//            ArrayList<Integer> decode_pos_result_right = new ArrayList<>();
//            final_right_outlier = decodeOutlier2Bytes(encoded, decode_pos, right_bit_width, k2, decode_pos_result_right);
//            decode_pos = decode_pos_result_right.get(0);
//        }
        int left_outlier_i = 0;
        int right_outlier_i = 0;
        int normal_i = 0;
        int pre_v = value0;
//        int final_k_end_value = (int) (final_k_start_value + pow(2, bit_width_final));

// Precompute constants
        int normalOffset = min_delta + final_k_start_value;
        int rightOutlierOffset = min_delta + final_k_end_value;

// Initialize indices and pre-fetch next outlier positions
        int leftOutlierNextIndex = (left_outlier_i < k1) ? final_left_outlier_index.get(left_outlier_i) : Integer.MAX_VALUE;
        int rightOutlierNextIndex = (right_outlier_i < k2) ? final_right_outlier_index.get(right_outlier_i) : Integer.MAX_VALUE;
        decode_list[0]= decode_pos;
//        decode_list[1]= 8;
        // Use a local variable for the position
        for (int i = 0; i < block_size; i++) {
            int currentDelta;
            if (i == leftOutlierNextIndex) {
                // Process left outlier
                currentDelta = min_delta + DecodeBits(encoded, left_bit_width,  decode_list); // final_left_outlier.get(left_outlier_i);
                left_outlier_i++;
                leftOutlierNextIndex = (left_outlier_i < k1) ? final_left_outlier_index.get(left_outlier_i) : Integer.MAX_VALUE;
            } else if (i == rightOutlierNextIndex) {
                // Process right outlier
                currentDelta = rightOutlierOffset + DecodeBits(encoded, right_bit_width,  decode_list);// final_right_outlier.get(right_outlier_i);
                right_outlier_i++;
                rightOutlierNextIndex = (right_outlier_i < k2) ? final_right_outlier_index.get(right_outlier_i) : Integer.MAX_VALUE;
            } else {
                // Process normal value
                currentDelta = normalOffset + DecodeBits(encoded, bit_width_final,  decode_list);
                normal_i++;
            }

            // Update the cumulative value and store it
            pre_v += currentDelta;
            value_list[valuePos++] = pre_v;
        }
        value_pos_arr[0] = valuePos;
        if(decode_list[1]!=8){
            return decode_list[0]+1;
        }else {
            return decode_list[0];
        }
//        decode_pos = decode_list[0];
// Update the position in the array


//        return decode_pos;
    }

    public static void BOSDecoder(byte[] encoded) {

        int decode_pos = 0;
        int length_all = bytes2Integer(encoded, decode_pos, 4);
        decode_pos += 4;
        int block_size = bytes2Integer(encoded, decode_pos, 4);
        decode_pos += 4;



        int block_num = length_all / block_size;
        int remain_length = length_all - block_num * block_size;


        int[] value_list = new int[length_all+block_size];
        block_size--;

        int[] value_pos_arr = new int[1];
        for (int k = 0; k < block_num; k++) {
            decode_pos = BOSBlockDecoder(encoded, decode_pos, value_list, block_size,value_pos_arr);
        }

        if (remain_length <= 3) {
            for (int i = 0; i < remain_length; i++) {
                int value_end = bytes2Integer(encoded, decode_pos, 4);
                decode_pos += 4;
                value_list[value_pos_arr[0]] = value_end;
                value_pos_arr[0]++;
            }
        } else {
            remain_length --;
            BOSBlockDecoder(encoded, decode_pos, value_list, remain_length, value_pos_arr);
        }
    }
    public static void BOSDecoderImprove(byte[] encoded) {

        int decode_pos = 0;
        int length_all = bytes2Integer(encoded, decode_pos, 4);
        decode_pos += 4;
        int block_size = bytes2Integer(encoded, decode_pos, 4);
        decode_pos += 4;



        int block_num = length_all / block_size;
        int remain_length = length_all - block_num * block_size;


        int[] value_list = new int[length_all+block_size];
        block_size--;

        int[] value_pos_arr = new int[1];
        for (int k = 0; k < block_num; k++) {


            decode_pos = BOSBlockDecoderImprove(encoded, decode_pos, value_list, block_size,value_pos_arr);

        }

        if (remain_length <= 3) {
            for (int i = 0; i < remain_length; i++) {
                int value_end = bytes2Integer(encoded, decode_pos, 4);
                decode_pos += 4;
                value_list[value_pos_arr[0]] = value_end;
                value_pos_arr[0]++;
            }
        } else {
            remain_length --;
            BOSBlockDecoderImprove(encoded, decode_pos, value_list, remain_length, value_pos_arr);
        }
    }

    @Test
    public void BOSImproveEncodeTest() throws IOException {
//        String parent_dir = "/Users/xiaojinzhao/Documents/GitHub/encoding-outlier/"; // your data path
        String parent_dir = "/Users/zihanguo/Downloads/R/outlier/outliier_code/encoding-outlier/";
        String output_parent_dir = parent_dir + "icde0802/compression_ratio/bos_m_improve";
//        String output_parent_dir = parent_dir + "icde0802/compression_ratio/test";
//        String output_parent_dir = parent_dir + "icde0802/supply_experiment/R2O3_lower_outlier_compare/compression_ratio/bos";
        String input_parent_dir = parent_dir + "trans_data/";
        ArrayList<String> input_path_list = new ArrayList<>();
        ArrayList<String> output_path_list = new ArrayList<>();
        ArrayList<String> dataset_name = new ArrayList<>();
        ArrayList<Integer> dataset_block_size = new ArrayList<>();
        dataset_name.add("CS-Sensors");
        dataset_name.add("Metro-Traffic");
        dataset_name.add("USGS-Earthquakes");
        dataset_name.add("YZ-Electricity");
        dataset_name.add("GW-Magnetic");
        dataset_name.add("TY-Fuel");
        dataset_name.add("Cyber-Vehicle");
        dataset_name.add("Vehicle-Charge");
        dataset_name.add("Nifty-Stocks");
        dataset_name.add("TH-Climate");
        dataset_name.add("TY-Transport");
        dataset_name.add("EPM-Education");

        for (String value : dataset_name) {
            input_path_list.add(input_parent_dir + value);
            dataset_block_size.add(1024);
        }

        output_path_list.add(output_parent_dir + "/CS-Sensors_ratio.csv"); // 0
//        dataset_block_size.add(1024);
        output_path_list.add(output_parent_dir + "/Metro-Traffic_ratio.csv");// 1
//        dataset_block_size.add(2048);
        output_path_list.add(output_parent_dir + "/USGS-Earthquakes_ratio.csv");// 2
//        dataset_block_size.add(2048);
        output_path_list.add(output_parent_dir + "/YZ-Electricity_ratio.csv"); // 3
//        dataset_block_size.add(2048);
        output_path_list.add(output_parent_dir + "/GW-Magnetic_ratio.csv"); //4
//        dataset_block_size.add(1024);
        output_path_list.add(output_parent_dir + "/TY-Fuel_ratio.csv");//5
//        dataset_block_size.add(2048);
        output_path_list.add(output_parent_dir + "/Cyber-Vehicle_ratio.csv"); //6
//        dataset_block_size.add(2048);
        output_path_list.add(output_parent_dir + "/Vehicle-Charge_ratio.csv");//7
//        dataset_block_size.add(2048);
        output_path_list.add(output_parent_dir + "/Nifty-Stocks_ratio.csv");//8
//        dataset_block_size.add(1024);
        output_path_list.add(output_parent_dir + "/TH-Climate_ratio.csv");//9
//        dataset_block_size.add(2048);
        output_path_list.add(output_parent_dir + "/TY-Transport_ratio.csv");//10
//        dataset_block_size.add(2048);
        output_path_list.add(output_parent_dir + "/EPM-Education_ratio.csv");//11
//        dataset_block_size.add(1024);

        int repeatTime2 = 200;

//        for (int file_i = 6; file_i < 7; file_i++) {
        for (int file_i = 0; file_i < input_path_list.size(); file_i++) {

            String inputPath = input_path_list.get(file_i);
            System.out.println(inputPath);
            String Output = output_path_list.get(file_i);

            File file = new File(inputPath);
            File[] tempList = file.listFiles();

            CsvWriter writer = new CsvWriter(Output, ',', StandardCharsets.UTF_8);

            String[] head = {
                    "Input Direction",
                    "Encoding Algorithm",
                    "Encoding Time",
                    "Decoding Time",
                    "Points",
                    "Compressed Size",
                    "Compression Ratio"
            };
            writer.writeRecord(head); // write header to output file

            assert tempList != null;

            for (File f : tempList) {
//                f= tempList[1];

                System.out.println(f);
                InputStream inputStream = Files.newInputStream(f.toPath());

                CsvReader loader = new CsvReader(inputStream, StandardCharsets.UTF_8);
                ArrayList<Integer> data1 = new ArrayList<>();
                ArrayList<Integer> data2 = new ArrayList<>();


                loader.readHeaders();
                while (loader.readRecord()) {
                    data1.add(Integer.valueOf(loader.getValues()[0]));
                    data2.add(Integer.valueOf(loader.getValues()[1]));
                }
                inputStream.close();
                int[] data2_arr = new int[data1.size()];
                for(int i = 0;i<data2.size();i++){
                    data2_arr[i] = data2.get(i);
                }
                byte[] encoded_result = new byte[data2_arr.length*4];
                long encodeTime = 0;
                long decodeTime = 0;
                double ratio = 0;
                double compressed_size = 0;


                int length = 0;

                long s = System.nanoTime();
                for (int repeat = 0; repeat < repeatTime2; repeat++) {
                    length =  BOSEncoderImprove(data2_arr, dataset_block_size.get(file_i), encoded_result);
                }

                long e = System.nanoTime();
                encodeTime += ((e - s) / repeatTime2);
                compressed_size += length;
                double ratioTmp = compressed_size / (double) (data1.size() * Integer.BYTES);
                ratio += ratioTmp;
                s = System.nanoTime();
                for (int repeat = 0; repeat < repeatTime2; repeat++)
                    BOSDecoderImprove(encoded_result);
                e = System.nanoTime();
                decodeTime += ((e - s) / repeatTime2);


                String[] record = {
                        f.toString(),
                        "TS_2DIFF+BOS-M",
                        String.valueOf(encodeTime),
                        String.valueOf(decodeTime),
                        String.valueOf(data1.size()),
                        String.valueOf(compressed_size),
                        String.valueOf(ratio)
                };
                writer.writeRecord(record);
                System.out.println(ratio);

                break;
            }
            writer.close();

        }
    }
    @Test
    public void BOSImproveDecodeTest() throws IOException {
        String parent_dir = "/Users/xiaojinzhao/Documents/GitHub/encoding-outlier/"; // your data path
//        String parent_dir = "/Users/zihanguo/Downloads/R/outlier/outliier_code/encoding-outlier/";
        String output_parent_dir = parent_dir + "icde0802/supply_experiment/R1O4_decode_time/compression_ratio/bos_m";
        String input_parent_dir = parent_dir + "trans_data/";
        ArrayList<String> input_path_list = new ArrayList<>();
        ArrayList<String> output_path_list = new ArrayList<>();
        ArrayList<String> dataset_name = new ArrayList<>();
        ArrayList<Integer> dataset_block_size = new ArrayList<>();
        dataset_name.add("CS-Sensors");
        dataset_name.add("Metro-Traffic");
        dataset_name.add("USGS-Earthquakes");
        dataset_name.add("YZ-Electricity");
        dataset_name.add("GW-Magnetic");
        dataset_name.add("TY-Fuel");
        dataset_name.add("Cyber-Vehicle");
        dataset_name.add("Vehicle-Charge");
        dataset_name.add("Nifty-Stocks");
        dataset_name.add("TH-Climate");
        dataset_name.add("TY-Transport");
        dataset_name.add("EPM-Education");

        for (String value : dataset_name) {
            input_path_list.add(input_parent_dir + value);
            dataset_block_size.add(1024);
        }

        output_path_list.add(output_parent_dir + "/CS-Sensors_ratio.csv"); // 0
//        dataset_block_size.add(1024);
        output_path_list.add(output_parent_dir + "/Metro-Traffic_ratio.csv");// 1
//        dataset_block_size.add(2048);
        output_path_list.add(output_parent_dir + "/USGS-Earthquakes_ratio.csv");// 2
//        dataset_block_size.add(2048);
        output_path_list.add(output_parent_dir + "/YZ-Electricity_ratio.csv"); // 3
//        dataset_block_size.add(2048);
        output_path_list.add(output_parent_dir + "/GW-Magnetic_ratio.csv"); //4
//        dataset_block_size.add(1024);
        output_path_list.add(output_parent_dir + "/TY-Fuel_ratio.csv");//5
//        dataset_block_size.add(2048);
        output_path_list.add(output_parent_dir + "/Cyber-Vehicle_ratio.csv"); //6
//        dataset_block_size.add(2048);
        output_path_list.add(output_parent_dir + "/Vehicle-Charge_ratio.csv");//7
//        dataset_block_size.add(2048);
        output_path_list.add(output_parent_dir + "/Nifty-Stocks_ratio.csv");//8
//        dataset_block_size.add(1024);
        output_path_list.add(output_parent_dir + "/TH-Climate_ratio.csv");//9
//        dataset_block_size.add(2048);
        output_path_list.add(output_parent_dir + "/TY-Transport_ratio.csv");//10
//        dataset_block_size.add(2048);
        output_path_list.add(output_parent_dir + "/EPM-Education_ratio.csv");//11
//        dataset_block_size.add(1024);

        int repeatTime2 = 100;
//        for (int file_i = 9; file_i < 10; file_i++) {
//
        for (int file_i = 0; file_i < input_path_list.size(); file_i++) {

            String inputPath = input_path_list.get(file_i);
            System.out.println(inputPath);
            String Output = output_path_list.get(file_i);

            File file = new File(inputPath);
            File[] tempList = file.listFiles();

            CsvWriter writer = new CsvWriter(Output, ',', StandardCharsets.UTF_8);

            String[] head = {
                    "Input Direction",
                    "Encoding Algorithm",
                    "Encoding Time",
                    "Decoding Time",
                    "Points",
                    "Compressed Size",
                    "Compression Ratio"
            };
            writer.writeRecord(head); // write header to output file

            assert tempList != null;

            for (File f : tempList) {
//                f=tempList[2];
                System.out.println(f);
                InputStream inputStream = Files.newInputStream(f.toPath());

                CsvReader loader = new CsvReader(inputStream, StandardCharsets.UTF_8);
                ArrayList<Integer> data1 = new ArrayList<>();
                ArrayList<Integer> data2 = new ArrayList<>();


                loader.readHeaders();
                while (loader.readRecord()) {
//                        String value = loader.getValues()[index];
                    data1.add(Integer.valueOf(loader.getValues()[0]));
                    data2.add(Integer.valueOf(loader.getValues()[1]));
//                        data.add(Integer.valueOf(value));
                }
                inputStream.close();
                int[] data2_arr = new int[data1.size()];
                for(int i = 0;i<data2.size();i++){
                    data2_arr[i] = data2.get(i);
                }
                byte[] encoded_result = new byte[data2_arr.length*4];
                long encodeTime = 0;
                long decodeTime = 0;
                double ratio = 0;
                double compressed_size = 0;


                int length = 0;

                long s = System.nanoTime();
                for (int repeat = 0; repeat < repeatTime2; repeat++) {
                    length =  BOSEncoderImprove(data2_arr, dataset_block_size.get(file_i), encoded_result);
                }

                long e = System.nanoTime();
                encodeTime += ((e - s) / repeatTime2);
                compressed_size += length;
                double ratioTmp = compressed_size / (double) (data1.size() * Integer.BYTES);
                ratio += ratioTmp;
                s = System.nanoTime();
                for (int repeat = 0; repeat < repeatTime2; repeat++)
                    BOSDecoderImprove(encoded_result);
                e = System.nanoTime();
                decodeTime += ((e - s) / repeatTime2);


                String[] record = {
                        f.toString(),
                        "TS_2DIFF+BOS-M",
                        String.valueOf(encodeTime),
                        String.valueOf(decodeTime),
                        String.valueOf(data1.size()),
                        String.valueOf(compressed_size),
                        String.valueOf(ratio)
                };
                writer.writeRecord(record);
                System.out.println(ratio);
//                break;
            }
            writer.close();
        }
    }

    @Test
    public void BOSPreviousDecodeTest() throws IOException {
        String parent_dir = "/Users/xiaojinzhao/Documents/GitHub/encoding-outlier/"; // your data path
//        String parent_dir = "/Users/zihanguo/Downloads/R/outlier/outliier_code/encoding-outlier/";
        String output_parent_dir = parent_dir + "icde0802/compression_ratio/bos_m";
        String input_parent_dir = parent_dir + "trans_data/";
        ArrayList<String> input_path_list = new ArrayList<>();
        ArrayList<String> output_path_list = new ArrayList<>();
        ArrayList<String> dataset_name = new ArrayList<>();
        ArrayList<Integer> dataset_block_size = new ArrayList<>();
        dataset_name.add("CS-Sensors");
        dataset_name.add("Metro-Traffic");
        dataset_name.add("USGS-Earthquakes");
        dataset_name.add("YZ-Electricity");
        dataset_name.add("GW-Magnetic");
        dataset_name.add("TY-Fuel");
        dataset_name.add("Cyber-Vehicle");
        dataset_name.add("Vehicle-Charge");
        dataset_name.add("Nifty-Stocks");
        dataset_name.add("TH-Climate");
        dataset_name.add("TY-Transport");
        dataset_name.add("EPM-Education");

        for (String value : dataset_name) {
            input_path_list.add(input_parent_dir + value);
            dataset_block_size.add(1024);
        }

        output_path_list.add(output_parent_dir + "/CS-Sensors_ratio.csv"); // 0
//        dataset_block_size.add(1024);
        output_path_list.add(output_parent_dir + "/Metro-Traffic_ratio.csv");// 1
//        dataset_block_size.add(2048);
        output_path_list.add(output_parent_dir + "/USGS-Earthquakes_ratio.csv");// 2
//        dataset_block_size.add(2048);
        output_path_list.add(output_parent_dir + "/YZ-Electricity_ratio.csv"); // 3
//        dataset_block_size.add(2048);
        output_path_list.add(output_parent_dir + "/GW-Magnetic_ratio.csv"); //4
//        dataset_block_size.add(1024);
        output_path_list.add(output_parent_dir + "/TY-Fuel_ratio.csv");//5
//        dataset_block_size.add(2048);
        output_path_list.add(output_parent_dir + "/Cyber-Vehicle_ratio.csv"); //6
//        dataset_block_size.add(2048);
        output_path_list.add(output_parent_dir + "/Vehicle-Charge_ratio.csv");//7
//        dataset_block_size.add(2048);
        output_path_list.add(output_parent_dir + "/Nifty-Stocks_ratio.csv");//8
//        dataset_block_size.add(1024);
        output_path_list.add(output_parent_dir + "/TH-Climate_ratio.csv");//9
//        dataset_block_size.add(2048);
        output_path_list.add(output_parent_dir + "/TY-Transport_ratio.csv");//10
//        dataset_block_size.add(2048);
        output_path_list.add(output_parent_dir + "/EPM-Education_ratio.csv");//11
//        dataset_block_size.add(1024);

        int repeatTime2 = 100;
//        for (int file_i = 9; file_i < 10; file_i++) {
//
        for (int file_i = 0; file_i < input_path_list.size(); file_i++) {

            String inputPath = input_path_list.get(file_i);
            System.out.println(inputPath);
            String Output = output_path_list.get(file_i);

            File file = new File(inputPath);
            File[] tempList = file.listFiles();

            CsvWriter writer = new CsvWriter(Output, ',', StandardCharsets.UTF_8);

            String[] head = {
                    "Input Direction",
                    "Encoding Algorithm",
                    "Encoding Time",
                    "Decoding Time",
                    "Points",
                    "Compressed Size",
                    "Compression Ratio"
            };
            writer.writeRecord(head); // write header to output file

            assert tempList != null;

            for (File f : tempList) {
//                f=tempList[2];
                System.out.println(f);
                InputStream inputStream = Files.newInputStream(f.toPath());

                CsvReader loader = new CsvReader(inputStream, StandardCharsets.UTF_8);
                ArrayList<Integer> data1 = new ArrayList<>();
                ArrayList<Integer> data2 = new ArrayList<>();


                loader.readHeaders();
                while (loader.readRecord()) {
//                        String value = loader.getValues()[index];
                    data1.add(Integer.valueOf(loader.getValues()[0]));
                    data2.add(Integer.valueOf(loader.getValues()[1]));
//                        data.add(Integer.valueOf(value));
                }
                inputStream.close();
                int[] data2_arr = new int[data1.size()];
                for(int i = 0;i<data2.size();i++){
                    data2_arr[i] = data2.get(i);
                }
                byte[] encoded_result = new byte[data2_arr.length*4];
                long encodeTime = 0;
                long decodeTime = 0;
                double ratio = 0;
                double compressed_size = 0;


                int length = 0;

                long s = System.nanoTime();
                for (int repeat = 0; repeat < repeatTime2; repeat++) {
                    length =  BOSEncoder(data2_arr, dataset_block_size.get(file_i), encoded_result);
                }

                long e = System.nanoTime();
                encodeTime += ((e - s) / repeatTime2);
                compressed_size += length;
                double ratioTmp = compressed_size / (double) (data1.size() * Integer.BYTES);
                ratio += ratioTmp;
                s = System.nanoTime();
                for (int repeat = 0; repeat < repeatTime2; repeat++)
                    BOSDecoder(encoded_result);
                e = System.nanoTime();
                decodeTime += ((e - s) / repeatTime2);


                String[] record = {
                        f.toString(),
                        "TS_2DIFF+BOS-M",
                        String.valueOf(encodeTime),
                        String.valueOf(decodeTime),
                        String.valueOf(data1.size()),
                        String.valueOf(compressed_size),
                        String.valueOf(ratio)
                };
                writer.writeRecord(record);
                System.out.println(ratio);
//                break;
            }
            writer.close();
        }
    }

    @Test
    public void compressBOSTest() throws IOException {
<<<<<<< HEAD
        String parent_dir = "/Users/xiaojinzhao/Documents/GitHub/encoding-outlier/";// your data path
//        String parent_dir = "/Users/zihanguo/Downloads/R/outlier/outliier_code/encoding-outlier/";
        String output_parent_dir = parent_dir + "icde0802/compression_ratio/test";
//        String output_parent_dir = parent_dir + "icde0802/supply_experiment/R3O2_compare_compression/compression_ratio/bos_m_comp";
=======
//        String parent_dir = "/Users/xiaojinzhao/Documents/GitHub/encoding-outlier/";// your data path
        String parent_dir = "/Users/zihanguo/Downloads/R/outlier/outliier_code/encoding-outlier/";
        String output_parent_dir = parent_dir + "icde0802/supply_experiment/R3O2_compare_compression/compression_ratio/bos_m_comp";
>>>>>>> 9d931c33
        String input_parent_dir = parent_dir + "trans_data/";
        ArrayList<String> input_path_list = new ArrayList<>();
        ArrayList<String> output_path_list = new ArrayList<>();
        ArrayList<String> dataset_name = new ArrayList<>();
        ArrayList<Integer> dataset_block_size = new ArrayList<>();
        dataset_name.add("CS-Sensors");
        dataset_name.add("Metro-Traffic");
        dataset_name.add("USGS-Earthquakes");
        dataset_name.add("YZ-Electricity");
        dataset_name.add("GW-Magnetic");
        dataset_name.add("TY-Fuel");
        dataset_name.add("Cyber-Vehicle");
        dataset_name.add("Vehicle-Charge");
        dataset_name.add("Nifty-Stocks");
        dataset_name.add("TH-Climate");
        dataset_name.add("TY-Transport");
        dataset_name.add("EPM-Education");

        for (String value : dataset_name) {
            input_path_list.add(input_parent_dir + value);
            dataset_block_size.add(1024);
        }

        output_path_list.add(output_parent_dir + "/CS-Sensors_ratio.csv"); // 0
//        dataset_block_size.add(1024);
        output_path_list.add(output_parent_dir + "/Metro-Traffic_ratio.csv");// 1
//        dataset_block_size.add(2048);
        output_path_list.add(output_parent_dir + "/USGS-Earthquakes_ratio.csv");// 2
//        dataset_block_size.add(2048);
        output_path_list.add(output_parent_dir + "/YZ-Electricity_ratio.csv"); // 3
//        dataset_block_size.add(256);
        output_path_list.add(output_parent_dir + "/GW-Magnetic_ratio.csv"); //4
//        dataset_block_size.add(1024);
        output_path_list.add(output_parent_dir + "/TY-Fuel_ratio.csv");//5
//        dataset_block_size.add(2048);
        output_path_list.add(output_parent_dir + "/Cyber-Vehicle_ratio.csv"); //6
//        dataset_block_size.add(2048);
        output_path_list.add(output_parent_dir + "/Vehicle-Charge_ratio.csv");//7
//        dataset_block_size.add(2048);
        output_path_list.add(output_parent_dir + "/Nifty-Stocks_ratio.csv");//8
//        dataset_block_size.add(1024);
        output_path_list.add(output_parent_dir + "/TH-Climate_ratio.csv");//9
//        dataset_block_size.add(2048);
        output_path_list.add(output_parent_dir + "/TY-Transport_ratio.csv");//10
//        dataset_block_size.add(2048);
        output_path_list.add(output_parent_dir + "/EPM-Education_ratio.csv");//11
//        dataset_block_size.add(1024);

<<<<<<< HEAD
=======
        int repeatTime2 = 5;
//        for (int file_i = 8; file_i < 9; file_i++) {

        for (int file_i = 0; file_i < input_path_list.size(); file_i++) {
//        for (int file_i = input_path_list.size()-1; file_i >=0 ; file_i--) {

            String inputPath = input_path_list.get(file_i);
            System.out.println(inputPath);
            String Output = output_path_list.get(file_i);

            File file = new File(inputPath);
            File[] tempList = file.listFiles();

            CsvWriter writer = new CsvWriter(Output, ',', StandardCharsets.UTF_8);

            String[] head = {
                    "Input Direction",
                    "Encoding Algorithm",
//                    "Compress Algorithm",
                    "Encoding Time",
                    "Decoding Time",
                    "Points",
                    "Compressed Size",
                    "Compression Ratio"
            };
            writer.writeRecord(head); // write header to output file

            assert tempList != null;

            for (File f : tempList) {
                System.out.println(f);
                InputStream inputStream = Files.newInputStream(f.toPath());

                CsvReader loader = new CsvReader(inputStream, StandardCharsets.UTF_8);
                ArrayList<Integer> data1 = new ArrayList<>();
                ArrayList<Integer> data2 = new ArrayList<>();

                loader.readHeaders();
                while (loader.readRecord()) {
                    data1.add(Integer.valueOf(loader.getValues()[0]));
                    data2.add(Integer.valueOf(loader.getValues()[1]));
                }
                inputStream.close();

                int[] data2_arr = new int[data1.size()];
                for(int i = 0;i<data2.size();i++){
                    data2_arr[i] = data2.get(i);
                }
                byte[] encoded_result = new byte[data2_arr.length*4];
                long encodeTime = 0;
                long decodeTime = 0;
                int length = 0;

                long s = System.nanoTime();
                for (int repeat = 0; repeat < repeatTime2; repeat++) {
                    length =  BOSEncoderImprove(data2_arr, dataset_block_size.get(file_i), encoded_result);
                }
                long e = System.nanoTime();
                encodeTime += ((e - s) / repeatTime2);
                double ratio = 0;
                double compressed_size = 0;
                long compressTime = encodeTime;
                s = System.nanoTime();
                byte[] compressed = new byte[0];
                for (int repeat = 0; repeat < repeatTime2; repeat++) {
                    ByteArrayOutputStream baos = new ByteArrayOutputStream();
                    BZip2CompressorOutputStream bzip2Out = new BZip2CompressorOutputStream(baos);
                    bzip2Out.write(encoded_result);
                    bzip2Out.finish();
                    compressed = baos.toByteArray();
                }
                e = System.nanoTime();
                compressTime += ((e - s) / repeatTime2);

                // test compression ratio and compressed size
                compressed_size += compressed.length;
                double ratioTmp = compressed_size / (double) (data1.size() * Integer.BYTES);
                ratio += ratioTmp;
                s = System.nanoTime();
//                    for (int repeat = 0; repeat < repeatTime2; repeat++)
//                        BOSDecoderImprove(encoded_result);
                e = System.nanoTime();
                decodeTime += ((e - s) / repeatTime2);


                String[] record = {
                        f.toString(),
                        "BOS+"+ "7-Zip",
                        String.valueOf(compressTime),
                        String.valueOf(decodeTime),
                        String.valueOf(data1.size()),
                        String.valueOf(compressed_size),
                        String.valueOf(ratio)
                };
                writer.writeRecord(record);
                System.out.println(ratio);
            }
            writer.close();
        }
    }

    @Test
    public void compressBOSTest2() throws IOException {
//        String parent_dir = "/Users/xiaojinzhao/Documents/GitHub/encoding-outlier/";// your data path
        String parent_dir = "/Users/zihanguo/Downloads/R/outlier/outliier_code/encoding-outlier/";
        String output_parent_dir = parent_dir + "icde0802/supply_experiment/R3O2_compare_compression/compression_ratio/bos_m_lz4_comp";
        String input_parent_dir = parent_dir + "trans_data/";
        ArrayList<String> input_path_list = new ArrayList<>();
        ArrayList<String> output_path_list = new ArrayList<>();
        ArrayList<String> dataset_name = new ArrayList<>();
        ArrayList<Integer> dataset_block_size = new ArrayList<>();
        dataset_name.add("CS-Sensors");
        dataset_name.add("Metro-Traffic");
        dataset_name.add("USGS-Earthquakes");
        dataset_name.add("YZ-Electricity");
        dataset_name.add("GW-Magnetic");
        dataset_name.add("TY-Fuel");
        dataset_name.add("Cyber-Vehicle");
        dataset_name.add("Vehicle-Charge");
        dataset_name.add("Nifty-Stocks");
        dataset_name.add("TH-Climate");
        dataset_name.add("TY-Transport");
        dataset_name.add("EPM-Education");

        for (String value : dataset_name) {
            input_path_list.add(input_parent_dir + value);
            dataset_block_size.add(1024);
        }

        output_path_list.add(output_parent_dir + "/CS-Sensors_ratio.csv"); // 0
//        dataset_block_size.add(1024);
        output_path_list.add(output_parent_dir + "/Metro-Traffic_ratio.csv");// 1
//        dataset_block_size.add(2048);
        output_path_list.add(output_parent_dir + "/USGS-Earthquakes_ratio.csv");// 2
//        dataset_block_size.add(2048);
        output_path_list.add(output_parent_dir + "/YZ-Electricity_ratio.csv"); // 3
//        dataset_block_size.add(256);
        output_path_list.add(output_parent_dir + "/GW-Magnetic_ratio.csv"); //4
//        dataset_block_size.add(1024);
        output_path_list.add(output_parent_dir + "/TY-Fuel_ratio.csv");//5
//        dataset_block_size.add(2048);
        output_path_list.add(output_parent_dir + "/Cyber-Vehicle_ratio.csv"); //6
//        dataset_block_size.add(2048);
        output_path_list.add(output_parent_dir + "/Vehicle-Charge_ratio.csv");//7
//        dataset_block_size.add(2048);
        output_path_list.add(output_parent_dir + "/Nifty-Stocks_ratio.csv");//8
//        dataset_block_size.add(1024);
        output_path_list.add(output_parent_dir + "/TH-Climate_ratio.csv");//9
//        dataset_block_size.add(2048);
        output_path_list.add(output_parent_dir + "/TY-Transport_ratio.csv");//10
//        dataset_block_size.add(2048);
        output_path_list.add(output_parent_dir + "/EPM-Education_ratio.csv");//11
//        dataset_block_size.add(1024);

>>>>>>> 9d931c33
        int repeatTime2 = 500;
//        for (int file_i = 8; file_i < 9; file_i++) {
        CompressionType[] compressList = {
                CompressionType.LZ4,
<<<<<<< HEAD
//                CompressionType.LZMA2,
=======
>>>>>>> 9d931c33
        };

        for (int file_i = 0; file_i < input_path_list.size(); file_i++) {
//        for (int file_i = input_path_list.size()-1; file_i >=0 ; file_i--) {

            String inputPath = input_path_list.get(file_i);
//            System.out.println(inputPath);
            String Output = output_path_list.get(file_i);

            File file = new File(inputPath);
            File[] tempList = file.listFiles();

            CsvWriter writer = new CsvWriter(Output, ',', StandardCharsets.UTF_8);

            String[] head = {
                    "Input Direction",
                    "Encoding Algorithm",
//                    "Compress Algorithm",
                    "Encoding Time",
                    "Decoding Time",
                    "Points",
                    "Compressed Size",
                    "Compression Ratio"
            };
            writer.writeRecord(head); // write header to output file

            assert tempList != null;

            for (File f : tempList) {
//                System.out.println(f);
                InputStream inputStream = Files.newInputStream(f.toPath());

                CsvReader loader = new CsvReader(inputStream, StandardCharsets.UTF_8);
                ArrayList<Integer> data1 = new ArrayList<>();
                ArrayList<Integer> data2 = new ArrayList<>();

                loader.readHeaders();
                while (loader.readRecord()) {
                    data1.add(Integer.valueOf(loader.getValues()[0]));
                    data2.add(Integer.valueOf(loader.getValues()[1]));
                }
                inputStream.close();

                int[] data2_arr = new int[data1.size()];
                for(int i = 0;i<data2.size();i++){
                    data2_arr[i] = data2.get(i);
                }
                byte[] encoded_result = new byte[data2_arr.length*4];
                long encodeTime = 0;
                long decodeTime = 0;
                int length = 0;

                long s = System.nanoTime();
                for (int repeat = 0; repeat < repeatTime2; repeat++) {
                    length =  BOSEncoderImprove(data2_arr, dataset_block_size.get(file_i), encoded_result);
                }
                long e = System.nanoTime();
                encodeTime += ((e - s) / repeatTime2);

                for (CompressionType comp : compressList) {
                    double ratio = 0;
                    double compressed_size = 0;
                    long compressTime = encodeTime;
//                    compressTime += ((e - s) / repeatTime2);
                    System.out.println(compressTime);

                    s = System.nanoTime();
                    ICompressor compressor = ICompressor.getCompressor(comp);
                    byte[] compressed = new byte[0];
                    for (int repeat = 0; repeat < repeatTime2; repeat++) {
                        compressed = compressor.compress(encoded_result);
                    }
                    e = System.nanoTime();
                    compressTime += ((e - s) / repeatTime2);

                    System.out.println(compressTime-encodeTime);
                    // test compression ratio and compressed size
                    compressed_size += compressed.length;
                    double ratioTmp = compressed_size / (double) (data1.size() * Integer.BYTES);
                    ratio += ratioTmp;
                    s = System.nanoTime();
//                    for (int repeat = 0; repeat < repeatTime2; repeat++)
//                        BOSDecoderImprove(encoded_result);
                    e = System.nanoTime();
                    decodeTime += ((e - s) / repeatTime2);


                    String[] record = {
                            f.toString(),
                            "BOS+"+ comp,
                            String.valueOf(compressTime),
                            String.valueOf(decodeTime),
                            String.valueOf(data1.size()),
                            String.valueOf(compressed_size),
                            String.valueOf(ratio)
                    };
                    writer.writeRecord(record);
<<<<<<< HEAD
//                    System.out.println(ratio);
                }
//                double ratio = 0;
//                double compressed_size = 0;
//                File outfile = new File(parent_dir + "icde0802/example.bin");
//
//                // 使用FileOutputStream将byte数组写入文件
//                try (FileOutputStream fos = new FileOutputStream(outfile)) {
//                    fos.write(encoded_result);
//                } catch (IOException e2) {
//                    // 处理可能的I/O异常
//                    e2.printStackTrace();
//                }

//                File input = new File(parent_dir + "icde0802/example.bin");
//                File output = new File(parent_dir + "icde0802/example.7z");
//                SevenZOutputFile out = new SevenZOutputFile(output);
//
//                long compressTime = encodeTime;
//                s = System.nanoTime();
////                byte[] compressed = new byte[0];
//                for (int repeat = 0; repeat < repeatTime2; repeat++) {
//                    addToArchiveCompression(out, input, ".");
//                    out.closeArchiveEntry();
//                }
//                e = System.nanoTime();
//                compressTime += ((e - s) / repeatTime2);
//
//
//                long compressed = output.length();
//                compressed_size += compressed;
//                double ratioTmp =
//                        (double) compressed / (double) (repeatTime2 * data1.size() * Integer.BYTES);
//                ratio += ratioTmp;
//
//
//                String[] record = {
//                        f.toString(),
//                        "BOS+7-Zip",
//                        String.valueOf(compressTime),
//                        String.valueOf(decodeTime),
//                        String.valueOf(data1.size()),
//                        String.valueOf(compressed_size),
//                        String.valueOf(ratio)
//                };
//                writer.writeRecord(record);
//                System.out.println(ratio);
=======
                    System.out.println(ratio);
                }
>>>>>>> 9d931c33
            }
            writer.close();
        }
    }

    @Test
    public void ExpTest() throws IOException {
        String parent_dir = "/Users/xiaojinzhao/Documents/GitHub/encoding-outlier/"; // your data path
//        String parent_dir = "/Users/zihanguo/Downloads/R/outlier/outliier_code/encoding-outlier/";
//        String output_parent_dir = parent_dir + "icde0802/compression_ratio/exp_test";
        String output_parent_dir = parent_dir + "icde0802/supply_experiment/R2O3_lower_outlier_compare/compression_ratio/bos";
        String input_parent_dir = parent_dir + "trans_data/";
        ArrayList<String> input_path_list = new ArrayList<>();
        ArrayList<String> output_path_list = new ArrayList<>();
        ArrayList<String> dataset_name = new ArrayList<>();
        ArrayList<Integer> dataset_block_size = new ArrayList<>();
        dataset_name.add("Synthetic_Exp_100");
        dataset_name.add("Synthetic_Exp_1000");
        dataset_name.add("Synthetic_Exp_10000");
        dataset_name.add("Synthetic_Exp_100000");
        dataset_name.add("Synthetic_Exp_1000000");
        dataset_name.add("Synthetic_Normal_100");
        dataset_name.add("Synthetic_Normal_1000");
        dataset_name.add("Synthetic_Normal_10000");
        dataset_name.add("Synthetic_Normal_100000");
        dataset_name.add("Synthetic_Normal_1000000");

        for (String value : dataset_name) {
            input_path_list.add(input_parent_dir + value);
            dataset_block_size.add(1024);
        }

        output_path_list.add(output_parent_dir + "/Exp_100.csv"); // 0
//        dataset_block_size.add(1024);
        output_path_list.add(output_parent_dir + "/Exp_1000.csv");// 1
//        dataset_block_size.add(2048);
        output_path_list.add(output_parent_dir + "/Exp_10000.csv");// 2
        output_path_list.add(output_parent_dir + "/Exp_100000.csv");// 2
        output_path_list.add(output_parent_dir + "/Exp_1000000.csv");// 2
//        dataset_block_size.add(2048);
        output_path_list.add(output_parent_dir + "/Normal_100.csv"); // 3
//        dataset_block_size.add(2048);
        output_path_list.add(output_parent_dir + "/Normal_1000.csv"); //4
//        dataset_block_size.add(1024);
        output_path_list.add(output_parent_dir + "/Normal_10000.csv");//5
        output_path_list.add(output_parent_dir + "/Normal_100000.csv");//5
        output_path_list.add(output_parent_dir + "/Normal_1000000.csv");//5
//        dataset_block_size.add(2048);

        int repeatTime2 = 100;

//        for (int file_i = 0; file_i < 1; file_i++) {
        for (int file_i = 0; file_i < input_path_list.size(); file_i++) {

            String inputPath = input_path_list.get(file_i);
            System.out.println(inputPath);
            String Output = output_path_list.get(file_i);

            File file = new File(inputPath);
            File[] tempList = file.listFiles();

            CsvWriter writer = new CsvWriter(Output, ',', StandardCharsets.UTF_8);

            String[] head = {
                    "Input Direction",
                    "Encoding Algorithm",
                    "Encoding Time",
                    "Decoding Time",
                    "Points",
                    "Compressed Size",
                    "Compression Ratio"
            };
            writer.writeRecord(head); // write header to output file

            assert tempList != null;

            for (File f : tempList) {
                if(f.toString().contains(".DS")) continue;
//                f= tempList[1];

                System.out.println(f);
                InputStream inputStream = Files.newInputStream(f.toPath());

                CsvReader loader = new CsvReader(inputStream, StandardCharsets.UTF_8);
                ArrayList<Integer> data1 = new ArrayList<>();
                ArrayList<Integer> data2 = new ArrayList<>();


                loader.readHeaders();
                while (loader.readRecord()) {
                    data1.add(Integer.valueOf(loader.getValues()[0]));
                    data2.add(Integer.valueOf(loader.getValues()[1]));
                }
                inputStream.close();
                int[] data2_arr = new int[data1.size()];
                for(int i = 0;i<data2.size();i++){
                    data2_arr[i] = data2.get(i);
                }
                byte[] encoded_result = new byte[data2_arr.length*4];
                long encodeTime = 0;
                long decodeTime = 0;
                double ratio = 0;
                double compressed_size = 0;


                int length = 0;

                long s = System.nanoTime();
                for (int repeat = 0; repeat < repeatTime2; repeat++) {
                    length =  BOSEncoderImprove(data2_arr, dataset_block_size.get(file_i), encoded_result);
                }

                long e = System.nanoTime();
                encodeTime += ((e - s) / repeatTime2);
                compressed_size += length;
                double ratioTmp = compressed_size / (double) (data1.size() * Integer.BYTES);
                ratio += ratioTmp;
                s = System.nanoTime();
                for (int repeat = 0; repeat < repeatTime2; repeat++)
                    BOSDecoderImprove(encoded_result);
                e = System.nanoTime();
                decodeTime += ((e - s) / repeatTime2);


                String[] record = {
                        f.toString(),
                        "TS_2DIFF+BOS-M",
                        String.valueOf(encodeTime),
                        String.valueOf(decodeTime),
                        String.valueOf(data1.size()),
                        String.valueOf(compressed_size),
                        String.valueOf(ratio)
                };
                writer.writeRecord(record);
                System.out.println(ratio);

//                break;
            }
            writer.close();

        }
    }

    @Test
    public void BOSVaryBlockSize() throws IOException {
        String parent_dir = "/Users/zihanguo/Downloads/R/outlier/outliier_code/encoding-outlier/";
//        String parent_dir = "/Users/xiaojinzhao/Documents/GitHub/encoding-outlier/"; // your data path
//        String output_parent_dir = parent_dir + "icde0802/compression_ratio/block_size_bos_m";
        String output_parent_dir = parent_dir + "icde0802/compression_ratio/block_size_bos_m";
        String input_parent_dir = parent_dir + "trans_data/";
        ArrayList<String> input_path_list = new ArrayList<>();
        ArrayList<String> output_path_list = new ArrayList<>();
        ArrayList<String> dataset_name = new ArrayList<>();
        dataset_name.add("CS-Sensors");
        dataset_name.add("Metro-Traffic");
        dataset_name.add("USGS-Earthquakes");
        dataset_name.add("YZ-Electricity");
        dataset_name.add("GW-Magnetic");
        dataset_name.add("TY-Fuel");
        dataset_name.add("Cyber-Vehicle");
        dataset_name.add("Vehicle-Charge");
        dataset_name.add("Nifty-Stocks");
        dataset_name.add("TH-Climate");
        dataset_name.add("TY-Transport");
        dataset_name.add("EPM-Education");

        for (String value : dataset_name) {
            input_path_list.add(input_parent_dir + value);
        }

        output_path_list.add(output_parent_dir + "/CS-Sensors_ratio.csv"); // 0
        output_path_list.add(output_parent_dir + "/Metro-Traffic_ratio.csv");// 1
        output_path_list.add(output_parent_dir + "/USGS-Earthquakes_ratio.csv");// 2

        output_path_list.add(output_parent_dir + "/YZ-Electricity_ratio.csv"); // 3

        output_path_list.add(output_parent_dir + "/GW-Magnetic_ratio.csv"); //4

        output_path_list.add(output_parent_dir + "/TY-Fuel_ratio.csv");//5

        output_path_list.add(output_parent_dir + "/Cyber-Vehicle_ratio.csv"); //6

        output_path_list.add(output_parent_dir + "/Vehicle-Charge_ratio.csv");//7

        output_path_list.add(output_parent_dir + "/Nifty-Stocks_ratio.csv");//8

        output_path_list.add(output_parent_dir + "/TH-Climate_ratio.csv");//9

        output_path_list.add(output_parent_dir + "/TY-Transport_ratio.csv");//10

        output_path_list.add(output_parent_dir + "/EPM-Education_ratio.csv");//11

        int repeatTime2 = 100;
//        int[] file_i_list = {0,9,10};
//        for (int file_i = 9; file_i < 10; file_i++) {
//        for(int file_i :file_i_list){
        for (int file_i = 0; file_i < input_path_list.size(); file_i++) {

            String inputPath = input_path_list.get(file_i);
            System.out.println(inputPath);
            String Output = output_path_list.get(file_i);


            File file = new File(inputPath);
            File[] tempList = file.listFiles();

            CsvWriter writer = new CsvWriter(Output, ',', StandardCharsets.UTF_8);

            String[] head = {
                    "Input Direction",
                    "Encoding Algorithm",
                    "Encoding Time",
                    "Decoding Time",
                    "Points",
                    "Compressed Size",
                    "Block Size",
                    "Compression Ratio"
            };
            writer.writeRecord(head); // write header to output file

            assert tempList != null;

            for (File f : tempList) {
                System.out.println(f);
                InputStream inputStream = Files.newInputStream(f.toPath());

                CsvReader loader = new CsvReader(inputStream, StandardCharsets.UTF_8);
                ArrayList<Integer> data1 = new ArrayList<>();
                ArrayList<Integer> data2 = new ArrayList<>();


                loader.readHeaders();

                while (loader.readRecord()) {
                    data1.add(Integer.valueOf(loader.getValues()[0]));
                    data2.add(Integer.valueOf(loader.getValues()[1]));
                }
                inputStream.close();
                int[] data2_arr = new int[data1.size()];
                for(int i = 0;i<data2.size();i++){
                    data2_arr[i] = data2.get(i);
                }
                byte[] encoded_result = new byte[data2_arr.length*4];

//                for (int block_size_i = 5; block_size_i < 14; block_size_i++) {
                for (int block_size_i = 13; block_size_i > 4; block_size_i--) {
//                for (int block_size_i = 10; block_size_i > 9; block_size_i--) {
                    int block_size = (int) Math.pow(2, block_size_i);
                    System.out.println(block_size);
                    long encodeTime = 0;
                    long decodeTime = 0;
                    double ratio = 0;
                    double compressed_size = 0;


                    long s = System.nanoTime();
                    for (int repeat = 0; repeat < repeatTime2; repeat++) {
                        compressed_size = BOSEncoderImprove(data2_arr, block_size, encoded_result);
                    }

                    long e = System.nanoTime();
                    encodeTime += ((e - s) / repeatTime2);
                    double ratioTmp = compressed_size / (double) (data1.size() * Integer.BYTES);
                    ratio += ratioTmp;
                    s = System.nanoTime();
                    for (int repeat = 0; repeat < repeatTime2; repeat++)
                        BOSDecoderImprove(encoded_result);
                    e = System.nanoTime();
                    decodeTime += ((e - s) / repeatTime2);

                    String[] record = {
                            f.toString(),
                            "TS_2DIFF+BOS-M",
                            String.valueOf(encodeTime),
                            String.valueOf(decodeTime),
                            String.valueOf(data1.size()),
                            String.valueOf(compressed_size),
                            String.valueOf(block_size_i),
                            String.valueOf(ratio)
                    };
                    writer.writeRecord(record);
                    System.out.println(ratio);

                }

            }
            writer.close();

        }
    }


    @Test
    public void BOSQueryTest() throws IOException, InterruptedException {
        String parent_dir = "/Users/xiaojinzhao/Documents/GitHub/encoding-outlier/"; // your data path
//        String parent_dir = "/Users/zihanguo/Downloads/R/outlier/outliier_code/encoding-outlier/";
        String output_parent_dir = parent_dir + "icde0802/supply_experiment/R2O2_query_processing/time/bos_m";
        String input_parent_dir = parent_dir + "trans_data/";
        ArrayList<String> input_path_list = new ArrayList<>();
        ArrayList<String> output_path_list = new ArrayList<>();
        ArrayList<String> dataset_name = new ArrayList<>();
        ArrayList<Integer> dataset_block_size = new ArrayList<>();
        dataset_name.add("CS-Sensors");
        dataset_name.add("Metro-Traffic");
        dataset_name.add("USGS-Earthquakes");
        dataset_name.add("YZ-Electricity");
        dataset_name.add("GW-Magnetic");
        dataset_name.add("TY-Fuel");
        dataset_name.add("Cyber-Vehicle");
        dataset_name.add("Vehicle-Charge");
        dataset_name.add("Nifty-Stocks");
        dataset_name.add("TH-Climate");
        dataset_name.add("TY-Transport");
        dataset_name.add("EPM-Education");

        for (String value : dataset_name) {
            input_path_list.add(input_parent_dir + value);
            dataset_block_size.add(1024);
        }

        output_path_list.add(output_parent_dir + "/CS-Sensors_ratio.csv"); // 0
//        dataset_block_size.add(1024);
        output_path_list.add(output_parent_dir + "/Metro-Traffic_ratio.csv");// 1
//        dataset_block_size.add(2048);
        output_path_list.add(output_parent_dir + "/USGS-Earthquakes_ratio.csv");// 2
//        dataset_block_size.add(2048);
        output_path_list.add(output_parent_dir + "/YZ-Electricity_ratio.csv"); // 3
//        dataset_block_size.add(2048);
        output_path_list.add(output_parent_dir + "/GW-Magnetic_ratio.csv"); //4
//        dataset_block_size.add(1024);
        output_path_list.add(output_parent_dir + "/TY-Fuel_ratio.csv");//5
//        dataset_block_size.add(2048);
        output_path_list.add(output_parent_dir + "/Cyber-Vehicle_ratio.csv"); //6
//        dataset_block_size.add(2048);
        output_path_list.add(output_parent_dir + "/Vehicle-Charge_ratio.csv");//7
//        dataset_block_size.add(2048);
        output_path_list.add(output_parent_dir + "/Nifty-Stocks_ratio.csv");//8
//        dataset_block_size.add(1024);
        output_path_list.add(output_parent_dir + "/TH-Climate_ratio.csv");//9
//        dataset_block_size.add(2048);
        output_path_list.add(output_parent_dir + "/TY-Transport_ratio.csv");//10
//        dataset_block_size.add(2048);
        output_path_list.add(output_parent_dir + "/EPM-Education_ratio.csv");//11
//        dataset_block_size.add(1024);

        int repeatTime2 = 500;
//        for (int file_i = 1; file_i < 2; file_i++) {

        for (int file_i = 0; file_i < input_path_list.size(); file_i++) {

            String inputPath = input_path_list.get(file_i);
            System.out.println(inputPath);
            String Output = output_path_list.get(file_i);

            File file = new File(inputPath);
            File[] tempList = file.listFiles();

            CsvWriter writer = new CsvWriter(Output, ',', StandardCharsets.UTF_8);

            String[] head = {
                    "Input Direction",
                    "Encoding Algorithm",
                    "Encoding Time",
                    "Decoding Time",
                    "Insert Time",
                    "Query Time",
                    "Points",
                    "Compressed Size",
                    "Compression Ratio"
            };
            writer.writeRecord(head); // write header to output file

            assert tempList != null;

            for (File f : tempList) {
//                f=tempList[2];
                System.out.println(f);
//                Thread.sleep(5000);
                InputStream inputStream = Files.newInputStream(f.toPath());

                CsvReader loader = new CsvReader(inputStream, StandardCharsets.UTF_8);
                ArrayList<Integer> data1 = new ArrayList<>();
                ArrayList<Integer> data2 = new ArrayList<>();


                loader.readHeaders();
                while (loader.readRecord()) {
//                        String value = loader.getValues()[index];
                    data1.add(Integer.valueOf(loader.getValues()[0]));
                    data2.add(Integer.valueOf(loader.getValues()[1]));
//                        data.add(Integer.valueOf(value));
                }
                inputStream.close();
                int[] data2_arr = new int[data1.size()];
                for(int i = 0;i<data2.size();i++){
                    data2_arr[i] = data2.get(i);
                }
                byte[] encoded_result = new byte[data2_arr.length*4];
                long encodeTime = 0;
                long decodeTime = 0;
                double ratio = 0;
                double compressed_size = 0;


                int length = 0;

                String file_bin_str = "icde0802/supply_experiment/R2O2_query_processing/time/str_1.bin";
                long input_time = 0;
                long s = System.nanoTime();
                for (int repeat = 0; repeat < repeatTime2; repeat++) {
                    long start_encode = System.nanoTime();
                    length =  BOSEncoderImprove(data2_arr, dataset_block_size.get(file_i), encoded_result);
                    long end_encode = System.nanoTime();
                    try (FileOutputStream fos = new FileOutputStream(parent_dir +file_bin_str)) {
                        // 只写入前length个元素
                        fos.write(encoded_result, 0, length);
                    } catch (IOException ioe) {
                        ioe.printStackTrace();
                    }
                    long end_io = System.nanoTime();
                    encodeTime += (end_encode - start_encode);
                    input_time += (end_io - end_encode);
                }


                long e = System.nanoTime();
                encodeTime = (encodeTime / repeatTime2);
                input_time = (input_time / repeatTime2);
                compressed_size += length;
                double ratioTmp = compressed_size / (double) (data1.size() * Integer.BYTES);
                ratio += ratioTmp;

                long output_time = 0;
                s = System.nanoTime();
                for (int repeat = 0; repeat < repeatTime2; repeat++){
                    long start_io = System.nanoTime();

                    try (FileInputStream fis = new FileInputStream(parent_dir +file_bin_str)) {
                        // 读取数据到byte数组中
                        int bytesRead = fis.read(encoded_result);
//                        System.out.println("Number of bytes read: " + bytesRead);
                    } catch (IOException ioe) {
                        ioe.printStackTrace();
                    }
                    long start_decode = System.nanoTime();
                    BOSDecoderImprove(encoded_result);
                    long end_decode = System.nanoTime();
                    decodeTime += (end_decode - start_decode);
                    output_time += (start_decode - start_io);
                }

                e = System.nanoTime();
                decodeTime = (decodeTime / repeatTime2);
                output_time = (output_time / repeatTime2);


                String[] record = {
                        f.toString(),
                        "TS_2DIFF+BOS-M",
                        String.valueOf(encodeTime),
                        String.valueOf(decodeTime),
                        String.valueOf(input_time),
                        String.valueOf(output_time),
                        String.valueOf(data1.size()),
                        String.valueOf(compressed_size),
                        String.valueOf(ratio)
                };
                writer.writeRecord(record);
                System.out.println(ratio);
//                break;
            }
            writer.close();
        }
    }

    @Test
    public void BOSMOUOTest() throws IOException {
        String parent_dir = "/Users/xiaojinzhao/Documents/GitHub/encoding-outlier/"; // your data path
//        String parent_dir = "/Users/zihanguo/Downloads/R/outlier/outliier_code/encoding-outlier/";
        String output_parent_dir = parent_dir + "icde0802/supply_experiment/R2O5_skew_distribution/compression_ratio/bos_m_improve";
//        String output_parent_dir = parent_dir + "icde0802/compression_ratio/test";
//        String output_parent_dir = parent_dir + "icde0802/supply_experiment/R2O3_lower_outlier_compare/compression_ratio/bos";
        String input_parent_dir = parent_dir + "trans_data/";
        ArrayList<String> input_path_list = new ArrayList<>();
        ArrayList<String> output_path_list = new ArrayList<>();
        ArrayList<String> dataset_name = new ArrayList<>();
        ArrayList<Integer> dataset_block_size = new ArrayList<>();
        dataset_name.add("CS-Sensors");
        dataset_name.add("Metro-Traffic");
        dataset_name.add("USGS-Earthquakes");
        dataset_name.add("YZ-Electricity");
        dataset_name.add("GW-Magnetic");
        dataset_name.add("TY-Fuel");
        dataset_name.add("Cyber-Vehicle");
        dataset_name.add("Vehicle-Charge");
        dataset_name.add("Nifty-Stocks");
        dataset_name.add("TH-Climate");
        dataset_name.add("TY-Transport");
        dataset_name.add("EPM-Education");

        for (String value : dataset_name) {
            input_path_list.add(input_parent_dir + value);
            dataset_block_size.add(1024);
        }

        output_path_list.add(output_parent_dir + "/CS-Sensors_ratio.csv"); // 0
//        dataset_block_size.add(1024);
        output_path_list.add(output_parent_dir + "/Metro-Traffic_ratio.csv");// 1
//        dataset_block_size.add(2048);
        output_path_list.add(output_parent_dir + "/USGS-Earthquakes_ratio.csv");// 2
//        dataset_block_size.add(2048);
        output_path_list.add(output_parent_dir + "/YZ-Electricity_ratio.csv"); // 3
//        dataset_block_size.add(2048);
        output_path_list.add(output_parent_dir + "/GW-Magnetic_ratio.csv"); //4
//        dataset_block_size.add(1024);
        output_path_list.add(output_parent_dir + "/TY-Fuel_ratio.csv");//5
//        dataset_block_size.add(2048);
        output_path_list.add(output_parent_dir + "/Cyber-Vehicle_ratio.csv"); //6
//        dataset_block_size.add(2048);
        output_path_list.add(output_parent_dir + "/Vehicle-Charge_ratio.csv");//7
//        dataset_block_size.add(2048);
        output_path_list.add(output_parent_dir + "/Nifty-Stocks_ratio.csv");//8
//        dataset_block_size.add(1024);
        output_path_list.add(output_parent_dir + "/TH-Climate_ratio.csv");//9
//        dataset_block_size.add(2048);
        output_path_list.add(output_parent_dir + "/TY-Transport_ratio.csv");//10
//        dataset_block_size.add(2048);
        output_path_list.add(output_parent_dir + "/EPM-Education_ratio.csv");//11
//        dataset_block_size.add(1024);

        int repeatTime2 = 200;

//        for (int file_i = 6; file_i < 7; file_i++) {
        for (int file_i = 0; file_i < input_path_list.size(); file_i++) {
            if(file_i == 4 ) repeatTime2 = 1;

            String inputPath = input_path_list.get(file_i);
            System.out.println(inputPath);
            String Output = output_path_list.get(file_i);

            File file = new File(inputPath);
            File[] tempList = file.listFiles();

            CsvWriter writer = new CsvWriter(Output, ',', StandardCharsets.UTF_8);

            String[] head = {
                    "Input Direction",
                    "Encoding Algorithm",
                    "Encoding Time",
                    "Decoding Time",
                    "Points",
                    "Compressed Size",
                    "Compression Ratio"
            };
            writer.writeRecord(head); // write header to output file

            assert tempList != null;

            for (File f : tempList) {
//                f= tempList[1];

                System.out.println(f);
                InputStream inputStream = Files.newInputStream(f.toPath());

                CsvReader loader = new CsvReader(inputStream, StandardCharsets.UTF_8);
                ArrayList<Integer> data1 = new ArrayList<>();
                ArrayList<Integer> data2 = new ArrayList<>();


                loader.readHeaders();
                while (loader.readRecord()) {
                    data1.add(Integer.valueOf(loader.getValues()[0]));
                    data2.add(Integer.valueOf(loader.getValues()[1]));
                }
                inputStream.close();
                int[] data2_arr = new int[data1.size()];
                for(int i = 0;i<data2.size();i++){
                    data2_arr[i] = data2.get(i);
                }
                byte[] encoded_result = new byte[data2_arr.length*4];
                long encodeTime = 0;
                long decodeTime = 0;
                double ratio = 0;
                double compressed_size = 0;


                int length = 0;

                long s = System.nanoTime();
                for (int repeat = 0; repeat < repeatTime2; repeat++) {
                    length =  BOSEncoder(data2_arr, dataset_block_size.get(file_i), encoded_result);
                }

                long e = System.nanoTime();
                encodeTime += ((e - s) / repeatTime2);
                compressed_size += length;
                double ratioTmp = compressed_size / (double) (data1.size() * Integer.BYTES);
                ratio += ratioTmp;
                s = System.nanoTime();
                for (int repeat = 0; repeat < repeatTime2; repeat++)
                    BOSDecoder(encoded_result);
                e = System.nanoTime();
                decodeTime += ((e - s) / repeatTime2);


                String[] record = {
                        f.toString(),
                        "TS_2DIFF+BOS-M",
                        String.valueOf(encodeTime),
                        String.valueOf(decodeTime),
                        String.valueOf(data1.size()),
                        String.valueOf(compressed_size),
                        String.valueOf(ratio)
                };
                writer.writeRecord(record);
                System.out.println(ratio);

                break;
            }
            writer.close();

        }
    }
}<|MERGE_RESOLUTION|>--- conflicted
+++ resolved
@@ -2080,16 +2080,9 @@
 
     @Test
     public void compressBOSTest() throws IOException {
-<<<<<<< HEAD
-        String parent_dir = "/Users/xiaojinzhao/Documents/GitHub/encoding-outlier/";// your data path
-//        String parent_dir = "/Users/zihanguo/Downloads/R/outlier/outliier_code/encoding-outlier/";
-        String output_parent_dir = parent_dir + "icde0802/compression_ratio/test";
-//        String output_parent_dir = parent_dir + "icde0802/supply_experiment/R3O2_compare_compression/compression_ratio/bos_m_comp";
-=======
 //        String parent_dir = "/Users/xiaojinzhao/Documents/GitHub/encoding-outlier/";// your data path
         String parent_dir = "/Users/zihanguo/Downloads/R/outlier/outliier_code/encoding-outlier/";
         String output_parent_dir = parent_dir + "icde0802/supply_experiment/R3O2_compare_compression/compression_ratio/bos_m_comp";
->>>>>>> 9d931c33
         String input_parent_dir = parent_dir + "trans_data/";
         ArrayList<String> input_path_list = new ArrayList<>();
         ArrayList<String> output_path_list = new ArrayList<>();
@@ -2138,8 +2131,6 @@
         output_path_list.add(output_parent_dir + "/EPM-Education_ratio.csv");//11
 //        dataset_block_size.add(1024);
 
-<<<<<<< HEAD
-=======
         int repeatTime2 = 5;
 //        for (int file_i = 8; file_i < 9; file_i++) {
 
@@ -2294,15 +2285,10 @@
         output_path_list.add(output_parent_dir + "/EPM-Education_ratio.csv");//11
 //        dataset_block_size.add(1024);
 
->>>>>>> 9d931c33
         int repeatTime2 = 500;
 //        for (int file_i = 8; file_i < 9; file_i++) {
         CompressionType[] compressList = {
                 CompressionType.LZ4,
-<<<<<<< HEAD
-//                CompressionType.LZMA2,
-=======
->>>>>>> 9d931c33
         };
 
         for (int file_i = 0; file_i < input_path_list.size(); file_i++) {
@@ -2400,58 +2386,8 @@
                             String.valueOf(ratio)
                     };
                     writer.writeRecord(record);
-<<<<<<< HEAD
 //                    System.out.println(ratio);
                 }
-//                double ratio = 0;
-//                double compressed_size = 0;
-//                File outfile = new File(parent_dir + "icde0802/example.bin");
-//
-//                // 使用FileOutputStream将byte数组写入文件
-//                try (FileOutputStream fos = new FileOutputStream(outfile)) {
-//                    fos.write(encoded_result);
-//                } catch (IOException e2) {
-//                    // 处理可能的I/O异常
-//                    e2.printStackTrace();
-//                }
-
-//                File input = new File(parent_dir + "icde0802/example.bin");
-//                File output = new File(parent_dir + "icde0802/example.7z");
-//                SevenZOutputFile out = new SevenZOutputFile(output);
-//
-//                long compressTime = encodeTime;
-//                s = System.nanoTime();
-////                byte[] compressed = new byte[0];
-//                for (int repeat = 0; repeat < repeatTime2; repeat++) {
-//                    addToArchiveCompression(out, input, ".");
-//                    out.closeArchiveEntry();
-//                }
-//                e = System.nanoTime();
-//                compressTime += ((e - s) / repeatTime2);
-//
-//
-//                long compressed = output.length();
-//                compressed_size += compressed;
-//                double ratioTmp =
-//                        (double) compressed / (double) (repeatTime2 * data1.size() * Integer.BYTES);
-//                ratio += ratioTmp;
-//
-//
-//                String[] record = {
-//                        f.toString(),
-//                        "BOS+7-Zip",
-//                        String.valueOf(compressTime),
-//                        String.valueOf(decodeTime),
-//                        String.valueOf(data1.size()),
-//                        String.valueOf(compressed_size),
-//                        String.valueOf(ratio)
-//                };
-//                writer.writeRecord(record);
-//                System.out.println(ratio);
-=======
-                    System.out.println(ratio);
-                }
->>>>>>> 9d931c33
             }
             writer.close();
         }
