--- conflicted
+++ resolved
@@ -70,12 +70,12 @@
             <artifactId>commons-lang3</artifactId>
             <version>${common.lang3.version}</version>
         </dependency>
-<<<<<<< HEAD
+
         <dependency>
             <groupId>org.apache.lucene</groupId>
             <artifactId>lucene-core</artifactId>
             <version>4.0.0</version>
-=======
+        </dependency>
         <!-- for mocked test-->
         <dependency>
             <groupId>org.powermock</groupId>
@@ -94,7 +94,6 @@
             <artifactId>powermock-api-mockito2</artifactId>
             <version>2.0.2</version>
             <scope>test</scope>
->>>>>>> e734368a
         </dependency>
     </dependencies>
     <build>
