--- conflicted
+++ resolved
@@ -179,8 +179,7 @@
 # 1. If the sync data accounts for more than 50% of the update of the historical data (compared with the latest timestamp of the local storage group data),then it is recommended to select strategy 1.
 #    Setting the parameter to true, which has a greater impact on the insert performance of the IoTDB system and occupies less CPU of the machine.
 # 2. If the sync data accounts for less than 50% of the update of the historical data (compared with the latest timestamp of the local storage group data),then it is recommended to select strategy 2.
-<<<<<<< HEAD
-#    Setting the parameter to false, which has little impact on the write performance of IoTDB system and takes up a large amount of CPU power.
+#    Setting the parameter to false, which has little impact on the insert performance of IoTDB system and takes up a large amount of CPU power.
 update_historical_data_possibility=false
 
 # performance statistic configuration
@@ -189,8 +188,4 @@
 # The interval of display statistic result in ms.
 performance_stat_display_interval=60000
 # The memory used for performance_stat in kb.
-performance_stat_memory_in_kb=20
-=======
-#    Setting the parameter to false, which has little impact on the insert performance of IoTDB system and takes up a large amount of CPU power.
-update_historical_data_possibility=false
->>>>>>> d7a9e355
+performance_stat_memory_in_kb=20