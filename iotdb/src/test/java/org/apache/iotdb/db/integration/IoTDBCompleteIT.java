/**
 * Licensed to the Apache Software Foundation (ASF) under one
 * or more contributor license agreements.  See the NOTICE file
 * distributed with this work for additional information
 * regarding copyright ownership.  The ASF licenses this file
 * to you under the Apache License, Version 2.0 (the
 * "License"); you may not use this file except in compliance
 * with the License.  You may obtain a copy of the License at
 *
 *     http://www.apache.org/licenses/LICENSE-2.0
 *
 * Unless required by applicable law or agreed to in writing,
 * software distributed under the License is distributed on an
 * "AS IS" BASIS, WITHOUT WARRANTIES OR CONDITIONS OF ANY
 * KIND, either express or implied.  See the License for the
 * specific language governing permissions and limitations
 * under the License.
 */
package org.apache.iotdb.db.integration;

import java.sql.Connection;
import java.sql.DatabaseMetaData;
import java.sql.DriverManager;
import java.sql.ResultSet;
import java.sql.ResultSetMetaData;
import java.sql.SQLException;
import java.sql.Statement;
import org.apache.iotdb.db.service.IoTDB;
import org.apache.iotdb.db.utils.EnvironmentUtils;
import org.apache.iotdb.jdbc.Config;
import org.junit.After;
import org.junit.Assert;
import org.junit.Before;
import org.junit.Test;

/**
 * Notice that, all test begins with "IoTDB" is integration test. All test which will start the IoTDB server should be
 * defined as integration test.
 */
public class IoTDBCompleteIT {

  private IoTDB daemon;

  @Before
  public void setUp() throws Exception {
    EnvironmentUtils.closeStatMonitor();
    EnvironmentUtils.closeMemControl();
    daemon = IoTDB.getInstance();
    daemon.active();
    EnvironmentUtils.envSetUp();
  }

  @After
  public void tearDown() throws Exception {
<<<<<<< HEAD
    daemon.stop();
    Thread.sleep(5000);
=======
    deamon.stop();
>>>>>>> 83ea2e64
    EnvironmentUtils.cleanEnv();
  }

  @Test
  public void test() throws ClassNotFoundException, SQLException {
    String[] sqls = {"SET STORAGE GROUP TO root.vehicle"};
    executeSQL(sqls);
<<<<<<< HEAD
    SimpleTest();
    InsertTest();
    SelectTest();
    DeleteTest();
=======
    simpleTest();
    insertTest();
    selectTest();
>>>>>>> 83ea2e64
  }

  public void simpleTest() throws ClassNotFoundException, SQLException {
    String[] sqlS = {"CREATE TIMESERIES root.vehicle.d0.s0 WITH DATATYPE=INT32,ENCODING=RLE",
        "SHOW TIMESERIES",
        "===  Timeseries Tree  ===\n" + "\n" + "root:{\n" + "    vehicle:{\n" + "        d0:{\n"
            + "            s0:{\n" + "                 DataType: INT32,\n"
            + "                 Encoding: RLE,\n" + "                 args: {},\n"
            + "                 StorageGroup: root.vehicle \n" + "            }\n" + "        }\n"
            + "    }\n" + "}",
        "DELETE TIMESERIES root.vehicle.d0.s0", "SHOW TIMESERIES",
        "===  Timeseries Tree  ===\n" + "\n" + "root:{\n" + "    vehicle\n" + "}",
        "CREATE TIMESERIES root.vehicle.d0.s0 WITH DATATYPE=BOOLEAN,ENCODING=PLAIN",
        "CREATE TIMESERIES root.vehicle.d0.s1 WITH DATATYPE=INT64,ENCODING=TS_2DIFF",
        "CREATE TIMESERIES root.vehicle.d0.s2 WITH DATATYPE=FLOAT,ENCODING=GORILLA",
        "CREATE TIMESERIES root.vehicle.d0.s4 WITH DATATYPE=DOUBLE,ENCODING=RLE",
        "CREATE TIMESERIES root.vehicle.d1.s5 WITH DATATYPE=TEXT,ENCODING=PLAIN",
        "CREATE TIMESERIES root.vehicle.d2.s6 WITH DATATYPE=INT32,ENCODING=TS_2DIFF,compressor=UNCOMPRESSOR",
        "CREATE TIMESERIES root.vehicle.d3.s7 WITH DATATYPE=INT32,ENCODING=RLE,compressor=SNAPPY",
        "CREATE TIMESERIES root.vehicle.d4.s8 WITH DATATYPE=INT32,ENCODING=RLE,MAX_POINT_NUMBER=100",
        "CREATE TIMESERIES root.vehicle.d5.s9 WITH DATATYPE=FLOAT,ENCODING=PLAIN,compressor=SNAPPY,MAX_POINT_NUMBER=10",
        "CREATE TIMESERIES root.vehicle.d6.s10 WITH DATATYPE=DOUBLE,ENCODING=RLE,compressor=UNCOMPRESSOR,MAX_POINT_NUMBER=10",
        "DELETE TIMESERIES root.vehicle.d0.*", "SHOW TIMESERIES",
        "===  Timeseries Tree  ===\n" + "\n" + "root:{\n" + "    vehicle:{\n" + "        d1:{\n"
            + "            s5:{\n" + "                 DataType: TEXT,\n"
            + "                 Encoding: PLAIN,\n" + "                 args: {},\n"
            + "                 StorageGroup: root.vehicle \n" + "            }\n" + "        },\n"
            + "        d2:{\n" + "            s6:{\n" + "                 DataType: INT32,\n"
            + "                 Encoding: TS_2DIFF,\n"
            + "                 args: {compressor=UNCOMPRESSOR},\n"
            + "                 StorageGroup: root.vehicle \n" + "            }\n" + "        },\n"
            + "        d3:{\n" + "            s7:{\n" + "                 DataType: INT32,\n"
            + "                 Encoding: RLE,\n" + "                 args: {compressor=SNAPPY},\n"
            + "                 StorageGroup: root.vehicle \n" + "            }\n" + "        },\n"
            + "        d4:{\n" + "            s8:{\n" + "                 DataType: INT32,\n"
            + "                 Encoding: RLE,\n"
            + "                 args: {MAX_POINT_NUMBER=100},\n"
            + "                 StorageGroup: root.vehicle \n" + "            }\n" + "        },\n"
            + "        d5:{\n" + "            s9:{\n" + "                 DataType: FLOAT,\n"
            + "                 Encoding: PLAIN,\n"
            + "                 args: {MAX_POINT_NUMBER=10, compressor=SNAPPY},\n"
            + "                 StorageGroup: root.vehicle \n" + "            }\n" + "        },\n"
            + "        d6:{\n" + "            s10:{\n" + "                 DataType: DOUBLE,\n"
            + "                 Encoding: RLE,\n"
            + "                 args: {MAX_POINT_NUMBER=10, compressor=UNCOMPRESSOR},\n"
            + "                 StorageGroup: root.vehicle \n" + "            }\n" + "        }\n"
            + "    }\n" + "}",
        "DELETE TIMESERIES root.vehicle.*", "SHOW TIMESERIES",
        "===  Timeseries Tree  ===\n" + "\n" + "root:{\n" + "    vehicle\n" + "}"};
    executeSQL(sqlS);
  }

  public void insertTest() throws ClassNotFoundException, SQLException {
    String[] sqlS = {"CREATE TIMESERIES root.vehicle.d0.s0 WITH DATATYPE=INT32,ENCODING=RLE",
        "INSERT INTO root.vehicle.d0(timestamp,s0) values(1,101)",
        "CREATE TIMESERIES root.vehicle.d0.s1 WITH DATATYPE=INT32,ENCODING=RLE",
        "INSERT INTO root.vehicle.d0(timestamp,s0,s1) values(2,102,202)",
        "INSERT INTO root.vehicle.d0(timestamp,s0) values(NOW(),104)",
        "INSERT INTO root.vehicle.d0(timestamp,s0) values(2000-01-01T08:00:00+08:00,105)",
        "SELECT * FROM root.vehicle.d0",
        "1,101,null,\n" + "2,102,202,\n" + "946684800000,105,null,\n" + "NOW(),104,null,\n",
        "DELETE TIMESERIES root.vehicle.*"};
    executeSQL(sqlS);
  }

  public void deleteTest() throws ClassNotFoundException, SQLException {
    String[] sqlS = {"CREATE TIMESERIES root.vehicle.d0.s0 WITH DATATYPE=INT32,ENCODING=RLE",
        "INSERT INTO root.vehicle.d0(timestamp,s0) values(1,1)",
        "INSERT INTO root.vehicle.d0(timestamp,s0) values(2,1)",
        "INSERT INTO root.vehicle.d0(timestamp,s0) values(3,1)",
        "INSERT INTO root.vehicle.d0(timestamp,s0) values(4,1)",
        "INSERT INTO root.vehicle.d0(timestamp,s0) values(5,1)",
        "INSERT INTO root.vehicle.d0(timestamp,s0) values(6,1)",
        "INSERT INTO root.vehicle.d0(timestamp,s0) values(7,1)",
        "INSERT INTO root.vehicle.d0(timestamp,s0) values(8,1)",
        "INSERT INTO root.vehicle.d0(timestamp,s0) values(9,1)",
        "INSERT INTO root.vehicle.d0(timestamp,s0) values(10,1)", "SELECT * FROM root.vehicle.d0",
        "1,1,\n" + "2,1,\n" + "3,1,\n" + "4,1,\n" + "5,1,\n" + "6,1,\n" + "7,1,\n" + "8,1,\n"
            + "9,1,\n"
            + "10,1,\n",
        "DELETE FROM root.vehicle.d0.s0 WHERE time < 8", "SELECT * FROM root.vehicle.d0",
        "8,1,\n" + "9,1,\n" + "10,1,\n",
        "INSERT INTO root.vehicle.d0(timestamp,s0) values(2000-01-01T08:00:00+08:00,1)",
        "SELECT * FROM root.vehicle.d0", "8,1,\n" + "9,1,\n" + "10,1,\n" + "946684800000,1,\n",
        "DELETE FROM root.vehicle.d0.s0 WHERE time < 2000-01-02T08:00:00+08:00",
        "SELECT * FROM root.vehicle.d0", "",
        "INSERT INTO root.vehicle.d0(timestamp,s0) values(NOW(),1)",
        "SELECT * FROM root.vehicle.d0", "NOW(),1,\n",
        "DELETE FROM root.vehicle.d0.s0 WHERE time <= NOW()",
        "SELECT * FROM root.vehicle.d0", "",
        "CREATE TIMESERIES root.vehicle.d1.s1 WITH DATATYPE=INT32,ENCODING=RLE",
        "INSERT INTO root.vehicle.d0(timestamp,s0) values(1,1)",
        "INSERT INTO root.vehicle.d1(timestamp,s1) values(1,1)",
        "INSERT INTO root.vehicle.d0(timestamp,s0) values(5,5)",
        "INSERT INTO root.vehicle.d1(timestamp,s1) values(5,5)", "SELECT * FROM root.vehicle",
        "1,1,1,\n" + "5,5,5,\n", "DELETE FROM root.vehicle.d0.s0,root.vehicle.d1.s1 WHERE time < 3",
        "SELECT * FROM root.vehicle", "5,5,5,\n", "DELETE FROM root.vehicle.* WHERE time < 7",
        "SELECT * FROM root.vehicle", "", "DELETE TIMESERIES root.vehicle.*"};
    executeSQL(sqlS);
  }

  public void selectTest() throws ClassNotFoundException, SQLException {
    String[] sqlS = {"CREATE TIMESERIES root.vehicle.d0.s0 WITH DATATYPE=INT32,ENCODING=RLE",
        "INSERT INTO root.vehicle.d0(timestamp,s0) values(1,101)",
        "INSERT INTO root.vehicle.d0(timestamp,s0) values(2,102)",
        "INSERT INTO root.vehicle.d0(timestamp,s0) values(3,103)",
        "INSERT INTO root.vehicle.d0(timestamp,s0) values(4,104)",
        "INSERT INTO root.vehicle.d0(timestamp,s0) values(5,105)",
        "INSERT INTO root.vehicle.d0(timestamp,s0) values(6,106)",
        "INSERT INTO root.vehicle.d0(timestamp,s0) values(7,107)",
        "INSERT INTO root.vehicle.d0(timestamp,s0) values(8,108)",
        "INSERT INTO root.vehicle.d0(timestamp,s0) values(9,109)",
        "INSERT INTO root.vehicle.d0(timestamp,s0) values(10,110)",
        "SELECT * FROM root.vehicle.d0 WHERE s0 < 104", "1,101,\n" + "2,102,\n" + "3,103,\n",
        "SELECT * FROM root.vehicle.d0 WHERE s0 > 105 and time < 8", "6,106,\n" + "7,107,\n",
        "SELECT * FROM root.vehicle.d0",
        "1,101,\n" + "2,102,\n" + "3,103,\n" + "4,104,\n" + "5,105,\n"
            + "6,106,\n" + "7,107,\n" + "8,108,\n" + "9,109,\n" + "10,110,\n",
        "DELETE TIMESERIES root.vehicle.*"};
    executeSQL(sqlS);
  }

  public void funcTest() throws ClassNotFoundException, SQLException {
    String[] sqlS = {"CREATE TIMESERIES root.vehicle.d0.s0 WITH DATATYPE=INT32,ENCODING=RLE",
        "INSERT INTO root.vehicle.d0(timestamp,s0) values(1,110)",
        "INSERT INTO root.vehicle.d0(timestamp,s0) values(2,109)",
        "INSERT INTO root.vehicle.d0(timestamp,s0) values(3,108)",
        "INSERT INTO root.vehicle.d0(timestamp,s0) values(4,107)",
        "INSERT INTO root.vehicle.d0(timestamp,s0) values(5,106)",
        "INSERT INTO root.vehicle.d0(timestamp,s0) values(6,105)",
        "INSERT INTO root.vehicle.d0(timestamp,s0) values(7,104)",
        "INSERT INTO root.vehicle.d0(timestamp,s0) values(8,103)",
        "INSERT INTO root.vehicle.d0(timestamp,s0) values(9,102)",
        "INSERT INTO root.vehicle.d0(timestamp,s0) values(10,101)",
        "SELECT COUNT(s0) FROM root.vehicle.d0",
        "0,10,\n", "SELECT COUNT(s0) FROM root.vehicle.d0 WHERE root.vehicle.d0.s0 < 105", "0,4,\n",
        "SELECT MAX_TIME(s0) FROM root.vehicle.d0", "0,10,\n",
        "SELECT MAX_TIME(s0) FROM root.vehicle.d0 WHERE root.vehicle.d0.s0 > 105", "0,5,\n",
        "SELECT MIN_TIME(s0) FROM root.vehicle.d0", "0,1,\n",
        "SELECT MIN_TIME(s0) FROM root.vehicle.d0 WHERE root.vehicle.d0.s0 < 106", "0,6,\n",
        "SELECT MAX_VALUE(s0) FROM root.vehicle.d0", "0,110,\n",
        "SELECT MAX_VALUE(s0) FROM root.vehicle.d0 WHERE time > 4", "0,106,\n",
        "SELECT MIN_VALUE(s0) FROM root.vehicle.d0", "0,101,\n",
        "SELECT MIN_VALUE(s0) FROM root.vehicle.d0 WHERE time < 5", "0,107,\n",
        "DELETE FROM root.vehicle.d0.s0 WHERE time <= 10",
        "INSERT INTO root.vehicle.d0(timestamp,s0) values(NOW(),5)",
        "SELECT * FROM root.vehicle.d0",
        "NOW(),5,\n", "UPDATE root.vehicle.d0 SET s0 = 10 WHERE time <= NOW()",
        "SELECT * FROM root.vehicle.d0",
        "NOW(),10,\n", "DELETE FROM root.vehicle.d0.s0 WHERE time <= NOW()",
        "SELECT * FROM root.vehicle.d0",
        "", "DELETE TIMESERIES root.vehicle.*"};
    executeSQL(sqlS);
  }

  public void groupByTest() throws ClassNotFoundException, SQLException {
    String[] sqlS = {"CREATE TIMESERIES root.vehicle.d0.s0 WITH DATATYPE=INT32,ENCODING=RLE",
        "INSERT INTO root.vehicle.d0(timestamp,s0) values(1,110)",
        "INSERT INTO root.vehicle.d0(timestamp,s0) values(2,109)",
        "INSERT INTO root.vehicle.d0(timestamp,s0) values(3,108)",
        "INSERT INTO root.vehicle.d0(timestamp,s0) values(4,107)",
        "INSERT INTO root.vehicle.d0(timestamp,s0) values(5,106)",
        "INSERT INTO root.vehicle.d0(timestamp,s0) values(6,105)",
        "INSERT INTO root.vehicle.d0(timestamp,s0) values(7,104)",
        "INSERT INTO root.vehicle.d0(timestamp,s0) values(8,103)",
        "INSERT INTO root.vehicle.d0(timestamp,s0) values(9,102)",
        "INSERT INTO root.vehicle.d0(timestamp,s0) values(10,101)",
        "CREATE TIMESERIES root.vehicle.d0.s1 WITH DATATYPE=INT32,ENCODING=RLE",
        "INSERT INTO root.vehicle.d0(timestamp,s1) values(1,101)",
        "INSERT INTO root.vehicle.d0(timestamp,s1) values(2,102)",
        "INSERT INTO root.vehicle.d0(timestamp,s1) values(3,103)",
        "INSERT INTO root.vehicle.d0(timestamp,s1) values(4,104)",
        "INSERT INTO root.vehicle.d0(timestamp,s1) values(5,105)",
        "INSERT INTO root.vehicle.d0(timestamp,s1) values(6,106)",
        "INSERT INTO root.vehicle.d0(timestamp,s1) values(7,107)",
        "INSERT INTO root.vehicle.d0(timestamp,s1) values(8,108)",
        "INSERT INTO root.vehicle.d0(timestamp,s1) values(9,109)",
        "INSERT INTO root.vehicle.d0(timestamp,s1) values(10,110)",
        "SELECT COUNT(s0), COUNT(s1) FROM root.vehicle.d0 WHERE s1 < 109 GROUP BY(4ms,[1,10])",
        "1,3,3,\n" + "4,4,4,\n" + "8,1,1,\n",
        "SELECT COUNT(s0), MAX_VALUE(s1) FROM root.vehicle.d0 WHERE time < 7 GROUP BY(3ms,2,[1,5])",
        "1,1,101,\n" + "2,3,104,\n" + "5,1,105,\n",
        "SELECT MIN_VALUE(s0), MAX_TIME(s1) FROM root.vehicle.d0 WHERE s1 > 102 and time < 9 GROUP BY(3ms,1,[1,4],[6,9])",
        "1,108,3,\n" + "4,105,6,\n" + "7,103,8,\n", "DELETE TIMESERIES root.vehicle.*"};
    executeSQL(sqlS);
  }

  private void executeSQL(String[] sqls) throws ClassNotFoundException, SQLException {
    Class.forName(Config.JDBC_DRIVER_NAME);
    Connection connection = null;
    try {
      String result = "";
      Long now_start = 0L;
      boolean cmp = false;
      connection = DriverManager
          .getConnection(Config.IOTDB_URL_PREFIX + "127.0.0.1:6667/", "root", "root");
      for (String sql : sqls) {
        if (cmp) {
          Assert.assertEquals(result, sql);
          cmp = false;
        } else if (sql.equals("SHOW TIMESERIES")) {
          DatabaseMetaData data = connection.getMetaData();
          result = data.toString();
          cmp = true;
        } else {
          if (sql.contains("NOW()") && now_start == 0L) {
            now_start = System.currentTimeMillis();
          }
          Statement statement = connection.createStatement();
          statement.execute(sql);
          if (sql.split(" ")[0].equals("SELECT")) {
            ResultSet resultSet = statement.getResultSet();
            ResultSetMetaData metaData = resultSet.getMetaData();
            int count = metaData.getColumnCount();
            String[] column = new String[count];
            for (int i = 0; i < count; i++) {
              column[i] = metaData.getColumnName(i + 1);
            }
            result = "";
            while (resultSet.next()) {
              for (int i = 1; i <= count; i++) {
                if (now_start > 0L && column[i - 1] == Constant.TIMESTAMP_STR) {
                  String timestr = resultSet.getString(i);
                  Long tn = Long.valueOf(timestr);
                  Long now = System.currentTimeMillis();
                  if (tn >= now_start && tn <= now) {
                    timestr = "NOW()";
                  }
                  result += timestr + ',';
                } else {
                  result += resultSet.getString(i) + ',';
                }
              }
              result += '\n';
            }
            cmp = true;
          }
          statement.close();
        }
      }
    } catch (Exception e) {
      e.printStackTrace();
    } finally {
      if (connection != null) {
        connection.close();
      }
    }
  }
}<|MERGE_RESOLUTION|>--- conflicted
+++ resolved
@@ -52,12 +52,7 @@
 
   @After
   public void tearDown() throws Exception {
-<<<<<<< HEAD
     daemon.stop();
-    Thread.sleep(5000);
-=======
-    deamon.stop();
->>>>>>> 83ea2e64
     EnvironmentUtils.cleanEnv();
   }
 
@@ -65,16 +60,10 @@
   public void test() throws ClassNotFoundException, SQLException {
     String[] sqls = {"SET STORAGE GROUP TO root.vehicle"};
     executeSQL(sqls);
-<<<<<<< HEAD
-    SimpleTest();
-    InsertTest();
-    SelectTest();
-    DeleteTest();
-=======
     simpleTest();
     insertTest();
     selectTest();
->>>>>>> 83ea2e64
+    deleteTest();
   }
 
   public void simpleTest() throws ClassNotFoundException, SQLException {
