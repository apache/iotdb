--- conflicted
+++ resolved
@@ -219,7 +219,6 @@
   }
 
   @Test
-<<<<<<< HEAD
   public void testGetAllFileNamesByPath() {
     // set storage group first
     MTree root = new MTree("root");
@@ -238,7 +237,12 @@
       list.add("root.laptop.d2");
       assertEquals(list, root.getAllFileNamesByPath("root.laptop"));
       assertEquals(list, root.getAllFileNamesByPath("root"));
-=======
+    } catch (PathErrorException e) {
+      e.printStackTrace();
+      fail(e.getMessage());
+    }
+  }
+
   public void testCheckStorageExistOfPath() {
     // set storage group first
     MTree root = new MTree("root");
@@ -260,14 +264,9 @@
       assertEquals(false, root.checkStorageExistOfPath("root.vehicle1.device2"));
       assertEquals(false, root.checkStorageExistOfPath("root.vehicle1.device3"));
       assertEquals(true, root.checkStorageExistOfPath("root.vehicle1.device"));
->>>>>>> 8e4b05ba
-    } catch (PathErrorException e) {
-      e.printStackTrace();
-      fail(e.getMessage());
-    }
-  }
-<<<<<<< HEAD
-=======
-
->>>>>>> 8e4b05ba
+    } catch (PathErrorException e) {
+      e.printStackTrace();
+      fail(e.getMessage());
+    }
+  }
 }