/**
 * Licensed to the Apache Software Foundation (ASF) under one
 * or more contributor license agreements.  See the NOTICE file
 * distributed with this work for additional information
 * regarding copyright ownership.  The ASF licenses this file
 * to you under the Apache License, Version 2.0 (the
 * "License"); you may not use this file except in compliance
 * with the License.  You may obtain a copy of the License at
 *
 *     http://www.apache.org/licenses/LICENSE-2.0
 *
 * Unless required by applicable law or agreed to in writing,
 * software distributed under the License is distributed on an
 * "AS IS" BASIS, WITHOUT WARRANTIES OR CONDITIONS OF ANY
 * KIND, either express or implied.  See the License for the
 * specific language governing permissions and limitations
 * under the License.
 */

package org.apache.iotdb.db.engine.modification;

import static org.apache.iotdb.db.utils.EnvironmentUtils.TEST_QUERY_CONTEXT;
import static org.junit.Assert.assertEquals;

import java.io.IOException;
import java.util.ArrayList;
import java.util.Collections;
import java.util.List;
import org.apache.iotdb.db.engine.filenodeV2.FileNodeManagerV2;
import org.apache.iotdb.db.engine.memcontrol.BasicMemController.UsageLevel;
import org.apache.iotdb.db.exception.FileNodeManagerException;
import org.apache.iotdb.db.exception.MetadataErrorException;
import org.apache.iotdb.db.exception.PathErrorException;
import org.apache.iotdb.db.exception.ProcessorException;
import org.apache.iotdb.db.exception.StartupException;
import org.apache.iotdb.db.metadata.MManager;
import org.apache.iotdb.db.qp.physical.crud.InsertPlan;
import org.apache.iotdb.db.query.executor.EngineQueryRouter;
import org.apache.iotdb.db.utils.EnvironmentUtils;
import org.apache.iotdb.tsfile.common.conf.TSFileConfig;
import org.apache.iotdb.tsfile.file.metadata.enums.CompressionType;
import org.apache.iotdb.tsfile.file.metadata.enums.TSDataType;
import org.apache.iotdb.tsfile.file.metadata.enums.TSEncoding;
import org.apache.iotdb.tsfile.read.common.Path;
import org.apache.iotdb.tsfile.read.expression.QueryExpression;
import org.apache.iotdb.tsfile.read.query.dataset.QueryDataSet;
import org.apache.iotdb.tsfile.write.record.TSRecord;
import org.apache.iotdb.tsfile.write.record.datapoint.DoubleDataPoint;
import org.junit.After;
import org.junit.Before;
import org.junit.Test;

public class DeletionQueryTest {

  private String processorName = "root.test";

  private static String[] measurements = new String[10];
  private String dataType = TSDataType.DOUBLE.toString();
  private String encoding = TSEncoding.PLAIN.toString();
  private EngineQueryRouter router = new EngineQueryRouter();

  static {
    for (int i = 0; i < 10; i++) {
      measurements[i] = "m" + i;
    }
  }

  @Before
<<<<<<< HEAD
  public void setup() throws MetadataArgsErrorException,
      PathErrorException, IOException, FileNodeManagerException, StartupException, ProcessorException {
=======
  public void setup() throws MetadataErrorException,
      PathErrorException, IOException, FileNodeManagerException, StartupException {
>>>>>>> bf272d6a
    EnvironmentUtils.envSetUp();

    MManager.getInstance().setStorageLevelToMTree(processorName);
    for (int i = 0; i < 10; i++) {
      MManager.getInstance().addPathToMTree(processorName + "." + measurements[i], dataType,
          encoding);
      FileNodeManagerV2.getInstance()
          .addTimeSeries(new Path(processorName, measurements[i]), TSDataType.valueOf(dataType),
              TSEncoding.valueOf(encoding), CompressionType.valueOf(TSFileConfig.compressor),
              Collections.emptyMap());
    }
  }

  @After
  public void teardown() throws IOException, FileNodeManagerException {
    EnvironmentUtils.cleanEnv();
  }

  @Test
  public void testDeleteInBufferWriteCache() throws
      FileNodeManagerException, IOException {

    for (int i = 1; i <= 100; i++) {
      TSRecord record = new TSRecord(i, processorName);
      for (int j = 0; j < 10; j++) {
        record.addTuple(new DoubleDataPoint(measurements[j], i * 1.0));
      }
      FileNodeManagerV2.getInstance().insert(new InsertPlan(record));
    }

    FileNodeManagerV2.getInstance().delete(processorName, measurements[3], 50);
    FileNodeManagerV2.getInstance().delete(processorName, measurements[4], 50);
    FileNodeManagerV2.getInstance().delete(processorName, measurements[5], 30);
    FileNodeManagerV2.getInstance().delete(processorName, measurements[5], 50);

    List<Path> pathList = new ArrayList<>();
    pathList.add(new Path(processorName, measurements[3]));
    pathList.add(new Path(processorName, measurements[4]));
    pathList.add(new Path(processorName, measurements[5]));

    QueryExpression queryExpression = QueryExpression.create(pathList, null);
    QueryDataSet dataSet = router.query(queryExpression, TEST_QUERY_CONTEXT);

    int count = 0;
    while (dataSet.hasNext()) {
      dataSet.next();
      count++;
    }
    assertEquals(50, count);
  }

  @Test
  public void testDeleteInBufferWriteFile() throws FileNodeManagerException, IOException {
    for (int i = 1; i <= 100; i++) {
      TSRecord record = new TSRecord(i, processorName);
      for (int j = 0; j < 10; j++) {
        record.addTuple(new DoubleDataPoint(measurements[j], i * 1.0));
      }
      FileNodeManagerV2.getInstance().insert(new InsertPlan(record));
    }
    FileNodeManagerV2.getInstance().syncCloseAllProcessor();

    FileNodeManagerV2.getInstance().delete(processorName, measurements[5], 50);
    FileNodeManagerV2.getInstance().delete(processorName, measurements[4], 40);
    FileNodeManagerV2.getInstance().delete(processorName, measurements[3], 30);

    List<Path> pathList = new ArrayList<>();
    pathList.add(new Path(processorName, measurements[3]));
    pathList.add(new Path(processorName, measurements[4]));
    pathList.add(new Path(processorName, measurements[5]));

    QueryExpression queryExpression = QueryExpression.create(pathList, null);
    QueryDataSet dataSet = router.query(queryExpression, TEST_QUERY_CONTEXT);

    int count = 0;
    while (dataSet.hasNext()) {
      dataSet.next();
      count++;
    }
    assertEquals(70, count);
  }

  @Test
  public void testDeleteInOverflowCache() throws FileNodeManagerException, IOException {
    // insert into BufferWrite
    for (int i = 101; i <= 200; i++) {
      TSRecord record = new TSRecord(i, processorName);
      for (int j = 0; j < 10; j++) {
        record.addTuple(new DoubleDataPoint(measurements[j], i * 1.0));
      }
      FileNodeManagerV2.getInstance().insert(new InsertPlan(record));
    }
    FileNodeManagerV2.getInstance().syncCloseAllProcessor();

    // insert into Overflow
    for (int i = 1; i <= 100; i++) {
      TSRecord record = new TSRecord(i, processorName);
      for (int j = 0; j < 10; j++) {
        record.addTuple(new DoubleDataPoint(measurements[j], i * 1.0));
      }
      FileNodeManagerV2.getInstance().insert(new InsertPlan(record));
    }

    FileNodeManagerV2.getInstance().delete(processorName, measurements[3], 50);
    FileNodeManagerV2.getInstance().delete(processorName, measurements[4], 50);
    FileNodeManagerV2.getInstance().delete(processorName, measurements[5], 30);
    FileNodeManagerV2.getInstance().delete(processorName, measurements[5], 50);

    List<Path> pathList = new ArrayList<>();
    pathList.add(new Path(processorName, measurements[3]));
    pathList.add(new Path(processorName, measurements[4]));
    pathList.add(new Path(processorName, measurements[5]));

    QueryExpression queryExpression = QueryExpression.create(pathList, null);
    QueryDataSet dataSet = router.query(queryExpression, TEST_QUERY_CONTEXT);

    int count = 0;
    while (dataSet.hasNext()) {
      dataSet.next();
      count++;
    }
    assertEquals(150, count);
  }

  @Test
  public void testDeleteInOverflowFile() throws FileNodeManagerException, IOException {
    // insert into BufferWrite
    for (int i = 101; i <= 200; i++) {
      TSRecord record = new TSRecord(i, processorName);
      for (int j = 0; j < 10; j++) {
        record.addTuple(new DoubleDataPoint(measurements[j], i * 1.0));
      }
      FileNodeManagerV2.getInstance().insert(new InsertPlan(record));
    }
    FileNodeManagerV2.getInstance().syncCloseAllProcessor();

    // insert into Overflow
    for (int i = 1; i <= 100; i++) {
      TSRecord record = new TSRecord(i, processorName);
      for (int j = 0; j < 10; j++) {
        record.addTuple(new DoubleDataPoint(measurements[j], i * 1.0));
      }
      FileNodeManagerV2.getInstance().insert(new InsertPlan(record));
    }
    FileNodeManagerV2.getInstance().syncCloseAllProcessor();

    FileNodeManagerV2.getInstance().delete(processorName, measurements[5], 50);
    FileNodeManagerV2.getInstance().delete(processorName, measurements[4], 40);
    FileNodeManagerV2.getInstance().delete(processorName, measurements[3], 30);

    List<Path> pathList = new ArrayList<>();
    pathList.add(new Path(processorName, measurements[3]));
    pathList.add(new Path(processorName, measurements[4]));
    pathList.add(new Path(processorName, measurements[5]));

    QueryExpression queryExpression = QueryExpression.create(pathList, null);
    QueryDataSet dataSet = router.query(queryExpression, TEST_QUERY_CONTEXT);

    int count = 0;
    while (dataSet.hasNext()) {
      dataSet.next();
      count++;
    }
    assertEquals(170, count);
  }

  @Test
  public void testSuccessiveDeletion()
      throws FileNodeManagerException, IOException, InterruptedException {
    for (int i = 1; i <= 100; i++) {
      TSRecord record = new TSRecord(i, processorName);
      for (int j = 0; j < 10; j++) {
        record.addTuple(new DoubleDataPoint(measurements[j], i * 1.0));
      }
      FileNodeManagerV2.getInstance().insert(new InsertPlan(record));
    }

    FileNodeManagerV2.getInstance().delete(processorName, measurements[3], 50);
    FileNodeManagerV2.getInstance().delete(processorName, measurements[4], 50);
    FileNodeManagerV2.getInstance().delete(processorName, measurements[5], 30);
    FileNodeManagerV2.getInstance().delete(processorName, measurements[5], 50);

    FileNodeManagerV2.getInstance().syncCloseAllProcessor();

    for (int i = 101; i <= 200; i++) {
      TSRecord record = new TSRecord(i, processorName);
      for (int j = 0; j < 10; j++) {
        record.addTuple(new DoubleDataPoint(measurements[j], i * 1.0));
      }
      FileNodeManagerV2.getInstance().insert(new InsertPlan(record));
    }

    FileNodeManagerV2.getInstance().delete(processorName, measurements[3], 250);
    FileNodeManagerV2.getInstance().delete(processorName, measurements[4], 250);
    FileNodeManagerV2.getInstance().delete(processorName, measurements[5], 230);
    FileNodeManagerV2.getInstance().delete(processorName, measurements[5], 250);

    FileNodeManagerV2.getInstance().syncCloseAllProcessor();

    for (int i = 201; i <= 300; i++) {
      TSRecord record = new TSRecord(i, processorName);
      for (int j = 0; j < 10; j++) {
        record.addTuple(new DoubleDataPoint(measurements[j], i * 1.0));
      }
      FileNodeManagerV2.getInstance().insert(new InsertPlan(record));
    }

    FileNodeManagerV2.getInstance().delete(processorName, measurements[3], 50);
    FileNodeManagerV2.getInstance().delete(processorName, measurements[4], 50);
    FileNodeManagerV2.getInstance().delete(processorName, measurements[5], 30);
    FileNodeManagerV2.getInstance().delete(processorName, measurements[5], 50);

    FileNodeManagerV2.getInstance().syncCloseAllProcessor();

    List<Path> pathList = new ArrayList<>();
    pathList.add(new Path(processorName, measurements[3]));
    pathList.add(new Path(processorName, measurements[4]));
    pathList.add(new Path(processorName, measurements[5]));

    QueryExpression queryExpression = QueryExpression.create(pathList, null);
    QueryDataSet dataSet = router.query(queryExpression, TEST_QUERY_CONTEXT);

    int count = 0;
    while (dataSet.hasNext()) {
      dataSet.next();
      count++;
    }
    assertEquals(100, count);
  }
}<|MERGE_RESOLUTION|>--- conflicted
+++ resolved
@@ -66,13 +66,8 @@
   }
 
   @Before
-<<<<<<< HEAD
-  public void setup() throws MetadataArgsErrorException,
-      PathErrorException, IOException, FileNodeManagerException, StartupException, ProcessorException {
-=======
   public void setup() throws MetadataErrorException,
       PathErrorException, IOException, FileNodeManagerException, StartupException {
->>>>>>> bf272d6a
     EnvironmentUtils.envSetUp();
 
     MManager.getInstance().setStorageLevelToMTree(processorName);
