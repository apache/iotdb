--- conflicted
+++ resolved
@@ -66,7 +66,6 @@
     // clear opened file streams
     FileReaderManager.getInstance().closeAndRemoveAllOpenedReaders();
 
-    // tsFileConfig.duplicateIncompletedPage = false;
     // clean storage group manager
     if (!StorageEngine.getInstance().deleteAll()) {
       logger.error("Can't close the storage group manager in EnvironmentUtils");
@@ -81,8 +80,7 @@
     DeviceMetaDataCache.getInstance().clear();
     // close metadata
     MManager.getInstance().clear();
-    MManager.getInstance().flushObjectToFile();
-    // deleteDataInMemory all directory
+    // delete all directory
     cleanAllDir();
     StorageEngine.getInstance().setReadOnly(false);
     StorageEngine.getInstance().reset();
@@ -97,27 +95,16 @@
     for (String path : directoryManager.getAllUnSequenceFileFolders()) {
       cleanDir(path);
     }
-<<<<<<< HEAD
     // delete system info
     cleanDir(config.getSystemDir());
-    // delete metadata
-=======
-    // deleteDataInMemory system info
-    cleanDir(config.getSystemInfoDir());
-    // deleteDataInMemory metadata
->>>>>>> d768987a
-    cleanDir(config.getMetadataDir());
     // deleteDataInMemory wal
     cleanDir(config.getWalFolder());
     // deleteDataInMemory index
     cleanDir(config.getIndexFileDir());
-<<<<<<< HEAD
-    // delete data
-    cleanDir(config.getTsfileDir());
-=======
-    // deleteDataInMemory data
-    cleanDir(config.getDataDir());
->>>>>>> d768987a
+    // delete data files
+    for (String dataDir : config.getDataDirs()) {
+      cleanDir(dataDir);
+    }
   }
 
   public static void cleanDir(String dir) throws IOException {
@@ -185,14 +172,14 @@
     }
     // create storage group
     createDir(config.getSystemDir());
-    // create metadata
-    createDir(config.getMetadataDir());
     // create wal
     createDir(config.getWalFolder());
     // create index
     createDir(config.getIndexFileDir());
     // create data
-    createDir("data");
+    for (String dataDir: config.getDataDirs()) {
+      createDir(dataDir);
+    }
   }
 
   private static void createDir(String dir) {
