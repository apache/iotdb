/**
 * Licensed to the Apache Software Foundation (ASF) under one
 * or more contributor license agreements.  See the NOTICE file
 * distributed with this work for additional information
 * regarding copyright ownership.  The ASF licenses this file
 * to you under the Apache License, Version 2.0 (the
 * "License"); you may not use this file except in compliance
 * with the License.  You may obtain a copy of the License at
 *
 *     http://www.apache.org/licenses/LICENSE-2.0
 *
 * Unless required by applicable law or agreed to in writing,
 * software distributed under the License is distributed on an
 * "AS IS" BASIS, WITHOUT WARRANTIES OR CONDITIONS OF ANY
 * KIND, either express or implied.  See the License for the
 * specific language governing permissions and limitations
 * under the License.
 */
package org.apache.iotdb.db.utils;

import java.io.File;
import java.io.IOException;
import org.apache.iotdb.db.auth.AuthException;
import org.apache.iotdb.db.auth.authorizer.IAuthorizer;
import org.apache.iotdb.db.auth.authorizer.LocalFileAuthorizer;
import org.apache.iotdb.db.conf.IoTDBConfig;
import org.apache.iotdb.db.conf.IoTDBDescriptor;
import org.apache.iotdb.db.conf.directories.DirectoryManager;
import org.apache.iotdb.db.engine.StorageEngine;
import org.apache.iotdb.db.engine.cache.DeviceMetaDataCache;
import org.apache.iotdb.db.engine.cache.TsFileMetaDataCache;
import org.apache.iotdb.db.exception.StorageEngineException;
import org.apache.iotdb.db.exception.StartupException;
import org.apache.iotdb.db.metadata.MManager;
import org.apache.iotdb.db.monitor.StatMonitor;
import org.apache.iotdb.db.query.context.QueryContext;
import org.apache.iotdb.db.query.control.FileReaderManager;
import org.apache.iotdb.db.query.control.QueryResourceManager;
import org.apache.iotdb.db.writelog.manager.MultiFileLogNodeManager;
import org.junit.Assert;
import org.slf4j.Logger;
import org.slf4j.LoggerFactory;

/**
 * <p>
 * This class is used for cleaning test environment in unit test and integration test
 * </p>
 *
 * @author liukun
 *
 */
public class EnvironmentUtils {

  private static final Logger logger = LoggerFactory.getLogger(EnvironmentUtils.class);

  private static IoTDBConfig config = IoTDBDescriptor.getInstance().getConfig();
  private static DirectoryManager directoryManager = DirectoryManager.getInstance();

  public static long TEST_QUERY_JOB_ID = QueryResourceManager.getInstance().assignJobId();
  public static QueryContext TEST_QUERY_CONTEXT = new QueryContext(TEST_QUERY_JOB_ID);

  public static void cleanEnv() throws IOException, StorageEngineException {

    QueryResourceManager.getInstance().endQueryForGivenJob(TEST_QUERY_JOB_ID);

    // clear opened file streams
    FileReaderManager.getInstance().closeAndRemoveAllOpenedReaders();

    // clean storage group manager
    if (!StorageEngine.getInstance().deleteAll()) {
      logger.error("Can't close the storage group manager in EnvironmentUtils");
      Assert.fail();
    }
    StatMonitor.getInstance().close();
    StorageEngine.getInstance().reset();
    // clean wal
    MultiFileLogNodeManager.getInstance().stop();
    // clean cache
    TsFileMetaDataCache.getInstance().clear();
    DeviceMetaDataCache.getInstance().clear();
    // close metadata
    MManager.getInstance().clear();
<<<<<<< HEAD
=======
    MManager.getInstance().flushObjectToFile();
>>>>>>> ce71a8da
    // delete all directory
    cleanAllDir();
    StorageEngine.getInstance().setReadOnly(false);
    StorageEngine.getInstance().reset();
  }

  private static void cleanAllDir() throws IOException {
    // delete sequential files
    for (String path : directoryManager.getAllSequenceFileFolders()) {
      cleanDir(path);
    }
    // delete unsequence files
    for (String path : directoryManager.getAllUnSequenceFileFolders()) {
      cleanDir(path);
    }
    // delete system info
<<<<<<< HEAD
    cleanDir(config.getSystemDir());
    // deleteDataInMemory wal
=======
    cleanDir(config.getSystemInfoDir());
    // delete metadata
    cleanDir(config.getMetadataDir());
    // delete wal
>>>>>>> ce71a8da
    cleanDir(config.getWalFolder());
    // delete index
    cleanDir(config.getIndexFileDir());
<<<<<<< HEAD
    // delete data files
    for (String dataDir : config.getDataDirs()) {
      cleanDir(dataDir);
    }
=======
    // delete data
    cleanDir(config.getDataDir());
>>>>>>> ce71a8da
  }

  public static void cleanDir(String dir) throws IOException {
    File file = new File(dir);
    if (file.exists()) {
      if (file.isDirectory()) {
        for (File subFile : file.listFiles()) {
          cleanDir(subFile.getAbsolutePath());
        }
        if(file.listFiles().length != 0){
          System.out.println(String.format("The file %s has file.", dir));
          for (File f: file.listFiles()) {
            System.out.println(f.getAbsolutePath());
          }
        }
      }
      if (!file.delete()) {
        throw new IOException(String.format("The file %s can't be deleted", dir));
      }
    }
  }

  /**
   * disable the system monitor</br>
   * this function should be called before all code in the setup
   */
  public static void closeStatMonitor() {
    config.setEnableStatMonitor(false);
  }

  /**
   * disable memory control</br>
   * this function should be called before all code in the setup
   */

  public static void envSetUp() throws StartupException, IOException {
    createAllDir();
    // disable the system monitor
    config.setEnableStatMonitor(false);
    IAuthorizer authorizer;
    try {
      authorizer = LocalFileAuthorizer.getInstance();
    } catch (AuthException e) {
      throw new StartupException(e.getMessage());
    }
    try {
      authorizer.reset();
    } catch (AuthException e) {
      throw new StartupException(e.getMessage());
    }
    StorageEngine.getInstance().reset();
    MultiFileLogNodeManager.getInstance().start();
    TEST_QUERY_JOB_ID = QueryResourceManager.getInstance().assignJobId();
    TEST_QUERY_CONTEXT = new QueryContext(TEST_QUERY_JOB_ID);
  }

  private static void createAllDir() throws IOException {
    // create sequential files
    for (String path : directoryManager.getAllSequenceFileFolders()) {
      createDir(path);
    }
    // create unsequential files
    for (String path : directoryManager.getAllUnSequenceFileFolders()) {
      cleanDir(path);
    }
    // create storage group
    createDir(config.getSystemDir());
    // create wal
    createDir(config.getWalFolder());
    // create index
    createDir(config.getIndexFileDir());
    // create data
    for (String dataDir: config.getDataDirs()) {
      createDir(dataDir);
    }
  }

  private static void createDir(String dir) {
    File file = new File(dir);
    file.mkdirs();
  }
}<|MERGE_RESOLUTION|>--- conflicted
+++ resolved
@@ -20,6 +20,7 @@
 
 import java.io.File;
 import java.io.IOException;
+import org.apache.commons.io.FileUtils;
 import org.apache.iotdb.db.auth.AuthException;
 import org.apache.iotdb.db.auth.authorizer.IAuthorizer;
 import org.apache.iotdb.db.auth.authorizer.LocalFileAuthorizer;
@@ -80,10 +81,6 @@
     DeviceMetaDataCache.getInstance().clear();
     // close metadata
     MManager.getInstance().clear();
-<<<<<<< HEAD
-=======
-    MManager.getInstance().flushObjectToFile();
->>>>>>> ce71a8da
     // delete all directory
     cleanAllDir();
     StorageEngine.getInstance().setReadOnly(false);
@@ -100,47 +97,20 @@
       cleanDir(path);
     }
     // delete system info
-<<<<<<< HEAD
     cleanDir(config.getSystemDir());
-    // deleteDataInMemory wal
-=======
-    cleanDir(config.getSystemInfoDir());
-    // delete metadata
-    cleanDir(config.getMetadataDir());
     // delete wal
->>>>>>> ce71a8da
     cleanDir(config.getWalFolder());
     // delete index
     cleanDir(config.getIndexFileDir());
-<<<<<<< HEAD
+    cleanDir(config.getBaseDir());
     // delete data files
     for (String dataDir : config.getDataDirs()) {
       cleanDir(dataDir);
     }
-=======
-    // delete data
-    cleanDir(config.getDataDir());
->>>>>>> ce71a8da
   }
 
   public static void cleanDir(String dir) throws IOException {
-    File file = new File(dir);
-    if (file.exists()) {
-      if (file.isDirectory()) {
-        for (File subFile : file.listFiles()) {
-          cleanDir(subFile.getAbsolutePath());
-        }
-        if(file.listFiles().length != 0){
-          System.out.println(String.format("The file %s has file.", dir));
-          for (File f: file.listFiles()) {
-            System.out.println(f.getAbsolutePath());
-          }
-        }
-      }
-      if (!file.delete()) {
-        throw new IOException(String.format("The file %s can't be deleted", dir));
-      }
-    }
+    FileUtils.deleteDirectory(new File(dir));
   }
 
   /**
@@ -155,7 +125,6 @@
    * disable memory control</br>
    * this function should be called before all code in the setup
    */
-
   public static void envSetUp() throws StartupException, IOException {
     createAllDir();
     // disable the system monitor
@@ -164,12 +133,12 @@
     try {
       authorizer = LocalFileAuthorizer.getInstance();
     } catch (AuthException e) {
-      throw new StartupException(e.getMessage());
+      throw new StartupException(e);
     }
     try {
       authorizer.reset();
     } catch (AuthException e) {
-      throw new StartupException(e.getMessage());
+      throw new StartupException(e);
     }
     StorageEngine.getInstance().reset();
     MultiFileLogNodeManager.getInstance().start();
