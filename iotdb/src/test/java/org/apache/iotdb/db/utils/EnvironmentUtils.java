/**
 * Licensed to the Apache Software Foundation (ASF) under one
 * or more contributor license agreements.  See the NOTICE file
 * distributed with this work for additional information
 * regarding copyright ownership.  The ASF licenses this file
 * to you under the Apache License, Version 2.0 (the
 * "License"); you may not use this file except in compliance
 * with the License.  You may obtain a copy of the License at
 *
 *     http://www.apache.org/licenses/LICENSE-2.0
 *
 * Unless required by applicable law or agreed to in writing,
 * software distributed under the License is distributed on an
 * "AS IS" BASIS, WITHOUT WARRANTIES OR CONDITIONS OF ANY
 * KIND, either express or implied.  See the License for the
 * specific language governing permissions and limitations
 * under the License.
 */
package org.apache.iotdb.db.utils;

import java.io.File;
import java.io.IOException;
import org.apache.iotdb.db.auth.AuthException;
import org.apache.iotdb.db.auth.authorizer.IAuthorizer;
import org.apache.iotdb.db.auth.authorizer.LocalFileAuthorizer;
import org.apache.iotdb.db.conf.IoTDBConfig;
import org.apache.iotdb.db.conf.IoTDBDescriptor;
import org.apache.iotdb.db.conf.directories.DirectoryManager;
import org.apache.iotdb.db.engine.cache.RowGroupBlockMetaDataCache;
import org.apache.iotdb.db.engine.cache.TsFileMetaDataCache;
import org.apache.iotdb.db.engine.filenodeV2.FileNodeManagerV2;
import org.apache.iotdb.db.engine.memcontrol.BasicMemController;
import org.apache.iotdb.db.exception.FileNodeManagerException;
import org.apache.iotdb.db.exception.StartupException;
import org.apache.iotdb.db.metadata.MManager;
import org.apache.iotdb.db.monitor.StatMonitor;
import org.apache.iotdb.db.query.context.QueryContext;
import org.apache.iotdb.db.query.control.FileReaderManager;
import org.apache.iotdb.db.query.control.QueryResourceManager;
import org.apache.iotdb.db.writelog.manager.MultiFileLogNodeManager;
import org.apache.iotdb.tsfile.common.conf.TSFileConfig;
import org.apache.iotdb.tsfile.common.conf.TSFileDescriptor;
import org.junit.Assert;
import org.slf4j.Logger;
import org.slf4j.LoggerFactory;

/**
 * <p>
 * This class is used for cleaning test environment in unit test and integration test
 * </p>
 *
 * @author liukun
 *
 */
public class EnvironmentUtils {

  private static final Logger LOGGER = LoggerFactory.getLogger(EnvironmentUtils.class);

  private static IoTDBConfig config = IoTDBDescriptor.getInstance().getConfig();
  private static DirectoryManager directoryManager = DirectoryManager.getInstance();
  private static TSFileConfig tsfileConfig = TSFileDescriptor.getInstance().getConfig();

  public static long TEST_QUERY_JOB_ID = QueryResourceManager.getInstance().assignJobId();
  public static QueryContext TEST_QUERY_CONTEXT = new QueryContext(TEST_QUERY_JOB_ID);

  public static void cleanEnv() throws IOException, FileNodeManagerException {

    QueryResourceManager.getInstance().endQueryForGivenJob(TEST_QUERY_JOB_ID);

    // clear opened file streams
    FileReaderManager.getInstance().closeAndRemoveAllOpenedReaders();

    // tsFileConfig.duplicateIncompletedPage = false;
    // clean filenode manager
    if (!FileNodeManagerV2.getInstance().deleteAll()) {
      LOGGER.error("Can't close the filenode manager in EnvironmentUtils");
      Assert.fail();
    }
    StatMonitor.getInstance().close();
    FileNodeManagerV2.getInstance().resetFileNodeManager();
    // clean wal
    MultiFileLogNodeManager.getInstance().stop();
    // clean cache
    TsFileMetaDataCache.getInstance().clear();
    RowGroupBlockMetaDataCache.getInstance().clear();
    // close metadata
    MManager.getInstance().clear();
    MManager.getInstance().flushObjectToFile();
    // delete all directory
    cleanAllDir();
    // FileNodeManagerV2.getInstance().clear();
    // clear MemController
    BasicMemController.getInstance().close();
  }

  private static void cleanAllDir() throws IOException {
    // delete bufferwrite
    for (String path : directoryManager.getAllTsFileFolders()) {
      cleanDir(path);
    }
    // delete overflow
    for (String path : directoryManager.getAllOverflowFileFolders()) {
      cleanDir(path);
    }
    // delete filenode
    cleanDir(config.getFileNodeDir());
    // delete metadata
    cleanDir(config.getMetadataDir());
    // delete wal
    cleanDir(config.getWalFolder());
    // delete derby
    cleanDir(config.getDerbyHome());
    // delete index
    cleanDir(config.getIndexFileDir());
    // delete data
    cleanDir(config.getDataDir());
  }

  public static void cleanDir(String dir) throws IOException {
    File file = new File(dir);
    if (file.exists()) {
      if (file.isDirectory()) {
        for (File subFile : file.listFiles()) {
          cleanDir(subFile.getAbsolutePath());
        }
        if(file.listFiles().length != 0){
          System.out.println(String.format("The file %s has file.", dir));
          for (File f: file.listFiles()) {
            System.out.println(f.getAbsolutePath());
          }
        }
      }
      if (!file.delete()) {
        throw new IOException(String.format("The file %s can't be deleted", dir));
      }
    }
  }

  /**
   * disable the system monitor</br>
   * this function should be called before all code in the setup
   */
  public static void closeStatMonitor() {
    config.setEnableStatMonitor(false);
  }

  /**
   * disable memory control</br>
   * this function should be called before all code in the setup
   */
  public static void closeMemControl() {
    config.setEnableMemMonitor(false);
  }

  public static void envSetUp() throws StartupException, IOException {
<<<<<<< HEAD

=======
    // create all directory
>>>>>>> bf272d6a
    createAllDir();
    // disable the memory control
    config.setEnableMemMonitor(false);
    // disable the system monitor
    config.setEnableStatMonitor(false);
    IAuthorizer authorizer;
    try {
      authorizer = LocalFileAuthorizer.getInstance();
    } catch (AuthException e) {
      throw new StartupException(e.getMessage());
    }
    try {
      authorizer.reset();
    } catch (AuthException e) {
      throw new StartupException(e.getMessage());
    }
    FileNodeManagerV2.getInstance().resetFileNodeManager();
    MultiFileLogNodeManager.getInstance().start();
    TEST_QUERY_JOB_ID = QueryResourceManager.getInstance().assignJobId();
    TEST_QUERY_CONTEXT = new QueryContext(TEST_QUERY_JOB_ID);
    try {
      BasicMemController.getInstance().start();
    } catch (StartupException e) {
      LOGGER.error("", e);
    }
  }

  private static void createAllDir() throws IOException {
    // create bufferwrite
<<<<<<< HEAD
    for (String path : directoryManager.getAllTsFileFolders()) {
      createDir(path);
    }
    // create overflow
    for (String path : directoryManager.getAllOverflowFileFolders()) {
      cleanDir(path);
    }
=======
    for (String path : directories.getAllTsFileFolders()) {
      createDir(path);
    }
    // create overflow
    createDir(config.getOverflowDataDir());
>>>>>>> bf272d6a
    // create filenode
    createDir(config.getFileNodeDir());
    // create metadata
    createDir(config.getMetadataDir());
    // create wal
    createDir(config.getWalFolder());
    // create derby
    createDir(config.getDerbyHome());
    // create index
    createDir(config.getIndexFileDir());
    // create data
    createDir("data");
    // delte derby log
    // cleanDir("derby.log");
  }

  public static void createDir(String dir) throws IOException {
    File file = new File(dir);
    file.mkdirs();
  }
}<|MERGE_RESOLUTION|>--- conflicted
+++ resolved
@@ -153,11 +153,6 @@
   }
 
   public static void envSetUp() throws StartupException, IOException {
-<<<<<<< HEAD
-
-=======
-    // create all directory
->>>>>>> bf272d6a
     createAllDir();
     // disable the memory control
     config.setEnableMemMonitor(false);
@@ -187,7 +182,6 @@
 
   private static void createAllDir() throws IOException {
     // create bufferwrite
-<<<<<<< HEAD
     for (String path : directoryManager.getAllTsFileFolders()) {
       createDir(path);
     }
@@ -195,13 +189,6 @@
     for (String path : directoryManager.getAllOverflowFileFolders()) {
       cleanDir(path);
     }
-=======
-    for (String path : directories.getAllTsFileFolders()) {
-      createDir(path);
-    }
-    // create overflow
-    createDir(config.getOverflowDataDir());
->>>>>>> bf272d6a
     // create filenode
     createDir(config.getFileNodeDir());
     // create metadata
