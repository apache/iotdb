/**
 * Licensed to the Apache Software Foundation (ASF) under one
 * or more contributor license agreements.  See the NOTICE file
 * distributed with this work for additional information
 * regarding copyright ownership.  The ASF licenses this file
 * to you under the Apache License, Version 2.0 (the
 * "License"); you may not use this file except in compliance
 * with the License.  You may obtain a copy of the License at
 *
 *     http://www.apache.org/licenses/LICENSE-2.0
 *
 * Unless required by applicable law or agreed to in writing,
 * software distributed under the License is distributed on an
 * "AS IS" BASIS, WITHOUT WARRANTIES OR CONDITIONS OF ANY
 * KIND, either express or implied.  See the License for the
 * specific language governing permissions and limitations
 * under the License.
 */
package org.apache.iotdb.db.integration;

import static org.junit.Assert.assertEquals;
import static org.junit.Assert.assertTrue;
import static org.junit.Assert.fail;

import java.sql.Connection;
import java.sql.DriverManager;
import java.sql.ResultSet;
import java.sql.SQLException;
import java.sql.Statement;
import org.apache.iotdb.db.service.IoTDB;
import org.apache.iotdb.db.utils.EnvironmentUtils;
import org.apache.iotdb.jdbc.Config;
import org.apache.iotdb.tsfile.common.conf.TSFileConfig;
import org.apache.iotdb.tsfile.common.conf.TSFileDescriptor;
import org.junit.AfterClass;
import org.junit.Assert;
import org.junit.BeforeClass;
import org.junit.Test;

/**
 * Notice that, all test begins with "IoTDB" is integration test. All test which will start the IoTDB server should be
 * defined as integration test.
 */
public class IoTDBLargeDataIT {

  private static IoTDB daemon;

  private static boolean testFlag = Constant.testFlag;
  private static TSFileConfig tsFileConfig = TSFileDescriptor.getInstance().getConfig();
  private static int maxNumberOfPointsInPage;
  private static int pageSizeInByte;
  private static int groupSizeInByte;
  private static Connection connection;

  @BeforeClass
  public static void setUp() throws Exception {

    EnvironmentUtils.closeStatMonitor();
    EnvironmentUtils.closeMemControl();

    // use small page setting
    // origin value
    maxNumberOfPointsInPage = tsFileConfig.maxNumberOfPointsInPage;
    pageSizeInByte = tsFileConfig.pageSizeInByte;
    groupSizeInByte = tsFileConfig.groupSizeInByte;

    // new value
    tsFileConfig.maxNumberOfPointsInPage = 1000;
    tsFileConfig.pageSizeInByte = 1024 * 150;
    tsFileConfig.groupSizeInByte = 1024 * 1000;

    daemon = IoTDB.getInstance();
    daemon.active();
    EnvironmentUtils.envSetUp();

    Thread.sleep(5000);
    insertData();

    connection = DriverManager
        .getConnection(Config.IOTDB_URL_PREFIX + "127.0.0.1:6667/", "root", "root");

  }

  @AfterClass
  public static void tearDown() throws Exception {

    connection.close();

<<<<<<< HEAD
    daemon.stop();
    Thread.sleep(5000);
=======
    deamon.stop();
>>>>>>> 83ea2e64

    // recovery value
    tsFileConfig.maxNumberOfPointsInPage = maxNumberOfPointsInPage;
    tsFileConfig.pageSizeInByte = pageSizeInByte;
    tsFileConfig.groupSizeInByte = groupSizeInByte;

    EnvironmentUtils.cleanEnv();
  }

  private static void insertData()
      throws ClassNotFoundException, SQLException, InterruptedException {
    Class.forName(Config.JDBC_DRIVER_NAME);
    Connection connection = null;
    try {
      connection = DriverManager
          .getConnection(Config.IOTDB_URL_PREFIX + "127.0.0.1:6667/", "root", "root");
      Statement statement = connection.createStatement();

      for (String sql : Constant.create_sql) {
        statement.execute(sql);
      }

      // insert large amount of data time range : 13700 ~ 24000
      for (int time = 13700; time < 24000; time++) {

        String sql = String
            .format("insert into root.vehicle.d0(timestamp,s0) values(%s,%s)", time, time % 70);
        statement.execute(sql);
        sql = String
            .format("insert into root.vehicle.d0(timestamp,s1) values(%s,%s)", time, time % 40);
        statement.execute(sql);
        sql = String
            .format("insert into root.vehicle.d0(timestamp,s2) values(%s,%s)", time, time % 123);
        statement.execute(sql);
      }

      // insert large amount of data time range : 3000 ~ 13600
      for (int time = 3000; time < 13600; time++) {
        // System.out.println("===" + time);
        String sql = String
            .format("insert into root.vehicle.d0(timestamp,s0) values(%s,%s)", time, time % 100);
        statement.execute(sql);
        sql = String
            .format("insert into root.vehicle.d0(timestamp,s1) values(%s,%s)", time, time % 17);
        statement.execute(sql);
        sql = String
            .format("insert into root.vehicle.d0(timestamp,s2) values(%s,%s)", time, time % 22);
        statement.execute(sql);
        sql = String.format("insert into root.vehicle.d0(timestamp,s3) values(%s,'%s')", time,
            Constant.stringValue[time % 5]);
        statement.execute(sql);
        sql = String.format("insert into root.vehicle.d0(timestamp,s4) values(%s, %s)", time,
            Constant.booleanValue[time % 2]);
        statement.execute(sql);
        sql = String.format("insert into root.vehicle.d0(timestamp,s5) values(%s, %s)", time, time);
        statement.execute(sql);
      }

      statement.execute("flush");
      // statement.execute("merge");

      Thread.sleep(5000);

      // buffwrite data, unsealed file
      for (int time = 100000; time < 101000; time++) {

        String sql = String
            .format("insert into root.vehicle.d0(timestamp,s0) values(%s,%s)", time, time % 20);
        statement.execute(sql);
        sql = String
            .format("insert into root.vehicle.d0(timestamp,s1) values(%s,%s)", time, time % 30);
        statement.execute(sql);
        sql = String
            .format("insert into root.vehicle.d0(timestamp,s2) values(%s,%s)", time, time % 77);
        statement.execute(sql);
      }

      statement.execute("flush");

      // bufferwrite data, memory data
      for (int time = 200000; time < 201000; time++) {

        String sql = String
            .format("insert into root.vehicle.d0(timestamp,s0) values(%s,%s)", time, -time % 20);
        statement.execute(sql);
        sql = String
            .format("insert into root.vehicle.d0(timestamp,s1) values(%s,%s)", time, -time % 30);
        statement.execute(sql);
        sql = String
            .format("insert into root.vehicle.d0(timestamp,s2) values(%s,%s)", time, -time % 77);
        statement.execute(sql);
      }

      // unseq insert, time < 3000
      for (int time = 2000; time < 2500; time++) {

        String sql = String
            .format("insert into root.vehicle.d0(timestamp,s0) values(%s,%s)", time, time);
        statement.execute(sql);
        sql = String
            .format("insert into root.vehicle.d0(timestamp,s1) values(%s,%s)", time, time + 1);
        statement.execute(sql);
        sql = String
            .format("insert into root.vehicle.d0(timestamp,s2) values(%s,%s)", time, time + 2);
        statement.execute(sql);
        sql = String.format("insert into root.vehicle.d0(timestamp,s3) values(%s,'%s')", time,
            Constant.stringValue[time % 5]);
        statement.execute(sql);
      }

      // seq insert, time > 200000
      for (int time = 200900; time < 201000; time++) {

        String sql = String
            .format("insert into root.vehicle.d0(timestamp,s0) values(%s,%s)", time, 6666);
        statement.execute(sql);
        sql = String.format("insert into root.vehicle.d0(timestamp,s1) values(%s,%s)", time, 7777);
        statement.execute(sql);
        sql = String.format("insert into root.vehicle.d0(timestamp,s2) values(%s,%s)", time, 8888);
        statement.execute(sql);
        sql = String
            .format("insert into root.vehicle.d0(timestamp,s3) values(%s,'%s')", time, "goodman");
        statement.execute(sql);
        sql = String.format("insert into root.vehicle.d0(timestamp,s4) values(%s, %s)", time,
            Constant.booleanValue[time % 2]);
        statement.execute(sql);
        sql = String.format("insert into root.vehicle.d0(timestamp,s5) values(%s, %s)", time, 9999);
        statement.execute(sql);
      }

      // overflow delete
      // statement.execute("DELETE FROM root.vehicle.d0.s1 WHERE time < 3200");

      statement.close();
    } catch (Exception e) {
      e.printStackTrace();
      fail(e.getMessage());
    } finally {
      if (connection != null) {
        connection.close();
      }
    }
  }

  // "select * from root.vehicle" : test select wild data
  @Test
  public void selectAllTest() throws ClassNotFoundException, SQLException {
    String selectSql = "select * from root.vehicle";

    Class.forName(Config.JDBC_DRIVER_NAME);
    Connection connection = null;
    try {
      connection = DriverManager
          .getConnection(Config.IOTDB_URL_PREFIX + "127.0.0.1:6667/", "root", "root");
      Statement statement = connection.createStatement();
      boolean hasResultSet = statement.execute(selectSql);
      Assert.assertTrue(hasResultSet);
      ResultSet resultSet = statement.getResultSet();
      int cnt = 0;
      while (resultSet.next()) {
        String ans =
            resultSet.getString(Constant.TIMESTAMP_STR) + "," + resultSet.getString(Constant.d0s0)
                + "," + resultSet.getString(Constant.d0s1) + "," + resultSet
                .getString(Constant.d0s2) + ","
                + resultSet.getString(Constant.d0s3) + "," + resultSet.getString(Constant.d0s4)
                + ","
                + resultSet.getString(Constant.d0s5);
        cnt++;
      }

      assertEquals(23400, cnt);
      statement.close();

    } catch (Exception e) {
      e.printStackTrace();
      fail(e.getMessage());
    } finally {
      if (connection != null) {
        connection.close();
      }
    }
  }

  // "select s0 from root.vehicle.d0 where s0 >= 20" : test select same series with same series filter
  @Test
  public void selectOneSeriesWithValueFilterTest() throws ClassNotFoundException, SQLException {

    String selectSql = "select s0 from root.vehicle.d0 where s0 >= 20";

    Class.forName(Config.JDBC_DRIVER_NAME);
    Connection connection = null;
    try {
      connection = DriverManager
          .getConnection(Config.IOTDB_URL_PREFIX + "127.0.0.1:6667/", "root", "root");
      Statement statement = connection.createStatement();
      boolean hasResultSet = statement.execute(selectSql);
      Assert.assertTrue(hasResultSet);
      ResultSet resultSet = statement.getResultSet();
      int cnt = 0;
      while (resultSet.next()) {
        String ans =
            resultSet.getString(Constant.TIMESTAMP_STR) + "," + resultSet.getString(Constant.d0s0);
        // System.out.println("===" + ans);
        cnt++;
      }
      assertEquals(16440, cnt);
      statement.close();

    } catch (Exception e) {
      e.printStackTrace();
      fail(e.getMessage());
    } finally {
      if (connection != null) {
        connection.close();
      }
    }
  }

  // "select s0 from root.vehicle.d0 where time > 22987 " : test select clause with only global time filter
  @Test
  public void seriesGlobalTimeFilterTest() throws ClassNotFoundException, SQLException {

    Class.forName(Config.JDBC_DRIVER_NAME);
    Connection connection = DriverManager
        .getConnection(Config.IOTDB_URL_PREFIX + "127.0.0.1:6667/", "root",
            "root");
    boolean hasResultSet;
    Statement statement;

    try {
      connection = DriverManager
          .getConnection(Config.IOTDB_URL_PREFIX + "127.0.0.1:6667/", "root", "root");
      statement = connection.createStatement();
      hasResultSet = statement.execute("select s0 from root.vehicle.d0 where time > 22987");
      assertTrue(hasResultSet);
      ResultSet resultSet = statement.getResultSet();
      int cnt = 0;
      while (resultSet.next()) {
        String ans =
            resultSet.getString(Constant.TIMESTAMP_STR) + "," + resultSet.getString(Constant.d0s0);
        // System.out.println(ans);
        cnt++;
      }

      assertEquals(3012, cnt);
      statement.close();

    } catch (Exception e) {
      e.printStackTrace();
      fail(e.getMessage());
    } finally {
      if (connection != null) {
        connection.close();
      }
    }
  }

  // "select s1 from root.vehicle.d0 where s0 < 111" : test select clause with different series filter
  @Test
  public void crossSeriesReadUpdateTest() throws ClassNotFoundException, SQLException {
    Class.forName(Config.JDBC_DRIVER_NAME);
    Connection connection = DriverManager
        .getConnection(Config.IOTDB_URL_PREFIX + "127.0.0.1:6667/", "root",
            "root");
    boolean hasResultSet;
    Statement statement;

    try {
      connection = DriverManager
          .getConnection(Config.IOTDB_URL_PREFIX + "127.0.0.1:6667/", "root", "root");
      statement = connection.createStatement();
      hasResultSet = statement.execute("select s1 from root.vehicle.d0 where s0 < 111");
      assertTrue(hasResultSet);
      ResultSet resultSet = statement.getResultSet();
      int cnt = 0;
      while (resultSet.next()) {
        long time = Long.valueOf(resultSet.getString(Constant.TIMESTAMP_STR));
        String value = resultSet.getString(Constant.d0s1);
        if (time > 200900) {
          assertEquals("7777", value);
        }
        // String ans = resultSet.getString(d0s1);
        cnt++;
      }
      assertEquals(22800, cnt);
      statement.close();

    } catch (Exception e) {
      e.printStackTrace();
      fail(e.getMessage());
    } finally {
      if (connection != null) {
        connection.close();
      }
    }
  }
}
<|MERGE_RESOLUTION|>--- conflicted
+++ resolved
@@ -1,391 +1,386 @@
-/**
- * Licensed to the Apache Software Foundation (ASF) under one
- * or more contributor license agreements.  See the NOTICE file
- * distributed with this work for additional information
- * regarding copyright ownership.  The ASF licenses this file
- * to you under the Apache License, Version 2.0 (the
- * "License"); you may not use this file except in compliance
- * with the License.  You may obtain a copy of the License at
- *
- *     http://www.apache.org/licenses/LICENSE-2.0
- *
- * Unless required by applicable law or agreed to in writing,
- * software distributed under the License is distributed on an
- * "AS IS" BASIS, WITHOUT WARRANTIES OR CONDITIONS OF ANY
- * KIND, either express or implied.  See the License for the
- * specific language governing permissions and limitations
- * under the License.
- */
-package org.apache.iotdb.db.integration;
-
-import static org.junit.Assert.assertEquals;
-import static org.junit.Assert.assertTrue;
-import static org.junit.Assert.fail;
-
-import java.sql.Connection;
-import java.sql.DriverManager;
-import java.sql.ResultSet;
-import java.sql.SQLException;
-import java.sql.Statement;
-import org.apache.iotdb.db.service.IoTDB;
-import org.apache.iotdb.db.utils.EnvironmentUtils;
-import org.apache.iotdb.jdbc.Config;
-import org.apache.iotdb.tsfile.common.conf.TSFileConfig;
-import org.apache.iotdb.tsfile.common.conf.TSFileDescriptor;
-import org.junit.AfterClass;
-import org.junit.Assert;
-import org.junit.BeforeClass;
-import org.junit.Test;
-
-/**
- * Notice that, all test begins with "IoTDB" is integration test. All test which will start the IoTDB server should be
- * defined as integration test.
- */
-public class IoTDBLargeDataIT {
-
-  private static IoTDB daemon;
-
-  private static boolean testFlag = Constant.testFlag;
-  private static TSFileConfig tsFileConfig = TSFileDescriptor.getInstance().getConfig();
-  private static int maxNumberOfPointsInPage;
-  private static int pageSizeInByte;
-  private static int groupSizeInByte;
-  private static Connection connection;
-
-  @BeforeClass
-  public static void setUp() throws Exception {
-
-    EnvironmentUtils.closeStatMonitor();
-    EnvironmentUtils.closeMemControl();
-
-    // use small page setting
-    // origin value
-    maxNumberOfPointsInPage = tsFileConfig.maxNumberOfPointsInPage;
-    pageSizeInByte = tsFileConfig.pageSizeInByte;
-    groupSizeInByte = tsFileConfig.groupSizeInByte;
-
-    // new value
-    tsFileConfig.maxNumberOfPointsInPage = 1000;
-    tsFileConfig.pageSizeInByte = 1024 * 150;
-    tsFileConfig.groupSizeInByte = 1024 * 1000;
-
-    daemon = IoTDB.getInstance();
-    daemon.active();
-    EnvironmentUtils.envSetUp();
-
-    Thread.sleep(5000);
-    insertData();
-
-    connection = DriverManager
-        .getConnection(Config.IOTDB_URL_PREFIX + "127.0.0.1:6667/", "root", "root");
-
-  }
-
-  @AfterClass
-  public static void tearDown() throws Exception {
-
-    connection.close();
-
-<<<<<<< HEAD
-    daemon.stop();
-    Thread.sleep(5000);
-=======
-    deamon.stop();
->>>>>>> 83ea2e64
-
-    // recovery value
-    tsFileConfig.maxNumberOfPointsInPage = maxNumberOfPointsInPage;
-    tsFileConfig.pageSizeInByte = pageSizeInByte;
-    tsFileConfig.groupSizeInByte = groupSizeInByte;
-
-    EnvironmentUtils.cleanEnv();
-  }
-
-  private static void insertData()
-      throws ClassNotFoundException, SQLException, InterruptedException {
-    Class.forName(Config.JDBC_DRIVER_NAME);
-    Connection connection = null;
-    try {
-      connection = DriverManager
-          .getConnection(Config.IOTDB_URL_PREFIX + "127.0.0.1:6667/", "root", "root");
-      Statement statement = connection.createStatement();
-
-      for (String sql : Constant.create_sql) {
-        statement.execute(sql);
-      }
-
-      // insert large amount of data time range : 13700 ~ 24000
-      for (int time = 13700; time < 24000; time++) {
-
-        String sql = String
-            .format("insert into root.vehicle.d0(timestamp,s0) values(%s,%s)", time, time % 70);
-        statement.execute(sql);
-        sql = String
-            .format("insert into root.vehicle.d0(timestamp,s1) values(%s,%s)", time, time % 40);
-        statement.execute(sql);
-        sql = String
-            .format("insert into root.vehicle.d0(timestamp,s2) values(%s,%s)", time, time % 123);
-        statement.execute(sql);
-      }
-
-      // insert large amount of data time range : 3000 ~ 13600
-      for (int time = 3000; time < 13600; time++) {
-        // System.out.println("===" + time);
-        String sql = String
-            .format("insert into root.vehicle.d0(timestamp,s0) values(%s,%s)", time, time % 100);
-        statement.execute(sql);
-        sql = String
-            .format("insert into root.vehicle.d0(timestamp,s1) values(%s,%s)", time, time % 17);
-        statement.execute(sql);
-        sql = String
-            .format("insert into root.vehicle.d0(timestamp,s2) values(%s,%s)", time, time % 22);
-        statement.execute(sql);
-        sql = String.format("insert into root.vehicle.d0(timestamp,s3) values(%s,'%s')", time,
-            Constant.stringValue[time % 5]);
-        statement.execute(sql);
-        sql = String.format("insert into root.vehicle.d0(timestamp,s4) values(%s, %s)", time,
-            Constant.booleanValue[time % 2]);
-        statement.execute(sql);
-        sql = String.format("insert into root.vehicle.d0(timestamp,s5) values(%s, %s)", time, time);
-        statement.execute(sql);
-      }
-
-      statement.execute("flush");
-      // statement.execute("merge");
-
-      Thread.sleep(5000);
-
-      // buffwrite data, unsealed file
-      for (int time = 100000; time < 101000; time++) {
-
-        String sql = String
-            .format("insert into root.vehicle.d0(timestamp,s0) values(%s,%s)", time, time % 20);
-        statement.execute(sql);
-        sql = String
-            .format("insert into root.vehicle.d0(timestamp,s1) values(%s,%s)", time, time % 30);
-        statement.execute(sql);
-        sql = String
-            .format("insert into root.vehicle.d0(timestamp,s2) values(%s,%s)", time, time % 77);
-        statement.execute(sql);
-      }
-
-      statement.execute("flush");
-
-      // bufferwrite data, memory data
-      for (int time = 200000; time < 201000; time++) {
-
-        String sql = String
-            .format("insert into root.vehicle.d0(timestamp,s0) values(%s,%s)", time, -time % 20);
-        statement.execute(sql);
-        sql = String
-            .format("insert into root.vehicle.d0(timestamp,s1) values(%s,%s)", time, -time % 30);
-        statement.execute(sql);
-        sql = String
-            .format("insert into root.vehicle.d0(timestamp,s2) values(%s,%s)", time, -time % 77);
-        statement.execute(sql);
-      }
-
-      // unseq insert, time < 3000
-      for (int time = 2000; time < 2500; time++) {
-
-        String sql = String
-            .format("insert into root.vehicle.d0(timestamp,s0) values(%s,%s)", time, time);
-        statement.execute(sql);
-        sql = String
-            .format("insert into root.vehicle.d0(timestamp,s1) values(%s,%s)", time, time + 1);
-        statement.execute(sql);
-        sql = String
-            .format("insert into root.vehicle.d0(timestamp,s2) values(%s,%s)", time, time + 2);
-        statement.execute(sql);
-        sql = String.format("insert into root.vehicle.d0(timestamp,s3) values(%s,'%s')", time,
-            Constant.stringValue[time % 5]);
-        statement.execute(sql);
-      }
-
-      // seq insert, time > 200000
-      for (int time = 200900; time < 201000; time++) {
-
-        String sql = String
-            .format("insert into root.vehicle.d0(timestamp,s0) values(%s,%s)", time, 6666);
-        statement.execute(sql);
-        sql = String.format("insert into root.vehicle.d0(timestamp,s1) values(%s,%s)", time, 7777);
-        statement.execute(sql);
-        sql = String.format("insert into root.vehicle.d0(timestamp,s2) values(%s,%s)", time, 8888);
-        statement.execute(sql);
-        sql = String
-            .format("insert into root.vehicle.d0(timestamp,s3) values(%s,'%s')", time, "goodman");
-        statement.execute(sql);
-        sql = String.format("insert into root.vehicle.d0(timestamp,s4) values(%s, %s)", time,
-            Constant.booleanValue[time % 2]);
-        statement.execute(sql);
-        sql = String.format("insert into root.vehicle.d0(timestamp,s5) values(%s, %s)", time, 9999);
-        statement.execute(sql);
-      }
-
-      // overflow delete
-      // statement.execute("DELETE FROM root.vehicle.d0.s1 WHERE time < 3200");
-
-      statement.close();
-    } catch (Exception e) {
-      e.printStackTrace();
-      fail(e.getMessage());
-    } finally {
-      if (connection != null) {
-        connection.close();
-      }
-    }
-  }
-
-  // "select * from root.vehicle" : test select wild data
-  @Test
-  public void selectAllTest() throws ClassNotFoundException, SQLException {
-    String selectSql = "select * from root.vehicle";
-
-    Class.forName(Config.JDBC_DRIVER_NAME);
-    Connection connection = null;
-    try {
-      connection = DriverManager
-          .getConnection(Config.IOTDB_URL_PREFIX + "127.0.0.1:6667/", "root", "root");
-      Statement statement = connection.createStatement();
-      boolean hasResultSet = statement.execute(selectSql);
-      Assert.assertTrue(hasResultSet);
-      ResultSet resultSet = statement.getResultSet();
-      int cnt = 0;
-      while (resultSet.next()) {
-        String ans =
-            resultSet.getString(Constant.TIMESTAMP_STR) + "," + resultSet.getString(Constant.d0s0)
-                + "," + resultSet.getString(Constant.d0s1) + "," + resultSet
-                .getString(Constant.d0s2) + ","
-                + resultSet.getString(Constant.d0s3) + "," + resultSet.getString(Constant.d0s4)
-                + ","
-                + resultSet.getString(Constant.d0s5);
-        cnt++;
-      }
-
-      assertEquals(23400, cnt);
-      statement.close();
-
-    } catch (Exception e) {
-      e.printStackTrace();
-      fail(e.getMessage());
-    } finally {
-      if (connection != null) {
-        connection.close();
-      }
-    }
-  }
-
-  // "select s0 from root.vehicle.d0 where s0 >= 20" : test select same series with same series filter
-  @Test
-  public void selectOneSeriesWithValueFilterTest() throws ClassNotFoundException, SQLException {
-
-    String selectSql = "select s0 from root.vehicle.d0 where s0 >= 20";
-
-    Class.forName(Config.JDBC_DRIVER_NAME);
-    Connection connection = null;
-    try {
-      connection = DriverManager
-          .getConnection(Config.IOTDB_URL_PREFIX + "127.0.0.1:6667/", "root", "root");
-      Statement statement = connection.createStatement();
-      boolean hasResultSet = statement.execute(selectSql);
-      Assert.assertTrue(hasResultSet);
-      ResultSet resultSet = statement.getResultSet();
-      int cnt = 0;
-      while (resultSet.next()) {
-        String ans =
-            resultSet.getString(Constant.TIMESTAMP_STR) + "," + resultSet.getString(Constant.d0s0);
-        // System.out.println("===" + ans);
-        cnt++;
-      }
-      assertEquals(16440, cnt);
-      statement.close();
-
-    } catch (Exception e) {
-      e.printStackTrace();
-      fail(e.getMessage());
-    } finally {
-      if (connection != null) {
-        connection.close();
-      }
-    }
-  }
-
-  // "select s0 from root.vehicle.d0 where time > 22987 " : test select clause with only global time filter
-  @Test
-  public void seriesGlobalTimeFilterTest() throws ClassNotFoundException, SQLException {
-
-    Class.forName(Config.JDBC_DRIVER_NAME);
-    Connection connection = DriverManager
-        .getConnection(Config.IOTDB_URL_PREFIX + "127.0.0.1:6667/", "root",
-            "root");
-    boolean hasResultSet;
-    Statement statement;
-
-    try {
-      connection = DriverManager
-          .getConnection(Config.IOTDB_URL_PREFIX + "127.0.0.1:6667/", "root", "root");
-      statement = connection.createStatement();
-      hasResultSet = statement.execute("select s0 from root.vehicle.d0 where time > 22987");
-      assertTrue(hasResultSet);
-      ResultSet resultSet = statement.getResultSet();
-      int cnt = 0;
-      while (resultSet.next()) {
-        String ans =
-            resultSet.getString(Constant.TIMESTAMP_STR) + "," + resultSet.getString(Constant.d0s0);
-        // System.out.println(ans);
-        cnt++;
-      }
-
-      assertEquals(3012, cnt);
-      statement.close();
-
-    } catch (Exception e) {
-      e.printStackTrace();
-      fail(e.getMessage());
-    } finally {
-      if (connection != null) {
-        connection.close();
-      }
-    }
-  }
-
-  // "select s1 from root.vehicle.d0 where s0 < 111" : test select clause with different series filter
-  @Test
-  public void crossSeriesReadUpdateTest() throws ClassNotFoundException, SQLException {
-    Class.forName(Config.JDBC_DRIVER_NAME);
-    Connection connection = DriverManager
-        .getConnection(Config.IOTDB_URL_PREFIX + "127.0.0.1:6667/", "root",
-            "root");
-    boolean hasResultSet;
-    Statement statement;
-
-    try {
-      connection = DriverManager
-          .getConnection(Config.IOTDB_URL_PREFIX + "127.0.0.1:6667/", "root", "root");
-      statement = connection.createStatement();
-      hasResultSet = statement.execute("select s1 from root.vehicle.d0 where s0 < 111");
-      assertTrue(hasResultSet);
-      ResultSet resultSet = statement.getResultSet();
-      int cnt = 0;
-      while (resultSet.next()) {
-        long time = Long.valueOf(resultSet.getString(Constant.TIMESTAMP_STR));
-        String value = resultSet.getString(Constant.d0s1);
-        if (time > 200900) {
-          assertEquals("7777", value);
-        }
-        // String ans = resultSet.getString(d0s1);
-        cnt++;
-      }
-      assertEquals(22800, cnt);
-      statement.close();
-
-    } catch (Exception e) {
-      e.printStackTrace();
-      fail(e.getMessage());
-    } finally {
-      if (connection != null) {
-        connection.close();
-      }
-    }
-  }
-}
+/**
+ * Licensed to the Apache Software Foundation (ASF) under one
+ * or more contributor license agreements.  See the NOTICE file
+ * distributed with this work for additional information
+ * regarding copyright ownership.  The ASF licenses this file
+ * to you under the Apache License, Version 2.0 (the
+ * "License"); you may not use this file except in compliance
+ * with the License.  You may obtain a copy of the License at
+ *
+ *     http://www.apache.org/licenses/LICENSE-2.0
+ *
+ * Unless required by applicable law or agreed to in writing,
+ * software distributed under the License is distributed on an
+ * "AS IS" BASIS, WITHOUT WARRANTIES OR CONDITIONS OF ANY
+ * KIND, either express or implied.  See the License for the
+ * specific language governing permissions and limitations
+ * under the License.
+ */
+package org.apache.iotdb.db.integration;
+
+import static org.junit.Assert.assertEquals;
+import static org.junit.Assert.assertTrue;
+import static org.junit.Assert.fail;
+
+import java.sql.Connection;
+import java.sql.DriverManager;
+import java.sql.ResultSet;
+import java.sql.SQLException;
+import java.sql.Statement;
+import org.apache.iotdb.db.service.IoTDB;
+import org.apache.iotdb.db.utils.EnvironmentUtils;
+import org.apache.iotdb.jdbc.Config;
+import org.apache.iotdb.tsfile.common.conf.TSFileConfig;
+import org.apache.iotdb.tsfile.common.conf.TSFileDescriptor;
+import org.junit.AfterClass;
+import org.junit.Assert;
+import org.junit.BeforeClass;
+import org.junit.Test;
+
+/**
+ * Notice that, all test begins with "IoTDB" is integration test. All test which will start the IoTDB server should be
+ * defined as integration test.
+ */
+public class IoTDBLargeDataIT {
+
+  private static IoTDB daemon;
+
+  private static boolean testFlag = Constant.testFlag;
+  private static TSFileConfig tsFileConfig = TSFileDescriptor.getInstance().getConfig();
+  private static int maxNumberOfPointsInPage;
+  private static int pageSizeInByte;
+  private static int groupSizeInByte;
+  private static Connection connection;
+
+  @BeforeClass
+  public static void setUp() throws Exception {
+
+    EnvironmentUtils.closeStatMonitor();
+    EnvironmentUtils.closeMemControl();
+
+    // use small page setting
+    // origin value
+    maxNumberOfPointsInPage = tsFileConfig.maxNumberOfPointsInPage;
+    pageSizeInByte = tsFileConfig.pageSizeInByte;
+    groupSizeInByte = tsFileConfig.groupSizeInByte;
+
+    // new value
+    tsFileConfig.maxNumberOfPointsInPage = 1000;
+    tsFileConfig.pageSizeInByte = 1024 * 150;
+    tsFileConfig.groupSizeInByte = 1024 * 1000;
+
+    daemon = IoTDB.getInstance();
+    daemon.active();
+    EnvironmentUtils.envSetUp();
+
+    Thread.sleep(5000);
+    insertData();
+
+    connection = DriverManager
+        .getConnection(Config.IOTDB_URL_PREFIX + "127.0.0.1:6667/", "root", "root");
+
+  }
+
+  @AfterClass
+  public static void tearDown() throws Exception {
+
+    connection.close();
+
+    daemon.stop();
+
+    // recovery value
+    tsFileConfig.maxNumberOfPointsInPage = maxNumberOfPointsInPage;
+    tsFileConfig.pageSizeInByte = pageSizeInByte;
+    tsFileConfig.groupSizeInByte = groupSizeInByte;
+
+    EnvironmentUtils.cleanEnv();
+  }
+
+  private static void insertData()
+      throws ClassNotFoundException, SQLException, InterruptedException {
+    Class.forName(Config.JDBC_DRIVER_NAME);
+    Connection connection = null;
+    try {
+      connection = DriverManager
+          .getConnection(Config.IOTDB_URL_PREFIX + "127.0.0.1:6667/", "root", "root");
+      Statement statement = connection.createStatement();
+
+      for (String sql : Constant.create_sql) {
+        statement.execute(sql);
+      }
+
+      // insert large amount of data time range : 13700 ~ 24000
+      for (int time = 13700; time < 24000; time++) {
+
+        String sql = String
+            .format("insert into root.vehicle.d0(timestamp,s0) values(%s,%s)", time, time % 70);
+        statement.execute(sql);
+        sql = String
+            .format("insert into root.vehicle.d0(timestamp,s1) values(%s,%s)", time, time % 40);
+        statement.execute(sql);
+        sql = String
+            .format("insert into root.vehicle.d0(timestamp,s2) values(%s,%s)", time, time % 123);
+        statement.execute(sql);
+      }
+
+      // insert large amount of data time range : 3000 ~ 13600
+      for (int time = 3000; time < 13600; time++) {
+        // System.out.println("===" + time);
+        String sql = String
+            .format("insert into root.vehicle.d0(timestamp,s0) values(%s,%s)", time, time % 100);
+        statement.execute(sql);
+        sql = String
+            .format("insert into root.vehicle.d0(timestamp,s1) values(%s,%s)", time, time % 17);
+        statement.execute(sql);
+        sql = String
+            .format("insert into root.vehicle.d0(timestamp,s2) values(%s,%s)", time, time % 22);
+        statement.execute(sql);
+        sql = String.format("insert into root.vehicle.d0(timestamp,s3) values(%s,'%s')", time,
+            Constant.stringValue[time % 5]);
+        statement.execute(sql);
+        sql = String.format("insert into root.vehicle.d0(timestamp,s4) values(%s, %s)", time,
+            Constant.booleanValue[time % 2]);
+        statement.execute(sql);
+        sql = String.format("insert into root.vehicle.d0(timestamp,s5) values(%s, %s)", time, time);
+        statement.execute(sql);
+      }
+
+      statement.execute("flush");
+      // statement.execute("merge");
+
+      Thread.sleep(5000);
+
+      // buffwrite data, unsealed file
+      for (int time = 100000; time < 101000; time++) {
+
+        String sql = String
+            .format("insert into root.vehicle.d0(timestamp,s0) values(%s,%s)", time, time % 20);
+        statement.execute(sql);
+        sql = String
+            .format("insert into root.vehicle.d0(timestamp,s1) values(%s,%s)", time, time % 30);
+        statement.execute(sql);
+        sql = String
+            .format("insert into root.vehicle.d0(timestamp,s2) values(%s,%s)", time, time % 77);
+        statement.execute(sql);
+      }
+
+      statement.execute("flush");
+
+      // bufferwrite data, memory data
+      for (int time = 200000; time < 201000; time++) {
+
+        String sql = String
+            .format("insert into root.vehicle.d0(timestamp,s0) values(%s,%s)", time, -time % 20);
+        statement.execute(sql);
+        sql = String
+            .format("insert into root.vehicle.d0(timestamp,s1) values(%s,%s)", time, -time % 30);
+        statement.execute(sql);
+        sql = String
+            .format("insert into root.vehicle.d0(timestamp,s2) values(%s,%s)", time, -time % 77);
+        statement.execute(sql);
+      }
+
+      // unseq insert, time < 3000
+      for (int time = 2000; time < 2500; time++) {
+
+        String sql = String
+            .format("insert into root.vehicle.d0(timestamp,s0) values(%s,%s)", time, time);
+        statement.execute(sql);
+        sql = String
+            .format("insert into root.vehicle.d0(timestamp,s1) values(%s,%s)", time, time + 1);
+        statement.execute(sql);
+        sql = String
+            .format("insert into root.vehicle.d0(timestamp,s2) values(%s,%s)", time, time + 2);
+        statement.execute(sql);
+        sql = String.format("insert into root.vehicle.d0(timestamp,s3) values(%s,'%s')", time,
+            Constant.stringValue[time % 5]);
+        statement.execute(sql);
+      }
+
+      // seq insert, time > 200000
+      for (int time = 200900; time < 201000; time++) {
+
+        String sql = String
+            .format("insert into root.vehicle.d0(timestamp,s0) values(%s,%s)", time, 6666);
+        statement.execute(sql);
+        sql = String.format("insert into root.vehicle.d0(timestamp,s1) values(%s,%s)", time, 7777);
+        statement.execute(sql);
+        sql = String.format("insert into root.vehicle.d0(timestamp,s2) values(%s,%s)", time, 8888);
+        statement.execute(sql);
+        sql = String
+            .format("insert into root.vehicle.d0(timestamp,s3) values(%s,'%s')", time, "goodman");
+        statement.execute(sql);
+        sql = String.format("insert into root.vehicle.d0(timestamp,s4) values(%s, %s)", time,
+            Constant.booleanValue[time % 2]);
+        statement.execute(sql);
+        sql = String.format("insert into root.vehicle.d0(timestamp,s5) values(%s, %s)", time, 9999);
+        statement.execute(sql);
+      }
+
+      // overflow delete
+      // statement.execute("DELETE FROM root.vehicle.d0.s1 WHERE time < 3200");
+
+      statement.close();
+    } catch (Exception e) {
+      e.printStackTrace();
+      fail(e.getMessage());
+    } finally {
+      if (connection != null) {
+        connection.close();
+      }
+    }
+  }
+
+  // "select * from root.vehicle" : test select wild data
+  @Test
+  public void selectAllTest() throws ClassNotFoundException, SQLException {
+    String selectSql = "select * from root.vehicle";
+
+    Class.forName(Config.JDBC_DRIVER_NAME);
+    Connection connection = null;
+    try {
+      connection = DriverManager
+          .getConnection(Config.IOTDB_URL_PREFIX + "127.0.0.1:6667/", "root", "root");
+      Statement statement = connection.createStatement();
+      boolean hasResultSet = statement.execute(selectSql);
+      Assert.assertTrue(hasResultSet);
+      ResultSet resultSet = statement.getResultSet();
+      int cnt = 0;
+      while (resultSet.next()) {
+        String ans =
+            resultSet.getString(Constant.TIMESTAMP_STR) + "," + resultSet.getString(Constant.d0s0)
+                + "," + resultSet.getString(Constant.d0s1) + "," + resultSet
+                .getString(Constant.d0s2) + ","
+                + resultSet.getString(Constant.d0s3) + "," + resultSet.getString(Constant.d0s4)
+                + ","
+                + resultSet.getString(Constant.d0s5);
+        cnt++;
+      }
+
+      assertEquals(23400, cnt);
+      statement.close();
+
+    } catch (Exception e) {
+      e.printStackTrace();
+      fail(e.getMessage());
+    } finally {
+      if (connection != null) {
+        connection.close();
+      }
+    }
+  }
+
+  // "select s0 from root.vehicle.d0 where s0 >= 20" : test select same series with same series filter
+  @Test
+  public void selectOneSeriesWithValueFilterTest() throws ClassNotFoundException, SQLException {
+
+    String selectSql = "select s0 from root.vehicle.d0 where s0 >= 20";
+
+    Class.forName(Config.JDBC_DRIVER_NAME);
+    Connection connection = null;
+    try {
+      connection = DriverManager
+          .getConnection(Config.IOTDB_URL_PREFIX + "127.0.0.1:6667/", "root", "root");
+      Statement statement = connection.createStatement();
+      boolean hasResultSet = statement.execute(selectSql);
+      Assert.assertTrue(hasResultSet);
+      ResultSet resultSet = statement.getResultSet();
+      int cnt = 0;
+      while (resultSet.next()) {
+        String ans =
+            resultSet.getString(Constant.TIMESTAMP_STR) + "," + resultSet.getString(Constant.d0s0);
+        // System.out.println("===" + ans);
+        cnt++;
+      }
+      assertEquals(16440, cnt);
+      statement.close();
+
+    } catch (Exception e) {
+      e.printStackTrace();
+      fail(e.getMessage());
+    } finally {
+      if (connection != null) {
+        connection.close();
+      }
+    }
+  }
+
+  // "select s0 from root.vehicle.d0 where time > 22987 " : test select clause with only global time filter
+  @Test
+  public void seriesGlobalTimeFilterTest() throws ClassNotFoundException, SQLException {
+
+    Class.forName(Config.JDBC_DRIVER_NAME);
+    Connection connection = DriverManager
+        .getConnection(Config.IOTDB_URL_PREFIX + "127.0.0.1:6667/", "root",
+            "root");
+    boolean hasResultSet;
+    Statement statement;
+
+    try {
+      connection = DriverManager
+          .getConnection(Config.IOTDB_URL_PREFIX + "127.0.0.1:6667/", "root", "root");
+      statement = connection.createStatement();
+      hasResultSet = statement.execute("select s0 from root.vehicle.d0 where time > 22987");
+      assertTrue(hasResultSet);
+      ResultSet resultSet = statement.getResultSet();
+      int cnt = 0;
+      while (resultSet.next()) {
+        String ans =
+            resultSet.getString(Constant.TIMESTAMP_STR) + "," + resultSet.getString(Constant.d0s0);
+        // System.out.println(ans);
+        cnt++;
+      }
+
+      assertEquals(3012, cnt);
+      statement.close();
+
+    } catch (Exception e) {
+      e.printStackTrace();
+      fail(e.getMessage());
+    } finally {
+      if (connection != null) {
+        connection.close();
+      }
+    }
+  }
+
+  // "select s1 from root.vehicle.d0 where s0 < 111" : test select clause with different series filter
+  @Test
+  public void crossSeriesReadUpdateTest() throws ClassNotFoundException, SQLException {
+    Class.forName(Config.JDBC_DRIVER_NAME);
+    Connection connection = DriverManager
+        .getConnection(Config.IOTDB_URL_PREFIX + "127.0.0.1:6667/", "root",
+            "root");
+    boolean hasResultSet;
+    Statement statement;
+
+    try {
+      connection = DriverManager
+          .getConnection(Config.IOTDB_URL_PREFIX + "127.0.0.1:6667/", "root", "root");
+      statement = connection.createStatement();
+      hasResultSet = statement.execute("select s1 from root.vehicle.d0 where s0 < 111");
+      assertTrue(hasResultSet);
+      ResultSet resultSet = statement.getResultSet();
+      int cnt = 0;
+      while (resultSet.next()) {
+        long time = Long.valueOf(resultSet.getString(Constant.TIMESTAMP_STR));
+        String value = resultSet.getString(Constant.d0s1);
+        if (time > 200900) {
+          assertEquals("7777", value);
+        }
+        // String ans = resultSet.getString(d0s1);
+        cnt++;
+      }
+      assertEquals(22800, cnt);
+      statement.close();
+
+    } catch (Exception e) {
+      e.printStackTrace();
+      fail(e.getMessage());
+    } finally {
+      if (connection != null) {
+        connection.close();
+      }
+    }
+  }
+}