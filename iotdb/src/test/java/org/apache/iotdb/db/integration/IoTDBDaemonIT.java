/**
 * Licensed to the Apache Software Foundation (ASF) under one
 * or more contributor license agreements.  See the NOTICE file
 * distributed with this work for additional information
 * regarding copyright ownership.  The ASF licenses this file
 * to you under the Apache License, Version 2.0 (the
 * "License"); you may not use this file except in compliance
 * with the License.  You may obtain a copy of the License at
 *
 *     http://www.apache.org/licenses/LICENSE-2.0
 *
 * Unless required by applicable law or agreed to in writing,
 * software distributed under the License is distributed on an
 * "AS IS" BASIS, WITHOUT WARRANTIES OR CONDITIONS OF ANY
 * KIND, either express or implied.  See the License for the
 * specific language governing permissions and limitations
 * under the License.
 */
package org.apache.iotdb.db.integration;

import static org.apache.iotdb.db.integration.Constant.TIMESTAMP_STR;
import static org.apache.iotdb.db.integration.Constant.d0s0;
import static org.apache.iotdb.db.integration.Constant.d0s1;
import static org.apache.iotdb.db.integration.Constant.d0s2;
import static org.apache.iotdb.db.integration.Constant.d0s3;
import static org.apache.iotdb.db.integration.Constant.d0s4;
import static org.apache.iotdb.db.integration.Constant.d1s0;
import static org.junit.Assert.assertEquals;
import static org.junit.Assert.fail;

import java.sql.Connection;
import java.sql.DriverManager;
import java.sql.ResultSet;
import java.sql.SQLException;
import java.sql.Statement;
import org.apache.iotdb.db.service.IoTDB;
import org.apache.iotdb.db.utils.EnvironmentUtils;
import org.apache.iotdb.jdbc.Config;
import org.junit.AfterClass;
import org.junit.Assert;
import org.junit.BeforeClass;
import org.junit.Test;

/**
 * Notice that, all test begins with "IoTDB" is integration test. All test which will start the IoTDB server should be
 * defined as integration test.
 */
public class IoTDBDaemonIT {

  private static IoTDB daemon;

  private static Connection connection;

  private static String[] sqls = new String[]{

      "SET STORAGE GROUP TO root.vehicle.d0", "SET STORAGE GROUP TO root.vehicle.d1",

      "CREATE TIMESERIES root.vehicle.d0.s0 WITH DATATYPE=INT32, ENCODING=RLE",
      "CREATE TIMESERIES root.vehicle.d0.s1 WITH DATATYPE=INT64, ENCODING=RLE",
      "CREATE TIMESERIES root.vehicle.d0.s2 WITH DATATYPE=FLOAT, ENCODING=RLE",
      "CREATE TIMESERIES root.vehicle.d0.s3 WITH DATATYPE=TEXT, ENCODING=PLAIN",
      "CREATE TIMESERIES root.vehicle.d0.s4 WITH DATATYPE=BOOLEAN, ENCODING=PLAIN",

      "CREATE TIMESERIES root.vehicle.d1.s0 WITH DATATYPE=INT32, ENCODING=RLE",

      "insert into root.vehicle.d0(timestamp,s0) values(1,101)",
      "insert into root.vehicle.d0(timestamp,s0) values(2,198)",
      "insert into root.vehicle.d0(timestamp,s0) values(100,99)",
      "insert into root.vehicle.d0(timestamp,s0) values(101,99)",
      "insert into root.vehicle.d0(timestamp,s0) values(102,80)",
      "insert into root.vehicle.d0(timestamp,s0) values(103,99)",
      "insert into root.vehicle.d0(timestamp,s0) values(104,90)",
      "insert into root.vehicle.d0(timestamp,s0) values(105,99)",
      "insert into root.vehicle.d0(timestamp,s0) values(106,99)",
      "insert into root.vehicle.d0(timestamp,s0) values(2,10000)",
      "insert into root.vehicle.d0(timestamp,s0) values(50,10000)",
      "insert into root.vehicle.d0(timestamp,s0) values(1000,22222)",

      "insert into root.vehicle.d0(timestamp,s1) values(1,1101)",
      "insert into root.vehicle.d0(timestamp,s1) values(2,198)",
      "insert into root.vehicle.d0(timestamp,s1) values(100,199)",
      "insert into root.vehicle.d0(timestamp,s1) values(101,199)",
      "insert into root.vehicle.d0(timestamp,s1) values(102,180)",
      "insert into root.vehicle.d0(timestamp,s1) values(103,199)",
      "insert into root.vehicle.d0(timestamp,s1) values(104,190)",
      "insert into root.vehicle.d0(timestamp,s1) values(105,199)",
      "insert into root.vehicle.d0(timestamp,s1) values(2,40000)",
      "insert into root.vehicle.d0(timestamp,s1) values(50,50000)",
      "insert into root.vehicle.d0(timestamp,s1) values(1000,55555)",

      "insert into root.vehicle.d0(timestamp,s2) values(1000,55555)",
      "insert into root.vehicle.d0(timestamp,s2) values(2,2.22)",
      "insert into root.vehicle.d0(timestamp,s2) values(3,3.33)",
      "insert into root.vehicle.d0(timestamp,s2) values(4,4.44)",
      "insert into root.vehicle.d0(timestamp,s2) values(102,10.00)",
      "insert into root.vehicle.d0(timestamp,s2) values(105,11.11)",
      "insert into root.vehicle.d0(timestamp,s2) values(1000,1000.11)",

      "insert into root.vehicle.d0(timestamp,s3) values(60,'aaaaa')",
      "insert into root.vehicle.d0(timestamp,s3) values(70,'bbbbb')",
      "insert into root.vehicle.d0(timestamp,s3) values(80,'ccccc')",
      "insert into root.vehicle.d0(timestamp,s3) values(101,'ddddd')",
      "insert into root.vehicle.d0(timestamp,s3) values(102,'fffff')",

      "insert into root.vehicle.d1(timestamp,s0) values(1,999)",
      "insert into root.vehicle.d1(timestamp,s0) values(1000,888)",

      "insert into root.vehicle.d0(timestamp,s1) values(2000-01-01T08:00:00+08:00, 100)",
      "insert into root.vehicle.d0(timestamp,s3) values(2000-01-01T08:00:00+08:00, 'good')",

      "insert into root.vehicle.d0(timestamp,s4) values(100, false)",
      "insert into root.vehicle.d0(timestamp,s4) values(100, true)",};

  @BeforeClass
  public static void setUp() throws Exception {
    EnvironmentUtils.closeStatMonitor();
    EnvironmentUtils.closeMemControl();
    daemon = IoTDB.getInstance();
    daemon.active();
    EnvironmentUtils.envSetUp();

    insertData();
    connection = DriverManager
        .getConnection(Config.IOTDB_URL_PREFIX + "127.0.0.1:6667/", "root", "root");
  }

  @AfterClass
  public static void tearDown() throws Exception {
    connection.close();
<<<<<<< HEAD
    daemon.stop();
    Thread.sleep(5000);

=======
    deamon.stop();
>>>>>>> 83ea2e64
    EnvironmentUtils.cleanEnv();
  }

  private static void insertData() throws ClassNotFoundException, SQLException {
    Class.forName(Config.JDBC_DRIVER_NAME);
    Connection connection = null;
    try {
      connection = DriverManager
          .getConnection(Config.IOTDB_URL_PREFIX + "127.0.0.1:6667/", "root", "root");
      Statement statement = connection.createStatement();
      for (String sql : sqls) {
        statement.execute(sql);
      }
      statement.close();
    } catch (Exception e) {
      e.printStackTrace();
    } finally {
      if (connection != null) {
        connection.close();
      }
    }
  }

  @Test
  public void selectAllSQLTest() throws ClassNotFoundException, SQLException {
    String[] retArray = new String[]{"1,101,1101,null,null,999", "2,10000,40000,2.22,null,null",
        "3,null,null,3.33,null,null", "4,null,null,4.44,null,null", "50,10000,50000,null,null,null",
        "60,null,null,null,aaaaa,null", "70,null,null,null,bbbbb,null",
        "80,null,null,null,ccccc,null",
        "100,99,199,null,null,null", "101,99,199,null,ddddd,null", "102,80,180,10.0,fffff,null",
        "103,99,199,null,null,null", "104,90,190,null,null,null", "105,99,199,11.11,null,null",
        "106,99,null,null,null,null", "1000,22222,55555,1000.11,null,888",
        "946684800000,null,100,null,good,null"};

    Class.forName(Config.JDBC_DRIVER_NAME);
    Connection connection = null;
    try {
      connection = DriverManager
          .getConnection(Config.IOTDB_URL_PREFIX + "127.0.0.1:6667/", "root", "root");
      Statement statement = connection.createStatement();
      boolean hasResultSet = statement.execute("select * from root");
      Assert.assertTrue(hasResultSet);

      ResultSet resultSet = statement.getResultSet();
      int cnt = 0;
      while (resultSet.next()) {
        String ans = resultSet.getString(TIMESTAMP_STR) + "," + resultSet.getString(d0s0) + ","
            + resultSet.getString(d0s1) + "," + resultSet.getString(d0s2) + "," + resultSet
            .getString(d0s3)
            + "," + resultSet.getString(d1s0);
        Assert.assertEquals(retArray[cnt], ans);
        cnt++;
      }
      Assert.assertEquals(17, cnt);
      statement.close();

      retArray = new String[]{"100,true"};
      statement = connection.createStatement();
      hasResultSet = statement.execute("select s4 from root.vehicle.d0");
      Assert.assertTrue(hasResultSet);

      resultSet = statement.getResultSet();
      cnt = 0;
      while (resultSet.next()) {
        String ans = resultSet.getString(TIMESTAMP_STR) + "," + resultSet.getString(d0s4);
        Assert.assertEquals(ans, retArray[cnt]);
        cnt++;
      }
      Assert.assertEquals(1, cnt);
      statement.close();
    } catch (Exception e) {
      e.printStackTrace();
      fail(e.getMessage());
    } finally {
      if (connection != null) {
        connection.close();
      }
    }
  }

  @Test
  public void selectWildCardSQLTest() throws ClassNotFoundException, SQLException {
    String[] retArray = new String[]{"2,2.22", "3,3.33", "4,4.44", "102,10.0", "105,11.11",
        "1000,1000.11"};

    Class.forName(Config.JDBC_DRIVER_NAME);
    Connection connection = null;
    try {
      connection = DriverManager
          .getConnection(Config.IOTDB_URL_PREFIX + "127.0.0.1:6667/", "root", "root");
      Statement statement = connection.createStatement();
      boolean hasResultSet = statement.execute("select s2 from root.vehicle.*");
      Assert.assertTrue(hasResultSet);

      ResultSet resultSet = statement.getResultSet();
      int cnt = 0;
      while (resultSet.next()) {
        String ans = resultSet.getString(TIMESTAMP_STR) + "," + resultSet.getString(d0s2);
        Assert.assertEquals(ans, retArray[cnt]);
        cnt++;
      }
      Assert.assertEquals(6, cnt);

      statement.close();
    } catch (Exception e) {
      e.printStackTrace();
      fail(e.getMessage());
    } finally {
      if (connection != null) {
        connection.close();
      }
    }
  }

  @Test
  public void dnfErrorSQLTest() throws ClassNotFoundException, SQLException {
    String[] retArray = new String[]{"1,101,1101", "2,10000,40000", "50,10000,50000", "100,99,199",
        "101,99,199",
        "102,80,180", "103,99,199", "104,90,190", "105,99,199"};

    Class.forName(Config.JDBC_DRIVER_NAME);
    Connection connection = null;
    try {
      connection = DriverManager
          .getConnection(Config.IOTDB_URL_PREFIX + "127.0.0.1:6667/", "root", "root");
      Statement statement = connection.createStatement();
      boolean hasResultSet = statement
          .execute(
              "select s0,s1 from root.vehicle.d0 where time < 106 and (s0 >= 60 or s1 <= 200)");
      Assert.assertTrue(hasResultSet);

      ResultSet resultSet = statement.getResultSet();
      int cnt = 0;
      while (resultSet.next()) {
        String ans = resultSet.getString(TIMESTAMP_STR) + "," + resultSet.getString(d0s0) + ","
            + resultSet.getString(d0s1);
        assertEquals(retArray[cnt], ans);
        cnt++;
      }
      Assert.assertEquals(9, cnt);

      statement.close();
    } catch (Exception e) {
      e.printStackTrace();
      fail(e.getMessage());
    } finally {
      if (connection != null) {
        connection.close();
      }
    }
  }

  @Test
  public void selectAndOperatorTest() throws ClassNotFoundException, SQLException {
    String[] retArray = new String[]{"1000,22222,55555,888"};

    Class.forName(Config.JDBC_DRIVER_NAME);
    Connection connection = null;
    try {
      connection = DriverManager
          .getConnection(Config.IOTDB_URL_PREFIX + "127.0.0.1:6667/", "root", "root");
      Statement statement = connection.createStatement();
      // TODO select s0,s1 from root.vehicle.d0 where time > 106 and root.vehicle.d1.s0 > 100;
      boolean hasResultSet = statement.execute(
          "select s0,s1 from root.vehicle.d0,root.vehicle.d1 where time > 106 and root.vehicle.d0.s0 > 100");
      Assert.assertTrue(hasResultSet);
      ResultSet resultSet = statement.getResultSet();
      int cnt = 0;
      while (resultSet.next()) {
        String ans = resultSet.getString(TIMESTAMP_STR) + "," + resultSet.getString(d0s0) + ","
            + resultSet.getString(d0s1) + "," + resultSet.getString(d1s0);
        Assert.assertEquals(ans, retArray[cnt]);
        cnt++;
      }
      Assert.assertEquals(1, cnt);
      statement.close();
    } catch (Exception e) {
      e.printStackTrace();
      fail(e.getMessage());
    } finally {
      if (connection != null) {
        connection.close();
      }
    }
  }

  @Test
  public void selectAndOpeCrossTest() throws ClassNotFoundException, SQLException {
    String[] retArray = new String[]{"1000,22222,55555"};

    Class.forName(Config.JDBC_DRIVER_NAME);
    Connection connection = null;
    try {
      connection = DriverManager
          .getConnection(Config.IOTDB_URL_PREFIX + "127.0.0.1:6667/", "root", "root");
      Statement statement = connection.createStatement();
      boolean hasResultSet = statement
          .execute(
              "select s0,s1 from root.vehicle.d0 where time > 106 and root.vehicle.d1.s0 > 100");
      Assert.assertTrue(hasResultSet);
      ResultSet resultSet = statement.getResultSet();
      int cnt = 0;
      while (resultSet.next()) {
        String ans = resultSet.getString(TIMESTAMP_STR) + "," + resultSet.getString(d0s0) + ","
            + resultSet.getString(d0s1);
        Assert.assertEquals(ans, retArray[cnt]);
        cnt++;
      }
      Assert.assertEquals(1, cnt);
      statement.close();
    } catch (Exception e) {
      e.printStackTrace();
      fail(e.getMessage());
    } finally {
      if (connection != null) {
        connection.close();
      }
    }
  }

  @Test
  public void selectOneColumnWithFilterTest() throws ClassNotFoundException, SQLException {
    String[] retArray = new String[]{"102,180", "104,190", "946684800000,100"};

    Class.forName(Config.JDBC_DRIVER_NAME);
    Connection connection = null;
    try {
      connection = DriverManager
          .getConnection(Config.IOTDB_URL_PREFIX + "127.0.0.1:6667/", "root", "root");
      Statement statement = connection.createStatement();

      boolean hasTextMaxResultSet = statement
          .execute("select s1 from root.vehicle.d0 where s1 < 199");
      Assert.assertTrue(hasTextMaxResultSet);
      ResultSet resultSet = statement.getResultSet();
      int cnt = 0;
      while (resultSet.next()) {
        String ans = resultSet.getString(TIMESTAMP_STR) + "," + resultSet.getString(d0s1);
        Assert.assertEquals(retArray[cnt++], ans);
      }
      Assert.assertEquals(3, cnt);

      statement.close();
    } catch (Exception e) {
      e.printStackTrace();
      fail(e.getMessage());
    } finally {
      if (connection != null) {
        connection.close();
      }
    }
  }
}<|MERGE_RESOLUTION|>--- conflicted
+++ resolved
@@ -127,13 +127,7 @@
   @AfterClass
   public static void tearDown() throws Exception {
     connection.close();
-<<<<<<< HEAD
     daemon.stop();
-    Thread.sleep(5000);
-
-=======
-    deamon.stop();
->>>>>>> 83ea2e64
     EnvironmentUtils.cleanEnv();
   }
 
