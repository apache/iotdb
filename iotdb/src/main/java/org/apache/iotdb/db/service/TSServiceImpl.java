--- conflicted
+++ resolved
@@ -42,13 +42,9 @@
 import org.apache.iotdb.db.conf.IoTDBConfig;
 import org.apache.iotdb.db.conf.IoTDBConstant;
 import org.apache.iotdb.db.conf.IoTDBDescriptor;
-<<<<<<< HEAD
 import org.apache.iotdb.db.cost.statistic.Measurement;
 import org.apache.iotdb.db.cost.statistic.Operation;
-import org.apache.iotdb.db.engine.filenode.FileNodeManager;
-=======
 import org.apache.iotdb.db.engine.StorageEngine;
->>>>>>> d7a9e355
 import org.apache.iotdb.db.exception.ArgsErrorException;
 import org.apache.iotdb.db.exception.MetadataErrorException;
 import org.apache.iotdb.db.exception.PathErrorException;
@@ -351,7 +347,7 @@
       case "privilege":
         return TSDataType.TEXT;
       default:
-          // do nothing
+        // do nothing
     }
 
     if (path.contains("(") && !path.startsWith("(") && path.endsWith(")")) {
@@ -405,7 +401,7 @@
         StorageEngine.getInstance().syncCloseAllProcessor();
         return true;
       case "merge":
-          // TODO change to merge!!!
+        // TODO change to merge!!!
         throw new UnsupportedOperationException("merge not implemented");
       default:
         return false;
@@ -415,12 +411,9 @@
   @Override
   public TSExecuteBatchStatementResp executeBatchStatement(TSExecuteBatchStatementReq req)
       throws TException {
-<<<<<<< HEAD
     long t1 = System.currentTimeMillis();
-=======
     String currStmt = null;
     List<Integer> result = new ArrayList<>();
->>>>>>> d7a9e355
     try {
       if (!checkLogin()) {
         logger.info(INFO_NOT_LOGIN, IoTDBConstant.GLOBAL_DB_NAME);
@@ -432,45 +425,19 @@
       StringBuilder batchErrorMessage = new StringBuilder();
 
       for (String statement : statements) {
-<<<<<<< HEAD
-        try {
-          long t2 = System.currentTimeMillis();
-          PhysicalPlan physicalPlan = processor.parseSQLToPhysicalPlan(statement, zoneIds.get());
-          physicalPlan.setProposer(username.get());
-          if (physicalPlan.isQuery()) {
-            return getTSBathExecuteStatementResp(TS_StatusCode.ERROR_STATUS,
-                "statement is query :" + statement, result);
-          }
-          TSExecuteStatementResp resp = executeUpdateStatement(physicalPlan);
-          if (resp.getStatus().getStatusCode().equals(TS_StatusCode.SUCCESS_STATUS)) {
-            result.add(Statement.SUCCESS_NO_INFO);
-          } else {
-            result.add(Statement.EXECUTE_FAILED);
-            isAllSuccessful = false;
-            batchErrorMessage = resp.getStatus().getErrorMessage();
-          }
-          Measurement.INSTANCE.addOperationLatency(Operation.EXECUTE_ONE_SQL_IN_BATCH, t2);
-        } catch (Exception e) {
-          String errMessage = String.format(
-              "Fail to generate physcial plan and execute for statement "
-                  + "%s beacuse %s",
-              statement, e.getMessage());
-          LOGGER.warn("Error occurred when executing {}", statement, e);
-          result.add(Statement.EXECUTE_FAILED);
-          isAllSuccessful = false;
-          batchErrorMessage = errMessage;
-        }
-=======
+        long t2 = System.currentTimeMillis();
         currStmt = statement;
-        isAllSuccessful = isAllSuccessful && executeStatementInBatch(statement, batchErrorMessage, result);
->>>>>>> d7a9e355
+        isAllSuccessful =
+            isAllSuccessful && executeStatementInBatch(statement, batchErrorMessage, result);
+        Measurement.INSTANCE.addOperationLatency(Operation.EXECUTE_ONE_SQL_IN_BATCH, t2);
       }
 
       if (isAllSuccessful) {
         return getTSBathExecuteStatementResp(TS_StatusCode.SUCCESS_STATUS,
             "Execute batch statements successfully", result);
       } else {
-        return getTSBathExecuteStatementResp(TS_StatusCode.ERROR_STATUS, batchErrorMessage.toString(),
+        return getTSBathExecuteStatementResp(TS_StatusCode.ERROR_STATUS,
+            batchErrorMessage.toString(),
             result);
       }
     } catch (QueryInBatchStmtException e) {
@@ -479,8 +446,7 @@
     } catch (Exception e) {
       logger.error("{}: error occurs when executing statements", IoTDBConstant.GLOBAL_DB_NAME, e);
       return getTSBathExecuteStatementResp(TS_StatusCode.ERROR_STATUS, e.getMessage(), null);
-    }
-    finally {
+    } finally {
       Measurement.INSTANCE.addOperationLatency(Operation.EXECUTE_BATCH, t1);
     }
   }
@@ -514,7 +480,6 @@
     }
     return true;
   }
-
 
 
   @Override
@@ -601,8 +566,7 @@
     } catch (Exception e) {
       logger.error("{}: Internal server error: ", IoTDBConstant.GLOBAL_DB_NAME, e);
       return getTSExecuteStatementResp(TS_StatusCode.ERROR_STATUS, e.getMessage());
-    }
-    finally {
+    } finally {
       Measurement.INSTANCE.addOperationLatency(Operation.EXECUTE_QUERY, t1);
     }
   }
