/**
 * Licensed to the Apache Software Foundation (ASF) under one
 * or more contributor license agreements.  See the NOTICE file
 * distributed with this work for additional information
 * regarding copyright ownership.  The ASF licenses this file
 * to you under the Apache License, Version 2.0 (the
 * "License"); you may not use this file except in compliance
 * with the License.  You may obtain a copy of the License at
 *
 *      http://www.apache.org/licenses/LICENSE-2.0
 *
 * Unless required by applicable law or agreed to in writing,
 * software distributed under the License is distributed on an
 * "AS IS" BASIS, WITHOUT WARRANTIES OR CONDITIONS OF ANY
 * KIND, either express or implied.  See the License for the
 * specific language governing permissions and limitations
 * under the License.
 */
package org.apache.iotdb.db.engine.memtable;

import java.util.ArrayList;
import java.util.HashMap;
import java.util.List;
import java.util.Map;
import java.util.TreeMap;
import org.apache.iotdb.db.utils.PrimitiveArrayList;
import org.apache.iotdb.db.utils.PrimitiveArrayListFactory;
import org.apache.iotdb.db.utils.TimeValuePair;
import org.apache.iotdb.db.utils.TsPrimitiveType;
import org.apache.iotdb.tsfile.exception.write.UnSupportedDataTypeException;
import org.apache.iotdb.tsfile.file.metadata.enums.TSDataType;
import org.apache.iotdb.tsfile.utils.Binary;

public class WritableMemChunk implements IWritableMemChunk {

  private TSDataType dataType;
  private PrimitiveArrayList list;

  public WritableMemChunk(TSDataType dataType) {
    this.dataType = dataType;
    this.list = PrimitiveArrayListFactory.getByDataType(dataType);
  }

  @Override
  public void write(long insertTime, String insertValue) {
    switch (dataType) {
      case BOOLEAN:
        putBoolean(insertTime, Boolean.valueOf(insertValue));
        break;
      case INT32:
        putInt(insertTime, Integer.valueOf(insertValue));
        break;
      case INT64:
        putLong(insertTime, Long.valueOf(insertValue));
        break;
      case FLOAT:
        putFloat(insertTime, Float.valueOf(insertValue));
        break;
      case DOUBLE:
        putDouble(insertTime, Double.valueOf(insertValue));
        break;
      case TEXT:
        putBinary(insertTime, Binary.valueOf(insertValue));
        break;
      default:
        throw new UnSupportedDataTypeException("Unsupported data type:" + dataType);
    }
  }

  public void write(long insertTime, Object value) {
    switch (dataType) {
      case BOOLEAN:
        putBoolean(insertTime, (Boolean)value);
        break;
      case INT32:
        putInt(insertTime, (Integer)value);
        break;
      case INT64:
        putLong(insertTime, (Long)value);
        break;
      case FLOAT:
        putFloat(insertTime, (Float)value);
        break;
      case DOUBLE:
        putDouble(insertTime, (Double)value);
        break;
      case TEXT:
        putBinary(insertTime, (Binary)value);
        break;
      default:
        throw new UnSupportedDataTypeException("Unsupported data type:" + dataType);
    }
  }


  @Override
  public void putLong(long t, long v) {
    list.putTimestamp(t, v);
  }

  @Override
  public void putInt(long t, int v) {
    list.putTimestamp(t, v);
  }

  @Override
  public void putFloat(long t, float v) {
    list.putTimestamp(t, v);
  }

  @Override
  public void putDouble(long t, double v) {
    list.putTimestamp(t, v);
  }

  @Override
  public void putBinary(long t, Binary v) {
    list.putTimestamp(t, v);
  }

  @Override
  public void putBoolean(long t, boolean v) {
    list.putTimestamp(t, v);
  }

  @Override
  // TODO: Consider using arrays to sort and remove duplicates
  public List<TimeValuePair> getSortedTimeValuePairList() {
    int length = list.size();

<<<<<<< HEAD
    Map<Long, TsPrimitiveType> treeMap = new HashMap<>(length, 1.0f);
=======
    Map<Long, TsPrimitiveType> map = new HashMap<>(length, 1.0f);
>>>>>>> 59d1ae8d
    for (int i = 0; i < length; i++) {
      map.put(list.getTimestamp(i), TsPrimitiveType.getByType(dataType, list.getValue(i)));
    }
<<<<<<< HEAD
    List<TimeValuePair> ret = new ArrayList<>(treeMap.size());
    treeMap.forEach((k, v) -> ret.add(new TimeValuePairInMemTable(k, v)));
=======
    List<TimeValuePair> ret = new ArrayList<>(map.size());
    map.forEach((k, v) -> ret.add(new TimeValuePairInMemTable(k, v)));
>>>>>>> 59d1ae8d
    ret.sort(TimeValuePair::compareTo);
    return ret;

  }

  @Override
  public void reset() {
    this.list = PrimitiveArrayListFactory.getByDataType(dataType);
  }

  @Override
  public int count() {
    return list.size();
  }

  @Override
  public TSDataType getType() {
    return dataType;
  }

}<|MERGE_RESOLUTION|>--- conflicted
+++ resolved
@@ -127,22 +127,12 @@
   // TODO: Consider using arrays to sort and remove duplicates
   public List<TimeValuePair> getSortedTimeValuePairList() {
     int length = list.size();
-
-<<<<<<< HEAD
-    Map<Long, TsPrimitiveType> treeMap = new HashMap<>(length, 1.0f);
-=======
     Map<Long, TsPrimitiveType> map = new HashMap<>(length, 1.0f);
->>>>>>> 59d1ae8d
     for (int i = 0; i < length; i++) {
       map.put(list.getTimestamp(i), TsPrimitiveType.getByType(dataType, list.getValue(i)));
     }
-<<<<<<< HEAD
-    List<TimeValuePair> ret = new ArrayList<>(treeMap.size());
-    treeMap.forEach((k, v) -> ret.add(new TimeValuePairInMemTable(k, v)));
-=======
     List<TimeValuePair> ret = new ArrayList<>(map.size());
     map.forEach((k, v) -> ret.add(new TimeValuePairInMemTable(k, v)));
->>>>>>> 59d1ae8d
     ret.sort(TimeValuePair::compareTo);
     return ret;
 
