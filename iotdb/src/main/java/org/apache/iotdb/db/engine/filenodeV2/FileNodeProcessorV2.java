/**
 * Licensed to the Apache Software Foundation (ASF) under one
 * or more contributor license agreements.  See the NOTICE file
 * distributed with this work for additional information
 * regarding copyright ownership.  The ASF licenses this file
 * to you under the Apache License, Version 2.0 (the
 * "License"); you may not use this file except in compliance
 * with the License.  You may obtain a copy of the License at
 *
 *      http://www.apache.org/licenses/LICENSE-2.0
 *
 * Unless required by applicable law or agreed to in writing,
 * software distributed under the License is distributed on an
 * "AS IS" BASIS, WITHOUT WARRANTIES OR CONDITIONS OF ANY
 * KIND, either express or implied.  See the License for the
 * specific language governing permissions and limitations
 * under the License.
 */
package org.apache.iotdb.db.engine.filenodeV2;

import java.io.File;
import java.io.FileInputStream;
import java.io.FileOutputStream;
import java.io.IOException;
import java.io.UTFDataFormatException;
import java.nio.file.Paths;
import java.util.ArrayList;
import java.util.HashMap;
import java.util.List;
import java.util.Map;
import java.util.Map.Entry;
import java.util.concurrent.locks.ReadWriteLock;
import java.util.concurrent.locks.ReentrantReadWriteLock;
import org.apache.iotdb.db.conf.IoTDBConfig;
import org.apache.iotdb.db.conf.IoTDBDescriptor;
import org.apache.iotdb.db.conf.directories.Directories;
import org.apache.iotdb.db.engine.AbstractUnsealedDataFileProcessorV2;
import org.apache.iotdb.db.engine.bufferwriteV2.BufferWriteProcessorV2;
import org.apache.iotdb.db.engine.filenode.CopyOnWriteLinkedList;
import org.apache.iotdb.db.engine.filenode.FileNodeProcessorStatus;
import org.apache.iotdb.db.engine.overflowV2.OverflowProcessorV2;
import org.apache.iotdb.db.engine.version.SimpleFileVersionController;
import org.apache.iotdb.db.engine.version.VersionController;
import org.apache.iotdb.db.exception.FileNodeProcessorException;
import org.apache.iotdb.db.metadata.MManager;
import org.apache.iotdb.tsfile.common.conf.TSFileDescriptor;
import org.apache.iotdb.tsfile.write.record.TSRecord;
import org.apache.iotdb.tsfile.write.schema.FileSchema;
import org.slf4j.Logger;
import org.slf4j.LoggerFactory;

public class FileNodeProcessorV2 {

  private static final Logger LOGGER = LoggerFactory.getLogger(FileNodeProcessorV2.class);
  private static final IoTDBConfig config = IoTDBDescriptor.getInstance().getConfig();

  private static final String RESTORE_FILE_SUFFIX = ".restore";

  private static final MManager mManager = MManager.getInstance();
  private static final Directories directories = Directories.getInstance();

  private FileSchema fileSchema;

  /**
   * device -> tsfile list
   */
  private Map<String, List<TsFileResourceV2>> invertedIndexOfFiles = new HashMap<>();

  // for bufferwrite
  //includes sealed and unsealed tsfiles
  private List<TsFileResourceV2> sequenceFileList;
  private BufferWriteProcessorV2 workBufferWriteProcessor = null;
  private CopyOnWriteLinkedList<BufferWriteProcessorV2> closingBufferWriteProcessor = new CopyOnWriteLinkedList<>();

  // for overflow
  private List<TsFileResourceV2> unsequenceFileList;
  private OverflowProcessorV2 workOverflowProcessor = null;
<<<<<<< HEAD
  private CopyOnWriteLinkedList<BufferWriteProcessorV2> closingOverflowProcessor = new CopyOnWriteLinkedList<>();
=======
  private CopyOnWriteLinkedList<OverflowProcessorV2> closingOverflowProcessor = new CopyOnWriteLinkedList<>();
>>>>>>> 00feb5f5

  /**
   * device -> global latest timestamp of each device
   */
  private Map<String, Long> latestTimeMap = new HashMap<>();

  /**
   * device -> largest timestamp of the latest memtable to be submitted to asyncFlush
   */
  private Map<String, Long> latestFlushTimeMap = new HashMap<>();

  private String storageGroup;

  private final ReadWriteLock lock;

  private VersionController versionController;

  private String fileNodeRestoreFilePath;
  private FileNodeProcessorStoreV2 fileNodeProcessorStore;
  private final Object fileNodeRestoreLock = new Object();


  public FileNodeProcessorV2(String baseDir, String storageGroup) throws FileNodeProcessorException {
    this.storageGroup = storageGroup;
    lock = new ReentrantReadWriteLock();

    File storageGroupDir = new File(baseDir + storageGroup);
    if (!storageGroupDir.exists()) {
      storageGroupDir.mkdir();
      LOGGER.info(
          "The directory of the storage group {} doesn't exist. Create a new " +
              "directory {}", storageGroup, storageGroupDir.getAbsolutePath());
    }

    /**
     * restore
     */
    File restoreFolder = new File(baseDir + storageGroup);
    if (!restoreFolder.exists()) {
      restoreFolder.mkdirs();
      LOGGER.info("The restore directory of the filenode processor {} doesn't exist. Create new " +
              "directory {}", storageGroup, restoreFolder.getAbsolutePath());
    }
    fileNodeRestoreFilePath = new File(restoreFolder, storageGroup + RESTORE_FILE_SUFFIX)
        .getPath();
    try {
      fileNodeProcessorStore = readStoreFromDisk();
    } catch (FileNodeProcessorException e) {
      LOGGER.error("The fileNode processor {} encountered an error when recoverying restore " +
              "information.", storageGroup);
      throw new FileNodeProcessorException(e);
    }
    // TODO deep clone the lastupdate time, change the getNewFileNodes to V2
//    sequenceFileList = fileNodeProcessorStore.getNewFileNodes();
    invertedIndexOfFiles = new HashMap<>();

    /**
     * version controller
     */
    try {
      versionController = new SimpleFileVersionController(restoreFolder.getPath());
    } catch (IOException e) {
      throw new FileNodeProcessorException(e);
    }

  }


  private FileNodeProcessorStoreV2 readStoreFromDisk() throws FileNodeProcessorException {

    synchronized (fileNodeRestoreLock) {
      File restoreFile = new File(fileNodeRestoreFilePath);
      if (!restoreFile.exists() || restoreFile.length() == 0) {
        return new FileNodeProcessorStoreV2(false, new HashMap<>(),
            new ArrayList<>(), FileNodeProcessorStatus.NONE, 0);
      }
      try (FileInputStream inputStream = new FileInputStream(fileNodeRestoreFilePath)) {
        return FileNodeProcessorStoreV2.deSerialize(inputStream);
      } catch (IOException e) {
        LOGGER.error("Failed to deserialize the FileNodeRestoreFile {}, {}", fileNodeRestoreFilePath,
                e);
        throw new FileNodeProcessorException(e);
      }
    }
  }

  private void writeStoreToDisk(FileNodeProcessorStoreV2 fileNodeProcessorStore)
      throws FileNodeProcessorException {

    synchronized (fileNodeRestoreLock) {
      try (FileOutputStream fileOutputStream = new FileOutputStream(fileNodeRestoreFilePath)) {
        fileNodeProcessorStore.serialize(fileOutputStream);
        LOGGER.debug("The filenode processor {} writes restore information to the restore file",
            storageGroup);
      } catch (IOException e) {
        throw new FileNodeProcessorException(e);
      }
    }
  }

<<<<<<< HEAD
  public boolean insert(TSRecord tsRecord) {
    lock.writeLock().lock();
    boolean result = true;

    try {
      // init map
      latestTimeMap.putIfAbsent(tsRecord.deviceId, Long.MIN_VALUE);
      latestFlushTimeMap.putIfAbsent(tsRecord.deviceId, Long.MIN_VALUE);

      // write to sequence or unsequence file
      if (tsRecord.time > latestFlushTimeMap.get(tsRecord.deviceId)) {
        writeUnsealedDataFile(workBufferWriteProcessor, tsRecord, true);
      } else {
        writeUnsealedDataFile(workOverflowProcessor, tsRecord, false);
      }
    } catch (Exception e) {
      LOGGER.error("insert tsRecord to unsealed data file failed, because {}", e.getMessage(), e);
      result = false;
    } finally {
      lock.writeLock().unlock();
    }

    return result;
  }


  private void writeUnsealedDataFile(AbstractUnsealedDataFileProcessorV2 udfProcessor,
      TSRecord tsRecord, boolean sequence) throws IOException {
=======
  private void writeUnsealedDataFile(AbstractUnsealedDataFileProcessorV2 udfProcessor, TSRecord tsRecord, boolean sequence)
      throws IOException {
>>>>>>> 00feb5f5
    boolean result;
    // create a new BufferWriteProcessor
    if (udfProcessor == null) {
      if (sequence) {
        String baseDir = directories.getNextFolderForTsfile();
        String filePath = Paths.get(baseDir, storageGroup, tsRecord.time + "").toString();
        udfProcessor = new BufferWriteProcessorV2(storageGroup, new File(filePath),
            fileSchema, versionController, this::closeBufferWriteProcessorCallBack);
        sequenceFileList.add(udfProcessor.getTsFileResource());
      } else {
        // TODO check if the disk is full
        String baseDir = IoTDBDescriptor.getInstance().getConfig().getOverflowDataDir();
        String filePath = Paths.get(baseDir, storageGroup, tsRecord.time + "").toString();
        udfProcessor = new OverflowProcessorV2(storageGroup, new File(filePath),
            fileSchema, versionController, this::closeBufferWriteProcessorCallBack);
        unsequenceFileList.add(udfProcessor.getTsFileResource());
      }
    }

    // write BufferWrite
    result = udfProcessor.write(tsRecord);

    // try to update the latest time of the device of this tsRecord
    if (result && latestTimeMap.get(tsRecord.deviceId) < tsRecord.time) {
      latestTimeMap.put(tsRecord.deviceId, tsRecord.time);
    }

    // check memtable size and may asyncFlush the workMemtable
    if (udfProcessor.shouldFlush()) {
      flushAndCheckClose(udfProcessor, sequence);
    }
  }

<<<<<<< HEAD
=======
  public boolean insert(TSRecord tsRecord) {
    lock.writeLock().lock();
    boolean result = true;

    try {

      // init map
      latestTimeMap.putIfAbsent(tsRecord.deviceId, Long.MIN_VALUE);
      latestFlushTimeMap.putIfAbsent(tsRecord.deviceId, Long.MIN_VALUE);

      if (tsRecord.time > latestFlushTimeMap.get(tsRecord.deviceId)) {
        writeUnsealedDataFile(workBufferWriteProcessor, tsRecord, true);
      } else {
        writeUnsealedDataFile(workOverflowProcessor, tsRecord, false);
      }
    } catch (Exception e) {

    } finally {
      lock.writeLock().unlock();
    }

    return result;
  }
>>>>>>> 00feb5f5

  /**
   * ensure there must be a flush thread submitted after close() is called,
   * therefore the close task will be executed by a flush thread.
   * -- said by qiaojialin
   *
   * only called by insert(), thread-safety should be ensured by caller
   */
  private void flushAndCheckClose(AbstractUnsealedDataFileProcessorV2 udfProcessor, boolean sequence) {
    boolean shouldClose = false;
    // check file size and may close the BufferWrite
    if (udfProcessor.shouldClose()) {
      if (sequence) {
        closingBufferWriteProcessor.add((BufferWriteProcessorV2) udfProcessor);
      } else {
        closingOverflowProcessor.add((OverflowProcessorV2) udfProcessor);
      }
      udfProcessor.close();
      shouldClose = true;
    }

    udfProcessor.asyncFlush();

    if (shouldClose) {
      if (sequence) {
        workBufferWriteProcessor = null;
      } else {
        workOverflowProcessor = null;
      }
    }

    // update the largest timestamp in the last flushing memtable
    for (Entry<String, Long> entry : latestTimeMap.entrySet()) {
      latestFlushTimeMap.put(entry.getKey(), entry.getValue());
    }
  }


  /**
   * return the memtable to MemTablePool and make metadata in writer visible
   */
  private void closeBufferWriteProcessorCallBack(Object bufferWriteProcessor) {
    closingBufferWriteProcessor.remove((BufferWriteProcessorV2) bufferWriteProcessor);
    synchronized (fileNodeProcessorStore) {
      fileNodeProcessorStore.setLastUpdateTimeMap(latestTimeMap);

      if (!sequenceFileList.isEmpty()) {
        // end time with one start time
        Map<String, Long> endTimeMap = new HashMap<>();
        TsFileResourceV2 resource = workBufferWriteProcessor.getTsFileResource();
        for (Entry<String, Long> startTime : resource.getStartTimeMap().entrySet()) {
          String deviceId = startTime.getKey();
          endTimeMap.put(deviceId, latestTimeMap.get(deviceId));
        }
        resource.setEndTimeMap(endTimeMap);
      }
      fileNodeProcessorStore.setNewFileNodes(sequenceFileList);
      try {
        writeStoreToDisk(fileNodeProcessorStore);
      } catch (FileNodeProcessorException e) {
        LOGGER.error("write FileNodeStore info error, because {}", e.getMessage(), e);
      }
    }
  }

  public void forceClose() {
    lock.writeLock().lock();
    try {
      if (workBufferWriteProcessor != null) {
        closingBufferWriteProcessor.add(workBufferWriteProcessor);
        workBufferWriteProcessor.forceClose();
        workBufferWriteProcessor = null;
      }
    } finally {
      lock.writeLock().unlock();
    }
  }
}<|MERGE_RESOLUTION|>--- conflicted
+++ resolved
@@ -22,7 +22,6 @@
 import java.io.FileInputStream;
 import java.io.FileOutputStream;
 import java.io.IOException;
-import java.io.UTFDataFormatException;
 import java.nio.file.Paths;
 import java.util.ArrayList;
 import java.util.HashMap;
@@ -43,9 +42,12 @@
 import org.apache.iotdb.db.engine.version.VersionController;
 import org.apache.iotdb.db.exception.FileNodeProcessorException;
 import org.apache.iotdb.db.metadata.MManager;
-import org.apache.iotdb.tsfile.common.conf.TSFileDescriptor;
+import org.apache.iotdb.tsfile.file.metadata.enums.CompressionType;
+import org.apache.iotdb.tsfile.file.metadata.enums.TSDataType;
+import org.apache.iotdb.tsfile.file.metadata.enums.TSEncoding;
 import org.apache.iotdb.tsfile.write.record.TSRecord;
 import org.apache.iotdb.tsfile.write.schema.FileSchema;
+import org.apache.iotdb.tsfile.write.schema.MeasurementSchema;
 import org.slf4j.Logger;
 import org.slf4j.LoggerFactory;
 
@@ -61,10 +63,10 @@
 
   private FileSchema fileSchema;
 
-  /**
-   * device -> tsfile list
-   */
-  private Map<String, List<TsFileResourceV2>> invertedIndexOfFiles = new HashMap<>();
+//  /**
+//   * device -> tsfile list
+//   */
+//  private Map<String, List<TsFileResourceV2>> invertedIndexOfFiles = new HashMap<>();
 
   // for bufferwrite
   //includes sealed and unsealed tsfiles
@@ -73,18 +75,15 @@
   private CopyOnWriteLinkedList<BufferWriteProcessorV2> closingBufferWriteProcessor = new CopyOnWriteLinkedList<>();
 
   // for overflow
-  private List<TsFileResourceV2> unsequenceFileList;
+  private List<TsFileResourceV2> unSequenceFileList;
   private OverflowProcessorV2 workOverflowProcessor = null;
-<<<<<<< HEAD
-  private CopyOnWriteLinkedList<BufferWriteProcessorV2> closingOverflowProcessor = new CopyOnWriteLinkedList<>();
-=======
+
   private CopyOnWriteLinkedList<OverflowProcessorV2> closingOverflowProcessor = new CopyOnWriteLinkedList<>();
->>>>>>> 00feb5f5
 
   /**
    * device -> global latest timestamp of each device
    */
-  private Map<String, Long> latestTimeMap = new HashMap<>();
+  private Map<String, Long> latestTimeMap;
 
   /**
    * device -> largest timestamp of the latest memtable to be submitted to asyncFlush
@@ -101,7 +100,6 @@
   private FileNodeProcessorStoreV2 fileNodeProcessorStore;
   private final Object fileNodeRestoreLock = new Object();
 
-
   public FileNodeProcessorV2(String baseDir, String storageGroup) throws FileNodeProcessorException {
     this.storageGroup = storageGroup;
     lock = new ReentrantReadWriteLock();
@@ -109,8 +107,7 @@
     File storageGroupDir = new File(baseDir + storageGroup);
     if (!storageGroupDir.exists()) {
       storageGroupDir.mkdir();
-      LOGGER.info(
-          "The directory of the storage group {} doesn't exist. Create a new " +
+      LOGGER.info("The directory of the storage group {} doesn't exist. Create a new " +
               "directory {}", storageGroup, storageGroupDir.getAbsolutePath());
     }
 
@@ -123,18 +120,21 @@
       LOGGER.info("The restore directory of the filenode processor {} doesn't exist. Create new " +
               "directory {}", storageGroup, restoreFolder.getAbsolutePath());
     }
-    fileNodeRestoreFilePath = new File(restoreFolder, storageGroup + RESTORE_FILE_SUFFIX)
-        .getPath();
-    try {
-      fileNodeProcessorStore = readStoreFromDisk();
+
+    fileNodeRestoreFilePath = new File(restoreFolder, storageGroup + RESTORE_FILE_SUFFIX).getPath();
+
+    try {
+      fileNodeProcessorStore = readStoreFromDiskOrCreate();
     } catch (FileNodeProcessorException e) {
-      LOGGER.error("The fileNode processor {} encountered an error when recoverying restore " +
+      LOGGER.error("The fileNode processor {} encountered an error when recovering restore " +
               "information.", storageGroup);
       throw new FileNodeProcessorException(e);
     }
-    // TODO deep clone the lastupdate time, change the getNewFileNodes to V2
-//    sequenceFileList = fileNodeProcessorStore.getNewFileNodes();
-    invertedIndexOfFiles = new HashMap<>();
+
+    // TODO deep clone the lastupdate time, change the getSequenceFileList to V2
+    sequenceFileList = fileNodeProcessorStore.getSequenceFileList();
+    unSequenceFileList = fileNodeProcessorStore.getUnSequenceFileList();
+    latestTimeMap = fileNodeProcessorStore.getLatestTimeMap();
 
     /**
      * version controller
@@ -145,10 +145,42 @@
       throw new FileNodeProcessorException(e);
     }
 
-  }
-
-
-  private FileNodeProcessorStoreV2 readStoreFromDisk() throws FileNodeProcessorException {
+    // construct the file schema
+    this.fileSchema = constructFileSchema(storageGroup);
+  }
+
+  private FileSchema constructFileSchema(String storageGroupName) {
+    List<MeasurementSchema> columnSchemaList;
+    columnSchemaList = mManager.getSchemaForFileName(storageGroupName);
+
+    FileSchema schema = new FileSchema();
+    for (MeasurementSchema measurementSchema : columnSchemaList) {
+      schema.registerMeasurement(measurementSchema);
+    }
+    return schema;
+
+  }
+
+
+  /**
+   * add time series.
+   */
+  public void addTimeSeries(String measurementId, TSDataType dataType, TSEncoding encoding,
+      CompressionType compressor, Map<String, String> props) {
+    lock.writeLock().lock();
+    try {
+      fileSchema.registerMeasurement(new MeasurementSchema(measurementId, dataType, encoding,
+          compressor, props));
+    } finally {
+      lock.writeLock().unlock();
+    }
+  }
+
+
+  /**
+   * read file node store from disk or create a new one
+   */
+  private FileNodeProcessorStoreV2 readStoreFromDiskOrCreate() throws FileNodeProcessorException {
 
     synchronized (fileNodeRestoreLock) {
       File restoreFile = new File(fileNodeRestoreFilePath);
@@ -180,7 +212,7 @@
     }
   }
 
-<<<<<<< HEAD
+
   public boolean insert(TSRecord tsRecord) {
     lock.writeLock().lock();
     boolean result = true;
@@ -192,9 +224,9 @@
 
       // write to sequence or unsequence file
       if (tsRecord.time > latestFlushTimeMap.get(tsRecord.deviceId)) {
-        writeUnsealedDataFile(workBufferWriteProcessor, tsRecord, true);
+        result = writeUnsealedDataFile(workBufferWriteProcessor, tsRecord, true);
       } else {
-        writeUnsealedDataFile(workOverflowProcessor, tsRecord, false);
+        result = writeUnsealedDataFile(workOverflowProcessor, tsRecord, false);
       }
     } catch (Exception e) {
       LOGGER.error("insert tsRecord to unsealed data file failed, because {}", e.getMessage(), e);
@@ -207,12 +239,8 @@
   }
 
 
-  private void writeUnsealedDataFile(AbstractUnsealedDataFileProcessorV2 udfProcessor,
+  private boolean writeUnsealedDataFile(AbstractUnsealedDataFileProcessorV2 udfProcessor,
       TSRecord tsRecord, boolean sequence) throws IOException {
-=======
-  private void writeUnsealedDataFile(AbstractUnsealedDataFileProcessorV2 udfProcessor, TSRecord tsRecord, boolean sequence)
-      throws IOException {
->>>>>>> 00feb5f5
     boolean result;
     // create a new BufferWriteProcessor
     if (udfProcessor == null) {
@@ -228,7 +256,7 @@
         String filePath = Paths.get(baseDir, storageGroup, tsRecord.time + "").toString();
         udfProcessor = new OverflowProcessorV2(storageGroup, new File(filePath),
             fileSchema, versionController, this::closeBufferWriteProcessorCallBack);
-        unsequenceFileList.add(udfProcessor.getTsFileResource());
+        unSequenceFileList.add(udfProcessor.getTsFileResource());
       }
     }
 
@@ -244,34 +272,10 @@
     if (udfProcessor.shouldFlush()) {
       flushAndCheckClose(udfProcessor, sequence);
     }
-  }
-
-<<<<<<< HEAD
-=======
-  public boolean insert(TSRecord tsRecord) {
-    lock.writeLock().lock();
-    boolean result = true;
-
-    try {
-
-      // init map
-      latestTimeMap.putIfAbsent(tsRecord.deviceId, Long.MIN_VALUE);
-      latestFlushTimeMap.putIfAbsent(tsRecord.deviceId, Long.MIN_VALUE);
-
-      if (tsRecord.time > latestFlushTimeMap.get(tsRecord.deviceId)) {
-        writeUnsealedDataFile(workBufferWriteProcessor, tsRecord, true);
-      } else {
-        writeUnsealedDataFile(workOverflowProcessor, tsRecord, false);
-      }
-    } catch (Exception e) {
-
-    } finally {
-      lock.writeLock().unlock();
-    }
 
     return result;
   }
->>>>>>> 00feb5f5
+
 
   /**
    * ensure there must be a flush thread submitted after close() is called,
@@ -316,7 +320,7 @@
   private void closeBufferWriteProcessorCallBack(Object bufferWriteProcessor) {
     closingBufferWriteProcessor.remove((BufferWriteProcessorV2) bufferWriteProcessor);
     synchronized (fileNodeProcessorStore) {
-      fileNodeProcessorStore.setLastUpdateTimeMap(latestTimeMap);
+      fileNodeProcessorStore.setLatestTimeMap(latestTimeMap);
 
       if (!sequenceFileList.isEmpty()) {
         // end time with one start time
@@ -328,7 +332,7 @@
         }
         resource.setEndTimeMap(endTimeMap);
       }
-      fileNodeProcessorStore.setNewFileNodes(sequenceFileList);
+      fileNodeProcessorStore.setSequenceFileList(sequenceFileList);
       try {
         writeStoreToDisk(fileNodeProcessorStore);
       } catch (FileNodeProcessorException e) {
