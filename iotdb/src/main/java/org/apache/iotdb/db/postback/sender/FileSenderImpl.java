/**
 * Licensed to the Apache Software Foundation (ASF) under one
 * or more contributor license agreements.  See the NOTICE file
 * distributed with this work for additional information
 * regarding copyright ownership.  The ASF licenses this file
 * to you under the Apache License, Version 2.0 (the
 * "License"); you may not use this file except in compliance
 * with the License.  You may obtain a copy of the License at
 *
 *     http://www.apache.org/licenses/LICENSE-2.0
 *
 * Unless required by applicable law or agreed to in writing,
 * software distributed under the License is distributed on an
 * "AS IS" BASIS, WITHOUT WARRANTIES OR CONDITIONS OF ANY
 * KIND, either express or implied.  See the License for the
 * specific language governing permissions and limitations
 * under the License.
 */
package org.apache.iotdb.db.postback.sender;

import java.io.BufferedReader;
import java.io.ByteArrayOutputStream;
import java.io.File;
import java.io.FileInputStream;
import java.io.FileOutputStream;
import java.io.FileReader;
import java.io.IOException;
import java.math.BigInteger;
import java.net.InetAddress;
import java.net.ServerSocket;
import java.net.Socket;
import java.net.UnknownHostException;
import java.nio.ByteBuffer;
import java.nio.file.FileSystems;
import java.nio.file.Files;
import java.nio.file.Path;
import java.security.MessageDigest;
import java.util.ArrayList;
import java.util.Date;
import java.util.HashMap;
import java.util.HashSet;
import java.util.List;
import java.util.Map;
import java.util.Map.Entry;
import java.util.Set;
import java.util.UUID;
import org.apache.iotdb.db.postback.conf.PostBackSenderConfig;
import org.apache.iotdb.db.postback.conf.PostBackSenderDescriptor;
import org.apache.iotdb.db.postback.receiver.ServerService;
import org.apache.iotdb.db.utils.PostbackUtils;
import org.apache.thrift.TException;
import org.apache.thrift.protocol.TBinaryProtocol;
import org.apache.thrift.protocol.TProtocol;
import org.apache.thrift.transport.TSocket;
import org.apache.thrift.transport.TTransport;
import org.apache.thrift.transport.TTransportException;
import org.slf4j.Logger;
import org.slf4j.LoggerFactory;

/**
 * The class is to transfer tsfiles that needs to postback to receiver.
 *
 * @author lta
 */
public class FileSenderImpl implements FileSender {

  private static final Logger LOGGER = LoggerFactory.getLogger(FileSenderImpl.class);
  private final String JDBC_DRIVER_NAME = "org.apache.iotdb.jdbc.IoTDBDriver";
  private TTransport transport;
  private ServerService.Client clientOfServer;
  private List<String> schema = new ArrayList<>();
  private String uuid;// Mark the identity of sender
  /**
   * Mark whether connection of sender and receiver has broken down or not.
   */
  private boolean connectionOrElse;
  private PostBackSenderConfig config = PostBackSenderDescriptor.getInstance().getConfig();
  private Date lastPostBackTime = new Date(); // Mark the start time of last postback
  private boolean postBackStatus = false; // If true, postback is in execution.
  /**
   * Clear data after postback has finished or not.
   */
  private boolean clearOrNot = config.isClearEnable;
  private Map<String, Set<String>> sendingFileSnapshotList = new HashMap<>();

  private FileSenderImpl() {
  }

  public static final FileSenderImpl getInstance() {
    return TransferHolder.INSTANCE;
  }

  /**
   * Create a sender and send files to the receiver.
   * @param args not used
   */
  public static void main(String[] args) {
    /* TODO: is this a test method? If so, better put it somewhere else. Or the arguements should be
      adjustable and some instructions should be added.
    */
    FileSenderImpl fileSenderImpl = new FileSenderImpl();
    fileSenderImpl.verifyPort();
    Thread monitor = new Thread(new Runnable() {
      public void run() {
        fileSenderImpl.monitorPostbackStatus();
      }
    });
    monitor.start();
    fileSenderImpl.timedTask();
  }

  public void setConfig(PostBackSenderConfig config) {
    this.config = config;
  }

  private void getConnection(String serverIP, int serverPort) {
    connectToReceiver(serverIP, serverPort);
    if (connectionOrElse) {
      if (!transferUUID(config.uuidPath)) {
        LOGGER.error(
            "IoTDB post back sender: Sorry! You do not have the permission to "
                + "connect to postback receiver!");
        connectionOrElse = false;
      }
    }
  }

  /**
   * Establish a connection between the sender and the receiver.
   *
   * @param serverIp the ip address of the receiver
   * @param serverPort
   *            must be same with port receiver set.
   */
  @Override
  public void connectToReceiver(String serverIp, int serverPort) {
    transport = new TSocket(serverIp, serverPort);
    TProtocol protocol = new TBinaryProtocol(transport);
    clientOfServer = new ServerService.Client(protocol);
    try {
      transport.open();
    } catch (TTransportException e) {
      LOGGER.error("IoTDB post back sender: cannot connect to server because {}",
          e.getMessage());
      connectionOrElse = false;
    }
  }

  /**
   * UUID marks the identity of sender for receiver.
   */
  @Override
  public boolean transferUUID(String uuidPath) {
    File file = new File(uuidPath);
    BufferedReader bf;
    FileOutputStream out;
    if (!file.getParentFile().exists()) {
      file.getParentFile().mkdirs();
    }
    if (!file.exists()) {
      try {
        file.createNewFile();
        uuid = "PB" + UUID.randomUUID().toString().replaceAll("-", "");
        out = new FileOutputStream(file);
        out.write(uuid.getBytes());
        out.close();
      } catch (Exception e) {
        LOGGER.error("IoTDB post back sender: cannot write UUID to file because {}",
            e.getMessage());
        connectionOrElse = false;
      }
    } else {
      try {
        bf = new BufferedReader(new FileReader(uuidPath));
        uuid = bf.readLine();
        bf.close();
      } catch (IOException e) {
        LOGGER.error("IoTDB post back sender: cannot read UUID from file because {}",
            e.getMessage());
        connectionOrElse = false;
      }
    }
    boolean legalConnectionOrNot = true;
    try {
      legalConnectionOrNot = clientOfServer.getUUID(uuid,
          InetAddress.getLocalHost().getHostAddress());
    } catch (TException e) {
      LOGGER.error("IoTDB post back sender: cannot send UUID to receiver because {}",
          e.getMessage());
      connectionOrElse = false;
    } catch (UnknownHostException e) {
      LOGGER.error("IoTDB post back sender: unable to get local host because {}", e.getMessage());
      legalConnectionOrNot = false;
    }
    return legalConnectionOrNot;
  }

  /**
   * Create snapshots for those sending files.
   */
  @Override
  public Set<String> makeFileSnapshot(Set<String> sendingFileList) {
    Set<String> sendingSnapshotFileList = new HashSet<>();
    try {
      for (String filePath : sendingFileList) {
        String snapshotFilePath = PostbackUtils.getSnapshotFilePath(filePath);
        sendingSnapshotFileList.add(snapshotFilePath);
        File newFile = new File(snapshotFilePath);
        if (!newFile.getParentFile().exists()) {
          newFile.getParentFile().mkdirs();
        }
        Path link = FileSystems.getDefault().getPath(snapshotFilePath);
        Path target = FileSystems.getDefault().getPath(filePath);
        Files.createLink(link, target);
      }
    } catch (IOException e) {
      LOGGER.error("IoTDB post back sender: can not make fileSnapshot because {}", e.getMessage());
    }
    return sendingSnapshotFileList;
  }

  /**
   * Transfer data of a storage group to receiver.
   *
   * @param fileSnapshotList
   *            list of sending snapshot files in a storage group.
   *
   */
  @Override
  public void startSending(Set<String> fileSnapshotList) {
    try {
      int num = 0;
      for (String snapshotFilePath : fileSnapshotList) {
        num++;
        File file = new File(snapshotFilePath);
        List<String> filePathSplit = new ArrayList<>();
        String os = System.getProperty("os.name");
        if (os.toLowerCase().startsWith("windows")) {
          String[] name = snapshotFilePath.split(File.separator + File.separator);
          filePathSplit.add("data");
          filePathSplit.add(name[name.length - 2]);
          filePathSplit.add(name[name.length - 1]);
        } else {
          String[] name = snapshotFilePath.split(File.separator);
          filePathSplit.add("data");
          filePathSplit.add(name[name.length - 2]);
          filePathSplit.add(name[name.length - 1]);
        }
        while (true) {
          // Send all data to receiver
          FileInputStream fis = new FileInputStream(file);
          int mBufferSize = 64 * 1024 * 1024;
          ByteArrayOutputStream bos = new ByteArrayOutputStream(mBufferSize);
          byte[] buffer = new byte[mBufferSize];
          int n;
          while ((n = fis.read(buffer)) != -1) { // cut the file into pieces to send
            bos.write(buffer, 0, n);
            ByteBuffer buffToSend = ByteBuffer.wrap(bos.toByteArray());
            bos.reset();
            clientOfServer.startReceiving(null, filePathSplit, buffToSend, 1);
          }
          bos.close();
          fis.close();

          // Get md5 of the file.
          fis = new FileInputStream(file);
          MessageDigest md = MessageDigest.getInstance("MD5");
          mBufferSize = 8 * 1024 * 1024;
          buffer = new byte[mBufferSize];
          int m;
          while ((m = fis.read(buffer)) != -1) {
            md.update(buffer, 0, m);
          }
          fis.close();

          // the file is sent successfully
          String md5OfSender = (new BigInteger(1, md.digest())).toString(16);
          String md5OfReceiver = clientOfServer.startReceiving(md5OfSender, filePathSplit,
              null, 0);
          if (md5OfSender.equals(md5OfReceiver)) {
            LOGGER.info("IoTDB sender: receiver has received {} successfully.", snapshotFilePath);
            break;
          }
        }
        LOGGER.info("IoTDB sender : Task of sending files to receiver has completed " + num + "/"
            + fileSnapshotList.size() + ".");
      }
    } catch (TException e) {
      LOGGER.error("IoTDB post back sender: cannot sending data because receiver has broken down.");
      connectionOrElse = false;
      return;
    } catch (Exception e) {
      LOGGER.error("IoTDB post back sender: cannot sending data because {}", e.getMessage());
      connectionOrElse = false;
    }
  }

  /**
   * Sending schema to receiver.
   *
   * @param schemaPath the path of the schema file.
   */
  @Override
  public void sendSchema(String schemaPath) {
    try {
      FileInputStream fis = new FileInputStream(new File(schemaPath));
      int mBufferSize = 4 * 1024 * 1024;
      ByteArrayOutputStream bos = new ByteArrayOutputStream(mBufferSize);
      byte[] buffer = new byte[mBufferSize];
      int n;
      while ((n = fis.read(buffer)) != -1) { // cut the file into pieces to send
        bos.write(buffer, 0, n);
        ByteBuffer buffToSend = ByteBuffer.wrap(bos.toByteArray());
        bos.reset();
        // 1 represents there is still schema buffer to send.
        clientOfServer.getSchema(buffToSend, 1);
      }
      bos.close();
      fis.close();
      // 0 represents the schema file has been transferred completely.
      clientOfServer.getSchema(null, 0);
    } catch (Exception e) {
      LOGGER.error("IoTDB post back sender : cannot send schema from mlog.txt because {}",
          e.getMessage());
      connectionOrElse = false;
    }
  }

  @Override
  public boolean afterSending() {
    boolean successOrNot = false;
    try {
      successOrNot = clientOfServer.merge();
    } catch (TException e) {
      LOGGER.error(
          "IoTDB post back sender : can not finish postback process because postback "
              + "receiver has broken down.");
      transport.close();
    }
    return successOrNot;
  }

  /**
   * Delete data of a storage group after postback process has finished.
   */
  private void deleteData(Set<String> snapshotFileList) {

    // Connection connection = null;
    // Statement statement = null;
    // //TsRandomAccessLocalFileReader input = null;
    // String deleteFormat = "delete from %s.* where time <= %s";
    // try {
    // Class.forName(JDBC_DRIVER_NAME);
    // connection = DriverManager.getConnection(
    // "jdbc:iotdb://localhost:" + TsfileDBDescriptor.getInstance().getConfig().rpcPort + "/",
    // "root","root");
    // statement = connection.createStatement();
    // int count = 0;
    //
    // for (String filePath : snapshotFileList) {
    // input = new TsRandomAccessLocalFileReader(filePath);
    // org.apache.iotdb.tsfile.read.FileReader reader = new org.apache.iotdb.tsfile.read.FileReader(
    // input);
    // Map<String, TsDevice> deviceIdMap = reader.getFileMetaData().getDeviceMap();
    // Iterator<String> it = deviceIdMap.keySet().iterator();
    // while (it.hasNext()) {
    // String key = it.next(); // key represent device
    // TsDevice deltaObj = deviceIdMap.get(key);
    // String sql = String.format(deleteFormat, key, deltaObj.endTime);
    // statement.addBatch(sql);
    // count++;
    // if (count > 100) {
    // statement.executeBatch();
    // statement.clearBatch();
    // count = 0;
    // }
    // }
    // }
    // statement.executeBatch();
    // statement.clearBatch();
    // } catch (IOException e) {
    // LOGGER.error("IoTDB post bck sender can not parse tsfile into delete SQL because{}",
    // e.getMessage());
    // } catch (SQLException | ClassNotFoundException e) {
    // LOGGER.error("IoTDB post back sender: jdbc cannot connect to IoTDB because {}",
    // e.getMessage());
    // } finally {
    // try {
    // input.close();
    // } catch (IOException e) {
    // LOGGER.error("IoTDB post back sender : Cannot close file stream because {}", e.getMessage());
    // }
    // try {
    // if (statement != null)
    // statement.close();
    // if (connection != null)
    // connection.close();
    // } catch (SQLException e) {
    // LOGGER.error("IoTDB post back sender : Can not close JDBC connection because {}",
    // e.getMessage());
    // }
    // }
  }

  public List<String> getSchema() {
    return schema;
  }

  /**
   * The method is to verify whether the client port is bind or not, ensuring that only one client
   * is running.
   */
  private void verifyPort() {
    try {
      Socket socket = new Socket("localhost", config.clientPort);
      socket.close();
      LOGGER.error("The postback client has been started!");
      System.exit(0);
    } catch (IOException e) {
      try {
        ServerSocket listenerSocket = new ServerSocket(config.clientPort);
        Thread listener = new Thread(new Runnable() {
          public void run() {
            while (true) {
              try {
                listenerSocket.accept();
              } catch (IOException e) {
                LOGGER.error("IoTDB post back sender: unable to  listen to port{}, because {}",
                    config.clientPort, e.getMessage());
              }
            }
          }
        });
        listener.start();
      } catch (IOException e1) {
        LOGGER.error("IoTDB post back sender: unable to listen to port{}, because {}",
            config.clientPort, e1.getMessage());
      }
    }
  }

  /**
   * Monitor postback status.
   */
  private void monitorPostbackStatus() {
    Date oldTime = new Date();
    while (true) {
      Date currentTime = new Date();
      if (currentTime.getTime() / 1000 == oldTime.getTime() / 1000) {
        continue;
      }
      if ((currentTime.getTime() - lastPostBackTime.getTime())
          % (config.uploadCycleInSeconds * 1000) == 0) {
        oldTime = currentTime;
        if (postBackStatus) {
          LOGGER.info("IoTDB post back sender : postback process is in execution!");
        }
      }
    }
  }

  /**
   * Start postback task in a certain time.
   */
  public void timedTask() {
    postback();
    lastPostBackTime = new Date();
    Date currentTime;
    while (true) {
      try {
        Thread.sleep(2000);
      } catch (InterruptedException e) {
        LOGGER.error("IoTDB post back sender : Thread {} cannot sleep.",
            Thread.currentThread().getName());
      }
      currentTime = new Date();
      if (currentTime.getTime() - lastPostBackTime.getTime() > config.uploadCycleInSeconds * 1000) {
        lastPostBackTime = currentTime;
        postback();
      }
    }
  }

  /**
   * Execute a postback task.
   */
  @Override
  public void postback() {

    for (String snapshotPath : config.snapshotPaths) {
      if (new File(snapshotPath).exists() && new File(snapshotPath).list().length != 0) {
        // it means that the last task of postback does not succeed! Clear the files and
        // start to postback again
        try {
          PostbackUtils.deleteFile(new File(snapshotPath));
        } catch (IOException e) {
<<<<<<< HEAD
          e.printStackTrace();
=======
          LOGGER.error("can not delete file {}, {}", snapshotPath, e.getMessage());
>>>>>>> 5c4272db
        }
      }
    }

    postBackStatus = true;
    connectionOrElse = true;

    // connect to postback server
    getConnection(config.serverIp, config.serverPort);
    if (!connectionOrElse) {
      LOGGER.info("IoTDB post back sender : postback process has failed!");
      postBackStatus = false;
      return;
    }

    FileManager fileManager = FileManager.getInstance();
    fileManager.init();
    Map<String, Set<String>> sendingFileList = fileManager.getSendingFiles();
    Map<String, Set<String>> nowLocalFileList = fileManager.getNowLocalFiles();
    if (PostbackUtils.isEmpty(sendingFileList)) {
      LOGGER.info("IoTDB post back sender : there has no file to postback !");
      postBackStatus = false;
      return;
    }

    // create snapshot
    for (Entry<String, Set<String>> entry : sendingFileList.entrySet()) {
      sendingFileSnapshotList.put(entry.getKey(), makeFileSnapshot(entry.getValue()));
    }

    sendSchema(config.schemaPath);
    if (!connectionOrElse) {
      transport.close();
      LOGGER.info("IoTDB post back sender : postback process has failed!");
      postBackStatus = false;
      return;
    }
    for (Entry<String, Set<String>> entry : sendingFileList.entrySet()) {
      Set<String> sendingList = entry.getValue();
      Set<String> sendingSnapshotList = sendingFileSnapshotList.get(entry.getKey());
      if (sendingSnapshotList.isEmpty()) {
        continue;
      }
      LOGGER.info("IoTDB post back sender : postback process starts to transfer data of "
          + "storage group {}.", entry.getKey());
      try {
        clientOfServer.init(entry.getKey());
      } catch (TException e) {
        connectionOrElse = false;
        LOGGER.error("IoTDB post back sender : unable to connect to receiver because {}",
            e.getMessage());
      }
      if (!connectionOrElse) {
        transport.close();
        LOGGER.info("IoTDB post back sender : postback process has failed!");
        postBackStatus = false;
        return;
      }
      startSending(sendingSnapshotList);
      if (!connectionOrElse) {
        transport.close();
        LOGGER.info("IoTDB post back sender : postback process has failed!");
        postBackStatus = false;
        return;
      }
      if (afterSending()) {
        nowLocalFileList.get(entry.getKey()).addAll(sendingList);
        fileManager.setNowLocalFiles(nowLocalFileList);
        fileManager.backupNowLocalFileInfo(config.lastFileInfo);
        if (clearOrNot) {
          deleteData(sendingSnapshotList);
        }
        LOGGER.info("IoTDB post back sender : the postBack has finished storage group {}.",
            entry.getKey());
      } else {
        LOGGER.info("IoTDB post back sender : postback process has failed!");
        postBackStatus = false;
        return;
      }
    }
    for (String snapshotPath : config.snapshotPaths) {
      try {
        PostbackUtils.deleteFile(new File(snapshotPath));
      } catch (IOException e) {
        e.printStackTrace();
      }
    }
    try {
      clientOfServer.afterReceiving();
    } catch (TException e) {
      connectionOrElse = false;
      LOGGER.error("IoTDB post back sender : unable to connect to receiver because {}",
          e.getMessage());
    }
    if (!connectionOrElse) {
      transport.close();
      LOGGER.info("IoTDB post back sender : postback process has failed!");
      postBackStatus = false;
      return;
    }
    transport.close();
    LOGGER.info("IoTDB post back sender : postback process has finished!");
    postBackStatus = false;
    return;
  }

  private static class TransferHolder {

    private static final FileSenderImpl INSTANCE = new FileSenderImpl();
  }
}<|MERGE_RESOLUTION|>--- conflicted
+++ resolved
@@ -494,11 +494,7 @@
         try {
           PostbackUtils.deleteFile(new File(snapshotPath));
         } catch (IOException e) {
-<<<<<<< HEAD
-          e.printStackTrace();
-=======
           LOGGER.error("can not delete file {}, {}", snapshotPath, e.getMessage());
->>>>>>> 5c4272db
         }
       }
     }
