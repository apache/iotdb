/**
 * Licensed to the Apache Software Foundation (ASF) under one
 * or more contributor license agreements.  See the NOTICE file
 * distributed with this work for additional information
 * regarding copyright ownership.  The ASF licenses this file
 * to you under the Apache License, Version 2.0 (the
 * "License"); you may not use this file except in compliance
 * with the License.  You may obtain a copy of the License at
 *
 *     http://www.apache.org/licenses/LICENSE-2.0
 *
 * Unless required by applicable law or agreed to in writing,
 * software distributed under the License is distributed on an
 * "AS IS" BASIS, WITHOUT WARRANTIES OR CONDITIONS OF ANY
 * KIND, either express or implied.  See the License for the
 * specific language governing permissions and limitations
 * under the License.
 */
package org.apache.iotdb.db.utils;

import java.io.BufferedReader;
import java.io.BufferedWriter;
import java.io.File;
import java.io.FileNotFoundException;
import java.io.FileReader;
import java.io.FileWriter;
import java.io.IOException;
import java.util.ArrayList;
import java.util.HashSet;
import java.util.List;
import java.util.Set;
import org.apache.iotdb.db.conf.IoTDBConfig;
import org.apache.iotdb.db.conf.IoTDBDescriptor;
import org.apache.iotdb.db.engine.filenode.FileNodeManager;
import org.apache.iotdb.db.exception.FileNodeManagerException;
import org.apache.iotdb.db.exception.PathErrorException;
import org.apache.iotdb.db.exception.ProcessorException;
import org.apache.iotdb.db.metadata.MManager;
import org.apache.iotdb.tsfile.exception.write.WriteProcessException;
import org.apache.iotdb.tsfile.write.record.TSRecord;
import org.apache.iotdb.tsfile.write.schema.FileSchema;
import org.apache.iotdb.tsfile.write.schema.MeasurementSchema;
import org.slf4j.Logger;
import org.slf4j.LoggerFactory;

/*
 * @author kangrong
 */
public class LoadDataUtils {

  private static Logger logger = LoggerFactory.getLogger(LoadDataUtils.class);
  private BufferedReader inputCsvFileReader;
  private BufferedWriter extraDataFileWriter;
  private FileSchema fileSchema;
  private Set<String> writeInstanceMap;
  private MManager mmanager;
  private int writeInstanceThreshold;
  private boolean hasExtra = false;
  private long totalPointCount = 0;
  private FileNodeManager fileNodeManager;
  private IoTDBConfig conf = IoTDBDescriptor.getInstance().getConfig();

  /**
   * Constructor of LoadDataUtils.
   */
  public LoadDataUtils() {
    writeInstanceMap = new HashSet<>();
    fileNodeManager = FileNodeManager.getInstance();
    writeInstanceThreshold = conf.getWriteInstanceThreshold();
  }

  /**
   * function for loading local data in one pass.
   *
   * @param inputCsvDataPath seriesPath
   * @return extra data file in this circle as input csv seriesPath in next circle
   */
  private String loadLocalDataOnePass(String inputCsvDataPath) {
    hasExtra = false;
    // prepare file for extra data
    String extraDataFilePath = prepareFilePathAddOne(inputCsvDataPath);
    File extraDataFile = new File(extraDataFilePath);
    try {
      this.extraDataFileWriter = new BufferedWriter(new FileWriter(extraDataFile));
    } catch (IOException e) {
      logger.error("create", e);
      close();
      return null;
    }
    // prepare input csv data file.
    try {
      this.inputCsvFileReader = new BufferedReader(new FileReader(inputCsvDataPath));
    } catch (FileNotFoundException e1) {
      logger.error("inputCsvDataPath:{} not found!", inputCsvDataPath, e1);
      close();
      return null;
    }
    // load data for each line
    long lineCount = 0;
    final long startTime = System.currentTimeMillis();
    long temp = System.currentTimeMillis();
    String line;
    try {
      while ((line = inputCsvFileReader.readLine()) != null) {
        if ("".equals(line.trim())) {
          continue;
        }
        if (lineCount % 1000000 == 0) {
          long endTime = System.currentTimeMillis();
          logger.info("write line:{}, use time:{}", lineCount, endTime - temp);
          temp = System.currentTimeMillis();
          logger.info("load data points:{}, load data speed:{}w point/s", totalPointCount,
              FileUtils.format(((float) totalPointCount / 10) / (endTime - startTime), 2));
        }
        loadOneRecordLine(line);
        lineCount++;
      }
    } catch (IOException e1) {
      logger.error("read line from inputCsvFileReader failed:{}", inputCsvDataPath, e1);
      extraDataFilePath = null;
    } finally {
      logger.info("write line:{}", lineCount);
      close();
      closeWriteInstance();
    }
    return extraDataFilePath;
  }

  private void loadOneRecordLine(String line) {
    TSRecord record = RecordUtils.parseSimpleTupleRecord(line, this.fileSchema);
    totalPointCount += record.dataPointList.size();
    String nsPath = null;
    try {
      nsPath = mmanager.getFileNameByPath(record.deviceId);
    } catch (PathErrorException e) {
      logger.error("given seriesPath not found, given deviceId:{}", record.deviceId, e);
    }
    if (!writeInstanceMap.contains(nsPath)) {
      if (writeInstanceMap.size() < writeInstanceThreshold) {
        writeInstanceMap.add(nsPath);
      } else {
        hasExtra = true;
        try {
          extraDataFileWriter.write(line);
          extraDataFileWriter.newLine();
        } catch (IOException e) {
          logger.error("record the extra data into extraFile failed, record:{}", line, e);
        }
        return;
      }
    }
    // appeared before, insert directly
    try {
      fileNodeManager.insert(record, false);
    } catch (FileNodeManagerException e) {
      logger.error("failed when insert into fileNodeManager, record:{}", line, e);
    }
  }

  private String prepareFilePathAddOne(String srcFilePath) {
    String extraExt = "deltaTempExt";
    int srcEnd = srcFilePath.indexOf(extraExt);
    String subSrcFilePath = srcFilePath;
    if (srcEnd != -1) {
      subSrcFilePath = subSrcFilePath.substring(0, srcEnd);
    }
    File file;
    int ext = 0;
    String tempFile = subSrcFilePath;
    while (true) {
      file = new File(tempFile);
      if (file.exists()) {
        tempFile = subSrcFilePath + extraExt + (ext++);
      } else {
        break;
      }
    }
    return tempFile;
  }

  private void close() {
    try {
      if (inputCsvFileReader != null) {
        inputCsvFileReader.close();
      }
      if (extraDataFileWriter != null) {
        extraDataFileWriter.close();
      }
    } catch (IOException e) {
      logger.error("close inputCsvFileReader and extraDataFileWriter failed", e);
    }
  }

  private void closeWriteInstance() {
    writeInstanceMap.clear();
  }

  /**
   * Constructor for loading local data in multiple pass.
   */
  public void loadLocalDataMultiPass(String inputCsvDataPath, String measureType, MManager mmanager)
      throws ProcessorException {
    checkIfFileExist(inputCsvDataPath);
    logger.info("start loading data...");
    long startTime = System.currentTimeMillis();
    this.mmanager = mmanager;
    // get measurement schema
    try {
<<<<<<< HEAD
      List<ColumnSchema> meaSchema = mmanager.getSchemaForOneType(measureType);
=======
      ArrayList<MeasurementSchema> meaSchema = mmanager.getSchemaForOneType(measureType);
>>>>>>> 9dfea9a0
      fileSchema = FileSchemaUtils.getFileSchemaFromColumnSchema(meaSchema, measureType);
    } catch (PathErrorException e) {
      logger.error("the seriesPath of input measurement schema meet error!", e);
      close();
      return;
    } catch (WriteProcessException e) {
      logger.error("the write process meet error!", e);
    }
    String extraPath = inputCsvDataPath;
    List<String> extraPaths = new ArrayList<>();
    do {
      logger.info("cycle: write csv file: {}", extraPath);
      extraPath = loadLocalDataOnePass(extraPath);
      extraPaths.add(extraPath);
    } while (hasExtra);
    for (String ext : extraPaths) {
      try {
        org.apache.commons.io.FileUtils.forceDelete(new File(ext));
        logger.info("delete old file:{}", ext);
      } catch (IOException e) {
        logger.error("fail to delete extra file {}", ext, e);
      }
    }
    long endTime = System.currentTimeMillis();
    logger.info("load data successfully! total data points:{}, load data speed:{}w point/s",
        totalPointCount,
        FileUtils.format(((float) totalPointCount / 10) / (endTime - startTime), 2));
  }

  // add by XuYi on 2017/7/17
  private void checkIfFileExist(String filePath) throws ProcessorException {
    File file = new File(filePath);
    if (!file.exists()) {
      throw new ProcessorException(String.format("input file %s does not exist", filePath));
    }
  }
}<|MERGE_RESOLUTION|>--- conflicted
+++ resolved
@@ -206,11 +206,7 @@
     this.mmanager = mmanager;
     // get measurement schema
     try {
-<<<<<<< HEAD
-      List<ColumnSchema> meaSchema = mmanager.getSchemaForOneType(measureType);
-=======
-      ArrayList<MeasurementSchema> meaSchema = mmanager.getSchemaForOneType(measureType);
->>>>>>> 9dfea9a0
+      List<MeasurementSchema> meaSchema = mmanager.getSchemaForOneType(measureType);
       fileSchema = FileSchemaUtils.getFileSchemaFromColumnSchema(meaSchema, measureType);
     } catch (PathErrorException e) {
       logger.error("the seriesPath of input measurement schema meet error!", e);
