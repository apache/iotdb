--- conflicted
+++ resolved
@@ -18,12 +18,9 @@
  */
 package org.apache.iotdb.db.cost.statistic;
 
-import java.util.ArrayList;
 import java.util.Date;
 import java.util.HashMap;
-import java.util.List;
 import java.util.Map;
-import java.util.concurrent.Future;
 import java.util.concurrent.ScheduledExecutorService;
 import java.util.concurrent.ScheduledFuture;
 import java.util.concurrent.TimeUnit;
@@ -289,10 +286,6 @@
     if (service == null || service.isShutdown()) {
       return;
     }
-<<<<<<< HEAD
-    stopStatistic();
-    futureList.clear();
-=======
     service.shutdownNow();
     try {
       consumeFuture = cancelFuture(consumeFuture);
@@ -303,7 +296,6 @@
       // Restore interrupted state...
       Thread.currentThread().interrupt();
     }
->>>>>>> fc05734d
   }
 
   /**
