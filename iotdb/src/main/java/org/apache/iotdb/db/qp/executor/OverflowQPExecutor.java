/**
 * Licensed to the Apache Software Foundation (ASF) under one
 * or more contributor license agreements.  See the NOTICE file
 * distributed with this work for additional information
 * regarding copyright ownership.  The ASF licenses this file
 * to you under the Apache License, Version 2.0 (the
 * "License"); you may not use this file except in compliance
 * with the License.  You may obtain a copy of the License at
 *
 *     http://www.apache.org/licenses/LICENSE-2.0
 *
 * Unless required by applicable law or agreed to in writing,
 * software distributed under the License is distributed on an
 * "AS IS" BASIS, WITHOUT WARRANTIES OR CONDITIONS OF ANY
 * KIND, either express or implied.  See the License for the
 * specific language governing permissions and limitations
 * under the License.
 */
package org.apache.iotdb.db.qp.executor;

import static org.apache.iotdb.db.conf.IoTDBConstant.PRIVILEGE;
import static org.apache.iotdb.db.conf.IoTDBConstant.ROLE;
import static org.apache.iotdb.db.conf.IoTDBConstant.USER;

import java.io.IOException;
import java.util.ArrayList;
import java.util.List;
import java.util.Map;
import java.util.Set;
import org.apache.iotdb.db.auth.AuthException;
import org.apache.iotdb.db.auth.authorizer.IAuthorizer;
import org.apache.iotdb.db.auth.authorizer.LocalFileAuthorizer;
import org.apache.iotdb.db.auth.entity.PathPrivilege;
import org.apache.iotdb.db.auth.entity.PrivilegeType;
import org.apache.iotdb.db.auth.entity.Role;
import org.apache.iotdb.db.auth.entity.User;
import org.apache.iotdb.db.engine.filenodeV2.FileNodeManagerV2;
import org.apache.iotdb.db.exception.ArgsErrorException;
import org.apache.iotdb.db.exception.FileNodeManagerException;
import org.apache.iotdb.db.exception.MetadataErrorException;
import org.apache.iotdb.db.exception.PathErrorException;
import org.apache.iotdb.db.exception.ProcessorException;
import org.apache.iotdb.db.metadata.MManager;
import org.apache.iotdb.db.metadata.MNode;
import org.apache.iotdb.db.qp.constant.SQLConstant;
import org.apache.iotdb.db.qp.logical.sys.AuthorOperator;
import org.apache.iotdb.db.qp.logical.sys.AuthorOperator.AuthorType;
import org.apache.iotdb.db.qp.logical.sys.MetadataOperator;
import org.apache.iotdb.db.qp.logical.sys.PropertyOperator;
import org.apache.iotdb.db.qp.physical.PhysicalPlan;
import org.apache.iotdb.db.qp.physical.crud.DeletePlan;
import org.apache.iotdb.db.qp.physical.crud.InsertPlan;
import org.apache.iotdb.db.qp.physical.crud.UpdatePlan;
import org.apache.iotdb.db.qp.physical.sys.AuthorPlan;
import org.apache.iotdb.db.qp.physical.sys.LoadDataPlan;
import org.apache.iotdb.db.qp.physical.sys.MetadataPlan;
import org.apache.iotdb.db.qp.physical.sys.PropertyPlan;
import org.apache.iotdb.db.query.context.QueryContext;
import org.apache.iotdb.db.query.dataset.AuthDataSet;
import org.apache.iotdb.db.query.fill.IFill;
import org.apache.iotdb.db.utils.AuthUtils;
import org.apache.iotdb.db.utils.LoadDataUtils;
import org.apache.iotdb.tsfile.exception.filter.QueryFilterOptimizationException;
import org.apache.iotdb.tsfile.file.metadata.enums.CompressionType;
import org.apache.iotdb.tsfile.file.metadata.enums.TSDataType;
import org.apache.iotdb.tsfile.file.metadata.enums.TSEncoding;
import org.apache.iotdb.tsfile.read.common.Field;
import org.apache.iotdb.tsfile.read.common.Path;
import org.apache.iotdb.tsfile.read.common.RowRecord;
import org.apache.iotdb.tsfile.read.expression.IExpression;
import org.apache.iotdb.tsfile.read.query.dataset.QueryDataSet;
import org.apache.iotdb.tsfile.utils.Binary;
import org.apache.iotdb.tsfile.utils.Pair;
<<<<<<< HEAD
import org.apache.iotdb.tsfile.write.schema.MeasurementSchema;
=======
import org.apache.iotdb.tsfile.write.record.TSRecord;
import org.apache.iotdb.tsfile.write.record.datapoint.DataPoint;
>>>>>>> bf272d6a
import org.slf4j.Logger;
import org.slf4j.LoggerFactory;

public class OverflowQPExecutor extends QueryProcessExecutor {

  private static final Logger LOG = LoggerFactory.getLogger(OverflowQPExecutor.class);

  private FileNodeManagerV2 fileNodeManager;
  private MManager mManager = MManager.getInstance();

  public OverflowQPExecutor() {
    fileNodeManager = FileNodeManagerV2.getInstance();
  }

  public static String checkValue(TSDataType dataType, String value) throws ProcessorException {
    if (dataType == TSDataType.BOOLEAN) {
      value = value.toLowerCase();
      if (SQLConstant.BOOLEAN_FALSE_NUM.equals(value)) {
        value = "false";
      } else if (SQLConstant.BOOLEAN_TRUE_NUM.equals(value)) {
        value = "true";
      } else if (!SQLConstant.BOOLEN_TRUE.equals(value) && !SQLConstant.BOOLEN_FALSE
          .equals(value)) {
        throw new ProcessorException("The BOOLEAN data type should be true/TRUE or false/FALSE");
      }
    } else if (dataType == TSDataType.TEXT) {
      if ((value.startsWith(SQLConstant.QUOTE) && value.endsWith(SQLConstant.QUOTE))
          || (value.startsWith(SQLConstant.DQUOTE) && value.endsWith(SQLConstant.DQUOTE))) {
        value = value.substring(1, value.length() - 1);
      } else {
        throw new ProcessorException("The TEXT data type should be covered by \" or '");
      }
    }
    return value;
  }

  @Override
  public boolean processNonQuery(PhysicalPlan plan) throws ProcessorException {
    switch (plan.getOperatorType()) {
      case DELETE:
        return delete((DeletePlan) plan);
      case UPDATE:
        UpdatePlan update = (UpdatePlan) plan;
        boolean flag = true;
        for (Pair<Long, Long> timePair : update.getIntervals()) {
          flag &= update(update.getPath(), timePair.left, timePair.right, update.getValue());
        }
        return flag;
      case INSERT:
        return insert((InsertPlan)plan);
      case CREATE_ROLE:
      case DELETE_ROLE:
      case CREATE_USER:
      case REVOKE_USER_ROLE:
      case REVOKE_ROLE_PRIVILEGE:
      case REVOKE_USER_PRIVILEGE:
      case GRANT_ROLE_PRIVILEGE:
      case GRANT_USER_PRIVILEGE:
      case GRANT_USER_ROLE:
      case MODIFY_PASSWORD:
      case DELETE_USER:
        AuthorPlan author = (AuthorPlan) plan;
        return operateAuthor(author);
      case LIST_ROLE:
      case LIST_USER:
      case LIST_ROLE_PRIVILEGE:
      case LIST_ROLE_USERS:
      case LIST_USER_PRIVILEGE:
      case LIST_USER_ROLES:
        throw new ProcessorException(String.format("Author query %s is now allowed"
            + " in processNonQuery", plan.getOperatorType()));
      case LOADDATA:
        LoadDataPlan loadData = (LoadDataPlan) plan;
        LoadDataUtils load = new LoadDataUtils();
        load.loadLocalDataMultiPass(loadData.getInputFilePath(), loadData.getMeasureType(),
            MManager.getInstance());
        return true;
      case DELETE_TIMESERIES:
      case CREATE_TIMESERIES:
      case SET_STORAGE_GROUP:
      case METADATA:
        MetadataPlan metadata = (MetadataPlan) plan;
        return operateMetadata(metadata);
      case PROPERTY:
        PropertyPlan property = (PropertyPlan) plan;
        return operateProperty(property);
      default:
        throw new UnsupportedOperationException(
            String.format("operation %s does not support", plan.getOperatorType()));
    }
  }

  @Override
  public TSDataType getSeriesType(Path path) throws PathErrorException {
    if (path.equals(SQLConstant.RESERVED_TIME)) {
      return TSDataType.INT64;
    }
    if (path.equals(SQLConstant.RESERVED_FREQ)) {
      return TSDataType.FLOAT;
    }
    return MManager.getInstance().getSeriesType(path.getFullPath());
  }

  @Override
  public boolean judgePathExists(Path path) {
    if (SQLConstant.isReservedPath(path)) {
      return true;
    }
    return MManager.getInstance().pathExist(path.getFullPath());
  }

  @Override
  public QueryDataSet aggregate(List<Path> paths, List<String> aggres, IExpression expression,
      QueryContext context)
      throws ProcessorException, FileNodeManagerException, QueryFilterOptimizationException,
      PathErrorException, IOException {
    return queryRouter.aggregate(paths, aggres, expression, context);
  }

  @Override
  public QueryDataSet fill(List<Path> fillPaths, long queryTime, Map<TSDataType, IFill> fillTypes,
      QueryContext context)
      throws ProcessorException, IOException, PathErrorException, FileNodeManagerException {
    return queryRouter.fill(fillPaths, queryTime, fillTypes, context);
  }

  @Override
  public QueryDataSet groupBy(List<Path> paths, List<String> aggres, IExpression expression,
      long unit, long origin, List<Pair<Long, Long>> intervals, QueryContext context)
      throws ProcessorException, FileNodeManagerException, QueryFilterOptimizationException,
      PathErrorException, IOException {
    return queryRouter.groupBy(paths, aggres, expression, unit, origin, intervals, context);
  }

  @Override
  public boolean update(Path path, long startTime, long endTime, String value)
      throws ProcessorException {
    String deviceId = path.getDevice();
    String measurementId = path.getMeasurement();
    try {
      String fullPath = deviceId + "." + measurementId;
      if (!mManager.pathExist(fullPath)) {
        throw new ProcessorException(String.format("Time series %s does not exist.", fullPath));
      }
      mManager.getFileNameByPath(fullPath);
      TSDataType dataType = mManager.getSeriesType(fullPath);
      value = checkValue(dataType, value);
      fileNodeManager.update(deviceId, measurementId, startTime, endTime, dataType, value);
      return true;
    } catch (PathErrorException e) {
      throw new ProcessorException(e);
    }
  }

  @Override
  public boolean delete(Path path, long timestamp) throws ProcessorException {
    String deviceId = path.getDevice();
    String measurementId = path.getMeasurement();
    try {
      if (!mManager.pathExist(path.getFullPath())) {
        throw new ProcessorException(
            String.format("Time series %s does not exist.", path.getFullPath()));
      }
      mManager.getFileNameByPath(path.getFullPath());
      fileNodeManager.delete(deviceId, measurementId, timestamp);
      return true;
    } catch (PathErrorException | FileNodeManagerException e) {
      throw new ProcessorException(e);
    }
  }


  @Override
  public boolean insert(InsertPlan insertPlan)
      throws ProcessorException {

    try {
      String[] measurementList = insertPlan.getMeasurements();
      String deviceId = insertPlan.getDeviceId();
      MNode node = mManager.getNodeByDeviceIdFromCache(insertPlan.getDeviceId());
      String[] values = insertPlan.getValues();
      TSDataType[] dataTypes = new TSDataType[measurementList.length];

      for (int i = 0; i < measurementList.length; i++) {
        if (!node.hasChild(measurementList[i])) {
          throw new ProcessorException(
              String.format("Current deviceId[%s] does not contains measurement:%s",
                  deviceId, measurementList[i]));
        }
        MNode measurementNode = node.getChild(measurementList[i]);
        if (!measurementNode.isLeaf()) {
          throw new ProcessorException(
              String.format("Current Path is not leaf node. %s.%s", deviceId,
                  measurementList[i]));
        }

        dataTypes[i] = measurementNode.getSchema().getType();
        values[i] = checkValue(dataTypes[i], values[i]);
      }
      insertPlan.setDataTypes(dataTypes);
      return fileNodeManager.insert(insertPlan);

    } catch (PathErrorException | FileNodeManagerException e) {
      throw new ProcessorException(e.getMessage());
    }
  }

  @Override
  public List<String> getAllPaths(String originPath) throws MetadataErrorException {
    return MManager.getInstance().getPaths(originPath);
  }

  private boolean operateAuthor(AuthorPlan author) throws ProcessorException {
    AuthorOperator.AuthorType authorType = author.getAuthorType();
    String userName = author.getUserName();
    String roleName = author.getRoleName();
    String password = author.getPassword();
    String newPassword = author.getNewPassword();
    Set<Integer> permissions = author.getPermissions();
    Path nodeName = author.getNodeName();
    IAuthorizer authorizer;
    try {
      authorizer = LocalFileAuthorizer.getInstance();
    } catch (AuthException e) {
      throw new ProcessorException(e);
    }
    try {
      switch (authorType) {
        case UPDATE_USER:
          if (!authorizer.updateUserPassword(userName, newPassword)) {
            throw new ProcessorException("password " + newPassword + " is illegal");
          }
          return true;
        case CREATE_USER:
          if (!authorizer.createUser(userName, password)) {
            throw new ProcessorException("User " + userName + " already exists");
          }
          return true;
        case CREATE_ROLE:
          if (!authorizer.createRole(roleName)) {
            throw new ProcessorException("Role " + roleName + " already exists");
          }
          return true;
        case DROP_USER:
          if (!authorizer.deleteUser(userName)) {
            throw new ProcessorException("User " + userName + " does not exist");
          }
          return true;
        case DROP_ROLE:
          if (!authorizer.deleteRole(roleName)) {
            throw new ProcessorException("Role " + roleName + " does not exist");
          }
          return true;
        case GRANT_ROLE:
          for (int i : permissions) {
            if (!authorizer.grantPrivilegeToRole(roleName, nodeName.getFullPath(), i)) {
              throw new ProcessorException(
                  "Role " + roleName + " already has " + PrivilegeType.values()[i]
                      + " on " + nodeName.getFullPath());
            }
          }
          return true;
        case GRANT_USER:
          for (int i : permissions) {
            if (!authorizer.grantPrivilegeToUser(userName, nodeName.getFullPath(), i)) {
              throw new ProcessorException(
                  "User " + userName + " already has " + PrivilegeType.values()[i]
                      + " on " + nodeName.getFullPath());
            }
          }
          return true;
        case GRANT_ROLE_TO_USER:
          if (!authorizer.grantRoleToUser(roleName, userName)) {
            throw new ProcessorException("User " + userName + " already has role " + roleName);
          }
          return true;
        case REVOKE_USER:
          for (int i : permissions) {
            if (!authorizer.revokePrivilegeFromUser(userName, nodeName.getFullPath(), i)) {
              throw new ProcessorException(
                  "User " + userName + " does not have " + PrivilegeType.values()[i] + " on "
                      + nodeName);
            }
          }
          return true;
        case REVOKE_ROLE:
          for (int i : permissions) {
            if (!authorizer.revokePrivilegeFromRole(roleName, nodeName.getFullPath(), i)) {
              throw new ProcessorException(
                  "Role " + roleName + " does not have " + PrivilegeType.values()[i] + " on "
                      + nodeName);
            }
          }
          return true;
        case REVOKE_ROLE_FROM_USER:
          if (!authorizer.revokeRoleFromUser(roleName, userName)) {
            throw new ProcessorException("User " + userName + " does not have role " + roleName);
          }
          return true;
        default:
          throw new ProcessorException("Unsupported operation " + authorType);
      }
    } catch (AuthException e) {
      throw new ProcessorException(e.getMessage());
    }
  }

  private boolean operateMetadata(MetadataPlan metadataPlan) throws ProcessorException {
    MetadataOperator.NamespaceType namespaceType = metadataPlan.getNamespaceType();
    Path path = metadataPlan.getPath();
    TSDataType dataType = metadataPlan.getDataType();
    CompressionType compressor = metadataPlan.getCompressor();
    TSEncoding encoding = metadataPlan.getEncoding();
    Map<String, String> props = metadataPlan.getProps();
    List<Path> deletePathList = metadataPlan.getDeletePathList();
    try {
      switch (namespaceType) {
        case ADD_PATH:
          boolean isNewMeasurement = mManager.addPathToMTree(path, dataType, encoding, compressor
              , props);
          if (isNewMeasurement) {
            fileNodeManager.addTimeSeries(path, dataType, encoding, compressor, props);
          }
          break;
        case DELETE_PATH:
<<<<<<< HEAD

          if (deletePathList != null && !deletePathList.isEmpty()) {
            Set<String> pathSet = new HashSet<>();
            // Attention: Monitor storage group seriesPath is not allowed to be deleted
            for (Path p : deletePathList) {
              List<String> subPaths = mManager.getPaths(p.getFullPath());
              if (subPaths.isEmpty()) {
                throw new ProcessorException(String
                    .format("There are no timeseries in the prefix of %s seriesPath",
                        p.getFullPath()));
              }
              List<String> newSubPaths = new ArrayList<>();
              for (String eachSubPath : subPaths) {
                String filenodeName = mManager.getFileNameByPath(eachSubPath);

                if (MonitorConstants.STAT_STORAGE_GROUP_PREFIX.equals(filenodeName)) {
                  continue;
                }
                newSubPaths.add(eachSubPath);
              }
              pathSet.addAll(newSubPaths);
            }
            for (String p : pathSet) {
              if (!mManager.pathExist(p)) {
                throw new ProcessorException(String.format(
                    "Timeseries %s does not exist and cannot be delete its metadata and data", p));
              }
            }
            List<String> fullPath = new ArrayList<>(pathSet);
            try {
              deleteDataOfTimeSeries(fullPath);
            } catch (ProcessorException e) {
              throw new ProcessorException(e);
            }

            Set<String> deleteFielNodes = new HashSet<>();
            for (String p : fullPath) {
              String nameSpacePath = null;
              try {
                nameSpacePath = mManager.getFileNameByPath(p);
              } catch (PathErrorException e) {
                throw new ProcessorException(e);
              }
              // the two map is stored in the storage group node
              schemaMap = mManager.getSchemaMapForOneFileNode(nameSpacePath);
              numSchemaMap = mManager.getNumSchemaMapForOneFileNode(nameSpacePath);
              // Thread safety: just one thread can access/modify the schemaMap
              synchronized (schemaMap) {
                // TODO: don't delete the storage group seriesPath
                // recursively
                path = new Path(p);
                String measurementId = path.getMeasurement();
                if (numSchemaMap.get(measurementId) == 1) {
                  numSchemaMap.remove(measurementId);
                  schemaMap.remove(measurementId);
                } else {
                  numSchemaMap.put(measurementId, numSchemaMap.get(measurementId) - 1);
                }
                String deleteNameSpacePath = mManager.deletePathFromMTree(p);
                if (deleteNameSpacePath != null) {
                  deleteFielNodes.add(deleteNameSpacePath);
                }
              }
            }
            for (String deleteFileNode : deleteFielNodes) {
              // close processor
              fileNodeManager.deleteOneFileNode(deleteFileNode);
            }
=======
          deleteDataOfTimeSeries(deletePathList);
          Pair<Set<String>, Set<String>> closeDeletedStorageGroupPair =
              mManager.deletePathsFromMTree(deletePathList);
          for (String closeStorageGroup : closeDeletedStorageGroupPair.left) {
            fileNodeManager.closeOneFileNode(closeStorageGroup);
          }
          for (String deleteStorageGroup : closeDeletedStorageGroupPair.right) {
            fileNodeManager.deleteOneFileNode(deleteStorageGroup);
>>>>>>> bf272d6a
          }
          break;
        case SET_FILE_LEVEL:
          mManager.setStorageLevelToMTree(path.getFullPath());
          break;
        default:
          throw new ProcessorException("unknown namespace type:" + namespaceType);
      }
<<<<<<< HEAD
    } catch (PathErrorException | IOException | FileNodeManagerException e) {
=======
    } catch (FileNodeManagerException | MetadataErrorException e) {
>>>>>>> bf272d6a
      throw new ProcessorException(e);
    }
    return true;
  }

  /**
   * Delete all data of time series in pathList.
   *
   * @param pathList deleted paths
   */
  private void deleteDataOfTimeSeries(List<Path> pathList) throws ProcessorException {
    for (Path p : pathList) {
      DeletePlan deletePlan = new DeletePlan();
      deletePlan.addPath(p);
      deletePlan.setDeleteTime(Long.MAX_VALUE);
      processNonQuery(deletePlan);
    }
  }

  private boolean operateProperty(PropertyPlan propertyPlan) throws ProcessorException {
    PropertyOperator.PropertyType propertyType = propertyPlan.getPropertyType();
    Path propertyPath = propertyPlan.getPropertyPath();
    Path metadataPath = propertyPlan.getMetadataPath();
    MManager mManager = MManager.getInstance();
    try {
      switch (propertyType) {
        case ADD_TREE:
          mManager.addAPTree(propertyPath.getFullPath());
          break;
        case ADD_PROPERTY_LABEL:
          mManager.addPathToPTree(propertyPath.getFullPath());
          break;
        case DELETE_PROPERTY_LABEL:
          mManager.deletePathFromPTree(propertyPath.getFullPath());
          break;
        case ADD_PROPERTY_TO_METADATA:
          mManager.linkMNodeToPTree(propertyPath.getFullPath(), metadataPath.getFullPath());
          break;
        case DEL_PROPERTY_FROM_METADATA:
          mManager.unlinkMNodeFromPTree(propertyPath.getFullPath(), metadataPath.getFullPath());
          break;
        default:
          throw new ProcessorException("unknown namespace type:" + propertyType);
      }
    } catch (PathErrorException | IOException | MetadataErrorException e) {
      throw new ProcessorException("meet error in " + propertyType + " . " + e.getMessage());
    }
    return true;
  }

  @Override
  protected QueryDataSet processAuthorQuery(AuthorPlan plan, QueryContext context)
      throws ProcessorException {
    AuthorType authorType = plan.getAuthorType();
    String userName = plan.getUserName();
    String roleName = plan.getRoleName();
    Path nodeName = plan.getNodeName();
    IAuthorizer authorizer;
    try {
      authorizer = LocalFileAuthorizer.getInstance();
    } catch (AuthException e) {
      throw new ProcessorException(e);
    }
    List<Path> headerList = new ArrayList<>();
    List<TSDataType> typeList = new ArrayList<>();
    List<String> roleList;
    List<String> userList;
    AuthDataSet dataSet;
    int index = 0;
    try {
      switch (authorType) {
        case LIST_ROLE:
          headerList.add(new Path(ROLE));
          typeList.add(TSDataType.TEXT);
          dataSet = new AuthDataSet(headerList, typeList);
          roleList = authorizer.listAllRoles();
          for (String role : roleList) {
            RowRecord record = new RowRecord(index++);
            Field field = new Field(TSDataType.TEXT);
            field.setBinaryV(new Binary(role));
            record.addField(field);
            dataSet.putRecord(record);
          }
          break;
        case LIST_USER:
          userList = authorizer.listAllUsers();
          headerList.add(new Path(USER));
          typeList.add(TSDataType.TEXT);
          dataSet = new AuthDataSet(headerList, typeList);
          for (String user : userList) {
            RowRecord record = new RowRecord(index++);
            Field field = new Field(TSDataType.TEXT);
            field.setBinaryV(new Binary(user));
            record.addField(field);
            dataSet.putRecord(record);
          }
          break;
        case LIST_ROLE_USERS:
          Role role = authorizer.getRole(roleName);
          if (role == null) {
            throw new ProcessorException("No such role : " + roleName);
          }
          headerList.add(new Path(USER));
          typeList.add(TSDataType.TEXT);
          dataSet = new AuthDataSet(headerList, typeList);
          userList = authorizer.listAllUsers();
          for (String userN : userList) {
            User userObj = authorizer.getUser(userN);
            if (userObj != null && userObj.hasRole(roleName)) {
              RowRecord record = new RowRecord(index++);
              Field field = new Field(TSDataType.TEXT);
              field.setBinaryV(new Binary(userN));
              record.addField(field);
              dataSet.putRecord(record);
            }
          }
          break;
        case LIST_USER_ROLES:
          User user = authorizer.getUser(userName);
          if (user != null) {
            headerList.add(new Path(ROLE));
            typeList.add(TSDataType.TEXT);
            dataSet = new AuthDataSet(headerList, typeList);
            for (String roleN : user.getRoleList()) {
              RowRecord record = new RowRecord(index++);
              Field field = new Field(TSDataType.TEXT);
              field.setBinaryV(new Binary(roleN));
              record.addField(field);
              dataSet.putRecord(record);
            }
          } else {
            throw new ProcessorException("No such user : " + userName);
          }
          break;
        case LIST_ROLE_PRIVILEGE:
          role = authorizer.getRole(roleName);
          if (role != null) {
            headerList.add(new Path(PRIVILEGE));
            typeList.add(TSDataType.TEXT);
            dataSet = new AuthDataSet(headerList, typeList);
            for (PathPrivilege pathPrivilege : role.getPrivilegeList()) {
              if (nodeName == null || AuthUtils
                  .pathBelongsTo(nodeName.getFullPath(), pathPrivilege.getPath())) {
                RowRecord record = new RowRecord(index++);
                Field field = new Field(TSDataType.TEXT);
                field.setBinaryV(new Binary(pathPrivilege.toString()));
                record.addField(field);
                dataSet.putRecord(record);
              }
            }
          } else {
            throw new ProcessorException("No such role : " + roleName);
          }
          break;
        case LIST_USER_PRIVILEGE:
          user = authorizer.getUser(userName);
          if (user == null) {
            throw new ProcessorException("No such user : " + userName);
          }
          headerList.add(new Path(ROLE));
          headerList.add(new Path(PRIVILEGE));
          typeList.add(TSDataType.TEXT);
          typeList.add(TSDataType.TEXT);
          dataSet = new AuthDataSet(headerList, typeList);
          for (PathPrivilege pathPrivilege : user.getPrivilegeList()) {
            if (nodeName == null || AuthUtils
                .pathBelongsTo(nodeName.getFullPath(), pathPrivilege.getPath())) {
              RowRecord record = new RowRecord(index++);
              Field roleF = new Field(TSDataType.TEXT);
              roleF.setBinaryV(new Binary(""));
              record.addField(roleF);
              Field privilegeF = new Field(TSDataType.TEXT);
              privilegeF.setBinaryV(new Binary(pathPrivilege.toString()));
              record.addField(privilegeF);
              dataSet.putRecord(record);
            }
          }
          for (String roleN : user.getRoleList()) {
            role = authorizer.getRole(roleN);
            if (role != null) {
              for (PathPrivilege pathPrivilege : role.getPrivilegeList()) {
                if (nodeName == null
                    || AuthUtils.pathBelongsTo(nodeName.getFullPath(), pathPrivilege.getPath())) {
                  RowRecord record = new RowRecord(index++);
                  Field roleF = new Field(TSDataType.TEXT);
                  roleF.setBinaryV(new Binary(roleN));
                  record.addField(roleF);
                  Field privilegeF = new Field(TSDataType.TEXT);
                  privilegeF.setBinaryV(new Binary(pathPrivilege.toString()));
                  record.addField(privilegeF);
                  dataSet.putRecord(record);
                }
              }
            }
          }
          break;
        default:
          throw new ProcessorException("Unsupported operation " + authorType);
      }
    } catch (AuthException e) {
      throw new ProcessorException(e.getMessage());
    }
    return dataSet;
  }
}<|MERGE_RESOLUTION|>--- conflicted
+++ resolved
@@ -24,6 +24,7 @@
 
 import java.io.IOException;
 import java.util.ArrayList;
+import java.util.HashSet;
 import java.util.List;
 import java.util.Map;
 import java.util.Set;
@@ -42,6 +43,7 @@
 import org.apache.iotdb.db.exception.ProcessorException;
 import org.apache.iotdb.db.metadata.MManager;
 import org.apache.iotdb.db.metadata.MNode;
+import org.apache.iotdb.db.monitor.MonitorConstants;
 import org.apache.iotdb.db.qp.constant.SQLConstant;
 import org.apache.iotdb.db.qp.logical.sys.AuthorOperator;
 import org.apache.iotdb.db.qp.logical.sys.AuthorOperator.AuthorType;
@@ -71,12 +73,6 @@
 import org.apache.iotdb.tsfile.read.query.dataset.QueryDataSet;
 import org.apache.iotdb.tsfile.utils.Binary;
 import org.apache.iotdb.tsfile.utils.Pair;
-<<<<<<< HEAD
-import org.apache.iotdb.tsfile.write.schema.MeasurementSchema;
-=======
-import org.apache.iotdb.tsfile.write.record.TSRecord;
-import org.apache.iotdb.tsfile.write.record.datapoint.DataPoint;
->>>>>>> bf272d6a
 import org.slf4j.Logger;
 import org.slf4j.LoggerFactory;
 
@@ -402,85 +398,11 @@
           }
           break;
         case DELETE_PATH:
-<<<<<<< HEAD
-
-          if (deletePathList != null && !deletePathList.isEmpty()) {
-            Set<String> pathSet = new HashSet<>();
-            // Attention: Monitor storage group seriesPath is not allowed to be deleted
-            for (Path p : deletePathList) {
-              List<String> subPaths = mManager.getPaths(p.getFullPath());
-              if (subPaths.isEmpty()) {
-                throw new ProcessorException(String
-                    .format("There are no timeseries in the prefix of %s seriesPath",
-                        p.getFullPath()));
-              }
-              List<String> newSubPaths = new ArrayList<>();
-              for (String eachSubPath : subPaths) {
-                String filenodeName = mManager.getFileNameByPath(eachSubPath);
-
-                if (MonitorConstants.STAT_STORAGE_GROUP_PREFIX.equals(filenodeName)) {
-                  continue;
-                }
-                newSubPaths.add(eachSubPath);
-              }
-              pathSet.addAll(newSubPaths);
-            }
-            for (String p : pathSet) {
-              if (!mManager.pathExist(p)) {
-                throw new ProcessorException(String.format(
-                    "Timeseries %s does not exist and cannot be delete its metadata and data", p));
-              }
-            }
-            List<String> fullPath = new ArrayList<>(pathSet);
-            try {
-              deleteDataOfTimeSeries(fullPath);
-            } catch (ProcessorException e) {
-              throw new ProcessorException(e);
-            }
-
-            Set<String> deleteFielNodes = new HashSet<>();
-            for (String p : fullPath) {
-              String nameSpacePath = null;
-              try {
-                nameSpacePath = mManager.getFileNameByPath(p);
-              } catch (PathErrorException e) {
-                throw new ProcessorException(e);
-              }
-              // the two map is stored in the storage group node
-              schemaMap = mManager.getSchemaMapForOneFileNode(nameSpacePath);
-              numSchemaMap = mManager.getNumSchemaMapForOneFileNode(nameSpacePath);
-              // Thread safety: just one thread can access/modify the schemaMap
-              synchronized (schemaMap) {
-                // TODO: don't delete the storage group seriesPath
-                // recursively
-                path = new Path(p);
-                String measurementId = path.getMeasurement();
-                if (numSchemaMap.get(measurementId) == 1) {
-                  numSchemaMap.remove(measurementId);
-                  schemaMap.remove(measurementId);
-                } else {
-                  numSchemaMap.put(measurementId, numSchemaMap.get(measurementId) - 1);
-                }
-                String deleteNameSpacePath = mManager.deletePathFromMTree(p);
-                if (deleteNameSpacePath != null) {
-                  deleteFielNodes.add(deleteNameSpacePath);
-                }
-              }
-            }
-            for (String deleteFileNode : deleteFielNodes) {
-              // close processor
-              fileNodeManager.deleteOneFileNode(deleteFileNode);
-            }
-=======
           deleteDataOfTimeSeries(deletePathList);
           Pair<Set<String>, Set<String>> closeDeletedStorageGroupPair =
               mManager.deletePathsFromMTree(deletePathList);
-          for (String closeStorageGroup : closeDeletedStorageGroupPair.left) {
-            fileNodeManager.closeOneFileNode(closeStorageGroup);
-          }
           for (String deleteStorageGroup : closeDeletedStorageGroupPair.right) {
             fileNodeManager.deleteOneFileNode(deleteStorageGroup);
->>>>>>> bf272d6a
           }
           break;
         case SET_FILE_LEVEL:
@@ -489,11 +411,7 @@
         default:
           throw new ProcessorException("unknown namespace type:" + namespaceType);
       }
-<<<<<<< HEAD
-    } catch (PathErrorException | IOException | FileNodeManagerException e) {
-=======
     } catch (FileNodeManagerException | MetadataErrorException e) {
->>>>>>> bf272d6a
       throw new ProcessorException(e);
     }
     return true;
