--- conflicted
+++ resolved
@@ -37,24 +37,7 @@
   private static final Logger LOGGER = LoggerFactory.getLogger(ChunkBufferPool.class);
 
   private static final Deque<ChunkBuffer> availableChunkBuffer = new ArrayDeque<>();
-
-//  /**
-//   * the number of required FlushTasks is no more than {@linkplain MemTablePool}.
-//   */
-//  private static final int capacity = IoTDBDescriptor.getInstance().getConfig()
-//      .getMemtableNumber();
-
-  /**
-   * The number of chunkBuffer in the pool is less than the memtable number by default.
-   * Once the maximal number of time series is greater than the capacity, the capacity will be updated
-   * to the maximal number.
-   */
-<<<<<<< HEAD
- //private volatile int capacity = IoTDBDescriptor.getInstance().getConfig().getMemtableNumber();
-=======
-  private static final int capacity = 2208000;
->>>>>>> 94ad2c8c
-
+  
   private int size = 0;
 
   private static final int WAIT_TIME = 2000;
