--- conflicted
+++ resolved
@@ -60,33 +60,22 @@
    * @throws IOException IOException
    * @throws FileNodeManagerException FileNodeManagerException
    */
-<<<<<<< HEAD
-  public QueryDataSet execute(QueryContext context) throws IOException, FileNodeManagerException {
-=======
-  public QueryDataSet execute() throws FileNodeManagerException {
->>>>>>> 83ea2e64
+  public QueryDataSet execute(QueryContext context) throws FileNodeManagerException {
 
     QueryTokenManager.getInstance()
         .beginQueryOfGivenQueryPaths(jobId, queryExpression.getSelectedSeries());
     QueryTokenManager.getInstance()
         .beginQueryOfGivenExpression(jobId, queryExpression.getExpression());
 
-<<<<<<< HEAD
-    EngineTimeGenerator timestampGenerator = new EngineTimeGenerator(jobId,
-        queryExpression.getExpression(), context);
-
-    List<EngineReaderByTimeStamp> readersOfSelectedSeries = getReadersOfSelectedPaths(
-        queryExpression.getSelectedSeries(), context);
-=======
     EngineTimeGenerator timestampGenerator;
     List<EngineReaderByTimeStamp> readersOfSelectedSeries;
     try {
-      timestampGenerator = new EngineTimeGenerator(jobId, queryExpression.getExpression());
-      readersOfSelectedSeries = getReadersOfSelectedPaths(queryExpression.getSelectedSeries());
+      timestampGenerator = new EngineTimeGenerator(jobId, queryExpression.getExpression(), context);
+      readersOfSelectedSeries = getReadersOfSelectedPaths(queryExpression.getSelectedSeries(),
+          context);
     } catch (IOException ex) {
       throw new FileNodeManagerException(ex);
     }
->>>>>>> 83ea2e64
 
     List<TSDataType> dataTypes = new ArrayList<>();
 
