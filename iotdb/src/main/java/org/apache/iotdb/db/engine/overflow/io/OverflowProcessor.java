--- conflicted
+++ resolved
@@ -376,15 +376,9 @@
     if (!isMerge) {
       return new Pair<>(null, null);
     }
-<<<<<<< HEAD
-    return  new Pair<>(
-            mergeResource.getInsertFilePath(),
-            mergeResource.getInsertMetadatas(deviceId, measurementId, dataType));
-=======
     return new Pair<>(
         mergeResource.getInsertFilePath(),
         mergeResource.getInsertMetadatas(deviceId, measurementId, dataType));
->>>>>>> 72d11508
   }
 
   private void switchWorkToFlush() {
@@ -443,14 +437,9 @@
       LOGGER.info("The overflow processor {} starts flushing {}.", getProcessorName(),
                   displayMessage);
       // flush data
-<<<<<<< HEAD
-      workResource.flush(fileSchema, flushSupport.getMemTabale(), flushSupport.getOverflowSeriesMap(),
-                      getProcessorName());
-=======
       workResource
           .flush(fileSchema, flushSupport.getMemTabale(),
               getProcessorName());
->>>>>>> 72d11508
       filenodeFlushAction.act();
       // write-ahead log
       if (IoTDBDescriptor.getInstance().getConfig().enableWal) {
