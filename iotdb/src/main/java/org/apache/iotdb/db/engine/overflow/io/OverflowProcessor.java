/**
 * Licensed to the Apache Software Foundation (ASF) under one
 * or more contributor license agreements.  See the NOTICE file
 * distributed with this work for additional information
 * regarding copyright ownership.  The ASF licenses this file
 * to you under the Apache License, Version 2.0 (the
 * "License"); you may not use this file except in compliance
 * with the License.  You may obtain a copy of the License at
 *
 *      http://www.apache.org/licenses/LICENSE-2.0
 *
 * Unless required by applicable law or agreed to in writing,
 * software distributed under the License is distributed on an
 * "AS IS" BASIS, WITHOUT WARRANTIES OR CONDITIONS OF ANY
 * KIND, either express or implied.  See the License for the
 * specific language governing permissions and limitations
 * under the License.
 */
package org.apache.iotdb.db.engine.overflow.io;

import java.io.File;
import java.io.IOException;
import java.time.Instant;
import java.time.ZonedDateTime;
import java.util.ArrayList;
import java.util.Arrays;
import java.util.List;
import java.util.Map;
import java.util.Objects;
import java.util.concurrent.ExecutionException;
import java.util.concurrent.Future;
import java.util.concurrent.atomic.AtomicLong;
import java.util.concurrent.locks.ReentrantLock;
import org.apache.iotdb.db.conf.IoTDBConfig;
import org.apache.iotdb.db.conf.IoTDBConstant;
import org.apache.iotdb.db.conf.IoTDBDescriptor;
import org.apache.iotdb.db.engine.Processor;
import org.apache.iotdb.db.engine.bufferwrite.Action;
import org.apache.iotdb.db.engine.bufferwrite.FileNodeConstants;
import org.apache.iotdb.db.engine.filenode.FileNodeManager;
import org.apache.iotdb.db.engine.memcontrol.BasicMemController;
import org.apache.iotdb.db.engine.memtable.MemSeriesLazyMerger;
import org.apache.iotdb.db.engine.memtable.TimeValuePairSorter;
import org.apache.iotdb.db.engine.modification.ModificationFile;
import org.apache.iotdb.db.engine.pool.FlushManager;
import org.apache.iotdb.db.engine.querycontext.MergeSeriesDataSource;
import org.apache.iotdb.db.engine.querycontext.OverflowInsertFile;
import org.apache.iotdb.db.engine.querycontext.OverflowSeriesDataSource;
import org.apache.iotdb.db.engine.querycontext.ReadOnlyMemChunk;
<<<<<<< HEAD
import org.apache.iotdb.db.exception.OverflowProcessorException;
import org.apache.iotdb.db.qp.constant.DatetimeUtils;
import org.apache.iotdb.db.utils.ImmediateFuture;
=======
import org.apache.iotdb.db.engine.utils.FlushStatus;
import org.apache.iotdb.db.engine.version.VersionController;
import org.apache.iotdb.db.exception.OverflowProcessorException;
import org.apache.iotdb.db.query.context.QueryContext;
>>>>>>> 69df377f
import org.apache.iotdb.db.utils.MemUtils;
import org.apache.iotdb.db.writelog.manager.MultiFileLogNodeManager;
import org.apache.iotdb.db.writelog.node.WriteLogNode;
import org.apache.iotdb.tsfile.common.conf.TSFileConfig;
import org.apache.iotdb.tsfile.common.conf.TSFileDescriptor;
import org.apache.iotdb.tsfile.file.metadata.ChunkMetaData;
import org.apache.iotdb.tsfile.file.metadata.enums.TSDataType;
import org.apache.iotdb.tsfile.read.common.Path;
import org.apache.iotdb.tsfile.utils.BytesUtils;
import org.apache.iotdb.tsfile.utils.Pair;
import org.apache.iotdb.tsfile.write.record.TSRecord;
import org.apache.iotdb.tsfile.write.schema.FileSchema;
import org.slf4j.Logger;
import org.slf4j.LoggerFactory;

public class OverflowProcessor extends Processor {

  private static final Logger LOGGER = LoggerFactory.getLogger(OverflowProcessor.class);
  private static final IoTDBConfig TsFileDBConf = IoTDBDescriptor.getInstance().getConfig();
  private OverflowResource workResource;
  private OverflowResource mergeResource;

  private OverflowSupport workSupport;
  private OverflowSupport flushSupport;

  private volatile Future<Boolean> flushFuture = new ImmediateFuture<>(true);
  private volatile boolean isMerge;
  private int valueCount;
  private String parentPath;
  private long lastFlushTime = -1;
  private AtomicLong dataPathCount = new AtomicLong();
  private ReentrantLock queryFlushLock = new ReentrantLock();

  private Action overflowFlushAction;
  private Action filenodeFlushAction;
  private FileSchema fileSchema;

  private long memThreshold = TSFileConfig.groupSizeInByte;
  private AtomicLong memSize = new AtomicLong();

  private WriteLogNode logNode;
  private VersionController versionController;

  public OverflowProcessor(String processorName, Map<String, Action> parameters,
      FileSchema fileSchema, VersionController versionController)
      throws IOException {
    super(processorName);
    this.fileSchema = fileSchema;
    this.versionController = versionController;
    String overflowDirPath = TsFileDBConf.overflowDataDir;
    if (overflowDirPath.length() > 0
        && overflowDirPath.charAt(overflowDirPath.length() - 1) != File.separatorChar) {
      overflowDirPath = overflowDirPath + File.separatorChar;
    }
    this.parentPath = overflowDirPath + processorName;
    File processorDataDir = new File(parentPath);
    if (!processorDataDir.exists()) {
      processorDataDir.mkdirs();
    }
    // recover file
    recovery(processorDataDir);
    // memory
    workSupport = new OverflowSupport();
    overflowFlushAction = parameters.get(FileNodeConstants.OVERFLOW_FLUSH_ACTION);
    filenodeFlushAction = parameters
        .get(FileNodeConstants.FILENODE_PROCESSOR_FLUSH_ACTION);

    if (IoTDBDescriptor.getInstance().getConfig().enableWal) {
      logNode = MultiFileLogNodeManager.getInstance().getNode(
          processorName + IoTDBConstant.OVERFLOW_LOG_NODE_SUFFIX,
          getOverflowRestoreFile(),
          FileNodeManager.getInstance().getRestoreFilePath(processorName));
    }
  }

  private void recovery(File parentFile) throws IOException {
    String[] subFilePaths = clearFile(parentFile.list());
    if (subFilePaths.length == 0) {
      workResource = new OverflowResource(parentPath,
          String.valueOf(dataPathCount.getAndIncrement()), versionController);
    } else if (subFilePaths.length == 1) {
      long count = Long.parseLong(subFilePaths[0]);
      dataPathCount.addAndGet(count + 1);
      workResource = new OverflowResource(parentPath, String.valueOf(count), versionController);
      LOGGER.info("The overflow processor {} recover from work status.", getProcessorName());
    } else {
      long count1 = Long.parseLong(subFilePaths[0]);
      long count2 = Long.parseLong(subFilePaths[1]);
      if (count1 > count2) {
        long temp = count1;
        count1 = count2;
        count2 = temp;
      }
      dataPathCount.addAndGet(count2 + 1);
      // work dir > merge dir
      workResource = new OverflowResource(parentPath, String.valueOf(count2), versionController);
      mergeResource = new OverflowResource(parentPath, String.valueOf(count1), versionController);
      LOGGER.info("The overflow processor {} recover from merge status.", getProcessorName());
    }
  }

  private String[] clearFile(String[] subFilePaths) {
    // just clear the files whose name are number.
    List<String> files = new ArrayList<>();
    for (String file : subFilePaths) {
      try {
        Long.valueOf(file);
        files.add(file);
      } catch (NumberFormatException e) {
        // ignore the exception, if the name of file is not a number.

      }
    }
    return files.toArray(new String[files.size()]);
  }

  /**
   * insert one time-series record
   */
  public void insert(TSRecord tsRecord) throws IOException {
    // memory control
    long memUage = MemUtils.getRecordSize(tsRecord);
    BasicMemController.getInstance().reportUse(this, memUage);
    // write data
    workSupport.insert(tsRecord);
    valueCount++;
    // check flush
    memUage = memSize.addAndGet(memUage);
    if (memUage > memThreshold) {
      LOGGER.warn("The usage of memory {} in overflow processor {} reaches the threshold {}",
          MemUtils.bytesCntToStr(memUage), getProcessorName(),
          MemUtils.bytesCntToStr(memThreshold));
      flush();
    }
  }

  /**
   * @deprecated update one time-series data which time range is from startTime from endTime.
   */
  @Deprecated
  public void update(String deviceId, String measurementId, long startTime, long endTime,
      TSDataType type, byte[] value) {
    workSupport.update(deviceId, measurementId, startTime, endTime, type, value);
    valueCount++;
  }

  /**
   * @deprecated this function need to be re-implemented.
   */
  @Deprecated
  public void update(String deviceId, String measurementId, long startTime, long endTime,
      TSDataType type, String value) {
    workSupport.update(deviceId, measurementId, startTime, endTime, type,
        convertStringToBytes(type, value));
    valueCount++;
  }

  private byte[] convertStringToBytes(TSDataType type, String o) {
    switch (type) {
      case INT32:
        return BytesUtils.intToBytes(Integer.valueOf(o));
      case INT64:
        return BytesUtils.longToBytes(Long.valueOf(o));
      case BOOLEAN:
        return BytesUtils.boolToBytes(Boolean.valueOf(o));
      case FLOAT:
        return BytesUtils.floatToBytes(Float.valueOf(o));
      case DOUBLE:
        return BytesUtils.doubleToBytes(Double.valueOf(o));
      case TEXT:
        return BytesUtils.stringToBytes(o);
      default:
        LOGGER.error("Unsupport data type: {}", type);
        throw new UnsupportedOperationException("Unsupport data type:" + type);
    }
  }

  /**
   * Delete data of a timeseries whose time ranges from 0 to timestamp.
   *
   * @param deviceId the deviceId of the timeseries.
   * @param measurementId the measurementId of the timeseries.
   * @param timestamp the upper-bound of deletion time.
   * @param version the version number of this deletion.
   * @param updatedModFiles add successfully updated Modification files to the list, and abort them
   * when exception is raised
   */
  public void delete(String deviceId, String measurementId, long timestamp, long version,
      List<ModificationFile> updatedModFiles) throws IOException {
    workResource.delete(deviceId, measurementId, timestamp, version, updatedModFiles);
    workSupport.delete(deviceId, measurementId, timestamp, false);
    if (flushStatus.isFlushing()) {
      mergeResource.delete(deviceId, measurementId, timestamp, version, updatedModFiles);
      flushSupport.delete(deviceId, measurementId, timestamp, true);
    }
  }

  /**
   * query all overflow data which contain insert data in memory, insert data in file, update/delete
   * data in memory, update/delete data in file.
   *
   * @return OverflowSeriesDataSource
   */
  public OverflowSeriesDataSource query(String deviceId, String measurementId,
      TSDataType dataType, QueryContext context)
      throws IOException {
    queryFlushLock.lock();
    try {
      // query insert data in memory and unseqTsFiles
      // memory
      TimeValuePairSorter insertInMem = queryOverflowInsertInMemory(deviceId, measurementId,
          dataType);
      List<OverflowInsertFile> overflowInsertFileList = new ArrayList<>();
      // work file
      Pair<String, List<ChunkMetaData>> insertInDiskWork = queryWorkDataInOverflowInsert(deviceId,
          measurementId,
          dataType, context);
      if (insertInDiskWork.left != null) {
        overflowInsertFileList
            .add(0, new OverflowInsertFile(insertInDiskWork.left,
                insertInDiskWork.right));
      }
      // merge file
      Pair<String, List<ChunkMetaData>> insertInDiskMerge = queryMergeDataInOverflowInsert(deviceId,
          measurementId, dataType, context);
      if (insertInDiskMerge.left != null) {
        overflowInsertFileList
            .add(0, new OverflowInsertFile(insertInDiskMerge.left
                , insertInDiskMerge.right));
      }
      // work file
      return new OverflowSeriesDataSource(new Path(deviceId + "." + measurementId), dataType,
          overflowInsertFileList, insertInMem);
    } finally {
      queryFlushLock.unlock();
    }
  }

  /**
   * query insert data in memory table. while flushing, merge the work memory table with flush
   * memory table.
   *
   * @return insert data in SeriesChunkInMemTable
   */
  private TimeValuePairSorter queryOverflowInsertInMemory(String deviceId, String measurementId,
      TSDataType dataType) {

    MemSeriesLazyMerger memSeriesLazyMerger = new MemSeriesLazyMerger();
    queryFlushLock.lock();
    try {
      if (flushSupport != null) {
        memSeriesLazyMerger
            .addMemSeries(
                flushSupport.queryOverflowInsertInMemory(deviceId, measurementId, dataType));
      }
      memSeriesLazyMerger
<<<<<<< HEAD
          .addMemSeries(workSupport.queryOverflowInsertInMemory(deviceId, measurementId,
              dataType));
      return new ReadOnlyMemChunk(dataType, memSeriesLazyMerger);
    } finally {
      queryFlushLock.unlock();
    }
=======
          .addMemSeries(
              flushSupport.queryOverflowInsertInMemory(deviceId, measurementId, dataType));
    }
    memSeriesLazyMerger
        .addMemSeries(workSupport.queryOverflowInsertInMemory(deviceId, measurementId,
            dataType));
    return new ReadOnlyMemChunk(dataType, memSeriesLazyMerger);
>>>>>>> 69df377f
  }

  /**
   * Get the insert data which is WORK in unseqTsFile.
   *
   * @param deviceId deviceId of the target time-series
   * @param measurementId measurementId of the target time-series
   * @param dataType data type of the target time-series
   * @return the seriesPath of unseqTsFile, List of TimeSeriesChunkMetaData for the special
   * time-series.
   */
  private Pair<String, List<ChunkMetaData>> queryWorkDataInOverflowInsert(String deviceId,
      String measurementId, TSDataType dataType, QueryContext context) {
    return new Pair<>(
        workResource.getInsertFilePath(),
        workResource.getInsertMetadatas(deviceId, measurementId, dataType, context));
  }

  /**
   * Get the all merge data in unseqTsFile and overflowFile.
   *
   * @return MergeSeriesDataSource
   */
  public MergeSeriesDataSource queryMerge(String deviceId, String measurementId,
      TSDataType dataType, QueryContext context) {
    Pair<String, List<ChunkMetaData>> mergeInsert = queryMergeDataInOverflowInsert(deviceId,
        measurementId,
        dataType, context);
    return new MergeSeriesDataSource(new OverflowInsertFile(mergeInsert.left, mergeInsert.right));
  }

  public OverflowSeriesDataSource queryMerge(String deviceId, String measurementId,
      TSDataType dataType, boolean isMerge, QueryContext context) {
    Pair<String, List<ChunkMetaData>> mergeInsert = queryMergeDataInOverflowInsert(deviceId,
        measurementId,
        dataType, context);
    OverflowSeriesDataSource overflowSeriesDataSource = new OverflowSeriesDataSource(
        new Path(deviceId + "." + measurementId));
    overflowSeriesDataSource.setReadableMemChunk(null);
    overflowSeriesDataSource
        .setOverflowInsertFileList(
            Arrays.asList(new OverflowInsertFile(mergeInsert.left, mergeInsert.right)));
    return overflowSeriesDataSource;
  }

  /**
   * Get the insert data which is MERGE in unseqTsFile
   *
   * @return the seriesPath of unseqTsFile, List of TimeSeriesChunkMetaData for the special
   * time-series.
   **/
  private Pair<String, List<ChunkMetaData>> queryMergeDataInOverflowInsert(String deviceId,
      String measurementId, TSDataType dataType, QueryContext context) {
    if (!isMerge) {
      return new Pair<>(null, null);
    }
    return new Pair<>(
        mergeResource.getInsertFilePath(),
        mergeResource.getInsertMetadatas(deviceId, measurementId, dataType, context));
  }

  private void switchWorkToFlush() {
    queryFlushLock.lock();
    try {
      flushSupport = workSupport;
      workSupport = new OverflowSupport();
    } finally {
      queryFlushLock.unlock();
    }
  }

  private void switchFlushToWork() {
    queryFlushLock.lock();
    try {
      flushSupport.clear();
      workResource.appendMetadatas();
      flushSupport = null;
    } finally {
      queryFlushLock.unlock();
    }
  }

  public void switchWorkToMerge() throws IOException {
    if (mergeResource == null) {
      mergeResource = workResource;
      workResource = new OverflowResource(parentPath,
          String.valueOf(dataPathCount.getAndIncrement()), versionController);
    }
    isMerge = true;
    LOGGER.info("The overflow processor {} switch from WORK to MERGE", getProcessorName());
  }

  public void switchMergeToWork() throws IOException {
    if (mergeResource != null) {
      mergeResource.close();
      mergeResource.deleteResource();
      mergeResource = null;
    }
    isMerge = false;
    LOGGER.info("The overflow processor {} switch from MERGE to WORK", getProcessorName());
  }

  public boolean isMerge() {
    return isMerge;
  }

  public boolean isFlush() {
    return !flushFuture.isDone();
  }

  private boolean flushTask(String displayMessage) {
    boolean result;
    long flushStartTime = System.currentTimeMillis();
    try {
<<<<<<< HEAD
      LOGGER.info("The overflow processor {} starts flushing {}.", getProcessorName(),
                  displayMessage);
=======
      LOGGER
          .info("The overflow processor {} starts flushing {}.", getProcessorName(),
              flushFunction);
>>>>>>> 69df377f
      // flush data
      workResource
          .flush(fileSchema, flushSupport.getMemTabale(),
              getProcessorName());
      filenodeFlushAction.act();
      // write-ahead log
      if (IoTDBDescriptor.getInstance().getConfig().enableWal) {
        logNode.notifyEndFlush(null);
      }
<<<<<<< HEAD
      result = true;
    } catch (Exception e) {
      LOGGER.error("Flush overflow processor {} rowgroup to file error in {}. Thread {} exits.",
              getProcessorName(), displayMessage, Thread.currentThread().getName(), e);
      result = false;
=======
    } catch (IOException e) {
      LOGGER.error("Flush overflow processor {} rowgroup to file error in {}. Thread {} exits.",
          getProcessorName(), flushFunction, Thread.currentThread().getName(), e);
    } catch (Exception e) {
      LOGGER.error("FilenodeFlushAction action failed. Thread {} exits.",
          Thread.currentThread().getName(), e);
>>>>>>> 69df377f
    } finally {
        // switch from flush to work.
        switchFlushToWork();
    }
    // log flush time
<<<<<<< HEAD
    if (LOGGER.isInfoEnabled()) {
      LOGGER
          .info("The overflow processor {} ends flushing {}.", getProcessorName(), displayMessage);
      long flushEndTime = System.currentTimeMillis();
      LOGGER.info(
          "The overflow processor {} flush {}, start time is {}, flush end time is {}," +
              " time consumption is {}ms",
          getProcessorName(), displayMessage,
          DatetimeUtils.convertMillsecondToZonedDateTime(flushStartTime),
          DatetimeUtils.convertMillsecondToZonedDateTime(flushEndTime),
          flushEndTime - flushStartTime);
    }
    return result;
=======
    LOGGER.info("The overflow processor {} ends flushing {}.", getProcessorName(), flushFunction);
    long flushEndTime = System.currentTimeMillis();
    long timeInterval = flushEndTime - flushStartTime;
    ZonedDateTime startDateTime = ZonedDateTime.ofInstant(Instant.ofEpochMilli(flushStartTime),
        IoTDBDescriptor.getInstance().getConfig().getZoneID());
    ZonedDateTime endDateTime = ZonedDateTime.ofInstant(Instant.ofEpochMilli(flushEndTime),
        IoTDBDescriptor.getInstance().getConfig().getZoneID());
    LOGGER.info(
        "The overflow processor {} flush {}, start time is {}, flush end time is {}," +
            " time consumption is {}ms",
        getProcessorName(), flushFunction, startDateTime, endDateTime, timeInterval);
>>>>>>> 69df377f
  }

  @Override
  public synchronized Future<Boolean> flush() throws IOException {
    // statistic information for flush
    if (lastFlushTime > 0) {
      long thisFLushTime = System.currentTimeMillis();
      ZonedDateTime lastDateTime = ZonedDateTime.ofInstant(Instant.ofEpochMilli(lastFlushTime),
          IoTDBDescriptor.getInstance().getConfig().getZoneID());
      ZonedDateTime thisDateTime = ZonedDateTime.ofInstant(Instant.ofEpochMilli(thisFLushTime),
          IoTDBDescriptor.getInstance().getConfig().getZoneID());
      LOGGER.info(
          "The overflow processor {} last flush time is {}, this flush time is {},"
              + " flush time interval is {}s",
          getProcessorName(), lastDateTime, thisDateTime,
          (thisFLushTime - lastFlushTime) / 1000);
    }
    lastFlushTime = System.currentTimeMillis();
    // value count
    if (valueCount > 0) {
      try {
        flushFuture.get();
      } catch (InterruptedException | ExecutionException e) {
        LOGGER.error("Encounter an interrupt error when waitting for the flushing, "
                + "the bufferwrite processor is {}.",
            getProcessorName(), e);
        Thread.currentThread().interrupt();
      }
      try {
        // backup newIntervalFile list and emptyIntervalFileNode
        overflowFlushAction.act();
      } catch (Exception e) {
        LOGGER.error("Flush the overflow rowGroup to file faied, when overflowFlushAction act");
        throw new IOException(e);
      }

      if (IoTDBDescriptor.getInstance().getConfig().enableWal) {
        try {
          logNode.notifyStartFlush();
        } catch (IOException e) {
          LOGGER.error("Overflow processor {} encountered an error when notifying log node, {}",
              getProcessorName(), e);
        }
      }
      BasicMemController.getInstance().reportFree(this, memSize.get());
      memSize.set(0);
      valueCount = 0;
      // switch from work to flush
      switchWorkToFlush();
      flushFuture = FlushManager.getInstance().submit( () ->
          flushTask("asynchronously"));
    } else {
      flushFuture = new ImmediateFuture(true);
    }
    return flushFuture;

  }

  @Override
  public void close() throws OverflowProcessorException {
    LOGGER.info("The overflow processor {} starts close operation.", getProcessorName());
    long closeStartTime = System.currentTimeMillis();
    // flush data
<<<<<<< HEAD
    try {
      flush().get();
    } catch (InterruptedException | ExecutionException e) {
      LOGGER.error("Encounter an interrupt error when waitting for the flushing, "
              + "the bufferwrite processor is {}.",
          getProcessorName(), e);
      Thread.currentThread().interrupt();
    } catch (IOException e) {
      throw new OverflowProcessorException(e);
    }
    if (LOGGER.isInfoEnabled()) {
      LOGGER.info("The overflow processor {} ends close operation.", getProcessorName());
      // log close time
      long closeEndTime = System.currentTimeMillis();
      LOGGER.info(
          "The close operation of overflow processor {} starts at {} and ends at {}."
              + " It comsumes {}ms.",
          getProcessorName(), DatetimeUtils.convertMillsecondToZonedDateTime(closeStartTime),
          DatetimeUtils.convertMillsecondToZonedDateTime(closeEndTime),
          closeEndTime - closeStartTime);
    }
=======
    flush(true);
    LOGGER.info("The overflow processor {} ends close operation.", getProcessorName());
    // log close time
    long closeEndTime = System.currentTimeMillis();
    LOGGER.info(
        "The close operation of overflow processor {} starts at {} and ends at {}."
            + " It comsumes {}ms.",
        getProcessorName(), ZonedDateTime.ofInstant(Instant.ofEpochMilli(closeStartTime),
            IoTDBDescriptor.getInstance().getConfig().getZoneID()),
        ZonedDateTime.ofInstant(Instant.ofEpochMilli(closeStartTime),
            IoTDBDescriptor.getInstance().getConfig().getZoneID()), closeEndTime - closeStartTime);
>>>>>>> 69df377f
  }

  public void clear() throws IOException {
    if (workResource != null) {
      workResource.close();
    }
    if (mergeResource != null) {
      mergeResource.close();
    }
  }

  @Override
  public boolean canBeClosed() {
    // TODO: consider merge
    return !isMerge;
  }

  @Override
  public long memoryUsage() {
    return memSize.get();
  }

  public String getOverflowRestoreFile() {
    return workResource.getPositionFilePath();
  }

  /**
   * @return The sum of all timeseries's metadata size within this file.
   */
  public long getMetaSize() {
    // TODO : [MemControl] implement this
    return 0;
  }

  /**
   * @return The size of overflow file corresponding to this processor.
   */
  public long getFileSize() {
    return workResource.getInsertFile().length() + memoryUsage();
  }

  /**
   * Check whether current overflow file contains too many metadata or size of current overflow file
   * is too large If true, close current file and open a new one.
   */
  private boolean checkSize() {
    IoTDBConfig config = IoTDBDescriptor.getInstance().getConfig();
    long metaSize = getMetaSize();
    long fileSize = getFileSize();
    LOGGER.info(
        "The overflow processor {}, the size of metadata reaches {},"
            + " the size of file reaches {}.",
        getProcessorName(), MemUtils.bytesCntToStr(metaSize), MemUtils.bytesCntToStr(fileSize));
    if (metaSize >= config.overflowMetaSizeThreshold
        || fileSize >= config.overflowFileSizeThreshold) {
      LOGGER.info(
          "The overflow processor {}, size({}) of the file {} reaches threshold {},"
              + " size({}) of metadata reaches threshold {}.",
          getProcessorName(), MemUtils.bytesCntToStr(fileSize), workResource.getInsertFilePath(),
          MemUtils.bytesCntToStr(config.overflowMetaSizeThreshold),
          MemUtils.bytesCntToStr(metaSize),
          MemUtils.bytesCntToStr(config.overflowMetaSizeThreshold));
      return true;
    } else {
      return false;
    }
  }

  public WriteLogNode getLogNode() {
    return logNode;
  }

  public OverflowResource getWorkResource() {
    return workResource;
  }

  @Override
  public boolean equals(Object o) {
    if (this == o) {
      return true;
    }
    if (o == null || getClass() != o.getClass()) {
      return false;
    }
    if (!super.equals(o)) {
      return false;
    }
    OverflowProcessor that = (OverflowProcessor) o;
    return isMerge == that.isMerge &&
<<<<<<< HEAD
            valueCount == that.valueCount &&
            lastFlushTime == that.lastFlushTime &&
            memThreshold == that.memThreshold &&
            Objects.equals(workResource, that.workResource) &&
            Objects.equals(mergeResource, that.mergeResource) &&
            Objects.equals(workSupport, that.workSupport) &&
            Objects.equals(flushSupport, that.flushSupport) &&
            Objects.equals(flushFuture, that.flushFuture) &&
            Objects.equals(parentPath, that.parentPath) &&
            Objects.equals(dataPahtCount, that.dataPahtCount) &&
            Objects.equals(queryFlushLock, that.queryFlushLock) &&
            Objects.equals(overflowFlushAction, that.overflowFlushAction) &&
            Objects.equals(filenodeFlushAction, that.filenodeFlushAction) &&
            Objects.equals(fileSchema, that.fileSchema) &&
            Objects.equals(memSize, that.memSize) &&
            Objects.equals(logNode, that.logNode);
=======
        valueCount == that.valueCount &&
        lastFlushTime == that.lastFlushTime &&
        memThreshold == that.memThreshold &&
        Objects.equals(workResource, that.workResource) &&
        Objects.equals(mergeResource, that.mergeResource) &&
        Objects.equals(workSupport, that.workSupport) &&
        Objects.equals(flushSupport, that.flushSupport) &&
        Objects.equals(flushStatus, that.flushStatus) &&
        Objects.equals(parentPath, that.parentPath) &&
        Objects.equals(dataPathCount, that.dataPathCount) &&
        Objects.equals(queryFlushLock, that.queryFlushLock) &&
        Objects.equals(overflowFlushAction, that.overflowFlushAction) &&
        Objects.equals(filenodeFlushAction, that.filenodeFlushAction) &&
        Objects.equals(fileSchema, that.fileSchema) &&
        Objects.equals(memSize, that.memSize) &&
        Objects.equals(logNode, that.logNode);
>>>>>>> 69df377f
  }

  @Override
  public int hashCode() {
    return Objects.hash(super.hashCode(), workResource, mergeResource, workSupport,
<<<<<<< HEAD
            flushSupport, flushFuture, isMerge, valueCount, parentPath, lastFlushTime,
            dataPahtCount, queryFlushLock, overflowFlushAction, filenodeFlushAction, fileSchema,
            memThreshold, memSize, logNode);
=======
        flushSupport, flushStatus, isMerge, valueCount, parentPath, lastFlushTime,
        dataPathCount, queryFlushLock, overflowFlushAction, filenodeFlushAction, fileSchema,
        memThreshold, memSize, logNode);
>>>>>>> 69df377f
  }

  /**
   * used for test. We can block to wait for finishing flushing.
   * @return the future of the flush() task.
   */
  public Future<Boolean> getFlushFuture() {
    return flushFuture;
  }

  /**
   * used for test. We can know when the flush() is called.
   * @return the last flush() time.
   */
  public long getLastFlushTime() {
    return lastFlushTime;
  }
}<|MERGE_RESOLUTION|>--- conflicted
+++ resolved
@@ -47,21 +47,15 @@
 import org.apache.iotdb.db.engine.querycontext.OverflowInsertFile;
 import org.apache.iotdb.db.engine.querycontext.OverflowSeriesDataSource;
 import org.apache.iotdb.db.engine.querycontext.ReadOnlyMemChunk;
-<<<<<<< HEAD
 import org.apache.iotdb.db.exception.OverflowProcessorException;
 import org.apache.iotdb.db.qp.constant.DatetimeUtils;
 import org.apache.iotdb.db.utils.ImmediateFuture;
-=======
-import org.apache.iotdb.db.engine.utils.FlushStatus;
 import org.apache.iotdb.db.engine.version.VersionController;
-import org.apache.iotdb.db.exception.OverflowProcessorException;
 import org.apache.iotdb.db.query.context.QueryContext;
->>>>>>> 69df377f
 import org.apache.iotdb.db.utils.MemUtils;
 import org.apache.iotdb.db.writelog.manager.MultiFileLogNodeManager;
 import org.apache.iotdb.db.writelog.node.WriteLogNode;
 import org.apache.iotdb.tsfile.common.conf.TSFileConfig;
-import org.apache.iotdb.tsfile.common.conf.TSFileDescriptor;
 import org.apache.iotdb.tsfile.file.metadata.ChunkMetaData;
 import org.apache.iotdb.tsfile.file.metadata.enums.TSDataType;
 import org.apache.iotdb.tsfile.read.common.Path;
@@ -248,7 +242,7 @@
       List<ModificationFile> updatedModFiles) throws IOException {
     workResource.delete(deviceId, measurementId, timestamp, version, updatedModFiles);
     workSupport.delete(deviceId, measurementId, timestamp, false);
-    if (flushStatus.isFlushing()) {
+    if (isFlush()) {
       mergeResource.delete(deviceId, measurementId, timestamp, version, updatedModFiles);
       flushSupport.delete(deviceId, measurementId, timestamp, true);
     }
@@ -307,28 +301,18 @@
     MemSeriesLazyMerger memSeriesLazyMerger = new MemSeriesLazyMerger();
     queryFlushLock.lock();
     try {
-      if (flushSupport != null) {
+      if (flushSupport != null && isFlush()) {
         memSeriesLazyMerger
             .addMemSeries(
                 flushSupport.queryOverflowInsertInMemory(deviceId, measurementId, dataType));
       }
       memSeriesLazyMerger
-<<<<<<< HEAD
           .addMemSeries(workSupport.queryOverflowInsertInMemory(deviceId, measurementId,
               dataType));
       return new ReadOnlyMemChunk(dataType, memSeriesLazyMerger);
     } finally {
       queryFlushLock.unlock();
     }
-=======
-          .addMemSeries(
-              flushSupport.queryOverflowInsertInMemory(deviceId, measurementId, dataType));
-    }
-    memSeriesLazyMerger
-        .addMemSeries(workSupport.queryOverflowInsertInMemory(deviceId, measurementId,
-            dataType));
-    return new ReadOnlyMemChunk(dataType, memSeriesLazyMerger);
->>>>>>> 69df377f
   }
 
   /**
@@ -443,14 +427,8 @@
     boolean result;
     long flushStartTime = System.currentTimeMillis();
     try {
-<<<<<<< HEAD
       LOGGER.info("The overflow processor {} starts flushing {}.", getProcessorName(),
                   displayMessage);
-=======
-      LOGGER
-          .info("The overflow processor {} starts flushing {}.", getProcessorName(),
-              flushFunction);
->>>>>>> 69df377f
       // flush data
       workResource
           .flush(fileSchema, flushSupport.getMemTabale(),
@@ -460,26 +438,20 @@
       if (IoTDBDescriptor.getInstance().getConfig().enableWal) {
         logNode.notifyEndFlush(null);
       }
-<<<<<<< HEAD
       result = true;
-    } catch (Exception e) {
-      LOGGER.error("Flush overflow processor {} rowgroup to file error in {}. Thread {} exits.",
-              getProcessorName(), displayMessage, Thread.currentThread().getName(), e);
-      result = false;
-=======
     } catch (IOException e) {
       LOGGER.error("Flush overflow processor {} rowgroup to file error in {}. Thread {} exits.",
-          getProcessorName(), flushFunction, Thread.currentThread().getName(), e);
+          getProcessorName(), displayMessage, Thread.currentThread().getName(), e);
+      result = false;
     } catch (Exception e) {
       LOGGER.error("FilenodeFlushAction action failed. Thread {} exits.",
           Thread.currentThread().getName(), e);
->>>>>>> 69df377f
+      result = false;
     } finally {
         // switch from flush to work.
         switchFlushToWork();
     }
     // log flush time
-<<<<<<< HEAD
     if (LOGGER.isInfoEnabled()) {
       LOGGER
           .info("The overflow processor {} ends flushing {}.", getProcessorName(), displayMessage);
@@ -493,19 +465,6 @@
           flushEndTime - flushStartTime);
     }
     return result;
-=======
-    LOGGER.info("The overflow processor {} ends flushing {}.", getProcessorName(), flushFunction);
-    long flushEndTime = System.currentTimeMillis();
-    long timeInterval = flushEndTime - flushStartTime;
-    ZonedDateTime startDateTime = ZonedDateTime.ofInstant(Instant.ofEpochMilli(flushStartTime),
-        IoTDBDescriptor.getInstance().getConfig().getZoneID());
-    ZonedDateTime endDateTime = ZonedDateTime.ofInstant(Instant.ofEpochMilli(flushEndTime),
-        IoTDBDescriptor.getInstance().getConfig().getZoneID());
-    LOGGER.info(
-        "The overflow processor {} flush {}, start time is {}, flush end time is {}," +
-            " time consumption is {}ms",
-        getProcessorName(), flushFunction, startDateTime, endDateTime, timeInterval);
->>>>>>> 69df377f
   }
 
   @Override
@@ -569,7 +528,6 @@
     LOGGER.info("The overflow processor {} starts close operation.", getProcessorName());
     long closeStartTime = System.currentTimeMillis();
     // flush data
-<<<<<<< HEAD
     try {
       flush().get();
     } catch (InterruptedException | ExecutionException e) {
@@ -591,19 +549,6 @@
           DatetimeUtils.convertMillsecondToZonedDateTime(closeEndTime),
           closeEndTime - closeStartTime);
     }
-=======
-    flush(true);
-    LOGGER.info("The overflow processor {} ends close operation.", getProcessorName());
-    // log close time
-    long closeEndTime = System.currentTimeMillis();
-    LOGGER.info(
-        "The close operation of overflow processor {} starts at {} and ends at {}."
-            + " It comsumes {}ms.",
-        getProcessorName(), ZonedDateTime.ofInstant(Instant.ofEpochMilli(closeStartTime),
-            IoTDBDescriptor.getInstance().getConfig().getZoneID()),
-        ZonedDateTime.ofInstant(Instant.ofEpochMilli(closeStartTime),
-            IoTDBDescriptor.getInstance().getConfig().getZoneID()), closeEndTime - closeStartTime);
->>>>>>> 69df377f
   }
 
   public void clear() throws IOException {
@@ -693,7 +638,6 @@
     }
     OverflowProcessor that = (OverflowProcessor) o;
     return isMerge == that.isMerge &&
-<<<<<<< HEAD
             valueCount == that.valueCount &&
             lastFlushTime == that.lastFlushTime &&
             memThreshold == that.memThreshold &&
@@ -703,45 +647,22 @@
             Objects.equals(flushSupport, that.flushSupport) &&
             Objects.equals(flushFuture, that.flushFuture) &&
             Objects.equals(parentPath, that.parentPath) &&
-            Objects.equals(dataPahtCount, that.dataPahtCount) &&
+            Objects.equals(dataPathCount, that.dataPathCount) &&
             Objects.equals(queryFlushLock, that.queryFlushLock) &&
             Objects.equals(overflowFlushAction, that.overflowFlushAction) &&
             Objects.equals(filenodeFlushAction, that.filenodeFlushAction) &&
             Objects.equals(fileSchema, that.fileSchema) &&
             Objects.equals(memSize, that.memSize) &&
-            Objects.equals(logNode, that.logNode);
-=======
-        valueCount == that.valueCount &&
-        lastFlushTime == that.lastFlushTime &&
-        memThreshold == that.memThreshold &&
-        Objects.equals(workResource, that.workResource) &&
-        Objects.equals(mergeResource, that.mergeResource) &&
-        Objects.equals(workSupport, that.workSupport) &&
-        Objects.equals(flushSupport, that.flushSupport) &&
-        Objects.equals(flushStatus, that.flushStatus) &&
-        Objects.equals(parentPath, that.parentPath) &&
-        Objects.equals(dataPathCount, that.dataPathCount) &&
-        Objects.equals(queryFlushLock, that.queryFlushLock) &&
-        Objects.equals(overflowFlushAction, that.overflowFlushAction) &&
-        Objects.equals(filenodeFlushAction, that.filenodeFlushAction) &&
-        Objects.equals(fileSchema, that.fileSchema) &&
-        Objects.equals(memSize, that.memSize) &&
-        Objects.equals(logNode, that.logNode);
->>>>>>> 69df377f
+            Objects.equals(logNode, that.logNode) &&
+            Objects.equals(flushFuture, that.flushFuture);
   }
 
   @Override
   public int hashCode() {
     return Objects.hash(super.hashCode(), workResource, mergeResource, workSupport,
-<<<<<<< HEAD
             flushSupport, flushFuture, isMerge, valueCount, parentPath, lastFlushTime,
-            dataPahtCount, queryFlushLock, overflowFlushAction, filenodeFlushAction, fileSchema,
-            memThreshold, memSize, logNode);
-=======
-        flushSupport, flushStatus, isMerge, valueCount, parentPath, lastFlushTime,
-        dataPathCount, queryFlushLock, overflowFlushAction, filenodeFlushAction, fileSchema,
-        memThreshold, memSize, logNode);
->>>>>>> 69df377f
+            dataPathCount, queryFlushLock, overflowFlushAction, filenodeFlushAction, fileSchema,
+            memThreshold, memSize, logNode, flushFuture);
   }
 
   /**
