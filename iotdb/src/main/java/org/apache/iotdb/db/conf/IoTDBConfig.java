/**
 * Licensed to the Apache Software Foundation (ASF) under one
 * or more contributor license agreements.  See the NOTICE file
 * distributed with this work for additional information
 * regarding copyright ownership.  The ASF licenses this file
 * to you under the Apache License, Version 2.0 (the
 * "License"); you may not use this file except in compliance
 * with the License.  You may obtain a copy of the License at
 *
 *     http://www.apache.org/licenses/LICENSE-2.0
 *
 * Unless required by applicable law or agreed to in writing,
 * software distributed under the License is distributed on an
 * "AS IS" BASIS, WITHOUT WARRANTIES OR CONDITIONS OF ANY
 * KIND, either express or implied.  See the License for the
 * specific language governing permissions and limitations
 * under the License.
 */
package org.apache.iotdb.db.conf;

import java.time.ZoneId;
<<<<<<< HEAD
=======
import java.util.ArrayList;
import java.util.Arrays;
import java.util.List;
>>>>>>> d7a9e355
import org.apache.iotdb.db.metadata.MManager;
import org.apache.iotdb.db.service.TSServiceImpl;
import org.slf4j.Logger;
import org.slf4j.LoggerFactory;

public class IoTDBConfig {

  private static final Logger logger = LoggerFactory.getLogger(IoTDBConfig.class);
  public static final String CONFIG_NAME = "iotdb-engine.properties";
  private static final String MULTI_DIR_STRATEGY_PREFIX =
      "org.apache.iotdb.db.conf.directories.strategy.";
  private static final String DEFAULT_MULTI_DIR_STRATEGY = "MaxDiskUsableSpaceFirstStrategy";

  private String rpcAddress = "0.0.0.0";
  /**
   * Port which the JDBC server listens to.
   */
  private int rpcPort = 6667;

  /**
   * Is the write ahead log enable.
   */
  private boolean enableWal = true;

  /**
   * When a certain amount of write ahead logs is reached, they will be flushed to the disk. It is
   * possible to lose at most flush_wal_threshold operations.
   */
  private int flushWalThreshold = 10000;

  /**
   * The cycle when write ahead log is periodically forced to be written to disk(in milliseconds) If
   * set this parameter to 0 it means call outputStream.force(true) after every each insert
   */
  private long forceWalPeriodInMs = 10;

  /**
   * Size of log buffer in each log node(in byte). If WAL is enabled and the size of a insert plan
   * is smaller than this parameter, then the insert plan will be rejected by WAL.
   */
  private int walBufferSize = 16 * 1024 * 1024;

  /**
   * system base dir, stores all system metadata and wal
   */
  private String baseDir = "data";

  /**
   * System directory, including version file for each storage group and metadata
   */
  private String systemDir = "data/system";

  /**
   * Data directory of data. It can be settled as dataDirs = {"data1", "data2", "data3"};
   */
  private String[] dataDirs = {"data/data"};

  /**
   * Strategy of multiple directories.
   */
  private String multiDirStrategyClassName = null;

  /**
   * Wal directory.
   */
  private String walFolder = "data/wal";

  /**
   * Data directory for index files (KV-match indexes).
   */
  private String indexFileDir = "data/index";


  private int memtableNumber = 20;

  /**
   * The maximum concurrent thread number for merging. When the value <=0 or > CPU core number, use
   * the CPU core number.
   */
  private int mergeConcurrentThreads = Runtime.getRuntime().availableProcessors();

  /**
   * The amount of data that is read every time when IoTDB merges data.
   */
  private int fetchSize = 10000;

  /**
   * How many threads can concurrently flush. When <= 0, use CPU core number.
   */
  private int concurrentFlushThread = Runtime.getRuntime().availableProcessors();

  private ZoneId zoneID = ZoneId.systemDefault();

  /**
   * When a TsFile's file size (in byte) exceed this, the TsFile is forced closed.
   */
  private long tsFileSizeThreshold = 512 * 1024 * 1024L;

  /**
   * The statMonitor writes statistics info into IoTDB every backLoopPeriodSec secs. The default
   * value is 5s.
   */
  private int backLoopPeriodSec = 5;
  /**
   * Set true to enable statistics monitor service, false to disable statistics service.
   */
  private boolean enableStatMonitor = false;
  /**
   * Set the time interval when StatMonitor performs delete detection. The default value is 600s.
   */
  private int statMonitorDetectFreqSec = 60 * 10;
  /**
   * Set the maximum time to keep monitor statistics information in IoTDB. The default value is
   * 600s.
   */
  private int statMonitorRetainIntervalSec = 60 * 10;

  /**
   * Cache size of {@code checkAndGetDataTypeCache} in {@link MManager}.
   */
  private int mManagerCacheSize = 400000;

  /**
   * Is this IoTDB instance a receiver of sync or not.
   */
  private boolean isSyncEnable = true;
  /**
   * If this IoTDB instance is a receiver of sync, set the server port.
   */
  private int syncServerPort = 5555;
  /**
   * Set the language version when loading file including error information, default value is "EN"
   */
  private String languageVersion = "EN";
  /**
   * Choose a postBack strategy of merging historical data: 1. It's more likely to update historical
   * data, choose "true". 2. It's more likely not to update historical data or you don't know
   * exactly, choose "false".
   */
  private boolean updateHistoricalDataPossibility = false;

  private String ipWhiteList = "0.0.0.0/0";
  /**
   * Examining period of cache file reader : 100 seconds.
   */
  private long cacheFileReaderClearPeriod = 100000;

  /**
   * Replace implementation class of JDBC service
   */
  private String rpcImplClassName = TSServiceImpl.class.getName();

  /**
   * whether use chunkBufferPool.
   */
  private boolean chunkBufferPoolEnable = false;

  public IoTDBConfig() {
    // empty constructor
  }

  public ZoneId getZoneID() {
    return zoneID;
  }

  void updatePath() {
<<<<<<< HEAD
    confirmMultiDirStrategy();
=======
    formulateFolders();
    confirmMultiDirStrategy();
  }


  /**
   * if the folders are relative paths, add IOTDB_HOME as the path prefix
   */
  private void formulateFolders() {
    List<String> dirs = new ArrayList<>();
    dirs.add(baseDir);
    dirs.add(systemDir);
    dirs.add(walFolder);
    dirs.add(indexFileDir);
    dirs.addAll(Arrays.asList(dataDirs));

    String homeDir = System.getProperty(IoTDBConstant.IOTDB_HOME, null);
    for (int i = 0; i < dirs.size(); i++) {
      String dir = dirs.get(i);
      if (!new File(dir).isAbsolute() && homeDir != null && homeDir.length() > 0) {
        if (!homeDir.endsWith(File.separator)) {
          dir = homeDir + File.separatorChar + dir;
        } else {
          dir = homeDir + dir;
        }
        dirs.set(i, dir);
      }
    }
    baseDir = dirs.get(0);
    systemDir = dirs.get(1);
    walFolder = dirs.get(2);
    indexFileDir = dirs.get(3);
    for (int i = 0; i < dataDirs.length; i++) {
      dataDirs[i] = dirs.get(i + 4);
    }
>>>>>>> d7a9e355
  }


  private void confirmMultiDirStrategy() {
    if (getMultiDirStrategyClassName() == null) {
      multiDirStrategyClassName = DEFAULT_MULTI_DIR_STRATEGY;
    }
    if (!getMultiDirStrategyClassName().contains(".")) {
      multiDirStrategyClassName = MULTI_DIR_STRATEGY_PREFIX + multiDirStrategyClassName;
    }

    try {
      Class.forName(multiDirStrategyClassName);
    } catch (ClassNotFoundException e) {
      logger.warn("Cannot find given directory strategy {}, using the default value",
          getMultiDirStrategyClassName(), e);
      setMultiDirStrategyClassName(MULTI_DIR_STRATEGY_PREFIX + DEFAULT_MULTI_DIR_STRATEGY);
    }
  }

  public String[] getDataDirs() {
    return dataDirs;
  }

  public String getRpcAddress() {
    return rpcAddress;
  }

  void setRpcAddress(String rpcAddress) {
    this.rpcAddress = rpcAddress;
  }

  public int getRpcPort() {
    return rpcPort;
  }

  void setRpcPort(int rpcPort) {
    this.rpcPort = rpcPort;
  }

  public boolean isEnableWal() {
    return enableWal;
  }

  public void setEnableWal(boolean enableWal) {
    this.enableWal = enableWal;
  }

  public int getFlushWalThreshold() {
    return flushWalThreshold;
  }

  public void setFlushWalThreshold(int flushWalThreshold) {
    this.flushWalThreshold = flushWalThreshold;
  }

  public long getForceWalPeriodInMs() {
    return forceWalPeriodInMs;
  }

  public void setForceWalPeriodInMs(long forceWalPeriodInMs) {
    this.forceWalPeriodInMs = forceWalPeriodInMs;
  }

  public String getSystemDir() {
    return systemDir;
  }

  void setSystemDir(String systemDir) {
    this.systemDir = systemDir;
  }

  public String getWalFolder() {
    return walFolder;
  }

  void setWalFolder(String walFolder) {
    this.walFolder = walFolder;
  }

  void setDataDirs(String[] dataDirs) {
    this.dataDirs = dataDirs;
  }

  public String getMultiDirStrategyClassName() {
    return multiDirStrategyClassName;
  }

  void setMultiDirStrategyClassName(String multiDirStrategyClassName) {
    this.multiDirStrategyClassName = multiDirStrategyClassName;
  }

  public String getIndexFileDir() {
    return indexFileDir;
  }

  private void setIndexFileDir(String indexFileDir) {
    this.indexFileDir = indexFileDir;
  }

  public int getMergeConcurrentThreads() {
    return mergeConcurrentThreads;
  }

  void setMergeConcurrentThreads(int mergeConcurrentThreads) {
    this.mergeConcurrentThreads = mergeConcurrentThreads;
  }

  public int getFetchSize() {
    return fetchSize;
  }

  void setFetchSize(int fetchSize) {
    this.fetchSize = fetchSize;
  }

  public int getMemtableNumber() {
    return memtableNumber;
  }

  void setMemtableNumber(int memtableNumber) {
    this.memtableNumber = memtableNumber;
  }

  public int getConcurrentFlushThread() {
    return concurrentFlushThread;
  }

  void setConcurrentFlushThread(int concurrentFlushThread) {
    this.concurrentFlushThread = concurrentFlushThread;
  }

  void setZoneID(ZoneId zoneID) {
    this.zoneID = zoneID;
  }

  public long getTsFileSizeThreshold() {
    return tsFileSizeThreshold;
  }

  void setTsFileSizeThreshold(long tsFileSizeThreshold) {
    this.tsFileSizeThreshold = tsFileSizeThreshold;
  }

  public int getBackLoopPeriodSec() {
    return backLoopPeriodSec;
  }

  void setBackLoopPeriodSec(int backLoopPeriodSec) {
    this.backLoopPeriodSec = backLoopPeriodSec;
  }

  public boolean isEnableStatMonitor() {
    return enableStatMonitor;
  }

  public void setEnableStatMonitor(boolean enableStatMonitor) {
    this.enableStatMonitor = enableStatMonitor;
  }

  public int getStatMonitorDetectFreqSec() {
    return statMonitorDetectFreqSec;
  }

  void setStatMonitorDetectFreqSec(int statMonitorDetectFreqSec) {
    this.statMonitorDetectFreqSec = statMonitorDetectFreqSec;
  }

  public int getStatMonitorRetainIntervalSec() {
    return statMonitorRetainIntervalSec;
  }

  void setStatMonitorRetainIntervalSec(int statMonitorRetainIntervalSec) {
    this.statMonitorRetainIntervalSec = statMonitorRetainIntervalSec;
  }

  public int getmManagerCacheSize() {
    return mManagerCacheSize;
  }

  void setmManagerCacheSize(int mManagerCacheSize) {
    this.mManagerCacheSize = mManagerCacheSize;
  }

  public boolean isSyncEnable() {
    return isSyncEnable;
  }

  void setSyncEnable(boolean syncEnable) {
    isSyncEnable = syncEnable;
  }

  public int getSyncServerPort() {
    return syncServerPort;
  }

  void setSyncServerPort(int syncServerPort) {
    this.syncServerPort = syncServerPort;
  }

  public String getLanguageVersion() {
    return languageVersion;
  }

  void setLanguageVersion(String languageVersion) {
    this.languageVersion = languageVersion;
  }

  public boolean isUpdateHistoricalDataPossibility() {
    return updateHistoricalDataPossibility;
  }

  void setUpdateHistoricalDataPossibility(boolean updateHistoricalDataPossibility) {
    this.updateHistoricalDataPossibility = updateHistoricalDataPossibility;
  }

  public String getBaseDir() {
    return baseDir;
  }

  public void setBaseDir(String baseDir) {
    this.baseDir = baseDir;
  }

  public String getIpWhiteList() {
    return ipWhiteList;
  }

  public void setIpWhiteList(String ipWhiteList) {
    this.ipWhiteList = ipWhiteList;
  }

  public long getCacheFileReaderClearPeriod() {
    return cacheFileReaderClearPeriod;
  }

  public void setCacheFileReaderClearPeriod(long cacheFileReaderClearPeriod) {
    this.cacheFileReaderClearPeriod = cacheFileReaderClearPeriod;
  }

  public String getRpcImplClassName() {
    return rpcImplClassName;
  }

  public void setRpcImplClassName(String rpcImplClassName) {
    this.rpcImplClassName = rpcImplClassName;
  }

  public int getWalBufferSize() {
    return walBufferSize;
  }

  void setWalBufferSize(int walBufferSize) {
    this.walBufferSize = walBufferSize;
  }

  public boolean isChunkBufferPoolEnable() {
    return chunkBufferPoolEnable;
  }

  void setChunkBufferPoolEnable(boolean chunkBufferPoolEnable) {
    this.chunkBufferPoolEnable = chunkBufferPoolEnable;
  }
}<|MERGE_RESOLUTION|>--- conflicted
+++ resolved
@@ -18,13 +18,11 @@
  */
 package org.apache.iotdb.db.conf;
 
+import java.io.File;
 import java.time.ZoneId;
-<<<<<<< HEAD
-=======
 import java.util.ArrayList;
 import java.util.Arrays;
 import java.util.List;
->>>>>>> d7a9e355
 import org.apache.iotdb.db.metadata.MManager;
 import org.apache.iotdb.db.service.TSServiceImpl;
 import org.slf4j.Logger;
@@ -191,9 +189,6 @@
   }
 
   void updatePath() {
-<<<<<<< HEAD
-    confirmMultiDirStrategy();
-=======
     formulateFolders();
     confirmMultiDirStrategy();
   }
@@ -229,7 +224,6 @@
     for (int i = 0; i < dataDirs.length; i++) {
       dataDirs[i] = dirs.get(i + 4);
     }
->>>>>>> d7a9e355
   }
 
 
