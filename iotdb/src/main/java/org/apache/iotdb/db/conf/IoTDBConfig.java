--- conflicted
+++ resolved
@@ -520,7 +520,6 @@
     this.chunkBufferPoolEnable = chunkBufferPoolEnable;
   }
 
-<<<<<<< HEAD
   public boolean isEnableParameterAdapter() {
     return enableParameterAdapter;
   }
@@ -543,7 +542,8 @@
 
   public void setAllocateMemoryForRead(long allocateMemoryForRead) {
     this.allocateMemoryForRead = allocateMemoryForRead;
-=======
+  }
+
   public boolean isEnablePerformanceStat() {
     return enablePerformanceStat;
   }
@@ -566,6 +566,5 @@
 
   public void setPerformance_stat_memory_in_kb(int performance_stat_memory_in_kb) {
     this.performance_stat_memory_in_kb = performance_stat_memory_in_kb;
->>>>>>> 99601806
   }
 }