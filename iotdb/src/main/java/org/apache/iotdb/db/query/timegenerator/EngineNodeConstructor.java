--- conflicted
+++ resolved
@@ -56,20 +56,15 @@
    * @throws IOException IOException
    * @throws FileNodeManagerException FileNodeManagerException
    */
-<<<<<<< HEAD
   public Node construct(IExpression expression, QueryContext context)
-      throws IOException, FileNodeManagerException {
-    if (expression.getType() == SERIES) {
-      return new EngineLeafNode(generateSeriesReader((SingleSeriesExpression) expression, context));
-=======
-  public Node construct(IExpression expression) throws FileNodeManagerException {
+      throws FileNodeManagerException {
     if (expression.getType() == SERIES) {
       try {
-        return new EngineLeafNode(generateSeriesReader((SingleSeriesExpression) expression));
+        return new EngineLeafNode(generateSeriesReader((SingleSeriesExpression) expression,
+            context));
       } catch (IOException e) {
         throw new FileNodeManagerException(e);
       }
->>>>>>> 83ea2e64
     } else {
       Node leftChild;
       Node rightChild;
