/**
 * Licensed to the Apache Software Foundation (ASF) under one
 * or more contributor license agreements.  See the NOTICE file
 * distributed with this work for additional information
 * regarding copyright ownership.  The ASF licenses this file
 * to you under the Apache License, Version 2.0 (the
 * "License"); you may not use this file except in compliance
 * with the License.  You may obtain a copy of the License at
 *
 *     http://www.apache.org/licenses/LICENSE-2.0
 *
 * Unless required by applicable law or agreed to in writing,
 * software distributed under the License is distributed on an
 * "AS IS" BASIS, WITHOUT WARRANTIES OR CONDITIONS OF ANY
 * KIND, either express or implied.  See the License for the
 * specific language governing permissions and limitations
 * under the License.
 */
package org.apache.iotdb.db.query.executor;

import java.io.IOException;
import java.util.ArrayList;
import java.util.List;
import org.apache.iotdb.db.engine.querycontext.QueryDataSource;
import org.apache.iotdb.db.exception.FileNodeManagerException;
import org.apache.iotdb.db.exception.PathErrorException;
import org.apache.iotdb.db.metadata.MManager;
import org.apache.iotdb.db.query.context.QueryContext;
import org.apache.iotdb.db.query.control.QueryDataSourceManager;
import org.apache.iotdb.db.query.control.QueryTokenManager;
import org.apache.iotdb.db.query.dataset.EngineDataSetWithoutTimeGenerator;
import org.apache.iotdb.db.query.factory.SeriesReaderFactory;
import org.apache.iotdb.db.query.reader.IReader;
import org.apache.iotdb.db.query.reader.merge.PriorityMergeReader;
import org.apache.iotdb.db.query.reader.sequence.SequenceDataReader;
import org.apache.iotdb.tsfile.file.metadata.enums.TSDataType;
import org.apache.iotdb.tsfile.read.common.Path;
import org.apache.iotdb.tsfile.read.expression.QueryExpression;
import org.apache.iotdb.tsfile.read.expression.impl.GlobalTimeExpression;
import org.apache.iotdb.tsfile.read.filter.basic.Filter;
import org.apache.iotdb.tsfile.read.query.dataset.QueryDataSet;

/**
 * IoTDB query executor with global time filter.
 */
public class EngineExecutorWithoutTimeGenerator {

  private QueryExpression queryExpression;
  private long jobId;

  public EngineExecutorWithoutTimeGenerator(long jobId, QueryExpression queryExpression) {
    this.jobId = jobId;
    this.queryExpression = queryExpression;
  }

  /**
   * with global time filter.
   */
<<<<<<< HEAD
  public QueryDataSet executeWithGlobalTimeFilter(QueryContext context)
      throws IOException, FileNodeManagerException, PathErrorException {
=======
  public QueryDataSet executeWithGlobalTimeFilter()
      throws FileNodeManagerException {
>>>>>>> 83ea2e64

    Filter timeFilter = ((GlobalTimeExpression) queryExpression.getExpression()).getFilter();

    List<IReader> readersOfSelectedSeries = new ArrayList<>();
    List<TSDataType> dataTypes = new ArrayList<>();

    QueryTokenManager.getInstance()
        .beginQueryOfGivenQueryPaths(jobId, queryExpression.getSelectedSeries());

    for (Path path : queryExpression.getSelectedSeries()) {

      QueryDataSource queryDataSource = QueryDataSourceManager.getQueryDataSource(jobId, path,
          context);

      // add data type
      try {
        dataTypes.add(MManager.getInstance().getSeriesType(path.getFullPath()));
      } catch (PathErrorException e) {
        throw new FileNodeManagerException(e);
      }

      PriorityMergeReader priorityReader = new PriorityMergeReader();

      // sequence reader for one sealed tsfile
<<<<<<< HEAD
      SequenceDataReader tsFilesReader = new SequenceDataReader(queryDataSource.getSeqDataSource(),
          timeFilter, context);
      priorityReader.addReaderWithPriority(tsFilesReader, 1);
=======
      SequenceDataReader tsFilesReader = null;
      try {
        tsFilesReader = new SequenceDataReader(queryDataSource.getSeqDataSource(),
            timeFilter);
        priorityReader.addReaderWithPriority(tsFilesReader, PriorityMergeReader.LOW_PRIORITY);
      } catch (IOException e) {
        throw new FileNodeManagerException(e);
      }
>>>>>>> 83ea2e64

      // unseq reader for all chunk groups in unSeqFile
      PriorityMergeReader unSeqMergeReader = null;
      try {
        unSeqMergeReader = SeriesReaderFactory.getInstance()
            .createUnSeqMergeReader(queryDataSource.getOverflowSeriesDataSource(), timeFilter);
        priorityReader.addReaderWithPriority(unSeqMergeReader, PriorityMergeReader.HIGH_PRIORITY);
      } catch (IOException e) {
        throw new FileNodeManagerException(e);
      }

      readersOfSelectedSeries.add(priorityReader);
    }

    try {
      return new EngineDataSetWithoutTimeGenerator(queryExpression.getSelectedSeries(), dataTypes,
          readersOfSelectedSeries);
    } catch (IOException e) {
      throw new FileNodeManagerException(e);
    }
  }

  /**
   * without filter.
   */
<<<<<<< HEAD
  public QueryDataSet executeWithoutFilter(QueryContext context)
      throws IOException, FileNodeManagerException, PathErrorException {
=======
  public QueryDataSet executeWithoutFilter()
      throws FileNodeManagerException {
>>>>>>> 83ea2e64

    List<IReader> readersOfSelectedSeries = new ArrayList<>();
    List<TSDataType> dataTypes = new ArrayList<>();

    QueryTokenManager.getInstance()
        .beginQueryOfGivenQueryPaths(jobId, queryExpression.getSelectedSeries());

    for (Path path : queryExpression.getSelectedSeries()) {

      QueryDataSource queryDataSource = QueryDataSourceManager.getQueryDataSource(jobId, path,
          context);

      // add data type
      try {
        dataTypes.add(MManager.getInstance().getSeriesType(path.getFullPath()));
      } catch (PathErrorException e) {
        throw new FileNodeManagerException(e);
      }

      PriorityMergeReader priorityReader = new PriorityMergeReader();

      // sequence insert data
<<<<<<< HEAD
      SequenceDataReader tsFilesReader = new SequenceDataReader(queryDataSource.getSeqDataSource(),
          null, context);
      priorityReader.addReaderWithPriority(tsFilesReader, 1);
=======
      SequenceDataReader tsFilesReader = null;
      try {
        tsFilesReader = new SequenceDataReader(queryDataSource.getSeqDataSource(),
            null);
        priorityReader.addReaderWithPriority(tsFilesReader, 1);
      } catch (IOException e) {
        throw new FileNodeManagerException(e);
      }
>>>>>>> 83ea2e64

      // unseq insert data
      PriorityMergeReader unSeqMergeReader = null;
      try {
        unSeqMergeReader = SeriesReaderFactory.getInstance()
            .createUnSeqMergeReader(queryDataSource.getOverflowSeriesDataSource(), null);
        priorityReader.addReaderWithPriority(unSeqMergeReader, 2);
      } catch (IOException e) {
        throw new FileNodeManagerException(e);
      }

      readersOfSelectedSeries.add(priorityReader);
    }

    try {
      return new EngineDataSetWithoutTimeGenerator(queryExpression.getSelectedSeries(), dataTypes,
          readersOfSelectedSeries);
    } catch (IOException e) {
      throw new FileNodeManagerException(e);
    }
  }

}<|MERGE_RESOLUTION|>--- conflicted
+++ resolved
@@ -56,13 +56,8 @@
   /**
    * with global time filter.
    */
-<<<<<<< HEAD
   public QueryDataSet executeWithGlobalTimeFilter(QueryContext context)
-      throws IOException, FileNodeManagerException, PathErrorException {
-=======
-  public QueryDataSet executeWithGlobalTimeFilter()
       throws FileNodeManagerException {
->>>>>>> 83ea2e64
 
     Filter timeFilter = ((GlobalTimeExpression) queryExpression.getExpression()).getFilter();
 
@@ -87,23 +82,17 @@
       PriorityMergeReader priorityReader = new PriorityMergeReader();
 
       // sequence reader for one sealed tsfile
-<<<<<<< HEAD
-      SequenceDataReader tsFilesReader = new SequenceDataReader(queryDataSource.getSeqDataSource(),
-          timeFilter, context);
-      priorityReader.addReaderWithPriority(tsFilesReader, 1);
-=======
-      SequenceDataReader tsFilesReader = null;
+      SequenceDataReader tsFilesReader;
       try {
         tsFilesReader = new SequenceDataReader(queryDataSource.getSeqDataSource(),
-            timeFilter);
+            timeFilter, context);
         priorityReader.addReaderWithPriority(tsFilesReader, PriorityMergeReader.LOW_PRIORITY);
       } catch (IOException e) {
         throw new FileNodeManagerException(e);
       }
->>>>>>> 83ea2e64
 
       // unseq reader for all chunk groups in unSeqFile
-      PriorityMergeReader unSeqMergeReader = null;
+      PriorityMergeReader unSeqMergeReader;
       try {
         unSeqMergeReader = SeriesReaderFactory.getInstance()
             .createUnSeqMergeReader(queryDataSource.getOverflowSeriesDataSource(), timeFilter);
@@ -126,13 +115,8 @@
   /**
    * without filter.
    */
-<<<<<<< HEAD
   public QueryDataSet executeWithoutFilter(QueryContext context)
-      throws IOException, FileNodeManagerException, PathErrorException {
-=======
-  public QueryDataSet executeWithoutFilter()
       throws FileNodeManagerException {
->>>>>>> 83ea2e64
 
     List<IReader> readersOfSelectedSeries = new ArrayList<>();
     List<TSDataType> dataTypes = new ArrayList<>();
@@ -155,23 +139,17 @@
       PriorityMergeReader priorityReader = new PriorityMergeReader();
 
       // sequence insert data
-<<<<<<< HEAD
-      SequenceDataReader tsFilesReader = new SequenceDataReader(queryDataSource.getSeqDataSource(),
-          null, context);
-      priorityReader.addReaderWithPriority(tsFilesReader, 1);
-=======
-      SequenceDataReader tsFilesReader = null;
+      SequenceDataReader tsFilesReader;
       try {
         tsFilesReader = new SequenceDataReader(queryDataSource.getSeqDataSource(),
-            null);
+            null, context);
         priorityReader.addReaderWithPriority(tsFilesReader, 1);
       } catch (IOException e) {
         throw new FileNodeManagerException(e);
       }
->>>>>>> 83ea2e64
 
       // unseq insert data
-      PriorityMergeReader unSeqMergeReader = null;
+      PriorityMergeReader unSeqMergeReader;
       try {
         unSeqMergeReader = SeriesReaderFactory.getInstance()
             .createUnSeqMergeReader(queryDataSource.getOverflowSeriesDataSource(), null);
