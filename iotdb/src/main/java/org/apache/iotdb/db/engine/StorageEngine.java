--- conflicted
+++ resolved
@@ -337,11 +337,7 @@
 
 
   /**
-<<<<<<< HEAD
    * delete all data of storage groups' timeseries.
-=======
-   * delete all storage groups' timeseries.
->>>>>>> ce71a8da
    */
   public synchronized boolean deleteAll() {
     logger.info("Start deleting all storage groups' timeseries");
