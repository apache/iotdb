/**
 * Licensed to the Apache Software Foundation (ASF) under one
 * or more contributor license agreements.  See the NOTICE file
 * distributed with this work for additional information
 * regarding copyright ownership.  The ASF licenses this file
 * to you under the Apache License, Version 2.0 (the
 * "License"); you may not use this file except in compliance
 * with the License.  You may obtain a copy of the License at
 *
 *     http://www.apache.org/licenses/LICENSE-2.0
 *
 * Unless required by applicable law or agreed to in writing,
 * software distributed under the License is distributed on an
 * "AS IS" BASIS, WITHOUT WARRANTIES OR CONDITIONS OF ANY
 * KIND, either express or implied.  See the License for the
 * specific language governing permissions and limitations
 * under the License.
 */
package org.apache.iotdb.db.query.executor;

import static org.apache.iotdb.tsfile.read.expression.ExpressionType.GLOBAL_TIME;

import java.io.IOException;
import java.util.concurrent.atomic.AtomicLong;
import org.apache.iotdb.db.exception.FileNodeManagerException;
import org.apache.iotdb.db.exception.PathErrorException;
import org.apache.iotdb.db.query.context.QueryContext;
import org.apache.iotdb.db.query.control.OpenedFilePathsManager;
import org.apache.iotdb.db.query.control.QueryTokenManager;
import org.apache.iotdb.tsfile.exception.filter.QueryFilterOptimizationException;
import org.apache.iotdb.tsfile.read.expression.IExpression;
import org.apache.iotdb.tsfile.read.expression.QueryExpression;
import org.apache.iotdb.tsfile.read.expression.util.ExpressionOptimizer;
import org.apache.iotdb.tsfile.read.query.dataset.QueryDataSet;

/**
 * Query entrance class of IoTDB query process. All query clause will be transformed to physical
 * plan, physical plan will be executed by EngineQueryRouter.
 */
public class EngineQueryRouter {

  /**
   * Each unique jdbc request(query, aggregation or others job) has an unique job id. This job id
   * will always be maintained until the request is closed. In each job, the unique file will be
   * only opened once to avoid too many opened files error.
   */
  private AtomicLong jobIdGenerator = new AtomicLong();

  /**
   * execute physical plan.
   */
  public QueryDataSet query(QueryExpression queryExpression)
      throws FileNodeManagerException {

    long nextJobId = getNextJobId();
    QueryTokenManager.getInstance().setJobIdForCurrentRequestThread(nextJobId);
    OpenedFilePathsManager.getInstance().setJobIdForCurrentRequestThread(nextJobId);

    QueryContext context = new QueryContext();

    if (queryExpression.hasQueryFilter()) {
      try {
        IExpression optimizedExpression = ExpressionOptimizer.getInstance()
            .optimize(queryExpression.getExpression(), queryExpression.getSelectedSeries());
        queryExpression.setExpression(optimizedExpression);

        if (optimizedExpression.getType() == GLOBAL_TIME) {
          EngineExecutorWithoutTimeGenerator engineExecutor =
              new EngineExecutorWithoutTimeGenerator(

                  nextJobId, queryExpression);
          return engineExecutor.executeWithGlobalTimeFilter(context);
        } else {
          EngineExecutorWithTimeGenerator engineExecutor = new EngineExecutorWithTimeGenerator(
              nextJobId,
              queryExpression);
          return engineExecutor.execute(context);
        }

      } catch (QueryFilterOptimizationException e) {
        throw new FileNodeManagerException(e);
      }
    } else {
<<<<<<< HEAD
      try {
        EngineExecutorWithoutTimeGenerator engineExecutor = new EngineExecutorWithoutTimeGenerator(
            nextJobId,
            queryExpression);
        return engineExecutor.executeWithoutFilter(context);
      } catch (PathErrorException e) {
        throw new IOException(e);
      }
=======
      EngineExecutorWithoutTimeGenerator engineExecutor = new EngineExecutorWithoutTimeGenerator(
          nextJobId,
          queryExpression);
      return engineExecutor.executeWithoutFilter();
>>>>>>> 83ea2e64
    }
  }

  private synchronized long getNextJobId() {
    return jobIdGenerator.incrementAndGet();
  }
}<|MERGE_RESOLUTION|>--- conflicted
+++ resolved
@@ -81,21 +81,10 @@
         throw new FileNodeManagerException(e);
       }
     } else {
-<<<<<<< HEAD
-      try {
-        EngineExecutorWithoutTimeGenerator engineExecutor = new EngineExecutorWithoutTimeGenerator(
-            nextJobId,
-            queryExpression);
-        return engineExecutor.executeWithoutFilter(context);
-      } catch (PathErrorException e) {
-        throw new IOException(e);
-      }
-=======
       EngineExecutorWithoutTimeGenerator engineExecutor = new EngineExecutorWithoutTimeGenerator(
           nextJobId,
           queryExpression);
-      return engineExecutor.executeWithoutFilter();
->>>>>>> 83ea2e64
+      return engineExecutor.executeWithoutFilter(context);
     }
   }
 
