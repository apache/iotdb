/**
 * Licensed to the Apache Software Foundation (ASF) under one
 * or more contributor license agreements.  See the NOTICE file
 * distributed with this work for additional information
 * regarding copyright ownership.  The ASF licenses this file
 * to you under the Apache License, Version 2.0 (the
 * "License"); you may not use this file except in compliance
 * with the License.  You may obtain a copy of the License at
 *
 *     http://www.apache.org/licenses/LICENSE-2.0
 *
 * Unless required by applicable law or agreed to in writing,
 * software distributed under the License is distributed on an
 * "AS IS" BASIS, WITHOUT WARRANTIES OR CONDITIONS OF ANY
 * KIND, either express or implied.  See the License for the
 * specific language governing permissions and limitations
 * under the License.
 */
package org.apache.iotdb.db.query.executor;

import static org.apache.iotdb.tsfile.read.expression.ExpressionType.GLOBAL_TIME;

import java.io.IOException;
import java.util.concurrent.atomic.AtomicLong;
import org.apache.iotdb.db.exception.FileNodeManagerException;
import org.apache.iotdb.db.exception.PathErrorException;
import org.apache.iotdb.db.query.context.QueryContext;
import org.apache.iotdb.db.query.control.OpenedFilePathsManager;
import org.apache.iotdb.db.query.control.QueryTokenManager;
import org.apache.iotdb.tsfile.exception.filter.QueryFilterOptimizationException;
import org.apache.iotdb.tsfile.read.expression.IExpression;
import org.apache.iotdb.tsfile.read.expression.QueryExpression;
import org.apache.iotdb.tsfile.read.expression.util.ExpressionOptimizer;
import org.apache.iotdb.tsfile.read.query.dataset.QueryDataSet;

/**
 * Query entrance class of IoTDB query process. All query clause will be transformed to physical
 * plan, physical plan will be executed by EngineQueryRouter.
 */
public class EngineQueryRouter {

  /**
   * Each unique jdbc request(query, aggregation or others job) has an unique job id. This job id
   * will always be maintained until the request is closed. In each job, the unique file will be
   * only opened once to avoid too many opened files error.
   */
  private AtomicLong jobIdGenerator = new AtomicLong();

  /**
   * execute physical plan.
   */
  public QueryDataSet query(QueryExpression queryExpression)
      throws IOException, FileNodeManagerException {

    long nextJobId = getNextJobId();
    QueryTokenManager.getInstance().setJobIdForCurrentRequestThread(nextJobId);
    OpenedFilePathsManager.getInstance().setJobIdForCurrentRequestThread(nextJobId);

    QueryContext context = new QueryContext();

    if (queryExpression.hasQueryFilter()) {
      try {
        IExpression optimizedExpression = ExpressionOptimizer.getInstance()
            .optimize(queryExpression.getExpression(), queryExpression.getSelectedSeries());
        queryExpression.setExpression(optimizedExpression);

        if (optimizedExpression.getType() == GLOBAL_TIME) {
          EngineExecutorWithoutTimeGenerator engineExecutor =
              new EngineExecutorWithoutTimeGenerator(
<<<<<<< HEAD
                  jobId, queryExpression);
          return engineExecutor.executeWithGlobalTimeFilter(context);
=======
                  nextJobId, queryExpression);
          return engineExecutor.executeWithGlobalTimeFilter();
>>>>>>> 0cb7588d
        } else {
          EngineExecutorWithTimeGenerator engineExecutor = new EngineExecutorWithTimeGenerator(
              nextJobId,
              queryExpression);
          return engineExecutor.execute(context);
        }

      } catch (QueryFilterOptimizationException | PathErrorException e) {
        throw new IOException(e);
      }
    } else {
      try {
        EngineExecutorWithoutTimeGenerator engineExecutor = new EngineExecutorWithoutTimeGenerator(
            nextJobId,
            queryExpression);
        return engineExecutor.executeWithoutFilter(context);
      } catch (PathErrorException e) {
        throw new IOException(e);
      }
    }
  }

  private synchronized long getNextJobId() {
    return jobIdGenerator.incrementAndGet();
  }
}<|MERGE_RESOLUTION|>--- conflicted
+++ resolved
@@ -67,13 +67,9 @@
         if (optimizedExpression.getType() == GLOBAL_TIME) {
           EngineExecutorWithoutTimeGenerator engineExecutor =
               new EngineExecutorWithoutTimeGenerator(
-<<<<<<< HEAD
-                  jobId, queryExpression);
+
+                  nextJobId, queryExpression);
           return engineExecutor.executeWithGlobalTimeFilter(context);
-=======
-                  nextJobId, queryExpression);
-          return engineExecutor.executeWithGlobalTimeFilter();
->>>>>>> 0cb7588d
         } else {
           EngineExecutorWithTimeGenerator engineExecutor = new EngineExecutorWithTimeGenerator(
               nextJobId,
