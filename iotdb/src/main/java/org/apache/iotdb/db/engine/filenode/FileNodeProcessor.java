/**
 * Copyright © 2019 Apache IoTDB(incubating) (dev@iotdb.apache.org)
 *
 * Licensed to the Apache Software Foundation (ASF) under one
 * or more contributor license agreements.  See the NOTICE file
 * distributed with this work for additional information
 * regarding copyright ownership.  The ASF licenses this file
 * to you under the Apache License, Version 2.0 (the
 * "License"); you may not use this file except in compliance
 * with the License.  You may obtain a copy of the License at
 *
 *     http://www.apache.org/licenses/LICENSE-2.0
 *
 * Unless required by applicable law or agreed to in writing,
 * software distributed under the License is distributed on an
 * "AS IS" BASIS, WITHOUT WARRANTIES OR CONDITIONS OF ANY
 * KIND, either express or implied.  See the License for the
 * specific language governing permissions and limitations
 * under the License.
 */

package org.apache.iotdb.db.engine.filenode;

import java.io.File;
import java.io.IOException;
import java.nio.file.FileSystems;
import java.nio.file.Files;
import java.time.Instant;
import java.time.ZonedDateTime;
import java.util.ArrayList;
import java.util.HashMap;
import java.util.HashSet;
import java.util.Iterator;
import java.util.List;
import java.util.Map;
import java.util.Map.Entry;
import java.util.Set;
import java.util.concurrent.Future;
import java.util.concurrent.TimeUnit;
import java.util.concurrent.atomic.AtomicLong;
import java.util.concurrent.locks.ReadWriteLock;
import java.util.concurrent.locks.ReentrantLock;
import java.util.concurrent.locks.ReentrantReadWriteLock;

import org.apache.iotdb.db.conf.IoTDBConfig;
import org.apache.iotdb.db.conf.IoTDBConstant;
import org.apache.iotdb.db.conf.IoTDBDescriptor;
import org.apache.iotdb.db.conf.directories.Directories;
import org.apache.iotdb.db.engine.Processor;
import org.apache.iotdb.db.engine.bufferwrite.Action;
import org.apache.iotdb.db.engine.bufferwrite.ActionException;
import org.apache.iotdb.db.engine.bufferwrite.BufferWriteProcessor;
import org.apache.iotdb.db.engine.bufferwrite.FileNodeConstants;
import org.apache.iotdb.db.engine.modification.Deletion;
import org.apache.iotdb.db.engine.modification.Modification;
import org.apache.iotdb.db.engine.modification.ModificationFile;
import org.apache.iotdb.db.engine.overflow.ioV2.OverflowProcessor;
import org.apache.iotdb.db.engine.pool.MergeManager;
import org.apache.iotdb.db.engine.querycontext.GlobalSortedSeriesDataSource;
import org.apache.iotdb.db.engine.querycontext.OverflowSeriesDataSource;
import org.apache.iotdb.db.engine.querycontext.QueryDataSource;
import org.apache.iotdb.db.engine.querycontext.ReadOnlyMemChunk;
import org.apache.iotdb.db.engine.querycontext.UnsealedTsFile;
import org.apache.iotdb.db.engine.version.SimpleFileVersionController;
import org.apache.iotdb.db.engine.version.VersionController;
import org.apache.iotdb.db.exception.BufferWriteProcessorException;
import org.apache.iotdb.db.exception.ErrorDebugException;
import org.apache.iotdb.db.exception.FileNodeProcessorException;
import org.apache.iotdb.db.exception.OverflowProcessorException;
import org.apache.iotdb.db.exception.PathErrorException;
import org.apache.iotdb.db.exception.ProcessorException;
import org.apache.iotdb.db.metadata.ColumnSchema;
import org.apache.iotdb.db.metadata.MManager;
import org.apache.iotdb.db.monitor.IStatistic;
import org.apache.iotdb.db.monitor.MonitorConstants;
import org.apache.iotdb.db.monitor.StatMonitor;
import org.apache.iotdb.db.query.context.QueryContext;
import org.apache.iotdb.db.query.factory.SeriesReaderFactory;
import org.apache.iotdb.db.query.reader.IReader;
import org.apache.iotdb.db.utils.MemUtils;
import org.apache.iotdb.db.utils.QueryUtils;
import org.apache.iotdb.db.utils.TimeValuePair;
import org.apache.iotdb.tsfile.common.conf.TSFileConfig;
import org.apache.iotdb.tsfile.common.conf.TSFileDescriptor;
import org.apache.iotdb.tsfile.common.constant.JsonFormatConstant;
import org.apache.iotdb.tsfile.exception.write.WriteProcessException;
import org.apache.iotdb.tsfile.file.footer.ChunkGroupFooter;
import org.apache.iotdb.tsfile.file.metadata.ChunkMetaData;
import org.apache.iotdb.tsfile.file.metadata.enums.TSDataType;
import org.apache.iotdb.tsfile.file.metadata.enums.TSEncoding;
import org.apache.iotdb.tsfile.read.common.Path;
import org.apache.iotdb.tsfile.read.expression.impl.SingleSeriesExpression;
import org.apache.iotdb.tsfile.read.filter.TimeFilter;
import org.apache.iotdb.tsfile.read.filter.basic.Filter;
import org.apache.iotdb.tsfile.read.filter.factory.FilterFactory;
import org.apache.iotdb.tsfile.utils.Pair;
import org.apache.iotdb.tsfile.write.chunk.ChunkBuffer;
import org.apache.iotdb.tsfile.write.chunk.ChunkWriterImpl;
import org.apache.iotdb.tsfile.write.record.TSRecord;
import org.apache.iotdb.tsfile.write.record.datapoint.DataPoint;
import org.apache.iotdb.tsfile.write.record.datapoint.LongDataPoint;
import org.apache.iotdb.tsfile.write.schema.FileSchema;
import org.apache.iotdb.tsfile.write.schema.JsonConverter;
import org.apache.iotdb.tsfile.write.schema.MeasurementSchema;
import org.apache.iotdb.tsfile.write.writer.TsFileIOWriter;
import org.json.JSONArray;
import org.json.JSONObject;
import org.slf4j.Logger;
import org.slf4j.LoggerFactory;

public class FileNodeProcessor extends Processor implements IStatistic {

  public static final String RESTORE_FILE_SUFFIX = ".restore";
  private static final Logger LOGGER = LoggerFactory.getLogger(FileNodeProcessor.class);
  private static final TSFileConfig TsFileConf = TSFileDescriptor.getInstance().getConfig();
  private static final IoTDBConfig TsFileDBConf = IoTDBDescriptor.getInstance().getConfig();
  private static final MManager mManager = MManager.getInstance();
  private static final Directories directories = Directories.getInstance();
  private final String statStorageDeltaName;
  private final HashMap<String, AtomicLong> statParamsHashMap = new HashMap<String, AtomicLong>() {
    {
      for (MonitorConstants.FileNodeProcessorStatConstants statConstant :
              MonitorConstants.FileNodeProcessorStatConstants.values()) {
        put(statConstant.name(), new AtomicLong(0));
      }
    }
  };
  /**
   * Used to keep the oldest timestamp for each deviceId. The key is deviceId.
   */
  private volatile boolean isOverflowed;
  private Map<String, Long> lastUpdateTimeMap;
  private Map<String, Long> flushLastUpdateTimeMap;
  private Map<String, List<IntervalFileNode>> invertedindexOfFiles;
  private IntervalFileNode emptyIntervalFileNode;
  private IntervalFileNode currentIntervalFileNode;
  private List<IntervalFileNode> newFileNodes;
  private FileNodeProcessorStatus isMerging;
  // this is used when work->merge operation
  private int numOfMergeFile = 0;
  private FileNodeProcessorStore fileNodeProcessorStore = null;
  private String fileNodeRestoreFilePath = null;
  private String baseDirPath;
  // last merge time
  private long lastMergeTime = -1;
  private BufferWriteProcessor bufferWriteProcessor = null;
  private OverflowProcessor overflowProcessor = null;
  private Set<Integer> oldMultiPassTokenSet = null;
  private Set<Integer> newMultiPassTokenSet = new HashSet<>();
  private ReadWriteLock oldMultiPassLock = null;
  private ReadWriteLock newMultiPassLock = new ReentrantReadWriteLock(false);
  // system recovery
  private boolean shouldRecovery = false;
  // statistic monitor parameters
  private Map<String, Action> parameters = null;
  private FileSchema fileSchema;
  private Action flushFileNodeProcessorAction = new Action() {

    @Override
    public void act() throws ActionException {
      synchronized (fileNodeProcessorStore) {
        try {
          writeStoreToDisk(fileNodeProcessorStore);
        } catch (FileNodeProcessorException e) {
          throw new ActionException(e);
        }
      }
    }
  };
  private Action bufferwriteFlushAction = new Action() {

    @Override
    public void act() throws ActionException {
      // update the lastUpdateTime Notice: Thread safe
      synchronized (fileNodeProcessorStore) {
        // deep copy
        Map<String, Long> tempLastUpdateMap = new HashMap<>(lastUpdateTimeMap);
        // update flushLastUpdateTimeMap
        for (Entry<String, Long> entry : lastUpdateTimeMap.entrySet()) {
          flushLastUpdateTimeMap.put(entry.getKey(), entry.getValue() + 1);
        }
        fileNodeProcessorStore.setLastUpdateTimeMap(tempLastUpdateMap);
      }
    }
  };
  private Action bufferwriteCloseAction = new Action() {

    @Override
    public void act() throws ActionException {
      synchronized (fileNodeProcessorStore) {
        fileNodeProcessorStore.setLastUpdateTimeMap(lastUpdateTimeMap);
        addLastTimeToIntervalFile();
        fileNodeProcessorStore.setNewFileNodes(newFileNodes);
      }
    }
  };
  private Action overflowFlushAction = new Action() {

    @Override
    public void act() throws ActionException {

      // update the new IntervalFileNode List and emptyIntervalFile.
      // Notice: thread safe
      synchronized (fileNodeProcessorStore) {
        fileNodeProcessorStore.setOverflowed(isOverflowed);
        fileNodeProcessorStore.setEmptyIntervalFileNode(emptyIntervalFileNode);
        fileNodeProcessorStore.setNewFileNodes(newFileNodes);
      }
    }
  };
  // Token for query which used to
  private int multiPassLockToken = 0;
  private VersionController versionController;
  private ReentrantLock mergeDeleteLock = new ReentrantLock();

  /**
   * This is the modification file of the result of the current merge.
   */
  private ModificationFile mergingModification;

  /**
   * constructor of FileNodeProcessor.
   */
  public FileNodeProcessor(String fileNodeDirPath, String processorName)
          throws FileNodeProcessorException {
    super(processorName);
    statStorageDeltaName =
            MonitorConstants.statStorageGroupPrefix + MonitorConstants.MONITOR_PATH_SEPERATOR
                    + MonitorConstants.fileNodePath + MonitorConstants.MONITOR_PATH_SEPERATOR
                    + processorName.replaceAll("\\.", "_");

    this.parameters = new HashMap<>();
    if (fileNodeDirPath.length() > 0
            && fileNodeDirPath.charAt(fileNodeDirPath.length() - 1) != File.separatorChar) {
      fileNodeDirPath = fileNodeDirPath + File.separatorChar;
    }
    this.baseDirPath = fileNodeDirPath + processorName;
    File dataDir = new File(this.baseDirPath);
    if (!dataDir.exists()) {
      dataDir.mkdirs();
      LOGGER.info(
              "The data directory of the filenode processor {} doesn't exist. Create new directory {}",
              getProcessorName(), baseDirPath);
    }
    fileNodeRestoreFilePath = new File(dataDir, processorName + RESTORE_FILE_SUFFIX).getPath();
    try {
      fileNodeProcessorStore = readStoreFromDisk();
    } catch (FileNodeProcessorException e) {
      LOGGER.error(
              "The fileNode processor {} encountered an error when recoverying restore information.",
              processorName, e);
      throw new FileNodeProcessorException(e);
    }
    // TODO deep clone the lastupdate time
    lastUpdateTimeMap = fileNodeProcessorStore.getLastUpdateTimeMap();
    emptyIntervalFileNode = fileNodeProcessorStore.getEmptyIntervalFileNode();
    newFileNodes = fileNodeProcessorStore.getNewFileNodes();
    isMerging = fileNodeProcessorStore.getFileNodeProcessorStatus();
    numOfMergeFile = fileNodeProcessorStore.getNumOfMergeFile();
    invertedindexOfFiles = new HashMap<>();
    // deep clone
    flushLastUpdateTimeMap = new HashMap<>();
    for (Entry<String, Long> entry : lastUpdateTimeMap.entrySet()) {
      flushLastUpdateTimeMap.put(entry.getKey(), entry.getValue() + 1);
    }
    // construct the fileschema
    try {
      this.fileSchema = constructFileSchema(processorName);
    } catch (WriteProcessException e) {
      throw new FileNodeProcessorException(e);
    }
    // status is not NONE, or the last intervalFile is not closed
    if (isMerging != FileNodeProcessorStatus.NONE
            || (!newFileNodes.isEmpty() && !newFileNodes.get(newFileNodes.size() - 1).isClosed())) {
      shouldRecovery = true;
    } else {
      // add file into the index of file
      addAllFileIntoIndex(newFileNodes);
    }
    // RegistStatService
    if (TsFileDBConf.enableStatMonitor) {
      StatMonitor statMonitor = StatMonitor.getInstance();
      registStatMetadata();
      statMonitor.registStatistics(statStorageDeltaName, this);
    }
    try {
      versionController = new SimpleFileVersionController(fileNodeDirPath);
    } catch (IOException e) {
      throw new FileNodeProcessorException(e);
    }
  }

  public HashMap<String, AtomicLong> getStatParamsHashMap() {
    return statParamsHashMap;
  }

  @Override
  public void registStatMetadata() {
    HashMap<String, String> hashMap = new HashMap<String, String>() {
      {
        for (MonitorConstants.FileNodeProcessorStatConstants statConstant :
                MonitorConstants.FileNodeProcessorStatConstants.values()) {
          put(statStorageDeltaName + MonitorConstants.MONITOR_PATH_SEPERATOR + statConstant.name(),
                  MonitorConstants.DataType);
        }
      }
    };
    StatMonitor.getInstance().registStatStorageGroup(hashMap);
  }

  @Override
  public List<String> getAllPathForStatistic() {
    List<String> list = new ArrayList<>();
    for (MonitorConstants.FileNodeProcessorStatConstants statConstant :
            MonitorConstants.FileNodeProcessorStatConstants.values()) {
      list.add(
              statStorageDeltaName + MonitorConstants.MONITOR_PATH_SEPERATOR + statConstant.name());
    }
    return list;
  }

  @Override
  public HashMap<String, TSRecord> getAllStatisticsValue() {
    Long curTime = System.currentTimeMillis();
    HashMap<String, TSRecord> tsRecordHashMap = new HashMap<>();
    TSRecord tsRecord = new TSRecord(curTime, statStorageDeltaName);
    HashMap<String, AtomicLong> hashMap = getStatParamsHashMap();
    tsRecord.dataPointList = new ArrayList<DataPoint>() {
      {
        for (Entry<String, AtomicLong> entry : hashMap.entrySet()) {
          add(new LongDataPoint(entry.getKey(), entry.getValue().get()));
        }
      }
    };
    tsRecordHashMap.put(statStorageDeltaName, tsRecord);
    return tsRecordHashMap;
  }

  private void addLastTimeToIntervalFile() {

    if (!newFileNodes.isEmpty()) {
      // end time with one start time
      Map<String, Long> endTimeMap = new HashMap<>();
      for (Entry<String, Long> startTime : currentIntervalFileNode.getStartTimeMap().entrySet()) {
        String deviceId = startTime.getKey();
        endTimeMap.put(deviceId, lastUpdateTimeMap.get(deviceId));
      }
      currentIntervalFileNode.setEndTimeMap(endTimeMap);
    }
  }

  /**
   * add interval FileNode.
   */
  public void addIntervalFileNode(long startTime, String baseDir, String fileName)
          throws Exception {

    IntervalFileNode intervalFileNode = new IntervalFileNode(OverflowChangeType.NO_CHANGE, baseDir,
            fileName);
    this.currentIntervalFileNode = intervalFileNode;
    newFileNodes.add(intervalFileNode);
    fileNodeProcessorStore.setNewFileNodes(newFileNodes);
    flushFileNodeProcessorAction.act();
  }

  /**
   * set interval filenode start time.
   *
   * @param deviceId device ID
   */
  public void setIntervalFileNodeStartTime(String deviceId) {
    if (currentIntervalFileNode.getStartTime(deviceId) == -1) {
      currentIntervalFileNode.setStartTime(deviceId, flushLastUpdateTimeMap.get(deviceId));
      if (!invertedindexOfFiles.containsKey(deviceId)) {
        invertedindexOfFiles.put(deviceId, new ArrayList<>());
      }
      invertedindexOfFiles.get(deviceId).add(currentIntervalFileNode);
    }
  }

  /**
   * clear filenode.
   */
  public void clearFileNode() {
    isOverflowed = false;
    emptyIntervalFileNode = new IntervalFileNode(OverflowChangeType.NO_CHANGE, null);
    newFileNodes = new ArrayList<>();
    isMerging = FileNodeProcessorStatus.NONE;
    numOfMergeFile = 0;
    fileNodeProcessorStore.setLastUpdateTimeMap(lastUpdateTimeMap);
    fileNodeProcessorStore.setFileNodeProcessorStatus(isMerging);
    fileNodeProcessorStore.setNewFileNodes(newFileNodes);
    fileNodeProcessorStore.setNumOfMergeFile(numOfMergeFile);
    fileNodeProcessorStore.setEmptyIntervalFileNode(emptyIntervalFileNode);
  }

  private void addAllFileIntoIndex(List<IntervalFileNode> fileList) {
    // clear map
    invertedindexOfFiles.clear();
    // add all file to index
    for (IntervalFileNode fileNode : fileList) {
      if (!fileNode.getStartTimeMap().isEmpty()) {
        for (String deviceId : fileNode.getStartTimeMap().keySet()) {
          if (!invertedindexOfFiles.containsKey(deviceId)) {
            invertedindexOfFiles.put(deviceId, new ArrayList<>());
          }
          invertedindexOfFiles.get(deviceId).add(fileNode);
        }
      }
    }
  }

  public boolean shouldRecovery() {
    return shouldRecovery;
  }

  public boolean isOverflowed() {
    return isOverflowed;
  }

  /**
   * if overflow insert, update and delete write into this filenode processor, set
   * <code>isOverflowed</code> to true.
   */
  public void setOverflowed(boolean isOverflowed) {
    if (this.isOverflowed != isOverflowed) {
      this.isOverflowed = isOverflowed;
    }
  }

  public FileNodeProcessorStatus getFileNodeProcessorStatus() {
    return isMerging;
  }

  /**
   * execute filenode recovery.
   */
  public void fileNodeRecovery() throws FileNodeProcessorException {
    // restore bufferwrite
    if (!newFileNodes.isEmpty() && !newFileNodes.get(newFileNodes.size() - 1).isClosed()) {
      //
      // add the current file
      //
      currentIntervalFileNode = newFileNodes.get(newFileNodes.size() - 1);

      // this bufferwrite file is not close by normal operation
      String damagedFilePath = newFileNodes.get(newFileNodes.size() - 1).getFilePath();
      String[] fileNames = damagedFilePath.split("\\" + File.separator);
      // all information to recovery the damaged file.
      // contains file seriesPath, action parameters and processorName
      parameters.put(FileNodeConstants.BUFFERWRITE_FLUSH_ACTION, bufferwriteFlushAction);
      parameters.put(FileNodeConstants.BUFFERWRITE_CLOSE_ACTION, bufferwriteCloseAction);
      parameters
              .put(FileNodeConstants.FILENODE_PROCESSOR_FLUSH_ACTION, flushFileNodeProcessorAction);
      String baseDir = directories
              .getTsFileFolder(newFileNodes.get(newFileNodes.size() - 1).getBaseDirIndex());
      LOGGER.info(
              "The filenode processor {} will recovery the bufferwrite processor, "
                      + "the bufferwrite file is {}",
              getProcessorName(), fileNames[fileNames.length - 1]);
      try {
        bufferWriteProcessor = new BufferWriteProcessor(baseDir, getProcessorName(),
                fileNames[fileNames.length - 1], parameters, versionController, fileSchema);
      } catch (BufferWriteProcessorException e) {
        // unlock
        writeUnlock();
        LOGGER.error(
                "The filenode processor {} failed to recovery the bufferwrite processor, "
                        + "the last bufferwrite file is {}.",
                getProcessorName(), fileNames[fileNames.length - 1]);
        throw new FileNodeProcessorException(e);
      }
    }
    // restore the overflow processor
    LOGGER.info("The filenode processor {} will recovery the overflow processor.",
            getProcessorName());
    parameters.put(FileNodeConstants.OVERFLOW_FLUSH_ACTION, overflowFlushAction);
    parameters.put(FileNodeConstants.FILENODE_PROCESSOR_FLUSH_ACTION, flushFileNodeProcessorAction);
    try {
      overflowProcessor = new OverflowProcessor(getProcessorName(), parameters, fileSchema,
              versionController);
    } catch (IOException e) {
      writeUnlock();
      LOGGER.error("The filenode processor {} failed to recovery the overflow processor.",
              getProcessorName());
      throw new FileNodeProcessorException(e);
    }

    shouldRecovery = false;

    if (isMerging == FileNodeProcessorStatus.MERGING_WRITE) {
      // re-merge all file
      // if bufferwrite processor is not null, and close
      LOGGER.info("The filenode processor {} is recovering, the filenode status is {}.",
              getProcessorName(),
              isMerging);
      merge();
    } else if (isMerging == FileNodeProcessorStatus.WAITING) {
      // unlock
      LOGGER.info("The filenode processor {} is recovering, the filenode status is {}.",
              getProcessorName(),
              isMerging);
      writeUnlock();
      switchWaitingToWorkingv2(newFileNodes);
    } else {
      writeUnlock();
    }
    // add file into index of file
    addAllFileIntoIndex(newFileNodes);
  }

  /**
   * get buffer write processor by processor name and insert time.
   */
  public BufferWriteProcessor getBufferWriteProcessor(String processorName, long insertTime)
          throws FileNodeProcessorException {
    if (bufferWriteProcessor == null) {
      Map<String, Action> parameters = new HashMap<>();
      parameters.put(FileNodeConstants.BUFFERWRITE_FLUSH_ACTION, bufferwriteFlushAction);
      parameters.put(FileNodeConstants.BUFFERWRITE_CLOSE_ACTION, bufferwriteCloseAction);
      parameters
              .put(FileNodeConstants.FILENODE_PROCESSOR_FLUSH_ACTION, flushFileNodeProcessorAction);
      String baseDir = directories.getNextFolderForTsfile();
      LOGGER.info("Allocate folder {} for the new bufferwrite processor.", baseDir);
      // construct processor or restore
      try {
        bufferWriteProcessor = new BufferWriteProcessor(baseDir, processorName,
                insertTime + FileNodeConstants.BUFFERWRITE_FILE_SEPARATOR + System.currentTimeMillis(),
                parameters, versionController, fileSchema);
      } catch (BufferWriteProcessorException e) {
        LOGGER.error("The filenode processor {} failed to get the bufferwrite processor.",
                processorName, e);
        throw new FileNodeProcessorException(e);
      }
    }
    return bufferWriteProcessor;
  }

  /**
   * get buffer write processor.
   */
  public BufferWriteProcessor getBufferWriteProcessor() throws FileNodeProcessorException {
    if (bufferWriteProcessor == null) {
      LOGGER.error("The bufferwrite processor is null when get the bufferwriteProcessor");
      throw new FileNodeProcessorException("The bufferwrite processor is null");
    }
    return bufferWriteProcessor;
  }

  /**
   * get overflow processor by processor name.
   */
  public OverflowProcessor getOverflowProcessor(String processorName) throws IOException {
    if (overflowProcessor == null) {
      Map<String, Action> parameters = new HashMap<>();
      // construct processor or restore
      parameters.put(FileNodeConstants.OVERFLOW_FLUSH_ACTION, overflowFlushAction);
      parameters
              .put(FileNodeConstants.FILENODE_PROCESSOR_FLUSH_ACTION, flushFileNodeProcessorAction);
      overflowProcessor = new OverflowProcessor(processorName, parameters, fileSchema,
              versionController);
    }
    return overflowProcessor;
  }

  /**
   * get overflow processor.
   */
  public OverflowProcessor getOverflowProcessor() {
    if (overflowProcessor == null) {
      LOGGER.error("The overflow processor is null when getting the overflowProcessor");
    }
    return overflowProcessor;
  }

  public boolean hasOverflowProcessor() {
    return overflowProcessor != null;
  }

  public void setBufferwriteProcessroToClosed() {

    bufferWriteProcessor = null;
  }

  public boolean hasBufferwriteProcessor() {

    return bufferWriteProcessor != null;
  }

  /**
   * set last update time.
   */
  public void setLastUpdateTime(String deviceId, long timestamp) {
    if (!lastUpdateTimeMap.containsKey(deviceId) || lastUpdateTimeMap.get(deviceId) < timestamp) {
      lastUpdateTimeMap.put(deviceId, timestamp);
    }
  }

  /**
   * get last update time.
   */
  public long getLastUpdateTime(String deviceId) {

    if (lastUpdateTimeMap.containsKey(deviceId)) {
      return lastUpdateTimeMap.get(deviceId);
    } else {
      return -1;
    }
  }

  /**
   * get flush last update time.
   */
  public long getFlushLastUpdateTime(String deviceId) {
    if (!flushLastUpdateTimeMap.containsKey(deviceId)) {
      flushLastUpdateTimeMap.put(deviceId, 0L);
    }
    return flushLastUpdateTimeMap.get(deviceId);
  }

  public Map<String, Long> getLastUpdateTimeMap() {
    return lastUpdateTimeMap;
  }

  /**
   * For insert overflow.
   */
  public void changeTypeToChanged(String deviceId, long timestamp) {
    if (!invertedindexOfFiles.containsKey(deviceId)) {
      LOGGER.warn(
              "Can not find any tsfile which will be overflowed in the filenode processor {}, "
                      + "the data is [device:{},time:{}]",
              getProcessorName(), deviceId, timestamp);
      emptyIntervalFileNode.setStartTime(deviceId, 0L);
      emptyIntervalFileNode.setEndTime(deviceId, getLastUpdateTime(deviceId));
      emptyIntervalFileNode.changeTypeToChanged(isMerging);
    } else {
      List<IntervalFileNode> temp = invertedindexOfFiles.get(deviceId);
      int index = searchIndexNodeByTimestamp(deviceId, timestamp, temp);
      temp.get(index).changeTypeToChanged(isMerging);
      if (isMerging == FileNodeProcessorStatus.MERGING_WRITE) {
        temp.get(index).addMergeChanged(deviceId);
      }
    }
  }

  /**
   * For update overflow.
   */
  public void changeTypeToChanged(String deviceId, long startTime, long endTime) {
    if (!invertedindexOfFiles.containsKey(deviceId)) {
      LOGGER.warn(
              "Can not find any tsfile which will be overflowed in the filenode processor {}, "
                      + "the data is [device:{}, start time:{}, end time:{}]",
              getProcessorName(), deviceId, startTime, endTime);
      emptyIntervalFileNode.setStartTime(deviceId, 0L);
      emptyIntervalFileNode.setEndTime(deviceId, getLastUpdateTime(deviceId));
      emptyIntervalFileNode.changeTypeToChanged(isMerging);
    } else {
      List<IntervalFileNode> temp = invertedindexOfFiles.get(deviceId);
      int left = searchIndexNodeByTimestamp(deviceId, startTime, temp);
      int right = searchIndexNodeByTimestamp(deviceId, endTime, temp);
      for (int i = left; i <= right; i++) {
        temp.get(i).changeTypeToChanged(isMerging);
        if (isMerging == FileNodeProcessorStatus.MERGING_WRITE) {
          temp.get(i).addMergeChanged(deviceId);
        }
      }
    }
  }

  /**
   * For delete overflow.
   */
  public void changeTypeToChangedForDelete(String deviceId, long timestamp) {
    if (!invertedindexOfFiles.containsKey(deviceId)) {
      LOGGER.warn(
              "Can not find any tsfile which will be overflowed in the filenode processor {}, "
                      + "the data is [device:{}, delete time:{}]",
              getProcessorName(), deviceId, timestamp);
      emptyIntervalFileNode.setStartTime(deviceId, 0L);
      emptyIntervalFileNode.setEndTime(deviceId, getLastUpdateTime(deviceId));
      emptyIntervalFileNode.changeTypeToChanged(isMerging);
    } else {
      List<IntervalFileNode> temp = invertedindexOfFiles.get(deviceId);
      int index = searchIndexNodeByTimestamp(deviceId, timestamp, temp);
      for (int i = 0; i <= index; i++) {
        temp.get(i).changeTypeToChanged(isMerging);
        if (isMerging == FileNodeProcessorStatus.MERGING_WRITE) {
          temp.get(i).addMergeChanged(deviceId);
        }
      }
    }
  }

  /**
   * Search the index of the interval by the timestamp.
   *
   * @return index of interval
   */
  private int searchIndexNodeByTimestamp(String deviceId, long timestamp,
                                         List<IntervalFileNode> fileList) {
    int index = 1;
    while (index < fileList.size()) {
      if (timestamp < fileList.get(index).getStartTime(deviceId)) {
        break;
      } else {
        index++;
      }
    }
    return index - 1;
  }

  /**
   * add multiple pass lock.
   */
  public int addMultiPassLock() {
    LOGGER.debug("Add MultiPassLock: read lock newMultiPassLock.");
    newMultiPassLock.readLock().lock();
    while (newMultiPassTokenSet.contains(multiPassLockToken)) {
      multiPassLockToken++;
    }
    newMultiPassTokenSet.add(multiPassLockToken);
    LOGGER.debug("Add multi token:{}, nsPath:{}.", multiPassLockToken, getProcessorName());
    return multiPassLockToken;
  }

  /**
   * remove multiple pass lock.
   */
  public boolean removeMultiPassLock(int token) {
    if (newMultiPassTokenSet.contains(token)) {
      newMultiPassLock.readLock().unlock();
      newMultiPassTokenSet.remove(token);
      LOGGER
              .debug("Remove multi token:{}, nspath:{}, new set:{}, lock:{}", token, getProcessorName(),
                      newMultiPassTokenSet, newMultiPassLock);
      return true;
    } else if (oldMultiPassTokenSet != null && oldMultiPassTokenSet.contains(token)) {
      // remove token first, then unlock
      oldMultiPassLock.readLock().unlock();
      oldMultiPassTokenSet.remove(token);
      LOGGER.debug("Remove multi token:{}, old set:{}, lock:{}", token, oldMultiPassTokenSet,
              oldMultiPassLock);
      return true;
    } else {
      LOGGER.error("remove token error:{},new set:{}, old set:{}", token, newMultiPassTokenSet,
              oldMultiPassTokenSet);
      // should add throw exception
      return false;
    }
  }

  /**
   * query data.
   */
  public <T extends Comparable<T>> QueryDataSource query(String deviceId, String measurementId,
                                                         Filter filter, QueryContext context)
          throws FileNodeProcessorException {
    // query overflow data
    TSDataType dataType = null;
    try {
      dataType = mManager.getSeriesType(deviceId + "." + measurementId);
    } catch (PathErrorException e) {
      throw new FileNodeProcessorException(e);
    }
    OverflowSeriesDataSource overflowSeriesDataSource;
    try {
      overflowSeriesDataSource = overflowProcessor.query(deviceId, measurementId, filter, dataType,
              context);
    } catch (IOException e) {
      e.printStackTrace();
      throw new FileNodeProcessorException(e);
    }
    // tsfile dataØØ
    List<IntervalFileNode> bufferwriteDataInFiles = new ArrayList<>();
    for (IntervalFileNode intervalFileNode : newFileNodes) {
      // add the same intervalFileNode, but not the same reference
      if (intervalFileNode.isClosed()) {
        bufferwriteDataInFiles.add(intervalFileNode.backUp());
      }
    }
    Pair<ReadOnlyMemChunk, List<ChunkMetaData>> bufferwritedata
            = new Pair<ReadOnlyMemChunk, List<ChunkMetaData>>(null, null);
    // bufferwrite data
    UnsealedTsFile unsealedTsFile = null;

    if (!newFileNodes.isEmpty() && !newFileNodes.get(newFileNodes.size() - 1).isClosed()
            && !newFileNodes.get(newFileNodes.size() - 1).getStartTimeMap().isEmpty()) {
      unsealedTsFile = new UnsealedTsFile();
      unsealedTsFile.setFilePath(newFileNodes.get(newFileNodes.size() - 1).getFilePath());
      if (bufferWriteProcessor == null) {
        LOGGER.error(
                "The last of tsfile {} in filenode processor {} is not closed, "
                        + "but the bufferwrite processor is null.",
                newFileNodes.get(newFileNodes.size() - 1).getRelativePath(), getProcessorName());
        throw new FileNodeProcessorException(String.format(
                "The last of tsfile %s in filenode processor %s is not closed, "
                        + "but the bufferwrite processor is null.",
                newFileNodes.get(newFileNodes.size() - 1).getRelativePath(), getProcessorName()));
      }
      bufferwritedata = bufferWriteProcessor
              .queryBufferWriteData(deviceId, measurementId, dataType);

      try {
        List<Modification> pathModifications = context.getPathModifications(
                currentIntervalFileNode.getModFile(), deviceId
                        + IoTDBConstant.PATH_SEPARATOR + measurementId
        );
        if (pathModifications.size() > 0) {
          QueryUtils.modifyChunkMetaData(bufferwritedata.right, pathModifications);
        }
      } catch (IOException e) {
        throw new FileNodeProcessorException(e);
      }

      unsealedTsFile.setTimeSeriesChunkMetaDatas(bufferwritedata.right);
    }
    GlobalSortedSeriesDataSource globalSortedSeriesDataSource = new GlobalSortedSeriesDataSource(
            new Path(deviceId + "." + measurementId), bufferwriteDataInFiles, unsealedTsFile,
            bufferwritedata.left);
    return new QueryDataSource(globalSortedSeriesDataSource, overflowSeriesDataSource);

  }

  /**
   * append one specified tsfile to this filenode processor.
   *
   * @param appendFile     the appended tsfile information
   * @param appendFilePath the seriesPath of appended file
   */
  public void appendFile(IntervalFileNode appendFile, String appendFilePath)
          throws FileNodeProcessorException {
    try {
      if (!new File(appendFile.getFilePath()).getParentFile().exists()) {
        new File(appendFile.getFilePath()).getParentFile().mkdirs();
      }
      // move file
      File originFile = new File(appendFilePath);
      File targetFile = new File(appendFile.getFilePath());
      if (!originFile.exists()) {
        throw new FileNodeProcessorException(
                String.format("The appended file %s does not exist.", appendFilePath));
      }
      if (targetFile.exists()) {
        throw new FileNodeProcessorException(
                String.format("The appended target file %s already exists.", appendFile.getFilePath()));
      }
      originFile.renameTo(targetFile);
      // append the new tsfile
      this.newFileNodes.add(appendFile);
      // update the lastUpdateTime
      for (Entry<String, Long> entry : appendFile.getEndTimeMap().entrySet()) {
        lastUpdateTimeMap.put(entry.getKey(), entry.getValue());
      }
      bufferwriteFlushAction.act();
      fileNodeProcessorStore.setNewFileNodes(newFileNodes);
      // reconstruct the inverted index of the newFileNodes
      flushFileNodeProcessorAction.act();
      addAllFileIntoIndex(newFileNodes);
    } catch (Exception e) {
      LOGGER.error("Failed to append the tsfile {} to filenode processor {}.", appendFile,
              getProcessorName(), e);
      throw new FileNodeProcessorException(e);
    }
  }

  /**
   * get overlap tsfiles which are conflict with the appendFile.
   *
   * @param appendFile the appended tsfile information
   */
  public List<String> getOverlapFiles(IntervalFileNode appendFile, String uuid)
          throws FileNodeProcessorException {
    List<String> overlapFiles = new ArrayList<>();
    try {
      for (IntervalFileNode intervalFileNode : newFileNodes) {
        for (Entry<String, Long> entry : appendFile.getStartTimeMap().entrySet()) {
          if (!intervalFileNode.getStartTimeMap().containsKey(entry.getKey())) {
            continue;
          }
          if (intervalFileNode.getEndTime(entry.getKey()) >= entry.getValue()
                  && intervalFileNode.getStartTime(entry.getKey()) <= appendFile
                  .getEndTime(entry.getKey())) {
            String relativeFilePath = "postback" + File.separator + uuid + File.separator + "backup"
                    + File.separator + intervalFileNode.getRelativePath();
            File newFile = new File(
                    Directories.getInstance().getTsFileFolder(intervalFileNode.getBaseDirIndex()),
                    relativeFilePath);
            if (!newFile.getParentFile().exists()) {
              newFile.getParentFile().mkdirs();
            }
            java.nio.file.Path link = FileSystems.getDefault().getPath(newFile.getPath());
            java.nio.file.Path target = FileSystems.getDefault()
                    .getPath(intervalFileNode.getFilePath());
            Files.createLink(link, target);
            overlapFiles.add(newFile.getPath());
            break;
          }
        }
      }
    } catch (IOException e) {
      LOGGER.error("Failed to get overlap tsfiles which conflict with the appendFile.");
      throw new FileNodeProcessorException(e);
    }
    return overlapFiles;
  }

  /**
   * add time series.
   */
<<<<<<< HEAD
  public void addTimeSeries(String measurementToString, String dataType, String encoding,
                            String[] encodingArgs) {
=======
  public void addTimeSeries(String measurementToString, String dataType, String encoding) {
>>>>>>> 0cb7588d
    ColumnSchema col = new ColumnSchema(measurementToString, TSDataType.valueOf(dataType),
            TSEncoding.valueOf(encoding));
    JSONObject measurement = constrcutMeasurement(col);
    fileSchema.registerMeasurement(JsonConverter.convertJsonToMeasurementSchema(measurement));
  }

  private JSONObject constrcutMeasurement(ColumnSchema col) {
    JSONObject measurement = new JSONObject();
    measurement.put(JsonFormatConstant.MEASUREMENT_UID, col.name);
    measurement.put(JsonFormatConstant.DATA_TYPE, col.dataType.toString());
    measurement.put(JsonFormatConstant.MEASUREMENT_ENCODING, col.encoding.toString());
    for (Entry<String, String> entry : col.getArgsMap().entrySet()) {
      if (JsonFormatConstant.ENUM_VALUES.equals(entry.getKey())) {
        String[] valueArray = entry.getValue().split(",");
        measurement.put(JsonFormatConstant.ENUM_VALUES, new JSONArray(valueArray));
      } else {
        measurement.put(entry.getKey(), entry.getValue().toString());
      }
    }
    return measurement;
  }

  /**
   * submit the merge task to the <code>MergePool</code>.
   *
   * @return null -can't submit the merge task, because this filenode is not overflowed or it is
   * merging now. Future<?> - submit the merge task successfully.
   */
  public Future<?> submitToMerge() {
    if (lastMergeTime > 0) {
      long thisMergeTime = System.currentTimeMillis();
      long mergeTimeInterval = thisMergeTime - lastMergeTime;
      ZonedDateTime lastDateTime = ZonedDateTime.ofInstant(Instant.ofEpochMilli(lastMergeTime),
              IoTDBDescriptor.getInstance().getConfig().getZoneID());
      ZonedDateTime thisDateTime = ZonedDateTime.ofInstant(Instant.ofEpochMilli(thisMergeTime),
              IoTDBDescriptor.getInstance().getConfig().getZoneID());
      LOGGER.info(
              "The filenode {} last merge time is {}, this merge time is {}, "
                      + "merge time interval is {}s",
              getProcessorName(), lastDateTime, thisDateTime, mergeTimeInterval / 1000);
    }
    lastMergeTime = System.currentTimeMillis();

    if (overflowProcessor != null) {
      if (overflowProcessor.getFileSize() < IoTDBDescriptor.getInstance()
              .getConfig().overflowFileSizeThreshold) {
        LOGGER.info(
                "Skip this merge taks submission, because the size{} of overflow processor {} "
                        + "does not reaches the threshold {}.",
                MemUtils.bytesCntToStr(overflowProcessor.getFileSize()), getProcessorName(),
                MemUtils.bytesCntToStr(
                        IoTDBDescriptor.getInstance().getConfig().overflowFileSizeThreshold));
        return null;
      }
    } else {
      LOGGER.info(
              "Skip this merge taks submission, because the filenode processor {} "
                      + "has no overflow processor.",
              getProcessorName());
      return null;
    }
    if (isOverflowed && isMerging == FileNodeProcessorStatus.NONE) {
      Runnable mergeThread;
      mergeThread = () -> {
        try {
          long mergeStartTime = System.currentTimeMillis();
          writeLock();
          merge();
          long mergeEndTime = System.currentTimeMillis();
          ZonedDateTime startDateTime = ZonedDateTime
                  .ofInstant(Instant.ofEpochMilli(mergeStartTime),
                          IoTDBDescriptor.getInstance().getConfig().getZoneID());
          ZonedDateTime endDateTime = ZonedDateTime.ofInstant(Instant.ofEpochMilli(mergeEndTime),
                  IoTDBDescriptor.getInstance().getConfig().getZoneID());
          long intervalTime = mergeEndTime - mergeStartTime;
          LOGGER.info(
                  "The filenode processor {} merge start time is {}, "
                          + "merge end time is {}, merge consumes {}ms.",
                  getProcessorName(), startDateTime, endDateTime, intervalTime);
        } catch (FileNodeProcessorException e) {
          LOGGER.error("The filenode processor {} encountered an error when merging.",
                  getProcessorName(), e);
          throw new ErrorDebugException(e);
        }
      };
      LOGGER.info("Submit the merge task, the merge filenode is {}", getProcessorName());
      return MergeManager.getInstance().submit(mergeThread);
    } else {
      if (!isOverflowed) {
        LOGGER.info(
                "Skip this merge taks submission, because the filenode processor {} is not overflowed.",
                getProcessorName());
      } else {
        LOGGER.warn(
                "Skip this merge task submission, because last merge task is not over yet, "
                        + "the merge filenode processor is {}",
                getProcessorName());
      }
    }
    return null;
  }

  /**
   * Prepare for merge, close the bufferwrite and overflow.
   */
  private void prepareForMerge() {
    try {
      LOGGER.info("The filenode processor {} prepares for merge, closes the bufferwrite processor",
              getProcessorName());
      closeBufferWrite();
      // try to get overflow processor
      getOverflowProcessor(getProcessorName());
      // must close the overflow processor
      while (!getOverflowProcessor().canBeClosed()) {
        try {
          LOGGER.info(
                  "The filenode processor {} prepares for merge, the overflow {} can't be closed, "
                          + "wait 100ms,",
                  getProcessorName(), getProcessorName());
          TimeUnit.MICROSECONDS.sleep(100);
        } catch (InterruptedException e) {
          e.printStackTrace();
        }
      }
      LOGGER.info("The filenode processor {} prepares for merge, closes the overflow processor",
              getProcessorName());
      getOverflowProcessor().close();
    } catch (FileNodeProcessorException | OverflowProcessorException | IOException e) {
      e.printStackTrace();
      LOGGER.error("The filenode processor {} prepares for merge error.", getProcessorName(), e);
      writeUnlock();
      throw new ErrorDebugException(e);
    }
  }

  /**
   * Merge this storage group, merge the tsfile data with overflow data.
   */
  public void merge() throws FileNodeProcessorException {
    //
    // close bufferwrite and overflow, prepare for merge
    //
    LOGGER.info("The filenode processor {} begins to merge.", getProcessorName());
    prepareForMerge();
    //
    // change status from overflowed to no overflowed
    //
    isOverflowed = false;
    //
    // change status from work to merge
    //
    isMerging = FileNodeProcessorStatus.MERGING_WRITE;
    //
    // check the empty file
    //
    Map<String, Long> startTimeMap = emptyIntervalFileNode.getStartTimeMap();
    if (emptyIntervalFileNode.overflowChangeType != OverflowChangeType.NO_CHANGE) {
      Iterator<Entry<String, Long>> iterator = emptyIntervalFileNode.getEndTimeMap().entrySet()
              .iterator();
      while (iterator.hasNext()) {
        Entry<String, Long> entry = iterator.next();
        String deviceId = entry.getKey();
        if (invertedindexOfFiles.containsKey(deviceId)) {
          invertedindexOfFiles.get(deviceId).get(0).overflowChangeType = OverflowChangeType.CHANGED;
          startTimeMap.remove(deviceId);
          iterator.remove();
        }
      }
      if (emptyIntervalFileNode.checkEmpty()) {
        emptyIntervalFileNode.clear();
      } else {
        if (!newFileNodes.isEmpty()) {
          IntervalFileNode first = newFileNodes.get(0);
          for (String deviceId : emptyIntervalFileNode.getStartTimeMap().keySet()) {
            first.setStartTime(deviceId, emptyIntervalFileNode.getStartTime(deviceId));
            first.setEndTime(deviceId, emptyIntervalFileNode.getEndTime(deviceId));
            first.overflowChangeType = OverflowChangeType.CHANGED;
          }
          emptyIntervalFileNode.clear();
        } else {
          emptyIntervalFileNode.overflowChangeType = OverflowChangeType.CHANGED;
        }
      }
    }
    for (IntervalFileNode intervalFileNode : newFileNodes) {
      if (intervalFileNode.overflowChangeType != OverflowChangeType.NO_CHANGE) {
        intervalFileNode.overflowChangeType = OverflowChangeType.CHANGED;
      }
    }

    addAllFileIntoIndex(newFileNodes);
    synchronized (fileNodeProcessorStore) {
      fileNodeProcessorStore.setOverflowed(isOverflowed);
      fileNodeProcessorStore.setFileNodeProcessorStatus(isMerging);
      fileNodeProcessorStore.setNewFileNodes(newFileNodes);
      fileNodeProcessorStore.setEmptyIntervalFileNode(emptyIntervalFileNode);
      // flush this filenode information
      try {
        writeStoreToDisk(fileNodeProcessorStore);
      } catch (FileNodeProcessorException e) {
        LOGGER.error("The filenode processor {} writes restore information error when merging.",
                getProcessorName(), e);
        writeUnlock();
        throw new FileNodeProcessorException(e);
      }
    }
    // add numOfMergeFile to control the number of the merge file
    List<IntervalFileNode> backupIntervalFiles = new ArrayList<>();

    backupIntervalFiles = switchFileNodeToMergev2();
    //
    // clear empty file
    //
    boolean needEmtpy = false;
    if (emptyIntervalFileNode.overflowChangeType != OverflowChangeType.NO_CHANGE) {
      needEmtpy = true;
    }
    emptyIntervalFileNode.clear();
    // attention
    try {
      overflowProcessor.switchWorkToMerge();
    } catch (IOException e) {
      LOGGER.error("The filenode processor {} can't switch overflow processor from work to merge.",
              getProcessorName(), e);
      writeUnlock();
      throw new FileNodeProcessorException(e);
    }
    LOGGER.info("The filenode processor {} switches from {} to {}.", getProcessorName(),
            FileNodeProcessorStatus.NONE, FileNodeProcessorStatus.MERGING_WRITE);
    writeUnlock();

    // query tsfile data and overflow data, and merge them
    int numOfMergeFiles = 0;
    int allNeedMergeFiles = backupIntervalFiles.size();
    for (IntervalFileNode backupIntervalFile : backupIntervalFiles) {
      numOfMergeFiles++;
      if (backupIntervalFile.overflowChangeType == OverflowChangeType.CHANGED) {
        // query data and merge
        String filePathBeforeMerge = backupIntervalFile.getRelativePath();
        try {
          LOGGER.info(
                  "The filenode processor {} begins merging the {}/{} tsfile[{}] with overflow file, "
                          + "the process is {}%",
                  getProcessorName(), numOfMergeFiles, allNeedMergeFiles, filePathBeforeMerge,
                  (int) (((numOfMergeFiles - 1) / (float) allNeedMergeFiles) * 100));
          long startTime = System.currentTimeMillis();
          String newFile = queryAndWriteDataForMerge(backupIntervalFile);
          long endTime = System.currentTimeMillis();
          long timeConsume = endTime - startTime;
          ZonedDateTime startDateTime = ZonedDateTime.ofInstant(Instant.ofEpochMilli(startTime),
                  IoTDBDescriptor.getInstance().getConfig().getZoneID());
          ZonedDateTime endDateTime = ZonedDateTime.ofInstant(Instant.ofEpochMilli(endTime),
                  IoTDBDescriptor.getInstance().getConfig().getZoneID());
          LOGGER.info(
                  "The fileNode processor {} has merged the {}/{} tsfile[{}->{}] over, "
                          + "start time of merge is {}, end time of merge is {}, time consumption is {}ms,"
                          + " the process is {}%",
                  getProcessorName(), numOfMergeFiles, allNeedMergeFiles, filePathBeforeMerge, newFile,
                  startDateTime, endDateTime, timeConsume,
                  (int) (numOfMergeFiles) / (float) allNeedMergeFiles * 100);
        } catch (IOException | WriteProcessException | PathErrorException e) {
          LOGGER.error("Merge: query and write data error.", e);
          throw new FileNodeProcessorException(e);
        }
      } else if (backupIntervalFile.overflowChangeType == OverflowChangeType.MERGING_CHANGE) {
        LOGGER.error("The overflowChangeType of backupIntervalFile must not be {}",
                OverflowChangeType.MERGING_CHANGE);
        // handle this error, throw one runtime exception
        throw new FileNodeProcessorException(
                "The overflowChangeType of backupIntervalFile must not be "
                        + OverflowChangeType.MERGING_CHANGE);
      } else {
        LOGGER.debug(
                "The filenode processor {} is merging, the interval file {} doesn't need to be merged.",
                getProcessorName(), backupIntervalFile.getRelativePath());
      }
    }

    //
    // change status from merge to wait
    //
    switchMergeToWaitingv2(backupIntervalFiles, needEmtpy);

    //
    // change status from wait to work
    //
    switchWaitingToWorkingv2(backupIntervalFiles);
  }

  private List<IntervalFileNode> switchFileNodeToMergev2() throws FileNodeProcessorException {
    List<IntervalFileNode> result = new ArrayList<>();
    if (emptyIntervalFileNode.overflowChangeType != OverflowChangeType.NO_CHANGE) {
      // add empty
      result.add(emptyIntervalFileNode.backUp());
      if (!newFileNodes.isEmpty()) {
        throw new FileNodeProcessorException(
                String.format("The status of empty file is %s, but the new file list is not empty",
                        emptyIntervalFileNode.overflowChangeType));
      }
      return result;
    }
    if (!newFileNodes.isEmpty()) {
      for (IntervalFileNode intervalFileNode : newFileNodes) {
        if (intervalFileNode.overflowChangeType == OverflowChangeType.NO_CHANGE) {
          result.add(intervalFileNode.backUp());
        } else {
          Map<String, Long> startTimeMap = new HashMap<>();
          Map<String, Long> endTimeMap = new HashMap<>();
          for (String deviceId : intervalFileNode.getEndTimeMap().keySet()) {
            List<IntervalFileNode> temp = invertedindexOfFiles.get(deviceId);
            int index = temp.indexOf(intervalFileNode);
            int size = temp.size();
            // start time
            if (index == 0) {
              startTimeMap.put(deviceId, 0L);
            } else {
              startTimeMap.put(deviceId, intervalFileNode.getStartTime(deviceId));
            }
            // end time
            if (index < size - 1) {
              endTimeMap.put(deviceId, temp.get(index + 1).getStartTime(deviceId) - 1);
            } else {
              endTimeMap.put(deviceId, intervalFileNode.getEndTime(deviceId));
            }
          }
          IntervalFileNode node = new IntervalFileNode(startTimeMap, endTimeMap,
                  intervalFileNode.overflowChangeType, intervalFileNode.getBaseDirIndex(),
                  intervalFileNode.getRelativePath());
          result.add(node);
        }
      }
    } else {
      LOGGER.error("No file was changed when merging, the filenode is {}", getProcessorName());
      throw new FileNodeProcessorException(
              "No file was changed when merging, the filenode is " + getProcessorName());
    }
    return result;
  }

  /*
   * private List<DataFileInfo> getDataFileInfoForIndex(Path path, List<IntervalFileNode>
   *   sourceFileNodes) { String
   * deviceId = path.getdeviceToString(); List<DataFileInfo> dataFileInfos = new ArrayList<>();
   * for (IntervalFileNode
   * intervalFileNode : sourceFileNodes) { if (intervalFileNode.isClosed()) { if
   * (intervalFileNode.getStartTime(deviceId) != -1) { DataFileInfo dataFileInfo = new
   * DataFileInfo(intervalFileNode.getStartTime(deviceId), intervalFileNode.getEndTime(deviceId),
   * intervalFileNode.getFilePath()); dataFileInfos.add(dataFileInfo); } } } return dataFileInfos; }
   */

  /*
   * private void mergeIndex() throws FileNodeProcessorException { try { Map<String,
   * Set<IndexType>> allIndexSeries =
   * mManager.getAllIndexPaths(getProcessorName()); if (!allIndexSeries.isEmpty()) {
   * LOGGER.info("merge all file and modify index file, the nameSpacePath is {},
   * the index seriesPath is {}", getProcessorName(), allIndexSeries); for (Entry<String,
   * Set<IndexType>> entry : allIndexSeries.entrySet()) {
   * String series = entry.getKey(); Path path = new Path(series); List<DataFileInfo>
   *   dataFileInfos =
   * getDataFileInfoForIndex(path, newFileNodes); if (!dataFileInfos.isEmpty()) { try
   * { for (IndexType indexType :
   * entry.getValue()) IndexManager.getIndexInstance(indexType).build(path,
   * dataFileInfos, null); } catch
   * (IndexManagerException e) { e.printStackTrace(); throw new FileNodeProcessorException
   * (e.getMessage()); } } } } }
   * catch (PathErrorException e) { LOGGER.error("Failed to find all fileList to be merged.
   * Because" +
   * e.getMessage()); throw new FileNodeProcessorException(e.getMessage()); } }
   */

  /*
   * private void switchMergeIndex() throws FileNodeProcessorException { try { Map<String,
   * Set<IndexType>>
   * allIndexSeries = mManager.getAllIndexPaths(getProcessorName());
   * if (!allIndexSeries.isEmpty()) {
   * LOGGER.info("mergeswith all file and modify index file, the nameSpacePath is {},
   * the index seriesPath is {}",
   * getProcessorName(), allIndexSeries); for (Entry<String, Set<IndexType>> entry :
   * allIndexSeries.entrySet()) {
   * String series = entry.getKey(); Path path = new Path(series); List<DataFileInfo>
   *   dataFileInfos =
   * getDataFileInfoForIndex(path, newFileNodes); if (!dataFileInfos.isEmpty()) { try
   * { for (IndexType indexType :
   * entry.getValue()) IndexManager.getIndexInstance(indexType).mergeSwitch(path,
   * dataFileInfos); } catch
   * (IndexManagerException e) { e.printStackTrace(); throw new FileNodeProcessorException
   * (e.getMessage()); } } } } }
   * catch (PathErrorException e) { LOGGER.error("Failed to find all fileList to be
   * mergeSwitch because of" +
   * e.getMessage()); throw new FileNodeProcessorException(e.getMessage()); } }
   */

  private void switchMergeToWaitingv2(List<IntervalFileNode> backupIntervalFiles, boolean needEmpty)
          throws FileNodeProcessorException {
    LOGGER.info("The status of filenode processor {} switches from {} to {}.", getProcessorName(),
            FileNodeProcessorStatus.MERGING_WRITE, FileNodeProcessorStatus.WAITING);
    writeLock();
    try {
      oldMultiPassTokenSet = newMultiPassTokenSet;
      oldMultiPassLock = newMultiPassLock;
      newMultiPassTokenSet = new HashSet<>();
      newMultiPassLock = new ReentrantReadWriteLock(false);
      List<IntervalFileNode> result = new ArrayList<>();
      int beginIndex = 0;
      if (needEmpty) {
        IntervalFileNode empty = backupIntervalFiles.get(0);
        if (!empty.checkEmpty()) {
          for (String deviceId : empty.getStartTimeMap().keySet()) {
            if (invertedindexOfFiles.containsKey(deviceId)) {
              IntervalFileNode temp = invertedindexOfFiles.get(deviceId).get(0);
              if (temp.getMergeChanged().contains(deviceId)) {
                empty.overflowChangeType = OverflowChangeType.CHANGED;
                break;
              }
            }
          }
          empty.clearMergeChanged();
          result.add(empty.backUp());
          beginIndex++;
        }
      }
      // reconstruct the file index
      addAllFileIntoIndex(backupIntervalFiles);
      // check the merge changed file
      for (int i = beginIndex; i < backupIntervalFiles.size(); i++) {
        IntervalFileNode newFile = newFileNodes.get(i - beginIndex);
        IntervalFileNode temp = backupIntervalFiles.get(i);
        if (newFile.overflowChangeType == OverflowChangeType.MERGING_CHANGE) {
          for (String deviceId : newFile.getMergeChanged()) {
            if (temp.getStartTimeMap().containsKey(deviceId)) {
              temp.overflowChangeType = OverflowChangeType.CHANGED;
            } else {
              changeTypeToChanged(deviceId, newFile.getStartTime(deviceId),
                      newFile.getEndTime(deviceId));
            }
          }
        }
        if (!temp.checkEmpty()) {
          result.add(temp);
        }
      }
      // add new file when merge
      for (int i = backupIntervalFiles.size() - beginIndex; i < newFileNodes.size(); i++) {
        IntervalFileNode fileNode = newFileNodes.get(i);
        if (fileNode.isClosed()) {
          result.add(fileNode.backUp());
        } else {
          result.add(fileNode);
        }
      }

      isMerging = FileNodeProcessorStatus.WAITING;
      newFileNodes = result;
      // reconstruct the index
      addAllFileIntoIndex(newFileNodes);
      // clear merge changed
      for (IntervalFileNode fileNode : newFileNodes) {
        fileNode.clearMergeChanged();
      }

      synchronized (fileNodeProcessorStore) {
        fileNodeProcessorStore.setFileNodeProcessorStatus(isMerging);
        fileNodeProcessorStore.setEmptyIntervalFileNode(emptyIntervalFileNode);
        fileNodeProcessorStore.setNewFileNodes(newFileNodes);
        try {
          writeStoreToDisk(fileNodeProcessorStore);
        } catch (FileNodeProcessorException e) {
          LOGGER.error(
                  "Merge: failed to write filenode information to revocery file, the filenode is {}.",
                  getProcessorName(), e);
          throw new FileNodeProcessorException(
                  "Merge: write filenode information to revocery file failed, the filenode is "
                          + getProcessorName());
        }
      }
    } finally {
      writeUnlock();
    }
  }

  private void switchWaitingToWorkingv2(List<IntervalFileNode> backupIntervalFiles)
          throws FileNodeProcessorException {

    LOGGER.info("The status of filenode processor {} switches from {} to {}.", getProcessorName(),
            FileNodeProcessorStatus.WAITING, FileNodeProcessorStatus.NONE);

    if (oldMultiPassLock != null) {
      LOGGER.info("The old Multiple Pass Token set is {}, the old Multiple Pass Lock is {}",
              oldMultiPassTokenSet,
              oldMultiPassLock);
      oldMultiPassLock.writeLock().lock();
    }
    try {
      writeLock();
      try {
        // delete the all files which are in the newFileNodes
        // notice: the last restore file of the interval file

        List<String> bufferwriteDirPathList = directories.getAllTsFileFolders();
        List<File> bufferwriteDirList = new ArrayList<>();
        for (String bufferwriteDirPath : bufferwriteDirPathList) {
          if (bufferwriteDirPath.length() > 0
                  && bufferwriteDirPath.charAt(bufferwriteDirPath.length() - 1) != File.separatorChar) {
            bufferwriteDirPath = bufferwriteDirPath + File.separatorChar;
          }
          bufferwriteDirPath = bufferwriteDirPath + getProcessorName();
          File bufferwriteDir = new File(bufferwriteDirPath);
          bufferwriteDirList.add(bufferwriteDir);
          if (!bufferwriteDir.exists()) {
            bufferwriteDir.mkdirs();
          }
        }

        Set<String> bufferFiles = new HashSet<>();
        for (IntervalFileNode bufferFileNode : newFileNodes) {
          String bufferFilePath = bufferFileNode.getFilePath();
          if (bufferFilePath != null) {
            bufferFiles.add(bufferFilePath);
            bufferFiles.add(bufferFileNode.getModFile().getFilePath());
          }
        }
        // add the restore file, if the last file is not closed
        if (!newFileNodes.isEmpty() && !newFileNodes.get(newFileNodes.size() - 1).isClosed()) {
          String bufferFileRestorePath =
<<<<<<< HEAD
                  newFileNodes.get(newFileNodes.size() - 1).getFilePath() + ".restore";
=======
              newFileNodes.get(newFileNodes.size() - 1).getFilePath() + RESTORE_FILE_SUFFIX;
>>>>>>> 0cb7588d
          bufferFiles.add(bufferFileRestorePath);
        }

        for (File bufferwriteDir : bufferwriteDirList) {
          for (File file : bufferwriteDir.listFiles()) {
            if (!bufferFiles.contains(file.getPath())) {
              file.delete();
              // TODO
            }
          }
        }

        // merge switch
        // switchMergeIndex();

        for (IntervalFileNode fileNode : newFileNodes) {
          if (fileNode.overflowChangeType != OverflowChangeType.NO_CHANGE) {
            fileNode.overflowChangeType = OverflowChangeType.CHANGED;
          }
        }
        // overflow switch from merge to work
        overflowProcessor.switchMergeToWork();
        // write status to file
        isMerging = FileNodeProcessorStatus.NONE;
        synchronized (fileNodeProcessorStore) {
          fileNodeProcessorStore.setFileNodeProcessorStatus(isMerging);
          fileNodeProcessorStore.setNewFileNodes(newFileNodes);
          fileNodeProcessorStore.setEmptyIntervalFileNode(emptyIntervalFileNode);
          writeStoreToDisk(fileNodeProcessorStore);
        }
      } catch (IOException e) {
        LOGGER.info(
                "The filenode processor {} encountered an error when its "
                        + "status switched from {} to {}.",
                getProcessorName(), FileNodeProcessorStatus.NONE, FileNodeProcessorStatus.MERGING_WRITE,
                e);
        throw new FileNodeProcessorException(e);
      } finally {
        writeUnlock();
      }
    } finally {
      oldMultiPassTokenSet = null;
      if (oldMultiPassLock != null) {
        oldMultiPassLock.writeLock().unlock();
      }
      oldMultiPassLock = null;
    }

  }

  private TSRecord constructTsRecord(TimeValuePair timeValuePair, String deviceId,
                                     String measurementId) {
    TSRecord record = new TSRecord(timeValuePair.getTimestamp(), deviceId);
    record.addTuple(DataPoint.getDataPoint(timeValuePair.getValue().getDataType(), measurementId,
            timeValuePair.getValue().getValue().toString()));
    return record;
  }

  private String queryAndWriteDataForMerge(IntervalFileNode backupIntervalFile)
          throws IOException, WriteProcessException, FileNodeProcessorException, PathErrorException {
    Map<String, Long> startTimeMap = new HashMap<>();
    Map<String, Long> endTimeMap = new HashMap<>();

    TsFileIOWriter fileIoWriter = null;
    String outputPath = null;
    String baseDir = null;
    String fileName = null;
<<<<<<< HEAD
    // modifications are blocked before mergeModification is created to avoid
    // losing some modification.
    mergeDeleteLock.lock();
    QueryContext context = new QueryContext();
    try {
      for (String deviceId : backupIntervalFile.getStartTimeMap().keySet()) {
        // query one deviceId
        List<Path> pathList = new ArrayList<>();
        boolean isRowGroupHasData = false;
        ChunkGroupFooter footer = null;
        int numOfChunk = 0;
        long startPos = -1;
        int recordCount = 0;
=======
    for (String deviceId : backupIntervalFile.getStartTimeMap().keySet()) {
      // query one deviceId
      List<Path> pathList = new ArrayList<>();
      boolean isRowGroupHasData = false;
      ChunkGroupFooter footer = null;
      int numOfChunk = 0;
      long startPos = -1;
      int recordCount = 0;
      try {
        List<String> pathStrings = mManager.getLeafNodePathInNextLevel(deviceId);
        for (String string : pathStrings) {
          pathList.add(new Path(string));
        }
      } catch (PathErrorException e) {
        LOGGER.error("Can't get all the paths from MManager, the deviceId is {}", deviceId);
        throw new FileNodeProcessorException(e);
      }
      if (pathList.isEmpty()) {
        continue;
      }
      for (Path path : pathList) {
        // query one measurenment in the special deviceId
        String measurementId = path.getMeasurement();
        TSDataType dataType = mManager.getSeriesType(path.getFullPath());
        OverflowSeriesDataSource overflowSeriesDataSource = overflowProcessor.queryMerge(deviceId,
            measurementId, dataType,true);
        Filter timeFilter = FilterFactory
            .and(TimeFilter.gtEq(backupIntervalFile.getStartTime(deviceId)),
                TimeFilter.ltEq(backupIntervalFile.getEndTime(deviceId)));
        SingleSeriesExpression seriesFilter = new SingleSeriesExpression(path, timeFilter);
        IReader seriesReader = SeriesReaderFactory.getInstance()
            .createSeriesReaderForMerge(backupIntervalFile,
                overflowSeriesDataSource, seriesFilter);
>>>>>>> 0cb7588d
        try {
          List<String> pathStrings = mManager.getLeafNodePathInNextLevel(deviceId);
          for (String string : pathStrings) {
            pathList.add(new Path(string));
          }
        } catch (PathErrorException e) {
          LOGGER.error("Can't get all the paths from MManager, the deviceId is {}", deviceId);
          throw new FileNodeProcessorException(e);
        }
        if (pathList.isEmpty()) {
          continue;
        }

        for (Path path : pathList) {
          // query one measurenment in the special deviceId
          String measurementId = path.getMeasurement();
          TSDataType dataType = mManager.getSeriesType(path.getFullPath());
          OverflowSeriesDataSource overflowSeriesDataSource = overflowProcessor.queryMerge(deviceId,
                  measurementId, dataType, true, context);
          Filter timeFilter = FilterFactory
                  .and(TimeFilter.gtEq(backupIntervalFile.getStartTime(deviceId)),
                          TimeFilter.ltEq(backupIntervalFile.getEndTime(deviceId)));
          SingleSeriesExpression seriesFilter = new SingleSeriesExpression(path, timeFilter);
          IReader seriesReader = SeriesReaderFactory.getInstance()
                  .createSeriesReaderForMerge(backupIntervalFile,
                          overflowSeriesDataSource, seriesFilter, context);
          try {
            if (!seriesReader.hasNext()) {
              LOGGER.debug(
                      "The time-series {} has no data with the filter {} in the filenode processor {}",
                      path, seriesFilter, getProcessorName());
            } else {
              numOfChunk++;
              TimeValuePair timeValuePair = seriesReader.next();
              if (fileIoWriter == null) {
                baseDir = directories.getNextFolderForTsfile();
                fileName = String.valueOf(timeValuePair.getTimestamp()
                        + FileNodeConstants.BUFFERWRITE_FILE_SEPARATOR + System.currentTimeMillis());
                outputPath = constructOutputFilePath(baseDir, getProcessorName(), fileName);
                fileName = getProcessorName() + File.separatorChar + fileName;
                fileIoWriter = new TsFileIOWriter(new File(outputPath));
                mergingModification = new ModificationFile(outputPath
                        + ModificationFile.FILE_SUFFIX);
                mergeDeleteLock.unlock();
              }
              if (!isRowGroupHasData) {
                // start a new rowGroupMetadata
                isRowGroupHasData = true;
                // the datasize and numOfChunk is fake
                // the accurate datasize and numOfChunk will get after write all this device data.
                fileIoWriter.startFlushChunkGroup(deviceId);// TODO please check me.
                startPos = fileIoWriter.getPos();
              }
              // init the serieswWriteImpl
              MeasurementSchema measurementSchema = fileSchema.getMeasurementSchema(measurementId);
              ChunkBuffer pageWriter = new ChunkBuffer(measurementSchema);
              int pageSizeThreshold = TsFileConf.pageSizeInByte;
              ChunkWriterImpl seriesWriterImpl = new ChunkWriterImpl(measurementSchema, pageWriter,
                      pageSizeThreshold);
              // write the series data
              recordCount += writeOneSeries(deviceId, measurementId, seriesWriterImpl, dataType,
                      seriesReader,
                      startTimeMap, endTimeMap, timeValuePair);
              // flush the series data
              seriesWriterImpl.writeToFileWriter(fileIoWriter);
            }
          } finally {
            seriesReader.close();
          }
        }
        if (isRowGroupHasData) {
          // end the new rowGroupMetadata
          long size = fileIoWriter.getPos() - startPos;
          footer = new ChunkGroupFooter(deviceId, size, numOfChunk);
          // notice: merge data are essentially OLD data, so any new modifications take effect on
          // them
          fileIoWriter.endChunkGroup(footer, 0);
        }
      }
    } finally {
      if (mergeDeleteLock.isLocked())
        mergeDeleteLock.unlock();
    }

    if (fileIoWriter != null) {
      fileIoWriter.endFile(fileSchema);
    }
    backupIntervalFile.setBaseDirIndex(directories.getTsFileFolderIndex(baseDir));
    backupIntervalFile.setRelativePath(fileName);
    backupIntervalFile.overflowChangeType = OverflowChangeType.NO_CHANGE;
    backupIntervalFile.setStartTimeMap(startTimeMap);
    backupIntervalFile.setEndTimeMap(endTimeMap);
    backupIntervalFile.setModFile(mergingModification);
    mergingModification = null;
    return fileName;
  }

  private int writeOneSeries(String deviceId, String measurement, ChunkWriterImpl seriesWriterImpl,
                             TSDataType dataType, IReader seriesReader, Map<String, Long> startTimeMap,
                             Map<String, Long> endTimeMap,
                             TimeValuePair timeValuePair) throws IOException {
    int count = 0;
    long startTime = -1;
    long endTime = -1;
    switch (dataType) {
      case BOOLEAN:
        seriesWriterImpl.write(timeValuePair.getTimestamp(), timeValuePair.getValue().getBoolean());
        count++;
        startTime = endTime = timeValuePair.getTimestamp();
        if (!startTimeMap.containsKey(deviceId) || startTimeMap.get(deviceId) > startTime) {
          startTimeMap.put(deviceId, startTime);
        }
        if (!endTimeMap.containsKey(deviceId) || endTimeMap.get(deviceId) < endTime) {
          endTimeMap.put(deviceId, endTime);
        }
        while (seriesReader.hasNext()) {
          count++;
          timeValuePair = seriesReader.next();
          endTime = timeValuePair.getTimestamp();
          seriesWriterImpl
                  .write(timeValuePair.getTimestamp(), timeValuePair.getValue().getBoolean());
        }
        if (!endTimeMap.containsKey(deviceId) || endTimeMap.get(deviceId) < endTime) {
          endTimeMap.put(deviceId, endTime);
        }
        break;
      case INT32:
        seriesWriterImpl.write(timeValuePair.getTimestamp(), timeValuePair.getValue().getInt());
        count++;
        startTime = endTime = timeValuePair.getTimestamp();
        if (!startTimeMap.containsKey(deviceId) || startTimeMap.get(deviceId) > startTime) {
          startTimeMap.put(deviceId, startTime);
        }
        if (!endTimeMap.containsKey(deviceId) || endTimeMap.get(deviceId) < endTime) {
          endTimeMap.put(deviceId, endTime);
        }
        while (seriesReader.hasNext()) {
          count++;
          timeValuePair = seriesReader.next();
          endTime = timeValuePair.getTimestamp();
          seriesWriterImpl.write(timeValuePair.getTimestamp(), timeValuePair.getValue().getInt());
        }
        if (!endTimeMap.containsKey(deviceId) || endTimeMap.get(deviceId) < endTime) {
          endTimeMap.put(deviceId, endTime);
        }
        break;
      case INT64:
        seriesWriterImpl.write(timeValuePair.getTimestamp(), timeValuePair.getValue().getLong());
        count++;
        startTime = endTime = timeValuePair.getTimestamp();
        if (!startTimeMap.containsKey(deviceId) || startTimeMap.get(deviceId) > startTime) {
          startTimeMap.put(deviceId, startTime);
        }
        if (!endTimeMap.containsKey(deviceId) || endTimeMap.get(deviceId) < endTime) {
          endTimeMap.put(deviceId, endTime);
        }
        while (seriesReader.hasNext()) {
          count++;
          timeValuePair = seriesReader.next();
          endTime = timeValuePair.getTimestamp();
          seriesWriterImpl.write(timeValuePair.getTimestamp(), timeValuePair.getValue().getLong());
        }
        if (!endTimeMap.containsKey(deviceId) || endTimeMap.get(deviceId) < endTime) {
          endTimeMap.put(deviceId, endTime);
        }
        break;
      case FLOAT:
        seriesWriterImpl.write(timeValuePair.getTimestamp(), timeValuePair.getValue().getFloat());
        count++;
        startTime = endTime = timeValuePair.getTimestamp();
        if (!startTimeMap.containsKey(deviceId) || startTimeMap.get(deviceId) > startTime) {
          startTimeMap.put(deviceId, startTime);
        }
        if (!endTimeMap.containsKey(deviceId) || endTimeMap.get(deviceId) < endTime) {
          endTimeMap.put(deviceId, endTime);
        }
        while (seriesReader.hasNext()) {
          count++;
          timeValuePair = seriesReader.next();
          endTime = timeValuePair.getTimestamp();
          seriesWriterImpl.write(timeValuePair.getTimestamp(), timeValuePair.getValue().getFloat());
        }
        if (!endTimeMap.containsKey(deviceId) || endTimeMap.get(deviceId) < endTime) {
          endTimeMap.put(deviceId, endTime);
        }
        break;
      case DOUBLE:
        seriesWriterImpl.write(timeValuePair.getTimestamp(), timeValuePair.getValue().getDouble());
        count++;
        startTime = endTime = timeValuePair.getTimestamp();
        if (!startTimeMap.containsKey(deviceId) || startTimeMap.get(deviceId) > startTime) {
          startTimeMap.put(deviceId, startTime);
        }
        if (!endTimeMap.containsKey(deviceId) || endTimeMap.get(deviceId) < endTime) {
          endTimeMap.put(deviceId, endTime);
        }
        while (seriesReader.hasNext()) {
          count++;
          timeValuePair = seriesReader.next();
          endTime = timeValuePair.getTimestamp();
          seriesWriterImpl
                  .write(timeValuePair.getTimestamp(), timeValuePair.getValue().getDouble());
        }
        if (!endTimeMap.containsKey(deviceId) || endTimeMap.get(deviceId) < endTime) {
          endTimeMap.put(deviceId, endTime);
        }
        break;
      case TEXT:
        seriesWriterImpl.write(timeValuePair.getTimestamp(), timeValuePair.getValue().getBinary());
        count++;
        startTime = endTime = timeValuePair.getTimestamp();
        if (!startTimeMap.containsKey(deviceId) || startTimeMap.get(deviceId) > startTime) {
          startTimeMap.put(deviceId, startTime);
        }
        if (!endTimeMap.containsKey(deviceId) || endTimeMap.get(deviceId) < endTime) {
          endTimeMap.put(deviceId, endTime);
        }
        while (seriesReader.hasNext()) {
          count++;
          timeValuePair = seriesReader.next();
          endTime = timeValuePair.getTimestamp();
          seriesWriterImpl
                  .write(timeValuePair.getTimestamp(), timeValuePair.getValue().getBinary());
        }
        if (!endTimeMap.containsKey(deviceId) || endTimeMap.get(deviceId) < endTime) {
          endTimeMap.put(deviceId, endTime);
        }
        break;
      default:
        LOGGER.error("Not support data type: {}", dataType);
        break;
    }
    return count;
  }

  private String constructOutputFilePath(String baseDir, String processorName, String fileName) {

    if (baseDir.charAt(baseDir.length() - 1) != File.separatorChar) {
      baseDir = baseDir + File.separatorChar + processorName;
    }
    File dataDir = new File(baseDir);
    if (!dataDir.exists()) {
      LOGGER.warn("The bufferwrite processor data dir doesn't exists, create new directory {}",
              baseDir);
      dataDir.mkdirs();
    }
    File outputFile = new File(dataDir, fileName);
    return outputFile.getPath();
  }

  private FileSchema constructFileSchema(String processorName) throws WriteProcessException {

    List<ColumnSchema> columnSchemaList;
    columnSchemaList = mManager.getSchemaForFileName(processorName);

    FileSchema fileSchema = null;
    try {
      fileSchema = getFileSchemaFromColumnSchema(columnSchemaList, processorName);
    } catch (WriteProcessException e) {
      LOGGER.error("Get the FileSchema error, the list of ColumnSchema is {}", columnSchemaList);
      throw e;
    }
    return fileSchema;

  }

  private FileSchema getFileSchemaFromColumnSchema(List<ColumnSchema> schemaList, String deviceType)
          throws WriteProcessException {
    JSONArray rowGroup = new JSONArray();

    for (ColumnSchema col : schemaList) {
      JSONObject measurement = new JSONObject();
      measurement.put(JsonFormatConstant.MEASUREMENT_UID, col.name);
      measurement.put(JsonFormatConstant.DATA_TYPE, col.dataType.toString());
      measurement.put(JsonFormatConstant.MEASUREMENT_ENCODING, col.encoding.toString());
      for (Entry<String, String> entry : col.getArgsMap().entrySet()) {
        if (JsonFormatConstant.ENUM_VALUES.equals(entry.getKey())) {
          String[] valueArray = entry.getValue().split(",");
          measurement.put(JsonFormatConstant.ENUM_VALUES, new JSONArray(valueArray));
        } else {
          measurement.put(entry.getKey(), entry.getValue().toString());
        }
      }
      rowGroup.put(measurement);
    }
    JSONObject jsonSchema = new JSONObject();
    jsonSchema.put(JsonFormatConstant.JSON_SCHEMA, rowGroup);
    jsonSchema.put(JsonFormatConstant.DELTA_TYPE, deviceType);
    return new FileSchema(jsonSchema);
  }

  @Override
  public boolean canBeClosed() {
    if (isMerging == FileNodeProcessorStatus.NONE) {
      if (newMultiPassLock.writeLock().tryLock()) {
        try {
          if (oldMultiPassLock != null) {
            if (oldMultiPassLock.writeLock().tryLock()) {
              try {
                return true;
              } finally {
                oldMultiPassLock.writeLock().unlock();
              }
            } else {
              LOGGER
                      .info("The filenode {} can't be closed, because it can't get oldMultiPassLock {}",
                              getProcessorName(), oldMultiPassLock);
              return false;
            }
          } else {
            return true;
          }
        } finally {
          newMultiPassLock.writeLock().unlock();
        }
      } else {
        LOGGER.info("The filenode {} can't be closed, because it can't get newMultiPassLock {}",
                getProcessorName(), newMultiPassLock);
        return false;
      }
    } else {
      LOGGER.info("The filenode {} can't be closed, because the filenode status is {}",
              getProcessorName(),
              isMerging);
      return false;
    }
  }

  @Override
  public boolean flush() throws IOException {
    if (bufferWriteProcessor != null) {
      bufferWriteProcessor.flush();
    }
    if (overflowProcessor != null) {
      return overflowProcessor.flush();
    }
    return false;
  }

  /**
   * Close the bufferwrite processor.
   */
  public void closeBufferWrite() throws FileNodeProcessorException {
    if (bufferWriteProcessor != null) {
      try {
        while (!bufferWriteProcessor.canBeClosed()) {
          try {
            LOGGER.info("The bufferwrite {} can't be closed, wait 100ms",
                    bufferWriteProcessor.getProcessorName());
            TimeUnit.MICROSECONDS.sleep(100);
          } catch (InterruptedException e) {
            e.printStackTrace();
          }
        }
        bufferWriteProcessor.close();
        bufferWriteProcessor = null;
      } catch (BufferWriteProcessorException e) {
        e.printStackTrace();
        throw new FileNodeProcessorException(e);
      }
    }
  }

  /**
   * Close the overflow processor.
   */
  public void closeOverflow() throws FileNodeProcessorException {
    // close overflow
    if (overflowProcessor != null) {
      try {
        while (!overflowProcessor.canBeClosed()) {
          try {
            LOGGER.info("The overflow {} can't be closed, wait 100ms",
                    overflowProcessor.getProcessorName());
            TimeUnit.MICROSECONDS.sleep(100);
          } catch (InterruptedException e) {
            // ignore the interrupted exception
            e.printStackTrace();
          }
        }
        overflowProcessor.close();
        overflowProcessor.clear();
        overflowProcessor = null;
      } catch (OverflowProcessorException | IOException e) {
        e.printStackTrace();
        throw new FileNodeProcessorException(e);
      }
    }
  }

  @Override
  public void close() throws FileNodeProcessorException {
    closeBufferWrite();
    closeOverflow();
    for (IntervalFileNode fileNode : newFileNodes) {
      if (fileNode.getModFile() != null) {
        try {
          fileNode.getModFile().close();
        } catch (IOException e) {
          throw new FileNodeProcessorException(e);
        }
      }
    }
  }

  /**
   * deregister the filenode processor.
   */
  public void delete() throws ProcessorException {
    if (TsFileDBConf.enableStatMonitor) {
      // remove the monitor
      LOGGER.info("Deregister the filenode processor: {} from monitor.", getProcessorName());
      StatMonitor.getInstance().deregistStatistics(statStorageDeltaName);
    }
    closeBufferWrite();
    closeOverflow();
  }

  @Override
  public long memoryUsage() {
    long memSize = 0;
    if (bufferWriteProcessor != null) {
      memSize += bufferWriteProcessor.memoryUsage();
    }
    if (overflowProcessor != null) {
      memSize += overflowProcessor.memoryUsage();
    }
    return memSize;
  }

  private void writeStoreToDisk(FileNodeProcessorStore fileNodeProcessorStore)
          throws FileNodeProcessorException {

    synchronized (fileNodeRestoreFilePath) {
      SerializeUtil<FileNodeProcessorStore> serializeUtil = new SerializeUtil<>();
      try {
        serializeUtil.serialize(fileNodeProcessorStore, fileNodeRestoreFilePath);
        LOGGER.debug("The filenode processor {} writes restore information to the restore file",
                getProcessorName());
      } catch (IOException e) {
        throw new FileNodeProcessorException(e);
      }
    }
  }

  private FileNodeProcessorStore readStoreFromDisk() throws FileNodeProcessorException {

    synchronized (fileNodeRestoreFilePath) {
      FileNodeProcessorStore processorStore;
      SerializeUtil<FileNodeProcessorStore> serializeUtil = new SerializeUtil<>();
      try {
<<<<<<< HEAD
        fileNodeProcessorStore = serializeUtil.deserialize(fileNodeRestoreFilePath)
                .orElse(new FileNodeProcessorStore(false, new HashMap<>(),
                        new IntervalFileNode(OverflowChangeType.NO_CHANGE, null),
                        new ArrayList<IntervalFileNode>(), FileNodeProcessorStatus.NONE, 0));
=======
        processorStore = serializeUtil.deserialize(fileNodeRestoreFilePath)
            .orElse(new FileNodeProcessorStore(false, new HashMap<>(),
                new IntervalFileNode(OverflowChangeType.NO_CHANGE, null),
                new ArrayList<IntervalFileNode>(), FileNodeProcessorStatus.NONE, 0));
>>>>>>> 0cb7588d
      } catch (IOException e) {
        throw new FileNodeProcessorException(e);
      }
      return processorStore;
    }
  }

<<<<<<< HEAD
  /*
   * public void rebuildIndex() throws FileNodeProcessorException
   * { mergeIndex(); switchMergeIndex(); }
   */

  public String getFileNodeRestoreFilePath() {
    return fileNodeRestoreFilePath;
  }

  /**
   * Delete data whose timestamp <= 'timestamp' and belong to timeseries deviceId.measurementId.
   *
   * @param deviceId      the deviceId of the timeseries to be deleted.
   * @param measurementId the measurementId of the timeseries to be deleted.
   * @param timestamp     the delete range is (0, timestamp].
   */
  public void delete(String deviceId, String measurementId, long timestamp) throws IOException {
    // TODO: how to avoid partial deletion?
    mergeDeleteLock.lock();
    long version = versionController.nextVersion();
=======
    public String getFileNodeRestoreFilePath() {
        return fileNodeRestoreFilePath;
    }
>>>>>>> 0cb7588d

    // record what files are updated so we can roll back them in case of exception
    List<ModificationFile> updatedModFiles = new ArrayList<>();

    try {
      String fullPath = deviceId +
              IoTDBConstant.PATH_SEPARATOR + measurementId;
      Deletion deletion = new Deletion(fullPath, version, timestamp);
      if (mergingModification != null) {
        mergingModification.write(deletion);
        updatedModFiles.add(mergingModification);
      }

      deleteBufferWriteFiles(deviceId, deletion, updatedModFiles);
      // delete data in memory
      OverflowProcessor overflowProcessor = getOverflowProcessor(getProcessorName());
      overflowProcessor.delete(deviceId, measurementId, timestamp, version, updatedModFiles);
      if (bufferWriteProcessor != null) {
        bufferWriteProcessor.delete(deviceId, measurementId, timestamp);
      }
    } catch (Exception e) {
      // roll back
      for (ModificationFile modFile : updatedModFiles) {
        modFile.abort();
      }
      throw new IOException(e);
    } finally {
      mergeDeleteLock.unlock();
    }
  }

  private void deleteBufferWriteFiles(String deviceId, Deletion deletion,
                                      List<ModificationFile> updatedModFiles) throws IOException {
    if (currentIntervalFileNode != null && currentIntervalFileNode.containsDevice(deviceId)) {
      currentIntervalFileNode.getModFile().write(deletion);
      updatedModFiles.add(currentIntervalFileNode.getModFile());
    }
    for (IntervalFileNode fileNode : newFileNodes) {
      if (fileNode != currentIntervalFileNode && fileNode.containsDevice(deviceId)) {
        fileNode.getModFile().write(deletion);
        updatedModFiles.add(fileNode.getModFile());
      }
    }
<<<<<<< HEAD
  }

  /**
   * Similar to delete(), but only deletes data in BufferWrite.
   * Only used by WAL recovery.
   */
  public void deleteBufferWrite(String deviceId, String measurementId, long timestamp)
          throws IOException {
    String fullPath = deviceId +
            IoTDBConstant.PATH_SEPARATOR + measurementId;
    long version = versionController.nextVersion();
    Deletion deletion = new Deletion(fullPath, version, timestamp);

    List<ModificationFile> updatedModFiles = new ArrayList<>();
    try {
      deleteBufferWriteFiles(deviceId, deletion, updatedModFiles);
    } catch (IOException e) {
      for (ModificationFile modificationFile : updatedModFiles) {
        modificationFile.abort();
      }
      throw e;
    }
    if (bufferWriteProcessor != null) {
      bufferWriteProcessor.delete(deviceId, measurementId, timestamp);
    }
  }

  /**
   * Similar to delete(), but only deletes data in Overflow.
   * Only used by WAL recovery.
   */
  public void deleteOverflow(String deviceId, String measurementId, long timestamp)
          throws IOException {
    long version = versionController.nextVersion();

    OverflowProcessor overflowProcessor = getOverflowProcessor(getProcessorName());
    List<ModificationFile> updatedModFiles = new ArrayList<>();
    try {
      overflowProcessor.delete(deviceId, measurementId, timestamp, version, updatedModFiles);
    } catch (IOException e) {
      for (ModificationFile modificationFile : updatedModFiles) {
        modificationFile.abort();
      }
      throw e;
    }
  }
=======

>>>>>>> 0cb7588d
}<|MERGE_RESOLUTION|>--- conflicted
+++ resolved
@@ -909,12 +909,7 @@
   /**
    * add time series.
    */
-<<<<<<< HEAD
-  public void addTimeSeries(String measurementToString, String dataType, String encoding,
-                            String[] encodingArgs) {
-=======
   public void addTimeSeries(String measurementToString, String dataType, String encoding) {
->>>>>>> 0cb7588d
     ColumnSchema col = new ColumnSchema(measurementToString, TSDataType.valueOf(dataType),
             TSEncoding.valueOf(encoding));
     JSONObject measurement = constrcutMeasurement(col);
@@ -1439,11 +1434,7 @@
         // add the restore file, if the last file is not closed
         if (!newFileNodes.isEmpty() && !newFileNodes.get(newFileNodes.size() - 1).isClosed()) {
           String bufferFileRestorePath =
-<<<<<<< HEAD
-                  newFileNodes.get(newFileNodes.size() - 1).getFilePath() + ".restore";
-=======
               newFileNodes.get(newFileNodes.size() - 1).getFilePath() + RESTORE_FILE_SUFFIX;
->>>>>>> 0cb7588d
           bufferFiles.add(bufferFileRestorePath);
         }
 
@@ -1511,21 +1502,12 @@
     String outputPath = null;
     String baseDir = null;
     String fileName = null;
-<<<<<<< HEAD
+
     // modifications are blocked before mergeModification is created to avoid
     // losing some modification.
     mergeDeleteLock.lock();
     QueryContext context = new QueryContext();
-    try {
-      for (String deviceId : backupIntervalFile.getStartTimeMap().keySet()) {
-        // query one deviceId
-        List<Path> pathList = new ArrayList<>();
-        boolean isRowGroupHasData = false;
-        ChunkGroupFooter footer = null;
-        int numOfChunk = 0;
-        long startPos = -1;
-        int recordCount = 0;
-=======
+    try{
     for (String deviceId : backupIntervalFile.getStartTimeMap().keySet()) {
       // query one deviceId
       List<Path> pathList = new ArrayList<>();
@@ -1534,32 +1516,6 @@
       int numOfChunk = 0;
       long startPos = -1;
       int recordCount = 0;
-      try {
-        List<String> pathStrings = mManager.getLeafNodePathInNextLevel(deviceId);
-        for (String string : pathStrings) {
-          pathList.add(new Path(string));
-        }
-      } catch (PathErrorException e) {
-        LOGGER.error("Can't get all the paths from MManager, the deviceId is {}", deviceId);
-        throw new FileNodeProcessorException(e);
-      }
-      if (pathList.isEmpty()) {
-        continue;
-      }
-      for (Path path : pathList) {
-        // query one measurenment in the special deviceId
-        String measurementId = path.getMeasurement();
-        TSDataType dataType = mManager.getSeriesType(path.getFullPath());
-        OverflowSeriesDataSource overflowSeriesDataSource = overflowProcessor.queryMerge(deviceId,
-            measurementId, dataType,true);
-        Filter timeFilter = FilterFactory
-            .and(TimeFilter.gtEq(backupIntervalFile.getStartTime(deviceId)),
-                TimeFilter.ltEq(backupIntervalFile.getEndTime(deviceId)));
-        SingleSeriesExpression seriesFilter = new SingleSeriesExpression(path, timeFilter);
-        IReader seriesReader = SeriesReaderFactory.getInstance()
-            .createSeriesReaderForMerge(backupIntervalFile,
-                overflowSeriesDataSource, seriesFilter);
->>>>>>> 0cb7588d
         try {
           List<String> pathStrings = mManager.getLeafNodePathInNextLevel(deviceId);
           for (String string : pathStrings) {
@@ -2011,29 +1967,16 @@
       FileNodeProcessorStore processorStore;
       SerializeUtil<FileNodeProcessorStore> serializeUtil = new SerializeUtil<>();
       try {
-<<<<<<< HEAD
-        fileNodeProcessorStore = serializeUtil.deserialize(fileNodeRestoreFilePath)
-                .orElse(new FileNodeProcessorStore(false, new HashMap<>(),
-                        new IntervalFileNode(OverflowChangeType.NO_CHANGE, null),
-                        new ArrayList<IntervalFileNode>(), FileNodeProcessorStatus.NONE, 0));
-=======
         processorStore = serializeUtil.deserialize(fileNodeRestoreFilePath)
             .orElse(new FileNodeProcessorStore(false, new HashMap<>(),
                 new IntervalFileNode(OverflowChangeType.NO_CHANGE, null),
                 new ArrayList<IntervalFileNode>(), FileNodeProcessorStatus.NONE, 0));
->>>>>>> 0cb7588d
       } catch (IOException e) {
         throw new FileNodeProcessorException(e);
       }
       return processorStore;
     }
   }
-
-<<<<<<< HEAD
-  /*
-   * public void rebuildIndex() throws FileNodeProcessorException
-   * { mergeIndex(); switchMergeIndex(); }
-   */
 
   public String getFileNodeRestoreFilePath() {
     return fileNodeRestoreFilePath;
@@ -2050,11 +1993,6 @@
     // TODO: how to avoid partial deletion?
     mergeDeleteLock.lock();
     long version = versionController.nextVersion();
-=======
-    public String getFileNodeRestoreFilePath() {
-        return fileNodeRestoreFilePath;
-    }
->>>>>>> 0cb7588d
 
     // record what files are updated so we can roll back them in case of exception
     List<ModificationFile> updatedModFiles = new ArrayList<>();
@@ -2098,7 +2036,6 @@
         updatedModFiles.add(fileNode.getModFile());
       }
     }
-<<<<<<< HEAD
   }
 
   /**
@@ -2145,7 +2082,5 @@
       throw e;
     }
   }
-=======
-
->>>>>>> 0cb7588d
+
 }