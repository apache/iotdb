--- conflicted
+++ resolved
@@ -51,14 +51,10 @@
 import org.apache.iotdb.db.engine.bufferwrite.ActionException;
 import org.apache.iotdb.db.engine.bufferwrite.BufferWriteProcessor;
 import org.apache.iotdb.db.engine.bufferwrite.FileNodeConstants;
-<<<<<<< HEAD
 import org.apache.iotdb.db.engine.modification.Deletion;
 import org.apache.iotdb.db.engine.modification.Modification;
 import org.apache.iotdb.db.engine.modification.ModificationFile;
-import org.apache.iotdb.db.engine.overflow.ioV2.OverflowProcessor;
-=======
 import org.apache.iotdb.db.engine.overflow.io.OverflowProcessor;
->>>>>>> 83ea2e64
 import org.apache.iotdb.db.engine.pool.MergeManager;
 import org.apache.iotdb.db.engine.querycontext.GlobalSortedSeriesDataSource;
 import org.apache.iotdb.db.engine.querycontext.OverflowSeriesDataSource;
@@ -316,8 +312,9 @@
     Map<String, String> hashMap = new HashMap<>();
     for (MonitorConstants.FileNodeProcessorStatConstants statConstant :
         MonitorConstants.FileNodeProcessorStatConstants.values()) {
-      hashMap.put(statStorageDeltaName + MonitorConstants.MONITOR_PATH_SEPERATOR + statConstant.name(),
-          MonitorConstants.DATA_TYPE);
+      hashMap
+          .put(statStorageDeltaName + MonitorConstants.MONITOR_PATH_SEPERATOR + statConstant.name(),
+              MonitorConstants.DATA_TYPE);
     }
     StatMonitor.getInstance().registStatStorageGroup(hashMap);
   }
@@ -338,23 +335,13 @@
     Long curTime = System.currentTimeMillis();
     HashMap<String, TSRecord> tsRecordHashMap = new HashMap<>();
     TSRecord tsRecord = new TSRecord(curTime, statStorageDeltaName);
-<<<<<<< HEAD
-    HashMap<String, AtomicLong> hashMap = getStatParamsHashMap();
-    tsRecord.dataPointList = new ArrayList<DataPoint>() {
-      {
-        for (Entry<String, AtomicLong> entry : hashMap.entrySet()) {
-          add(new LongDataPoint(entry.getKey(), entry.getValue().get()));
-        }
-      }
-    };
-=======
+
     Map<String, AtomicLong> hashMap = getStatParamsHashMap();
     tsRecord.dataPointList = new ArrayList<>();
     for (Map.Entry<String, AtomicLong> entry : hashMap.entrySet()) {
       tsRecord.dataPointList.add(new LongDataPoint(entry.getKey(), entry.getValue().get()));
     }
 
->>>>>>> 83ea2e64
     tsRecordHashMap.put(statStorageDeltaName, tsRecord);
     return tsRecordHashMap;
   }
@@ -539,12 +526,9 @@
       // construct processor or restore
       try {
         bufferWriteProcessor = new BufferWriteProcessor(baseDir, processorName,
-            insertTime + FileNodeConstants.BUFFERWRITE_FILE_SEPARATOR + System.currentTimeMillis(),
-<<<<<<< HEAD
-            parameters, versionController, fileSchema);
-=======
-            params, fileSchema);
->>>>>>> 83ea2e64
+            insertTime + FileNodeConstants.BUFFERWRITE_FILE_SEPARATOR
+                + System.currentTimeMillis(),
+            params, versionController, fileSchema);
       } catch (BufferWriteProcessorException e) {
         LOGGER.error("The filenode processor {} failed to get the bufferwrite processor.",
             processorName, e);
@@ -570,17 +554,13 @@
    */
   public OverflowProcessor getOverflowProcessor(String processorName) throws IOException {
     if (overflowProcessor == null) {
-      Map<String, Action> paramparams = new HashMap<>();
+      Map<String, Action> params = new HashMap<>();
       // construct processor or restore
-      paramparams.put(FileNodeConstants.OVERFLOW_FLUSH_ACTION, overflowFlushAction);
-      paramparams
+      params.put(FileNodeConstants.OVERFLOW_FLUSH_ACTION, overflowFlushAction);
+      params
           .put(FileNodeConstants.FILENODE_PROCESSOR_FLUSH_ACTION, flushFileNodeProcessorAction);
-<<<<<<< HEAD
-      overflowProcessor = new OverflowProcessor(processorName, parameters, fileSchema,
+      overflowProcessor = new OverflowProcessor(processorName, params, fileSchema,
           versionController);
-=======
-      overflowProcessor = new OverflowProcessor(processorName, paramparams, fileSchema);
->>>>>>> 83ea2e64
     }
     return overflowProcessor;
   }
@@ -722,7 +702,7 @@
    * @return index of interval
    */
   private int searchIndexNodeByTimestamp(String deviceId, long timestamp,
-                                         List<IntervalFileNode> fileList) {
+      List<IntervalFileNode> fileList) {
     int index = 1;
     while (index < fileList.size()) {
       if (timestamp < fileList.get(index).getStartTime(deviceId)) {
@@ -749,8 +729,7 @@
   }
 
   /**
-   * remove multiple pass lock.
-   * TODO: use the return value or remove it.
+   * remove multiple pass lock. TODO: use the return value or remove it.
    */
   public boolean removeMultiPassLock(int token) {
     if (newMultiPassTokenSet.contains(token)) {
@@ -779,12 +758,8 @@
   /**
    * query data.
    */
-<<<<<<< HEAD
   public <T extends Comparable<T>> QueryDataSource query(String deviceId, String measurementId,
-      Filter filter, QueryContext context)
-=======
-  public <T extends Comparable<T>> QueryDataSource query(String deviceId, String measurementId)
->>>>>>> 83ea2e64
+      QueryContext context)
       throws FileNodeProcessorException {
     // query overflow data
     TSDataType dataType;
@@ -795,12 +770,8 @@
     }
     OverflowSeriesDataSource overflowSeriesDataSource;
     try {
-<<<<<<< HEAD
-      overflowSeriesDataSource = overflowProcessor.query(deviceId, measurementId, filter, dataType,
+      overflowSeriesDataSource = overflowProcessor.query(deviceId, measurementId, dataType,
           context);
-=======
-      overflowSeriesDataSource = overflowProcessor.query(deviceId, measurementId, dataType);
->>>>>>> 83ea2e64
     } catch (IOException e) {
       throw new FileNodeProcessorException(e);
     }
@@ -839,7 +810,7 @@
             currentIntervalFileNode.getModFile(), deviceId
                 + IoTDBConstant.PATH_SEPARATOR + measurementId
         );
-        if (pathModifications.size() > 0) {
+        if (!pathModifications.isEmpty()) {
           QueryUtils.modifyChunkMetaData(bufferwritedata.right, pathModifications);
         }
       } catch (IOException e) {
@@ -858,7 +829,7 @@
   /**
    * append one specified tsfile to this filenode processor.
    *
-   * @param appendFile     the appended tsfile information
+   * @param appendFile the appended tsfile information
    * @param appendFilePath the seriesPath of appended file
    */
   public void appendFile(IntervalFileNode appendFile, String appendFilePath)
@@ -922,7 +893,7 @@
   }
 
   private void getOverlapFiles(IntervalFileNode appendFile, IntervalFileNode intervalFileNode,
-                               String uuid, List<String> overlapFiles) throws IOException {
+      String uuid, List<String> overlapFiles) throws IOException {
     for (Entry<String, Long> entry : appendFile.getStartTimeMap().entrySet()) {
       if (intervalFileNode.getStartTimeMap().containsKey(entry.getKey()) &&
           intervalFileNode.getEndTime(entry.getKey()) >= entry.getValue()
@@ -1377,18 +1348,8 @@
         collectBufferWriteDirs(bufferwriteDirPathList, bufferwriteDirList);
 
         Set<String> bufferFiles = new HashSet<>();
-<<<<<<< HEAD
-        for (IntervalFileNode bufferFileNode : newFileNodes) {
-          String bufferFilePath = bufferFileNode.getFilePath();
-          if (bufferFilePath != null) {
-            bufferFiles.add(bufferFilePath);
-            bufferFiles.add(bufferFileNode.getModFile().getFilePath());
-          }
-        }
-=======
         collectBufferWriteFiles(bufferFiles);
 
->>>>>>> 83ea2e64
         // add the restore file, if the last file is not closed
         if (!newFileNodes.isEmpty() && !newFileNodes.get(newFileNodes.size() - 1).isClosed()) {
           String bufferFileRestorePath =
@@ -1432,7 +1393,7 @@
   }
 
   private void collectBufferWriteDirs(List<String> bufferwriteDirPathList,
-                                      List<File> bufferwriteDirList) {
+      List<File> bufferwriteDirList) {
     for (String bufferwriteDirPath : bufferwriteDirPathList) {
       if (bufferwriteDirPath.length() > 0
           && bufferwriteDirPath.charAt(bufferwriteDirPath.length() - 1)
@@ -1484,12 +1445,10 @@
     Map<String, Long> startTimeMap = new HashMap<>();
     Map<String, Long> endTimeMap = new HashMap<>();
 
-<<<<<<< HEAD
-    TsFileIOWriter fileIoWriter = null;
-    String outputPath = null;
-    String baseDir = null;
-    String fileName = null;
-
+    mergeFileWriter = null;
+    mergeOutputPath = null;
+    mergeBaseDir = null;
+    mergeFileName = null;
     // modifications are blocked before mergeModification is created to avoid
     // losing some modification.
     mergeDeleteLock.lock();
@@ -1498,11 +1457,10 @@
       for (String deviceId : backupIntervalFile.getStartTimeMap().keySet()) {
         // query one deviceId
         List<Path> pathList = new ArrayList<>();
-        boolean isRowGroupHasData = false;
-        ChunkGroupFooter footer = null;
+        mergeIsChunkGroupHasData = false;
+        mergeStartPos = -1;
+        ChunkGroupFooter footer;
         int numOfChunk = 0;
-        long startPos = -1;
-        int recordCount = 0;
         try {
           List<String> pathStrings = mManager.getLeafNodePathInNextLevel(deviceId);
           for (String string : pathStrings) {
@@ -1515,9 +1473,8 @@
         if (pathList.isEmpty()) {
           continue;
         }
-
         for (Path path : pathList) {
-          // query one measurenment in the special deviceId
+          // query one measurement in the special deviceId
           String measurementId = path.getMeasurement();
           TSDataType dataType = mManager.getSeriesType(path.getFullPath());
           OverflowSeriesDataSource overflowSeriesDataSource = overflowProcessor.queryMerge(deviceId,
@@ -1529,57 +1486,14 @@
           IReader seriesReader = SeriesReaderFactory.getInstance()
               .createSeriesReaderForMerge(backupIntervalFile,
                   overflowSeriesDataSource, seriesFilter, context);
-          try {
-            if (!seriesReader.hasNext()) {
-              LOGGER.debug(
-                  "The time-series {} has no data with the filter {} in the filenode processor {}",
-                  path, seriesFilter, getProcessorName());
-            } else {
-              numOfChunk++;
-              TimeValuePair timeValuePair = seriesReader.next();
-              if (fileIoWriter == null) {
-                baseDir = directories.getNextFolderForTsfile();
-                fileName = String.valueOf(timeValuePair.getTimestamp()
-                    + FileNodeConstants.BUFFERWRITE_FILE_SEPARATOR + System.currentTimeMillis());
-                outputPath = constructOutputFilePath(baseDir, getProcessorName(), fileName);
-                fileName = getProcessorName() + File.separatorChar + fileName;
-                fileIoWriter = new TsFileIOWriter(new File(outputPath));
-                mergingModification = new ModificationFile(outputPath
-                    + ModificationFile.FILE_SUFFIX);
-                mergeDeleteLock.unlock();
-              }
-              if (!isRowGroupHasData) {
-                // start a new rowGroupMetadata
-                isRowGroupHasData = true;
-                // the datasize and numOfChunk is fake
-                // the accurate datasize and numOfChunk will get after write all this device data.
-                fileIoWriter.startFlushChunkGroup(deviceId);// TODO please check me.
-                startPos = fileIoWriter.getPos();
-              }
-              // init the serieswWriteImpl
-              MeasurementSchema measurementSchema = fileSchema.getMeasurementSchema(measurementId);
-              ChunkBuffer pageWriter = new ChunkBuffer(measurementSchema);
-              int pageSizeThreshold = TsFileConf.pageSizeInByte;
-              ChunkWriterImpl seriesWriterImpl = new ChunkWriterImpl(measurementSchema, pageWriter,
-                  pageSizeThreshold);
-              // write the series data
-              recordCount += writeOneSeries(deviceId, measurementId, seriesWriterImpl, dataType,
-                  seriesReader,
-                  startTimeMap, endTimeMap, timeValuePair);
-              // flush the series data
-              seriesWriterImpl.writeToFileWriter(fileIoWriter);
-            }
-          } finally {
-            seriesReader.close();
-          }
-        }
-        if (isRowGroupHasData) {
+          numOfChunk += queryAndWriteSeries(seriesReader, path, seriesFilter, dataType,
+              startTimeMap, endTimeMap);
+        }
+        if (mergeIsChunkGroupHasData) {
           // end the new rowGroupMetadata
-          long size = fileIoWriter.getPos() - startPos;
+          long size = mergeFileWriter.getPos() - mergeStartPos;
           footer = new ChunkGroupFooter(deviceId, size, numOfChunk);
-          // notice: merge data are essentially OLD data, so any new modifications take effect on
-          // them
-          fileIoWriter.endChunkGroup(footer, 0);
+          mergeFileWriter.endChunkGroup(footer, 0);
         }
       }
     } finally {
@@ -1588,76 +1502,22 @@
       }
     }
 
-    if (fileIoWriter != null) {
-      fileIoWriter.endFile(fileSchema);
-=======
-    mergeFileWriter = null;
-    mergeOutputPath = null;
-    mergeBaseDir = null;
-    mergeFileName = null;
-    for (String deviceId : backupIntervalFile.getStartTimeMap().keySet()) {
-      // query one deviceId
-      List<Path> pathList = new ArrayList<>();
-      mergeIsChunkGroupHasData = false;
-      mergeStartPos = -1;
-      ChunkGroupFooter footer;
-      int numOfChunk = 0;
-      try {
-        List<String> pathStrings = mManager.getLeafNodePathInNextLevel(deviceId);
-        for (String string : pathStrings) {
-          pathList.add(new Path(string));
-        }
-      } catch (PathErrorException e) {
-        LOGGER.error("Can't get all the paths from MManager, the deviceId is {}", deviceId);
-        throw new FileNodeProcessorException(e);
-      }
-      if (pathList.isEmpty()) {
-        continue;
-      }
-      for (Path path : pathList) {
-        // query one measurement in the special deviceId
-        String measurementId = path.getMeasurement();
-        TSDataType dataType = mManager.getSeriesType(path.getFullPath());
-        OverflowSeriesDataSource overflowSeriesDataSource = overflowProcessor.queryMerge(deviceId,
-            measurementId, dataType, true);
-        Filter timeFilter = FilterFactory
-            .and(TimeFilter.gtEq(backupIntervalFile.getStartTime(deviceId)),
-                TimeFilter.ltEq(backupIntervalFile.getEndTime(deviceId)));
-        SingleSeriesExpression seriesFilter = new SingleSeriesExpression(path, timeFilter);
-        IReader seriesReader = SeriesReaderFactory.getInstance()
-            .createSeriesReaderForMerge(backupIntervalFile,
-                overflowSeriesDataSource, seriesFilter);
-        numOfChunk += queryAndWriteSeries(seriesReader, path, seriesFilter, dataType,
-            startTimeMap, endTimeMap);
-      }
-      if (mergeIsChunkGroupHasData) {
-        // end the new rowGroupMetadata
-        long size = mergeFileWriter.getPos() - mergeStartPos;
-        footer = new ChunkGroupFooter(deviceId, size, numOfChunk);
-        mergeFileWriter.endChunkGroup(footer);
-      }
-    }
     if (mergeFileWriter != null) {
       mergeFileWriter.endFile(fileSchema);
->>>>>>> 83ea2e64
     }
     backupIntervalFile.setBaseDirIndex(directories.getTsFileFolderIndex(mergeBaseDir));
     backupIntervalFile.setRelativePath(mergeFileName);
     backupIntervalFile.setOverflowChangeType(OverflowChangeType.NO_CHANGE);
     backupIntervalFile.setStartTimeMap(startTimeMap);
     backupIntervalFile.setEndTimeMap(endTimeMap);
-<<<<<<< HEAD
     backupIntervalFile.setModFile(mergingModification);
     mergingModification = null;
-    return fileName;
-=======
     return mergeFileName;
->>>>>>> 83ea2e64
   }
 
   private int queryAndWriteSeries(IReader seriesReader, Path path,
-                                  SingleSeriesExpression seriesFilter, TSDataType dataType,
-                                  Map<String, Long> startTimeMap, Map<String, Long> endTimeMap)
+      SingleSeriesExpression seriesFilter, TSDataType dataType,
+      Map<String, Long> startTimeMap, Map<String, Long> endTimeMap)
       throws IOException {
     int numOfChunk = 0;
     try {
@@ -1676,6 +1536,9 @@
               mergeFileName);
           mergeFileName = getProcessorName() + File.separatorChar + mergeFileName;
           mergeFileWriter = new TsFileIOWriter(new File(mergeOutputPath));
+          mergingModification = new ModificationFile(mergeOutputPath
+              + ModificationFile.FILE_SUFFIX);
+          mergeDeleteLock.unlock();
         }
         if (!mergeIsChunkGroupHasData) {
           // start a new rowGroupMetadata
@@ -1707,10 +1570,10 @@
 
 
   private void writeOneSeries(String deviceId, ChunkWriterImpl seriesWriterImpl,
-                              TSDataType dataType, IReader seriesReader,
-                              Map<String, Long> startTimeMap,
-                              Map<String, Long> endTimeMap,
-                              TimeValuePair firstTVPair) throws IOException {
+      TSDataType dataType, IReader seriesReader,
+      Map<String, Long> startTimeMap,
+      Map<String, Long> endTimeMap,
+      TimeValuePair firstTVPair) throws IOException {
     long startTime;
     long endTime;
     TimeValuePair localTV = firstTVPair;
@@ -1733,7 +1596,7 @@
   }
 
   private void writeTVPair(ChunkWriterImpl seriesWriterImpl, TSDataType dataType,
-                           TimeValuePair timeValuePair) throws IOException {
+      TimeValuePair timeValuePair) throws IOException {
     switch (dataType) {
       case BOOLEAN:
         seriesWriterImpl.write(timeValuePair.getTimestamp(), timeValuePair.getValue().getBoolean());
@@ -1993,7 +1856,6 @@
     return fileNodeRestoreFilePath;
   }
 
-<<<<<<< HEAD
   /**
    * Delete data whose timestamp <= 'timestamp' and belong to timeseries deviceId.measurementId.
    *
@@ -2093,12 +1955,17 @@
     }
   }
 
-=======
   @Override
   public boolean equals(Object o) {
-    if (this == o) return true;
-    if (o == null || getClass() != o.getClass()) return false;
-    if (!super.equals(o)) return false;
+    if (this == o) {
+      return true;
+    }
+    if (o == null || getClass() != o.getClass()) {
+      return false;
+    }
+    if (!super.equals(o)) {
+      return false;
+    }
     FileNodeProcessor that = (FileNodeProcessor) o;
     return isOverflowed == that.isOverflowed &&
         numOfMergeFile == that.numOfMergeFile &&
@@ -2167,5 +2034,4 @@
       }
     }
   }
->>>>>>> 83ea2e64
 }