/**
 * Licensed to the Apache Software Foundation (ASF) under one
 * or more contributor license agreements.  See the NOTICE file
 * distributed with this work for additional information
 * regarding copyright ownership.  The ASF licenses this file
 * to you under the Apache License, Version 2.0 (the
 * "License"); you may not use this file except in compliance
 * with the License.  You may obtain a copy of the License at
 *
 *      http://www.apache.org/licenses/LICENSE-2.0
 *
 * Unless required by applicable law or agreed to in writing,
 * software distributed under the License is distributed on an
 * "AS IS" BASIS, WITHOUT WARRANTIES OR CONDITIONS OF ANY
 * KIND, either express or implied.  See the License for the
 * specific language governing permissions and limitations
 * under the License.
 */
package org.apache.iotdb.db.engine.storagegroup;

import static org.apache.iotdb.tsfile.common.constant.SystemConstant.TSFILE_SUFFIX;

import java.io.File;
import java.io.IOException;
import java.nio.file.Paths;
import java.util.ArrayList;
import java.util.Collections;
import java.util.Comparator;
import java.util.HashMap;
import java.util.List;
import java.util.Map;
import java.util.Map.Entry;
import java.util.concurrent.locks.ReadWriteLock;
import java.util.concurrent.locks.ReentrantLock;
import java.util.concurrent.locks.ReentrantReadWriteLock;
import java.util.function.Supplier;
import org.apache.iotdb.db.conf.IoTDBDescriptor;
import org.apache.iotdb.db.conf.directories.DirectoryManager;
import org.apache.iotdb.db.engine.StorageEngine;
import org.apache.iotdb.db.engine.modification.Deletion;
import org.apache.iotdb.db.engine.modification.ModificationFile;
import org.apache.iotdb.db.engine.querycontext.QueryDataSource;
import org.apache.iotdb.db.engine.querycontext.ReadOnlyMemChunk;
import org.apache.iotdb.db.engine.version.SimpleFileVersionController;
import org.apache.iotdb.db.engine.version.VersionController;
import org.apache.iotdb.db.exception.DiskSpaceInsufficientException;
import org.apache.iotdb.db.exception.StorageGroupProcessorException;
import org.apache.iotdb.db.exception.ProcessorException;
import org.apache.iotdb.db.exception.TsFileProcessorException;
import org.apache.iotdb.db.metadata.MManager;
import org.apache.iotdb.db.qp.physical.crud.DeletePlan;
import org.apache.iotdb.db.qp.physical.crud.InsertPlan;
import org.apache.iotdb.db.utils.CopyOnReadLinkedList;
import org.apache.iotdb.db.writelog.recover.TsFileRecoverPerformer;
import org.apache.iotdb.tsfile.file.metadata.ChunkMetaData;
import org.apache.iotdb.tsfile.file.metadata.enums.CompressionType;
import org.apache.iotdb.tsfile.file.metadata.enums.TSDataType;
import org.apache.iotdb.tsfile.file.metadata.enums.TSEncoding;
import org.apache.iotdb.tsfile.read.common.Path;
import org.apache.iotdb.tsfile.utils.Pair;
import org.apache.iotdb.tsfile.write.schema.FileSchema;
import org.apache.iotdb.tsfile.write.schema.MeasurementSchema;
import org.slf4j.Logger;
import org.slf4j.LoggerFactory;

public class StorageGroupProcessor {

  private static final Logger logger = LoggerFactory.getLogger(StorageGroupProcessor.class);

  private FileSchema fileSchema;

  // includes sealed and unsealed sequence TsFiles
  private List<TsFileResource> sequenceFileList = new ArrayList<>();
  private TsFileProcessor workSequenceTsFileProcessor = null;
  private CopyOnReadLinkedList<TsFileProcessor> closingSequenceTsFileProcessor = new CopyOnReadLinkedList<>();

<<<<<<< HEAD
  // includes sealed and unsealed unSequence TsFiles
=======
  // includes sealed and unsealed unSequence tsfiles
>>>>>>> 7a9a4db9
  private List<TsFileResource> unSequenceFileList = new ArrayList<>();
  private TsFileProcessor workUnSequenceTsFileProcessor = null;
  private CopyOnReadLinkedList<TsFileProcessor> closingUnSequenceTsFileProcessor = new CopyOnReadLinkedList<>();

  /**
   * device -> global latest timestamp of each device
   * latestTimeForEachDevice caches non-flushed changes upon timestamps of each device, and is used
   * to update latestFlushedTimeForEachDevice when a flush is issued.
   */
  private Map<String, Long> latestTimeForEachDevice = new HashMap<>();

  /**
   * device -> largest timestamp of the latest memtable to be submitted to asyncFlush
   * latestFlushedTimeForEachDevice determines whether a data point should be put into a sequential
   * file or an unsequential file. Data of some device with timestamp less than or equals to the
   * device's latestFlushedTime should go into an unsequential file.
   */
  private Map<String, Long> latestFlushedTimeForEachDevice = new HashMap<>();

  private String storageGroupName;

  private final ReadWriteLock insertLock = new ReentrantReadWriteLock();

  private final Object closeFileNodeCondition = new Object();

  private final ReadWriteLock closeQueryLock = new ReentrantReadWriteLock();
  /**
   * Mark whether to close file node
   */
  private volatile boolean toBeClosed;

  /**
   * versionController assigns a version for each MemTable and deletion/update such that after
   * they are persisted, the order of insertions, deletions and updates can be re-determined.
   */
  private VersionController versionController;

  /**
   * mergeDeleteLock is to be used in merge. Concurrent deletion and merge may result in losing
   * some deletion in the merged new file, so a lock is necessary.
   */
  private ReentrantLock mergeDeleteLock = new ReentrantLock();

  /**
   * This is the modification file of the result of the current merge. Because the merged file
   * may be invisible at this moment, without this, deletion/update during merge could be lost.
   */
  private ModificationFile mergingModification;


  public StorageGroupProcessor(String baseDir, String storageGroupName) throws ProcessorException {
    this.storageGroupName = storageGroupName;

    // construct the file schema
    this.fileSchema = constructFileSchema(storageGroupName);

    try {
      File storageGroupInfoDir = new File(baseDir, storageGroupName);
      if (storageGroupInfoDir.mkdirs()) {
        logger.info("Storage Group Info Directory {} doesn't exist, create it",
            storageGroupInfoDir.getPath());
      }

      versionController = new SimpleFileVersionController(
          storageGroupInfoDir.getPath());
    } catch (IOException e) {
      throw new StorageGroupProcessorException(e);
    }

    recover();
  }

  private void recover() throws ProcessorException {
    logger.info("recover StorageGroupProcessor {}", storageGroupName);
    // collect TsFiles from sequential data directory
    List<File> tsFiles = new ArrayList<>();
    List<String> seqFileFolders = DirectoryManager.getInstance().getAllTsFileFolders();
    for (String baseDir : seqFileFolders) {
      File fileFolder = new File(baseDir, storageGroupName);
      if (!fileFolder.exists()) {
        continue;
      }
      Collections
          .addAll(tsFiles, fileFolder.listFiles(file -> file.getName().endsWith(TSFILE_SUFFIX)));
    }
    recoverSeqFiles(tsFiles);

    // collect TsFiles from unsequential data directory
    tsFiles.clear();
    List<String> unseqFileFolder = DirectoryManager.getInstance().getAllOverflowFileFolders();
    for (String baseDir : unseqFileFolder) {
      File fileFolder = new File(baseDir, storageGroupName);
      if (!fileFolder.exists()) {
        continue;
      }
      Collections
          .addAll(tsFiles, fileFolder.listFiles(file -> file.getName().endsWith(TSFILE_SUFFIX)));
    }
    recoverUnseqFiles(tsFiles);

    for (TsFileResource resource : sequenceFileList) {
      latestTimeForEachDevice.putAll(resource.getEndTimeMap());
      latestFlushedTimeForEachDevice.putAll(resource.getEndTimeMap());
    }
  }

  private void recoverSeqFiles(List<File> tsFiles) throws ProcessorException {
    tsFiles.sort(new TsFileNameComparator());
    for (File tsFile : tsFiles) {
      TsFileResource tsFileResource = new TsFileResource(tsFile);
      sequenceFileList.add(tsFileResource);
      TsFileRecoverPerformer recoverPerformer = new TsFileRecoverPerformer(storageGroupName + "-"
          , fileSchema, versionController, tsFileResource, false);
      recoverPerformer.recover();
    }
  }

  private void recoverUnseqFiles(List<File> tsFiles) throws ProcessorException {
    tsFiles.sort(new TsFileNameComparator());
    for (File tsFile : tsFiles) {
      TsFileResource tsFileResource = new TsFileResource(tsFile);
      unSequenceFileList.add(tsFileResource);
      TsFileRecoverPerformer recoverPerformer = new TsFileRecoverPerformer(storageGroupName + "-",
          fileSchema,
          versionController, tsFileResource, true);
      recoverPerformer.recover();
    }
  }

  // TsFileNameComparator compares TsFiles by the version number in its name
  // ({systemTime}-{versionNum}.tsfile)
  class TsFileNameComparator implements Comparator<File> {

    @Override
    public int compare(File o1, File o2) {
      String[] items1 = o1.getName().split("-");
      String[] items2 = o2.getName().split("-");
      if (Long.valueOf(items1[0]) - Long.valueOf(items2[0]) == 0) {
        return Long.compare(Long.valueOf(items1[1]), Long.valueOf(items2[1]));
      } else {
        return Long.compare(Long.valueOf(items1[0]), Long.valueOf(items2[0]));
      }
    }
  }

  private FileSchema constructFileSchema(String storageGroupName) {
    List<MeasurementSchema> columnSchemaList;
    columnSchemaList = MManager.getInstance().getSchemaForStorageGroup(storageGroupName);

    FileSchema schema = new FileSchema();
    for (MeasurementSchema measurementSchema : columnSchemaList) {
      schema.registerMeasurement(measurementSchema);
    }
    return schema;

  }


  /**
   * add time series.
   */
  public void addTimeSeries(String measurementId, TSDataType dataType, TSEncoding encoding,
      CompressionType compressor, Map<String, String> props) {
    writeLock();
    try {
      fileSchema.registerMeasurement(new MeasurementSchema(measurementId, dataType, encoding,
          compressor, props));
    } finally {
      writeUnlock();
    }
  }

  public boolean insert(InsertPlan insertPlan) {
    writeLock();
    try {
      if (toBeClosed) {
        throw new StorageGroupProcessorException(
            "storage group " + storageGroupName + " is to be closed, this insertion is rejected");
      }
      // init map
      latestTimeForEachDevice.putIfAbsent(insertPlan.getDeviceId(), Long.MIN_VALUE);
      latestFlushedTimeForEachDevice.putIfAbsent(insertPlan.getDeviceId(), Long.MIN_VALUE);

      // insert to sequence or unSequence file
<<<<<<< HEAD
      return insertUnsealedDataFile(insertPlan,
          insertPlan.getTime() > latestFlushedTimeForEachDevice.get(insertPlan.getDeviceId()));
=======
      if (insertPlan.getTime() > latestFlushedTimeForEachDevice.get(insertPlan.getDeviceId())) {
        return insertTsFileProcessor(insertPlan, true);
      } else {
        return insertTsFileProcessor(insertPlan, false);
      }
>>>>>>> 7a9a4db9
    } catch (StorageGroupProcessorException | IOException e) {
      logger.error("insert tsRecord to unsealed data file failed, because {}", e.getMessage(), e);
      return false;
    } finally {
      writeUnlock();
    }
  }

  private boolean insertTsFileProcessor(InsertPlan insertPlan, boolean sequence)
      throws IOException {
    TsFileProcessor tsFileProcessor = null;
    boolean result;

    // create a new TsfileProcessor
    try {
      if (sequence) {
        if (workSequenceTsFileProcessor == null) {
          workSequenceTsFileProcessor = createTsFileProcessor(true);
          sequenceFileList.add(workSequenceTsFileProcessor.getTsFileResource());
        }
        tsFileProcessor = workSequenceTsFileProcessor;
      } else {
        if (workUnSequenceTsFileProcessor == null) {
          workUnSequenceTsFileProcessor = createTsFileProcessor(false);
          unSequenceFileList.add(workUnSequenceTsFileProcessor.getTsFileResource());
        }
        tsFileProcessor = workUnSequenceTsFileProcessor;
      }
    } catch (DiskSpaceInsufficientException e) {
      logger.error("disk space is insufficient", e);
      StorageEngine.getInstance().setReadOnly(true);
    }

    // insert TsFileProcessor
    result = tsFileProcessor.insert(insertPlan, sequence);

    // try to update the latest time of the device of this tsRecord
    if (result && latestTimeForEachDevice.get(insertPlan.getDeviceId()) < insertPlan.getTime()) {
      latestTimeForEachDevice.put(insertPlan.getDeviceId(), insertPlan.getTime());
    }

    // check memtable size and may asyncFlush the work memtable
    if (tsFileProcessor.shouldFlush()) {

      logger.info("The memtable size {} reaches the threshold, async flush it to tsfile: {}",
          tsFileProcessor.getWorkMemTableMemory(),
          tsFileProcessor.getTsFileResource().getFile().getAbsolutePath());

      if (tsFileProcessor.shouldClose()) {
        asyncCloseTsFileProcessor(tsFileProcessor, sequence);
      } else {
        tsFileProcessor.asyncFlush();
      }
    }
    return result;
  }

  private TsFileProcessor createTsFileProcessor(boolean sequence)
      throws IOException, DiskSpaceInsufficientException {
    String baseDir;
    if (sequence) {
      baseDir = DirectoryManager.getInstance().getNextFolderForSequenceFile();
    } else {
      baseDir = DirectoryManager.getInstance().getNextFolderForUnSequenceFile();
    }
    new File(baseDir, storageGroupName).mkdirs();

    String filePath = Paths.get(baseDir, storageGroupName,
        System.currentTimeMillis() + "-" + versionController.nextVersion()).toString()
        + TSFILE_SUFFIX;

    if (sequence) {
      return new TsFileProcessor(storageGroupName, new File(filePath),
          fileSchema, versionController, this::closeUnsealedTsFileProcessor,
          this::updateLatestFlushTimeCallback);
    } else {
      return new TsFileProcessor(storageGroupName, new File(filePath),
          fileSchema, versionController, this::closeUnsealedTsFileProcessor,
          () -> true);
    }
  }

  /**
   * only called by insert(), thread-safety should be ensured by caller
   */
  private void asyncCloseTsFileProcessor(TsFileProcessor tsFileProcessor,
      boolean sequence) {

    // check file size and may close the TsFile
    if (sequence) {
      closingSequenceTsFileProcessor.add(tsFileProcessor);
      workSequenceTsFileProcessor = null;
      updateEndTimeMap(tsFileProcessor);
    } else {
      closingUnSequenceTsFileProcessor.add(tsFileProcessor);
      workUnSequenceTsFileProcessor = null;
    }

    // async close tsfile
    tsFileProcessor.asyncClose();

    logger.info("The file size {} reaches the threshold, async close tsfile: {}.",
        tsFileProcessor.getTsFileResource().getFileSize(),
        tsFileProcessor.getTsFileResource().getFile().getAbsolutePath());
  }


  // TODO need a read lock, please consider the concurrency with flush manager threads.
  public QueryDataSource query(String deviceId, String measurementId) {
    insertLock.readLock().lock();
    try {
      List<TsFileResource> seqResources = getFileReSourceListForQuery(sequenceFileList,
          deviceId, measurementId);
      List<TsFileResource> unseqResources = getFileReSourceListForQuery(unSequenceFileList,
          deviceId, measurementId);
      return new QueryDataSource(new Path(deviceId, measurementId), seqResources, unseqResources);
    } finally {
      insertLock.readLock().unlock();
    }
  }

  private void writeLock() {
    insertLock.writeLock().lock();
  }

  private void writeUnlock() {
    insertLock.writeLock().unlock();
  }


  /**
   * @param tsFileResources includes sealed and unsealed tsfile resources
   * @return fill unsealed tsfile resources with memory data and ChunkMetadataList of data in disk
   */
  private List<TsFileResource> getFileReSourceListForQuery(List<TsFileResource> tsFileResources,
      String deviceId, String measurementId) {

    MeasurementSchema mSchema = fileSchema.getMeasurementSchema(measurementId);
    TSDataType dataType = mSchema.getType();

    List<TsFileResource> tsfileResourcesForQuery = new ArrayList<>();
    for (TsFileResource tsFileResource : tsFileResources) {
      // TODO: try filtering files if the query contains time filter
      if (!tsFileResource.containsDevice(deviceId)) {
        continue;
      }
      if (!tsFileResource.getStartTimeMap().isEmpty()) {
        closeQueryLock.readLock().lock();
        try {
          if (tsFileResource.isClosed()) {
            tsfileResourcesForQuery.add(tsFileResource);
          } else {
            // left: in-memory data, right: meta of disk data
            Pair<ReadOnlyMemChunk, List<ChunkMetaData>> pair;
            pair = tsFileResource
                  .getUnsealedFileProcessor()
                  .query(deviceId, measurementId, dataType, mSchema.getProps());
            tsfileResourcesForQuery
                .add(new TsFileResource(tsFileResource.getFile(),
                    tsFileResource.getStartTimeMap(),
                    tsFileResource.getEndTimeMap(), pair.left, pair.right));
          }
        } finally {
          closeQueryLock.readLock().unlock();
        }
      }
    }
    return tsfileResourcesForQuery;
  }


  /**
   * Delete data whose timestamp <= 'timestamp' and belong to timeseries deviceId.measurementId.
   *
   * @param deviceId the deviceId of the timeseries to be deleted.
   * @param measurementId the measurementId of the timeseries to be deleted.
   * @param timestamp the delete range is (0, timestamp].
   */
  public void delete(String deviceId, String measurementId, long timestamp) throws IOException {
    // TODO: how to avoid partial deletion?
    writeLock();

    // record what files are updated so we can roll back them in case of exception
    List<ModificationFile> updatedModFiles = new ArrayList<>();

    try {
      Long lastUpdateTime = latestTimeForEachDevice.get(deviceId);
      // no tsfile data, the delete operation is invalid
      if (lastUpdateTime == null) {
        logger.debug("No device {} in SG {}, deletion invalid", deviceId, storageGroupName);
        return;
      }

      // write log
      if (IoTDBDescriptor.getInstance().getConfig().isEnableWal()) {
        if (workSequenceTsFileProcessor != null) {
          workSequenceTsFileProcessor.getLogNode()
              .write(new DeletePlan(timestamp, new Path(deviceId, measurementId)));
        }
        if (workUnSequenceTsFileProcessor != null) {
          workUnSequenceTsFileProcessor.getLogNode()
              .write(new DeletePlan(timestamp, new Path(deviceId, measurementId)));
        }
      }

      Path fullPath = new Path(deviceId, measurementId);
      Deletion deletion = new Deletion(fullPath, versionController.nextVersion(), timestamp);
      if (mergingModification != null) {
        mergingModification.write(deletion);
        updatedModFiles.add(mergingModification);
      }

      deleteDataInFiles(sequenceFileList, deletion, updatedModFiles);
      deleteDataInFiles(unSequenceFileList, deletion, updatedModFiles);

    } catch (Exception e) {
      // roll back
      for (ModificationFile modFile : updatedModFiles) {
        modFile.abort();
      }
      throw new IOException(e);
    } finally {
      writeUnlock();
    }
  }


  private void deleteDataInFiles(List<TsFileResource> tsFileResourceList, Deletion deletion,
      List<ModificationFile> updatedModFiles)
      throws IOException {
    String deviceId = deletion.getDevice();
    for (TsFileResource tsFileResource : tsFileResourceList) {
      if (!tsFileResource.containsDevice(deviceId) ||
          deletion.getTimestamp() < tsFileResource.getStartTimeMap().get(deviceId)) {
        continue;
      }

      // write deletion into modification file
      tsFileResource.getModFile().write(deletion);

      // delete data in memory of unsealed file
      if (!tsFileResource.isClosed()) {
        TsFileProcessor tsfileProcessor = tsFileResource.getUnsealedFileProcessor();
        tsfileProcessor.delete(deletion);
      }

      // add a record in case of rollback
      updatedModFiles.add(tsFileResource.getModFile());
    }
  }


  public void asyncForceClose() {
    writeLock();
    logger.info("async force close all file in storage group: {}", storageGroupName);
    try {
      if (workSequenceTsFileProcessor != null) {
        closingSequenceTsFileProcessor.add(workSequenceTsFileProcessor);
        workSequenceTsFileProcessor.asyncClose();
        updateEndTimeMap(workSequenceTsFileProcessor);
        workSequenceTsFileProcessor = null;
      }
      if (workUnSequenceTsFileProcessor != null) {
        closingUnSequenceTsFileProcessor.add(workUnSequenceTsFileProcessor);
        workUnSequenceTsFileProcessor.asyncClose();
        workUnSequenceTsFileProcessor = null;
      }
    } finally {
      writeUnlock();
    }
  }

  /**
   * when close an TsFileProcessor, update its EndTimeMap immediately
   *
   * @param tsFileProcessor processor to be closed
   */
  private void updateEndTimeMap(TsFileProcessor tsFileProcessor) {
    TsFileResource resource = tsFileProcessor.getTsFileResource();
    for (Entry<String, Long> startTime : resource.getStartTimeMap().entrySet()) {
      String deviceId = startTime.getKey();
      resource.getEndTimeMap().put(deviceId, latestTimeForEachDevice.get(deviceId));
    }
  }

  /**
   * This method will be blocked until all tsfile processors are closed.
   */
  public void syncCloseFileNode() {
    synchronized (closeFileNodeCondition) {
      try {
        asyncForceClose();
        while (!closingSequenceTsFileProcessor.isEmpty() || !closingUnSequenceTsFileProcessor
            .isEmpty()) {
          closeFileNodeCondition.wait();
        }
      } catch (InterruptedException e) {
        logger
            .error("CloseFileNodeCondition occurs an error while waiting for closing the storage "
                    + "group {}",
                storageGroupName, e);
        Thread.currentThread().interrupt();
      }
    }
  }


  /**
   * This method will be blocked until this file node can be closed.
   */
  public void syncCloseAndStopFileNode(Supplier<Boolean> removeProcessorFromManagerCallback) {
    synchronized (closeFileNodeCondition) {
      try {
        asyncForceClose();
        toBeClosed = true;
        while (true) {
          if (closingSequenceTsFileProcessor.isEmpty() && closingUnSequenceTsFileProcessor
              .isEmpty()) {
            removeProcessorFromManagerCallback.get();
            break;
          }
          closeFileNodeCondition.wait();
        }
      } catch (InterruptedException e) {
        logger
            .error("CloseFileNodeCondition occurs error while waiting for closing the file node {}",
                storageGroupName, e);
        Thread.currentThread().interrupt();
      }
    }
  }


  public boolean updateLatestFlushTimeCallback() {
    // update the largest timestamp in the last flushing memtable
    for (Entry<String, Long> entry : latestTimeForEachDevice.entrySet()) {
      latestFlushedTimeForEachDevice.put(entry.getKey(), entry.getValue());
    }
    return true;
  }

  /**
   * put the memtable back to the MemTablePool and make the metadata in writer visible
   */
  // TODO please consider concurrency with query and insert method.
  public void closeUnsealedTsFileProcessor(
      TsFileProcessor tsFileProcessor) throws TsFileProcessorException {
    closeQueryLock.writeLock().lock();
    try {
      tsFileProcessor.close();
    } finally {
      closeQueryLock.writeLock().unlock();
    }
    if (closingSequenceTsFileProcessor.contains(tsFileProcessor)) {
      closingSequenceTsFileProcessor.remove(tsFileProcessor);
    } else {
      closingUnSequenceTsFileProcessor.remove(tsFileProcessor);
    }
    logger.info("signal closing storage group condition in {}", storageGroupName);
    synchronized (closeFileNodeCondition) {
      closeFileNodeCondition.notify();
    }
  }


  public TsFileProcessor getWorkSequenceTsFileProcessor() {
    return workSequenceTsFileProcessor;
  }

  @FunctionalInterface
  public interface CloseTsFileCallBack {
    void call(TsFileProcessor caller) throws TsFileProcessorException;
  }
}<|MERGE_RESOLUTION|>--- conflicted
+++ resolved
@@ -74,11 +74,7 @@
   private TsFileProcessor workSequenceTsFileProcessor = null;
   private CopyOnReadLinkedList<TsFileProcessor> closingSequenceTsFileProcessor = new CopyOnReadLinkedList<>();
 
-<<<<<<< HEAD
   // includes sealed and unsealed unSequence TsFiles
-=======
-  // includes sealed and unsealed unSequence tsfiles
->>>>>>> 7a9a4db9
   private List<TsFileResource> unSequenceFileList = new ArrayList<>();
   private TsFileProcessor workUnSequenceTsFileProcessor = null;
   private CopyOnReadLinkedList<TsFileProcessor> closingUnSequenceTsFileProcessor = new CopyOnReadLinkedList<>();
@@ -263,16 +259,8 @@
       latestFlushedTimeForEachDevice.putIfAbsent(insertPlan.getDeviceId(), Long.MIN_VALUE);
 
       // insert to sequence or unSequence file
-<<<<<<< HEAD
-      return insertUnsealedDataFile(insertPlan,
+      return insertTsFileProcessor(insertPlan,
           insertPlan.getTime() > latestFlushedTimeForEachDevice.get(insertPlan.getDeviceId()));
-=======
-      if (insertPlan.getTime() > latestFlushedTimeForEachDevice.get(insertPlan.getDeviceId())) {
-        return insertTsFileProcessor(insertPlan, true);
-      } else {
-        return insertTsFileProcessor(insertPlan, false);
-      }
->>>>>>> 7a9a4db9
     } catch (StorageGroupProcessorException | IOException e) {
       logger.error("insert tsRecord to unsealed data file failed, because {}", e.getMessage(), e);
       return false;
