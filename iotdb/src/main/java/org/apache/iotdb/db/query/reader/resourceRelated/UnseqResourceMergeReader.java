--- conflicted
+++ resolved
@@ -70,11 +70,7 @@
           continue;
         }
         tsFileReader = FileReaderManager.getInstance()
-<<<<<<< HEAD
-            .get(tsFileResource, tsFileResource.isClosed());
-=======
-            .get(tsFileResource.getFile().getPath(), true);
->>>>>>> 41213776
+            .get(tsFileResource, true);
         MetadataQuerierByFileImpl metadataQuerier = new MetadataQuerierByFileImpl(tsFileReader);
         metaDataList = metadataQuerier.getChunkMetaDataList(seriesPath);
         List<Modification> pathModifications = context
@@ -89,11 +85,7 @@
           }
         }
         tsFileReader = FileReaderManager.getInstance()
-<<<<<<< HEAD
-            .get(tsFileResource, tsFileResource.isClosed());
-=======
-            .get(tsFileResource.getFile().getPath(), false);
->>>>>>> 41213776
+            .get(tsFileResource, false);
         metaDataList = tsFileResource.getChunkMetaDatas();
       }
 
