/**
 * Licensed to the Apache Software Foundation (ASF) under one
 * or more contributor license agreements.  See the NOTICE file
 * distributed with this work for additional information
 * regarding copyright ownership.  The ASF licenses this file
 * to you under the Apache License, Version 2.0 (the
 * "License"); you may not use this file except in compliance
 * with the License.  You may obtain a copy of the License at
 *
 *      http://www.apache.org/licenses/LICENSE-2.0
 *
 * Unless required by applicable law or agreed to in writing,
 * software distributed under the License is distributed on an
 * "AS IS" BASIS, WITHOUT WARRANTIES OR CONDITIONS OF ANY
 * KIND, either express or implied.  See the License for the
 * specific language governing permissions and limitations
 * under the License.
 */
package org.apache.iotdb.db.engine.memcontrol;

import org.apache.iotdb.db.conf.IoTDBConfig;
import org.apache.iotdb.db.conf.IoTDBDescriptor;
import org.apache.iotdb.db.exception.MemControlException;
import org.apache.iotdb.db.exception.StartupException;
import org.apache.iotdb.db.service.IService;
import org.apache.iotdb.db.service.ServiceType;
import org.slf4j.Logger;
import org.slf4j.LoggerFactory;

public abstract class BasicMemController implements IService {

  private static final Logger logger = LoggerFactory.getLogger(BasicMemController.class);
  protected long warningThreshold;
  protected long dangerouseThreshold;
  protected MemMonitorThread monitorThread;
  protected MemStatisticThread memStatisticThread;
  private IoTDBConfig config;

  BasicMemController(IoTDBConfig config) {
    this.config = config;
    warningThreshold = config.getMemThresholdWarning();
    dangerouseThreshold = config.getMemThresholdDangerous();
  }

  /**
   * change instance here.
   *
   * @return BasicMemController
   */
  public static BasicMemController getInstance() {
    switch (ControllerType.values()[IoTDBDescriptor.getInstance().getConfig()
        .getMemControllerType()]) {
      case RECORD:
        return RecordMemController.getInstance();
      case DISABLED:
      default:
        return DisabledMemController.getInstance();
    }
  }

  @Override
  public void start() throws StartupException {
    try {
      if (config.isEnableMemMonitor()) {
        if (monitorThread == null) {
          monitorThread = new MemMonitorThread(config);
          monitorThread.start();
        } else {
          logger.error("Attempt to start MemController but it has already started");
        }
        if (memStatisticThread == null) {
          memStatisticThread = new MemStatisticThread();
          memStatisticThread.start();
        } else {
          logger.warn("Attempt to start MemController but it has already started");
        }
      }
      logger.info("MemController starts");
    } catch (Exception e) {
      throw new StartupException(e);
    }

  }

  @Override
  public void stop() {
    clear();
    close();
  }

  @Override
  public ServiceType getID() {
    return ServiceType.JVM_MEM_CONTROL_SERVICE;
  }

  /**
   * set dangerous threshold.
   *
   * @param dangerouseThreshold dangerous threshold
   */
  public void setDangerousThreshold(long dangerouseThreshold) {
    this.dangerouseThreshold = dangerouseThreshold;
  }

  /**
   * set warning threshold.
   *
   * @param warningThreshold warning threshold
   */
  public void setWarningThreshold(long warningThreshold) {
    this.warningThreshold = warningThreshold;
  }

  /**
   * set check interval.
   *
   * @param checkInterval check interval
   */
  public void setCheckInterval(long checkInterval) {
    if (this.monitorThread != null) {
      this.monitorThread.setCheckInterval(checkInterval);
    }
  }

  public abstract long getTotalUsage();

  public abstract UsageLevel getCurrLevel();

  public abstract void clear();

  /**
   * close MemController.
   */
  public void close() {
    logger.info("MemController exiting");
    if (monitorThread != null) {
      monitorThread.interrupt();
      while (monitorThread.isAlive()) {
        monitorThread.interrupt();
      }
      monitorThread = null;
    }

    if (memStatisticThread != null) {
      memStatisticThread.interrupt();
      while (memStatisticThread.isAlive()) {
        memStatisticThread.interrupt();
      }
      memStatisticThread = null;
    }
    logger.info("MemController exited");
  }

  /**
   * Any object (like OverflowProcessor or BufferWriteProcessor) that wants to hold some fixed size
   * of memory should call this method to check the returned memory usage level to decide any
   * further actions. Applications from unregistered MemUsers result in nothing.
   * @param user an MemUser that wants some memory as a buffer or anything.
   * @param usage how many bytes does the object want.
   * @return one of the three UsageLevels:
   *          safe - there are still sufficient memories left, the user may go on freely and this
   *                 usage is recorded.
   *          warning - there is only a small amount of memories available, the user would better
   *                    try to reduce memory usage but can still proceed and this usage is recorded.
   *          dangerous - there is almost no memories unused, the user cannot proceed before enough
   *                    memory usages are released but this usage is still recorded.
   */
  public abstract UsageLevel acquireUsage(MemUser user, long usage) throws MemControlException;

  /**
   * When the memories held by one MemUser (like OverflowProcessor or BufferWriteProcessor) is no
   * more useful, this MemUser should call this method to release the memories. Applications from
   * unregistered MemUsers result in nothing.
   * @param user an object that holds some memory as a buffer or anything.
   * @param freeSize how many bytes does the object want to release.
   */
  public abstract void releaseUsage(MemUser user, long freeSize) throws MemControlException;

  /**
   * Start the memory monitoring of the given user.
   * @param user an MemUser that holds some memory as a buffer or anything.
   */
  public abstract void register(MemUser user);

  /**
   * Stop the memory monitoring of the given user.
   * @param user an MemUser that holds some memory as a buffer or anything.
   */
  public abstract void unregister(MemUser user);

  public enum ControllerType {
<<<<<<< HEAD
    RECORD
=======
    RECORD, JVM, DISABLED
>>>>>>> 0fb2a961
  }

  public enum UsageLevel {
    SAFE, WARNING, DANGEROUS
  }
}<|MERGE_RESOLUTION|>--- conflicted
+++ resolved
@@ -189,11 +189,7 @@
   public abstract void unregister(MemUser user);
 
   public enum ControllerType {
-<<<<<<< HEAD
-    RECORD
-=======
-    RECORD, JVM, DISABLED
->>>>>>> 0fb2a961
+    RECORD, DISABLED
   }
 
   public enum UsageLevel {
