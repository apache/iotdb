--- conflicted
+++ resolved
@@ -155,13 +155,7 @@
       }
       logWriter = new BufferedWriter(new FileWriter(logFile, true));
       writeToLog = true;
-<<<<<<< HEAD
-
-    } catch (PathErrorException | MetadataArgsErrorException
-=======
-    } catch (PathErrorException | MetadataErrorException
->>>>>>> bf272d6a
-        | ClassNotFoundException | IOException e) {
+    } catch (PathErrorException | ClassNotFoundException | IOException | MetadataErrorException e) {
       mgraph = new MGraph(ROOT_NAME);
       LOGGER.error("Cannot read MGraph from file, using an empty new one");
     } finally {
@@ -200,6 +194,10 @@
     lock.writeLock().lock();
     try {
       this.mgraph = new MGraph(ROOT_NAME);
+      this.checkAndGetDataTypeCache.clear();
+      this.mNodeCache.clear();
+      this.seriesNumberInStorageGroups.clear();
+      this.maxSeriesNumberAmongStorageGroup = 0;
     } finally {
       lock.writeLock().unlock();
     }
@@ -531,12 +529,7 @@
   /**
    * function for setting storage level of the given path to mTree.
    */
-<<<<<<< HEAD
-  public void setStorageLevelToMTree(String path) throws PathErrorException, IOException {
-=======
   public void setStorageLevelToMTree(String path) throws MetadataErrorException {
-
->>>>>>> bf272d6a
     lock.writeLock().lock();
     try {
       checkAndGetDataTypeCache.clear();
