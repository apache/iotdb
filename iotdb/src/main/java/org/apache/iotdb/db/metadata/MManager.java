--- conflicted
+++ resolved
@@ -29,12 +29,8 @@
 import java.io.ObjectInputStream;
 import java.io.ObjectOutputStream;
 import java.util.ArrayList;
-<<<<<<< HEAD
-=======
 import java.util.Collections;
 import java.util.HashMap;
-import java.util.HashSet;
->>>>>>> 9dfea9a0
 import java.util.List;
 import java.util.Map;
 import java.util.Set;
@@ -49,12 +45,9 @@
 import org.apache.iotdb.tsfile.file.metadata.enums.TSDataType;
 import org.apache.iotdb.tsfile.file.metadata.enums.TSEncoding;
 import org.apache.iotdb.tsfile.read.common.Path;
-<<<<<<< HEAD
 import org.slf4j.Logger;
 import org.slf4j.LoggerFactory;
-=======
 import org.apache.iotdb.tsfile.write.schema.MeasurementSchema;
->>>>>>> 9dfea9a0
 
 /**
  * This class takes the responsibility of serialization of all the metadata info and persistent it
@@ -195,17 +188,26 @@
       throws PathErrorException, IOException, MetadataArgsErrorException {
     //see addPathToMTree() to get the detailed format of the cmd
     String[] args = cmd.trim().split(",");
-<<<<<<< HEAD
     switch (args[0]) {
       case MetadataOperationType.ADD_PATH_TO_MTREE:
         String[] leftArgs;
-        if (args.length > 4) {
-          leftArgs = new String[args.length - 4];
-          System.arraycopy(args, 4, leftArgs, 0, args.length - 4);
+        Map<String, String> props = null;
+        if (args.length > 5) {
+          String[] kv = new String[2];
+          props = new HashMap<>(args.length - 5 + 1, 1);
+          leftArgs = new String[args.length - 5];
+          for (int k = 5; k < args.length; k++) {
+            kv = args[k].split("=");
+            props.put(kv[0], kv[1]);
+          }
         } else {
+          //when ????
           leftArgs = new String[0];
         }
-        addPathToMTree(args[1], args[2], args[3], leftArgs);
+        addPathToMTree(args[1], TSDataType.deserialize(Short.valueOf(args[2])),
+            TSEncoding.deserialize(Short.valueOf(args[3])),
+            CompressionType.deserialize(Short.valueOf(args[4])),
+            props);
         break;
       case MetadataOperationType.DELETE_PATH_FROM_MTREE:
         deletePathFromMTree(args[1]);
@@ -234,45 +236,6 @@
   }
 
   private void initLogStream() throws IOException {
-=======
-    if (args[0].equals(MetadataOperationType.ADD_PATH_TO_MTREE)) {
-      String[] leftArgs;
-      Map<String, String> props = null;
-      if (args.length > 5) {
-        String[] kv = new String[2];
-        props = new HashMap<>(args.length - 5 + 1, 1);
-        leftArgs = new String[args.length - 5];
-        for (int k = 5; k < args.length; k++) {
-          kv = args[k].split("=");
-          props.put(kv[0], kv[1]);
-        }
-      } else {
-        //when ????
-        leftArgs = new String[0];
-      }
-      addPathToMTree(args[1], TSDataType.deserialize(Short.valueOf(args[2])),
-          TSEncoding.deserialize(Short.valueOf(args[3])),
-          CompressionType.deserialize(Short.valueOf(args[4])),
-          props);
-    } else if (args[0].equals(MetadataOperationType.DELETE_PATH_FROM_MTREE)) {
-      deletePathFromMTree(args[1]);
-    } else if (args[0].equals(MetadataOperationType.SET_STORAGE_LEVEL_TO_MTREE)) {
-      setStorageLevelToMTree(args[1]);
-    } else if (args[0].equals(MetadataOperationType.ADD_A_PTREE)) {
-      addAPTree(args[1]);
-    } else if (args[0].equals(MetadataOperationType.ADD_A_PATH_TO_PTREE)) {
-      addPathToPTree(args[1]);
-    } else if (args[0].equals(MetadataOperationType.DELETE_PATH_FROM_PTREE)) {
-      deletePathFromPTree(args[1]);
-    } else if (args[0].equals(MetadataOperationType.LINK_MNODE_TO_PTREE)) {
-      linkMNodeToPTree(args[1], args[2]);
-    } else if (args[0].equals(MetadataOperationType.UNLINK_MNODE_FROM_PTREE)) {
-      unlinkMNodeFromPTree(args[1], args[2]);
-    }
-  }
-
-  private void initLogStream() {
->>>>>>> 9dfea9a0
     if (logWriter == null) {
       File logFile = new File(logFilePath);
       File metadataDir = new File(metadataDirPath);
@@ -534,13 +497,9 @@
    *
    * @return a HashMap contains all distinct device type separated by device Type
    */
-<<<<<<< HEAD
   // future feature
   @SuppressWarnings("unused")
-  public Map<String, List<ColumnSchema>> getSchemaForAllType() throws PathErrorException {
-=======
   public Map<String, List<MeasurementSchema>> getSchemaForAllType() throws PathErrorException {
->>>>>>> 9dfea9a0
 
     lock.readLock().lock();
     try {
@@ -587,12 +546,7 @@
    * @return a list contains all column schema
    */
   @Deprecated
-<<<<<<< HEAD
-  public List<ColumnSchema> getSchemaForOneType(String path) throws PathErrorException {
-=======
-  public ArrayList<MeasurementSchema> getSchemaForOneType(String path) throws PathErrorException {
->>>>>>> 9dfea9a0
-
+  public List<MeasurementSchema> getSchemaForOneType(String path) throws PathErrorException {
     lock.readLock().lock();
     try {
       return mgraph.getSchemaForOneType(path);
@@ -602,14 +556,9 @@
   }
 
   /**
-   * Get all ColumnSchemas for the filenode seriesPath.
-   */
-<<<<<<< HEAD
-  public List<ColumnSchema> getSchemaForFileName(String path) {
-=======
-  public ArrayList<MeasurementSchema> getSchemaForFileName(String path) {
->>>>>>> 9dfea9a0
-
+   * Get all MeasurementSchemas for the filenode seriesPath.
+   */
+  public List<MeasurementSchema> getSchemaForFileName(String path) {
     lock.readLock().lock();
     try {
       return mgraph.getSchemaForOneFileNode(path);
@@ -842,7 +791,7 @@
   }
 
   /**
-   * Get ColumnSchema for given seriesPath. Notice: Path must be a complete Path from root to leaf
+   * Get MeasurementSchema for given seriesPath. Notice: Path must be a complete Path from root to leaf
    * node.
    */
   public MeasurementSchema getSchemaForOnePath(String path) throws PathErrorException {
