/**
 * Licensed to the Apache Software Foundation (ASF) under one
 * or more contributor license agreements.  See the NOTICE file
 * distributed with this work for additional information
 * regarding copyright ownership.  The ASF licenses this file
 * to you under the Apache License, Version 2.0 (the
 * "License"); you may not use this file except in compliance
 * with the License.  You may obtain a copy of the License at
 *
 *     http://www.apache.org/licenses/LICENSE-2.0
 *
 * Unless required by applicable law or agreed to in writing,
 * software distributed under the License is distributed on an
 * "AS IS" BASIS, WITHOUT WARRANTIES OR CONDITIONS OF ANY
 * KIND, either express or implied.  See the License for the
 * specific language governing permissions and limitations
 * under the License.
 */
package org.apache.iotdb.db.metadata;

import java.io.BufferedReader;
import java.io.BufferedWriter;
import java.io.File;
import java.io.FileInputStream;
import java.io.FileOutputStream;
import java.io.FileReader;
import java.io.FileWriter;
import java.io.IOException;
import java.io.ObjectInputStream;
import java.io.ObjectOutputStream;
import java.util.ArrayList;
import java.util.Collections;
import java.util.HashMap;
import java.util.List;
import java.util.Map;
import java.util.Set;
import java.util.concurrent.locks.ReentrantReadWriteLock;
import org.apache.iotdb.db.conf.IoTDBDescriptor;
import org.apache.iotdb.db.exception.MetadataArgsErrorException;
import org.apache.iotdb.db.exception.PathErrorException;
import org.apache.iotdb.db.utils.RandomDeleteCache;
import org.apache.iotdb.tsfile.common.conf.TSFileConfig;
import org.apache.iotdb.tsfile.exception.cache.CacheException;
import org.apache.iotdb.tsfile.file.metadata.enums.CompressionType;
import org.apache.iotdb.tsfile.file.metadata.enums.TSDataType;
import org.apache.iotdb.tsfile.file.metadata.enums.TSEncoding;
import org.apache.iotdb.tsfile.read.common.Path;
import org.slf4j.Logger;
import org.slf4j.LoggerFactory;
import org.apache.iotdb.tsfile.write.schema.MeasurementSchema;

/**
 * This class takes the responsibility of serialization of all the metadata info and persistent it
 * into files. This class contains all the interfaces to modify the metadata for delta system. All
 * the operations will be write into the logs temporary in case the downtime of the delta system.
 *
 * @author Jinrui Zhang
 */
public class MManager {

  private static final Logger LOGGER = LoggerFactory.getLogger(MManager.class);
  private static final String ROOT_NAME = MetadataConstant.ROOT;
  public static final String TIME_SERIES_TREE_HEADER = "===  Timeseries Tree  ===\n\n";

  // the lock for read/write
  private ReentrantReadWriteLock lock = new ReentrantReadWriteLock();
  // The file storing the serialize info for metadata
  private String datafilePath;
  // the log file seriesPath
  private String logFilePath;
  private MGraph mgraph;
  private BufferedWriter logWriter;
  private boolean writeToLog;
  private String metadataDirPath;

  private RandomDeleteCache<String, PathCheckRet> checkAndGetDataTypeCache;
  private RandomDeleteCache<String, MNode> mNodeCache;

  private MManager() {
    metadataDirPath = IoTDBDescriptor.getInstance().getConfig().getMetadataDir();
    if (metadataDirPath.length() > 0
        && metadataDirPath.charAt(metadataDirPath.length() - 1) != File.separatorChar) {
      metadataDirPath = metadataDirPath + File.separatorChar;
    }
    File metadataDir = new File(metadataDirPath);
    if (!metadataDir.exists()) {
      metadataDir.mkdirs();
    }
    datafilePath = metadataDirPath + MetadataConstant.METADATA_OBJ;
    logFilePath = metadataDirPath + MetadataConstant.METADATA_LOG;
    writeToLog = false;

    int cacheSize = IoTDBDescriptor.getInstance().getConfig().getmManagerCacheSize();
    checkAndGetDataTypeCache = new RandomDeleteCache<String, PathCheckRet>(cacheSize) {
      @Override
      public void beforeRemove(PathCheckRet object) throws CacheException {
        //allowed to do nothing
      }

      @Override
      public PathCheckRet loadObjectByKey(String key) throws CacheException {
        return loadPathToCache(key);
      }
    };

    mNodeCache = new RandomDeleteCache<String, MNode>(cacheSize) {
      @Override
      public void beforeRemove(MNode object) throws CacheException {
        //allowed to do nothing
      }

      @Override
      public MNode loadObjectByKey(String key) throws CacheException {
        try {
          return getNodeByPathWithCheck(key);
        } catch (PathErrorException e) {
          throw new CacheException(e);
        }
      }
    };

    init();
  }

  public static MManager getInstance() {
    return MManagerHolder.INSTANCE;
  }

  //Because the writer will be used later and should not be closed here.
  @SuppressWarnings("squid:S2093")
  private void init() {

    lock.writeLock().lock();
    File dataFile = new File(datafilePath);
    File logFile = new File(logFilePath);
    try {
      if (dataFile.exists()) {
        initFromDataFile(dataFile);
      } else {
        initFromLog(logFile);
      }
      logWriter = new BufferedWriter(new FileWriter(logFile, true));
      writeToLog = true;
    } catch (PathErrorException | MetadataArgsErrorException
        | ClassNotFoundException | IOException e) {
      mgraph = new MGraph(ROOT_NAME);
      LOGGER.error("Cannot read MGraph from file, using an empty new one");
    } finally {
      lock.writeLock().unlock();
    }
  }

  private void initFromDataFile(File dataFile) throws IOException, ClassNotFoundException {
    // init the metadata from the serialized file
    try(FileInputStream fis = new FileInputStream(dataFile);
    ObjectInputStream ois = new ObjectInputStream(fis)) {
      mgraph = (MGraph) ois.readObject();
      dataFile.delete();
    }
  }

  private void initFromLog(File logFile)
      throws IOException, PathErrorException, MetadataArgsErrorException {
    // init the metadata from the operation log
    mgraph = new MGraph(ROOT_NAME);
    if (logFile.exists()) {
      try( FileReader fr = new FileReader(logFile);
          BufferedReader br = new BufferedReader(fr)) {
        String cmd;
        while ((cmd = br.readLine()) != null) {
          operation(cmd);
        }
      }
    }
  }

  /**
   * function for clearing mgraph.
   */
  public void clear() {
    lock.writeLock().lock();
    try {
      this.mgraph = new MGraph(ROOT_NAME);
    } finally {
      lock.writeLock().unlock();
    }
  }

  private void operation(String cmd)
      throws PathErrorException, IOException, MetadataArgsErrorException {
    //see addPathToMTree() to get the detailed format of the cmd
    String[] args = cmd.trim().split(",");
    switch (args[0]) {
      case MetadataOperationType.ADD_PATH_TO_MTREE:
        String[] leftArgs;
        Map<String, String> props = null;
        if (args.length > 5) {
          String[] kv = new String[2];
          props = new HashMap<>(args.length - 5 + 1, 1);
          leftArgs = new String[args.length - 5];
          for (int k = 5; k < args.length; k++) {
            kv = args[k].split("=");
            props.put(kv[0], kv[1]);
          }
        } else {
          //when ????
          leftArgs = new String[0];
        }
        addPathToMTree(args[1], TSDataType.deserialize(Short.valueOf(args[2])),
            TSEncoding.deserialize(Short.valueOf(args[3])),
            CompressionType.deserialize(Short.valueOf(args[4])),
            props);
        break;
      case MetadataOperationType.DELETE_PATH_FROM_MTREE:
        deletePathFromMTree(args[1]);
        break;
      case MetadataOperationType.SET_STORAGE_LEVEL_TO_MTREE:
        setStorageLevelToMTree(args[1]);
        break;
      case MetadataOperationType.ADD_A_PTREE:
        addAPTree(args[1]);
        break;
      case MetadataOperationType.ADD_A_PATH_TO_PTREE:
        addPathToPTree(args[1]);
        break;
      case MetadataOperationType.DELETE_PATH_FROM_PTREE:
        deletePathFromPTree(args[1]);
        break;
      case MetadataOperationType.LINK_MNODE_TO_PTREE:
        linkMNodeToPTree(args[1], args[2]);
        break;
      case MetadataOperationType.UNLINK_MNODE_FROM_PTREE:
        unlinkMNodeFromPTree(args[1], args[2]);
        break;
      default:
        LOGGER.error("Unrecognizable command {}", cmd);
    }
  }

  private void initLogStream() throws IOException {
    if (logWriter == null) {
      File logFile = new File(logFilePath);
      File metadataDir = new File(metadataDirPath);
      if (!metadataDir.exists()) {
        metadataDir.mkdirs();
      }
      FileWriter fileWriter;
      fileWriter = new FileWriter(logFile, true);
      logWriter = new BufferedWriter(fileWriter);
    }
  }

  /**
   * <p> Add one timeseries to metadata. Must invoke the<code>pathExist</code> and
   * <code>getFileNameByPath</code> method first to check timeseries. </p>
   *
   * @param path the timeseries seriesPath
   * @param dataType the datetype {@code DataType} for the timeseries
   * @param encoding the encoding function {@code Encoding} for the timeseries
   * @param compressor the compressor function {@code Compressor} for the time series
   */
  public void addPathToMTree(String path, TSDataType dataType, TSEncoding encoding,
      CompressionType compressor, Map<String, String> props)
      throws PathErrorException, IOException {

    lock.writeLock().lock();
    try {
      mgraph.addPathToMTree(path, dataType, encoding, compressor, props);
      if (writeToLog) {
        initLogStream();
        logWriter.write(String.format("%s,%s,%s,%s,%s", MetadataOperationType.ADD_PATH_TO_MTREE,
            path, dataType.serialize(), encoding.serialize(), compressor.serialize()));
        if (props != null) {
          for (Map.Entry entry : props.entrySet()) {
            logWriter.write(String.format(",%s=%s", entry.getKey(), entry.getValue()));
          }
        }
        logWriter.newLine();
        logWriter.flush();
      }
    } finally {
      lock.writeLock().unlock();
    }
  }

  /**
   * <p> Add one timeseries to metadata. Must invoke the<code>pathExist</code> and
   * <code>getFileNameByPath</code> method first to check timeseries. </p>
   *
   * this is just for compatibility
   *
   * @param path the timeseries seriesPath
   * @param dataType the datetype {@code DataType} for the timeseries
   * @param encoding the encoding function {@code Encoding} for the timeseries
   */
  public void addPathToMTree(String path, String dataType, String encoding)
      throws PathErrorException, IOException {
    TSDataType tsDataType = TSDataType.valueOf(dataType);
    TSEncoding tsEncoding = TSEncoding.valueOf(encoding);
    CompressionType type = CompressionType.valueOf(TSFileConfig.compressor);
    addPathToMTree(path, tsDataType, tsEncoding, type, Collections.emptyMap());
  }

  /**
   * function for deleting a given path from mTree.
   */
  public String deletePathFromMTree(String path) throws PathErrorException, IOException {
    lock.writeLock().lock();
    try {
      checkAndGetDataTypeCache.clear();
      mNodeCache.clear();
      String dataFileName = mgraph.deletePath(path);
      if (writeToLog) {
        initLogStream();
        logWriter.write(MetadataOperationType.DELETE_PATH_FROM_MTREE + "," + path);
        logWriter.newLine();
        logWriter.flush();
      }
      return dataFileName;
    } finally {
      lock.writeLock().unlock();
    }
  }

  /**
   * function for setting storage level of the given path to mTree.
   */
  public void setStorageLevelToMTree(String path) throws PathErrorException, IOException {

    lock.writeLock().lock();
    try {
      checkAndGetDataTypeCache.clear();
      mNodeCache.clear();
      mgraph.setStorageLevel(path);
      if (writeToLog) {
        initLogStream();
        logWriter.write(MetadataOperationType.SET_STORAGE_LEVEL_TO_MTREE + "," + path);
        logWriter.newLine();
        logWriter.flush();
      }
    } finally {
      lock.writeLock().unlock();
    }
  }

  /**
   * function for checking if the given path is storage level of mTree or not.
   * @apiNote :for cluster
   */
  public boolean checkStorageLevelOfMTree(String path) {
    lock.readLock().lock();
    try {
      return mgraph.checkStorageLevel(path);
    } finally {
      lock.readLock().unlock();
    }
  }

  /**
   * function for adding a pTree.
   */
  public void addAPTree(String ptreeRootName) throws IOException, MetadataArgsErrorException {

    lock.writeLock().lock();
    try {
      mgraph.addAPTree(ptreeRootName);
      if (writeToLog) {
        initLogStream();
        logWriter.write(MetadataOperationType.ADD_A_PTREE + "," + ptreeRootName);
        logWriter.newLine();
        logWriter.flush();
      }
    } finally {
      lock.writeLock().unlock();
    }
  }

  /**
   * function for adding a given path to pTree.
   */
  public void addPathToPTree(String path)
      throws PathErrorException, IOException, MetadataArgsErrorException {

    lock.writeLock().lock();
    try {
      mgraph.addPathToPTree(path);
      if (writeToLog) {
        initLogStream();
        logWriter.write(MetadataOperationType.ADD_A_PATH_TO_PTREE + "," + path);
        logWriter.newLine();
        logWriter.flush();
      }
    } finally {
      lock.writeLock().unlock();
    }
  }

  /**
   * function for deleting a given path from pTree.
   */
  public void deletePathFromPTree(String path) throws PathErrorException, IOException {

    lock.writeLock().lock();
    try {
      mgraph.deletePath(path);
      if (writeToLog) {
        initLogStream();
        logWriter.write(MetadataOperationType.DELETE_PATH_FROM_PTREE + "," + path);
        logWriter.newLine();
        logWriter.flush();
      }
    } finally {
      lock.writeLock().unlock();
    }
  }

  /**
   * function for linking MNode to pTree.
   */
  public void linkMNodeToPTree(String path, String mpath) throws PathErrorException, IOException {

    lock.writeLock().lock();
    try {
      mgraph.linkMNodeToPTree(path, mpath);
      if (writeToLog) {
        initLogStream();
        logWriter.write(MetadataOperationType.LINK_MNODE_TO_PTREE + "," + path + "," + mpath);
        logWriter.newLine();
        logWriter.flush();
      }
    } finally {
      lock.writeLock().unlock();
    }
  }

  /**
   * function for unlinking MNode from pTree.
   */
  public void unlinkMNodeFromPTree(String path, String mpath)
      throws PathErrorException, IOException {

    lock.writeLock().lock();
    try {
      mgraph.unlinkMNodeFromPTree(path, mpath);
      if (writeToLog) {
        initLogStream();
        logWriter.write(MetadataOperationType.UNLINK_MNODE_FROM_PTREE + "," + path + "," + mpath);
        logWriter.newLine();
        logWriter.flush();
      }
    } finally {
      lock.writeLock().unlock();
    }
  }

  /**
   * Get series type for given seriesPath.
   *
   * @return TSDataType
   */
  public TSDataType getSeriesType(String fullPath) throws PathErrorException {

    lock.readLock().lock();
    try {
      return getSchemaForOnePath(fullPath).getType();
    } finally {
      lock.readLock().unlock();
    }
  }

  /**
   * function for getting series type.
   */
  public TSDataType getSeriesType(MNode node, String fullPath) throws PathErrorException {

    lock.readLock().lock();
    try {
      return getSchemaForOnePath(node, fullPath).getType();
    } finally {
      lock.readLock().unlock();
    }
  }

  /**
   * function for getting series type with check.
   */
  public TSDataType getSeriesTypeWithCheck(MNode node, String fullPath) throws PathErrorException {

    lock.readLock().lock();
    try {
      return getSchemaForOnePathWithCheck(node, fullPath).getType();
    } finally {
      lock.readLock().unlock();
    }
  }

  /**
   * unction for getting series type with check.
   */
  public TSDataType getSeriesTypeWithCheck(String fullPath) throws PathErrorException {

    lock.readLock().lock();
    try {
      return getSchemaForOnePathWithCheck(fullPath).getType();
    } finally {
      lock.readLock().unlock();
    }
  }

  /**
   * Get all device type in current Metadata Tree.
   *
   * @return a HashMap contains all distinct device type separated by device Type
   */
  // future feature
  @SuppressWarnings("unused")
  public Map<String, List<MeasurementSchema>> getSchemaForAllType() throws PathErrorException {

    lock.readLock().lock();
    try {
      return mgraph.getSchemaForAllType();
    } finally {
      lock.readLock().unlock();
    }
  }

  /**
   * Get the full Metadata info.
   *
   * @return A {@code Metadata} instance which stores all metadata info
   */
  public Metadata getMetadata() throws PathErrorException {

    lock.readLock().lock();
    try {
      return mgraph.getMetadata();
    } finally {
      lock.readLock().unlock();
    }
  }

  /**
   * Get the full storage group info.
   *
   * @return A HashSet instance which stores all storage group info
   */
  public Set<String> getAllStorageGroup() throws PathErrorException {

    lock.readLock().lock();
    try {
      return mgraph.getAllStorageGroup();
    } finally {
      lock.readLock().unlock();
    }
  }

  /**
   * @deprecated Get all MeasurementSchemas for given delta object type.
   *
   * @param path A seriesPath represented one Delta object
   * @return a list contains all column schema
   */
  @Deprecated
  public List<MeasurementSchema> getSchemaForOneType(String path) throws PathErrorException {
    lock.readLock().lock();
    try {
      return mgraph.getSchemaForOneType(path);
    } finally {
      lock.readLock().unlock();
    }
  }

  /**
   * Get all MeasurementSchemas for the filenode seriesPath.
   */
  public List<MeasurementSchema> getSchemaForFileName(String path) {
    lock.readLock().lock();
    try {
      return mgraph.getSchemaForOneFileNode(path);
    } finally {
      lock.readLock().unlock();
    }
  }

  /**
   * function for getting schema map for one file node.
   */
  public Map<String, MeasurementSchema> getSchemaMapForOneFileNode(String path) {

    lock.readLock().lock();
    try {
      return mgraph.getSchemaMapForOneFileNode(path);
    } finally {
      lock.readLock().unlock();
    }
  }

  /**
   * function for getting num schema map for one file node.
   */
  public Map<String, Integer> getNumSchemaMapForOneFileNode(String path) {

    lock.readLock().lock();
    try {
      return mgraph.getNumSchemaMapForOneFileNode(path);
    } finally {
      lock.readLock().unlock();
    }
  }

  /**
   * Calculate the count of storage-level nodes included in given seriesPath.
   *
   * @return The total count of storage-level nodes.
   */
  // future feature
  @SuppressWarnings("unused")
  public int getFileCountForOneType(String path) throws PathErrorException {

    lock.readLock().lock();
    try {
      return mgraph.getFileCountForOneType(path);
    } finally {
      lock.readLock().unlock();
    }
  }

  /**
   * Get the file name for given seriesPath Notice: This method could be called if and only if the
   * seriesPath includes one node whose {@code isStorageLevel} is true.
   *
   * @return A String represented the file name
   */
  public String getFileNameByPath(String path) throws PathErrorException {

    lock.readLock().lock();
    try {
      return mgraph.getFileNameByPath(path);
    } catch (PathErrorException e) {
      throw new PathErrorException(e);
    } finally {
      lock.readLock().unlock();
    }
  }

  /**
   * function for getting file name by path.
   */
  public String getFileNameByPath(MNode node, String path) throws PathErrorException {

    lock.readLock().lock();
    try {
      return mgraph.getFileNameByPath(node, path);
    } catch (PathErrorException e) {
      throw new PathErrorException(e);
    } finally {
      lock.readLock().unlock();
    }
  }

  /**
   * function for checking file name by path.
   */
  public boolean checkFileNameByPath(String path) {

    lock.readLock().lock();
    try {
      return mgraph.checkFileNameByPath(path);
    } finally {
      lock.readLock().unlock();
    }
  }

  /**
   * function for getting all file names.
   */
  public List<String> getAllFileNames() throws PathErrorException {

    lock.readLock().lock();
    try {
      Map<String, ArrayList<String>> res = getAllPathGroupByFileName(ROOT_NAME);
      return new ArrayList<>(res.keySet());
    } finally {
      lock.readLock().unlock();
    }
  }

  /**
   * Get all file names for given seriesPath
   *
   * @return List of String represented all file names
   */
  public List<String> getAllFileNamesByPath(String path) throws PathErrorException {

    lock.readLock().lock();
    try {
      return mgraph.getAllFileNamesByPath(path);
    } catch (PathErrorException e) {
      throw new PathErrorException(e);
    } finally {
      lock.readLock().unlock();
    }
  }

  /**
   * return a HashMap contains all the paths separated by File Name.
   */
  public Map<String, ArrayList<String>> getAllPathGroupByFileName(String path)
      throws PathErrorException {
    lock.readLock().lock();
    try {
      return mgraph.getAllPathGroupByFilename(path);
    } finally {
      lock.readLock().unlock();
    }
  }

  /**
   * Return all paths for given seriesPath if the seriesPath is abstract. Or return the seriesPath
   * itself.
   */
  public List<String> getPaths(String path) throws PathErrorException {

    lock.readLock().lock();
    try {
      ArrayList<String> res = new ArrayList<>();
      Map<String, ArrayList<String>> pathsGroupByFilename = getAllPathGroupByFileName(path);
      for (ArrayList<String> ps : pathsGroupByFilename.values()) {
        res.addAll(ps);
      }
      return res;
    } finally {
      lock.readLock().unlock();
    }
  }

  /**
   * function for getting all timeseries paths under the given seriesPath.
   */
  public List<List<String>> getShowTimeseriesPath(String path) throws PathErrorException {
    lock.readLock().lock();
    try {
      return mgraph.getShowTimeseriesPath(path);
    } finally {
      lock.readLock().unlock();
    }
  }

  /**
   * function for getting leaf node path in the next level of given seriesPath.
   */
  public List<String> getLeafNodePathInNextLevel(String path) throws PathErrorException {
    lock.readLock().lock();
    try {
      return mgraph.getLeafNodePathInNextLevel(path);
    } finally {
      lock.readLock().unlock();
    }
  }

  /**
   * Check whether the seriesPath given exists.
   */
  public boolean pathExist(String path) {

    lock.readLock().lock();
    try {
      return mgraph.pathExist(path);
    } finally {
      lock.readLock().unlock();
    }
  }

  /**
   * function for checking whether the path exists.
   */
  public boolean pathExist(MNode node, String path) {

    lock.readLock().lock();
    try {
      return mgraph.pathExist(node, path);
    } finally {
      lock.readLock().unlock();
    }
  }

  /**
   * function for getting node by path.
   */
  public MNode getNodeByPath(String path) throws PathErrorException {
    lock.readLock().lock();
    try {
      return mgraph.getNodeByPath(path);
    } finally {
      lock.readLock().unlock();
    }
  }

  /**
   * function for getting node by deviceId from cache.
   */
  public MNode getNodeByDeviceIdFromCache(String deviceId) throws PathErrorException {
    lock.readLock().lock();
    try {
      return mNodeCache.get(deviceId);
    } catch (CacheException e) {
      throw new PathErrorException(e);
    } finally {
      lock.readLock().unlock();
    }
  }

  /**
   * function for getting node by path with check.
   */
  public MNode getNodeByPathWithCheck(String path) throws PathErrorException {
    lock.readLock().lock();
    try {
      return mgraph.getNodeByPathWithCheck(path);
    } finally {
      lock.readLock().unlock();
    }
  }

  /**
   * Get MeasurementSchema for given seriesPath. Notice: Path must be a complete Path from root to leaf
   * node.
   */
  public MeasurementSchema getSchemaForOnePath(String path) throws PathErrorException {

    lock.readLock().lock();
    try {
      return mgraph.getSchemaForOnePath(path);
    } finally {
      lock.readLock().unlock();
    }
  }

  /**
   * function for getting schema for one path.
   */
  public MeasurementSchema getSchemaForOnePath(MNode node, String path) throws PathErrorException {

    lock.readLock().lock();
    try {
      return mgraph.getSchemaForOnePath(node, path);
    } finally {
      lock.readLock().unlock();
    }
  }

  /**
   * function for getting schema for one path with check.
   */
  public MeasurementSchema getSchemaForOnePathWithCheck(MNode node, String path)
      throws PathErrorException {

    lock.readLock().lock();
    try {
      return mgraph.getSchemaForOnePathWithCheck(node, path);
    } finally {
      lock.readLock().unlock();
    }
  }

  /**
   * function for getting schema for one path with check.
   */
  public MeasurementSchema getSchemaForOnePathWithCheck(String path) throws PathErrorException {

    lock.readLock().lock();
    try {
      return mgraph.getSchemaForOnePathWithCheck(path);
    } finally {
      lock.readLock().unlock();
    }
  }

  /**
   * Check whether given seriesPath contains a MNode whose {@code MNode.isStorageLevel} is true.
   */
  public boolean checkFileLevel(List<Path> path) throws PathErrorException {

    lock.readLock().lock();
    try {
      for (Path p : path) {
        getFileNameByPath(p.getFullPath());
      }
      return true;
    } finally {
      lock.readLock().unlock();
    }
  }

  /**
   * function for checking file level.
   */
  public boolean checkFileLevel(MNode node, List<Path> path) throws PathErrorException {

    lock.readLock().lock();
    try {
      for (Path p : path) {
        getFileNameByPath(node, p.getFullPath());
      }
      return true;
    } finally {
      lock.readLock().unlock();
    }
  }

  /**
   * function for checking file level.
   */
  public boolean checkFileLevel(String path) throws PathErrorException {

    lock.readLock().lock();
    try {
      getFileNameByPath(path);
      return true;
    } finally {
      lock.readLock().unlock();
    }
  }

  /**
   * function for checking file level with check.
   */
  public boolean checkFileLevelWithCheck(MNode node, String path) throws PathErrorException {

    lock.readLock().lock();
    try {
      getFileNameByPath(node, path);
      return true;
    } finally {
      lock.readLock().unlock();
    }
  }

  /**
   * function for flushing object to file.
   */
  public void flushObjectToFile() throws IOException {

    lock.writeLock().lock();
    File dataFile = new File(datafilePath);
    // delete old metadata data file
    if (dataFile.exists()) {
      dataFile.delete();
    }
    File metadataDir = new File(metadataDirPath);
    if (!metadataDir.exists()) {
      metadataDir.mkdirs();
    }
    File tempFile = new File(datafilePath + MetadataConstant.METADATA_TEMP);
    try(FileOutputStream fos = new FileOutputStream(tempFile);
        ObjectOutputStream oos = new ObjectOutputStream(fos)) {
      oos.writeObject(mgraph);
      // close the logFile stream
      if (logWriter != null) {
        logWriter.close();
        logWriter = null;
      }
      // rename temp file to data file
      tempFile.renameTo(dataFile);
    } finally {
      lock.writeLock().unlock();
    }
  }

  /**
   * function for getting metadata in string.
   */
  public String getMetadataInString() {

    lock.readLock().lock();
    try {
      StringBuilder builder = new StringBuilder();
      builder.append(TIME_SERIES_TREE_HEADER).append(mgraph.toString());
      return builder.toString();
    } finally {
      lock.readLock().unlock();
    }
  }

  /**
   * combine multiple metadata in string format
   */
  public static String combineMetadataInStrings(String[] metadatas) {
<<<<<<< HEAD
    return MGraph.combineMetadataInStrings(metadatas);
=======
    for (int i = 0; i < metadatas.length; i++) {
      metadatas[i] = metadatas[i].replace(TIME_SERIES_TREE_HEADER, "");
    }
    String res = MGraph.combineMetadataInStrings(metadatas);
    StringBuilder builder = new StringBuilder();
    builder.append(TIME_SERIES_TREE_HEADER).append(res);
    return builder.toString();
>>>>>>> 4f554c74
  }

  /**
   * Check whether {@code seriesPath} exists and whether {@code seriesPath} has been set storage
   * level.
   *
   * @return {@link PathCheckRet}
   */
  public PathCheckRet checkPathStorageLevelAndGetDataType(String path) throws PathErrorException {
    try {
      return checkAndGetDataTypeCache.get(path);
    } catch (CacheException e) {
      throw new PathErrorException(e);
    }
  }

  private PathCheckRet loadPathToCache(String path) throws CacheException {
    try {
      if (!pathExist(path)) {
        return new PathCheckRet(false, null);
      }
      List<Path> p = new ArrayList<>();
      p.add(new Path(path));
      if (!checkFileLevel(p)) {
        return new PathCheckRet(false, null);
      }
      return new PathCheckRet(true, getSeriesType(path));
    } catch (PathErrorException e) {
      throw new CacheException(e);
    }
  }

  private static class MManagerHolder {
    private MManagerHolder(){
      //allowed to do nothing
    }
    private static final MManager INSTANCE = new MManager();
  }

  public static class PathCheckRet {

    private boolean successfully;
    private TSDataType dataType;

    public PathCheckRet(boolean successfully, TSDataType dataType) {
      this.successfully = successfully;
      this.dataType = dataType;
    }

    public boolean isSuccessfully() {
      return successfully;
    }

    public TSDataType getDataType() {
      return dataType;
    }
  }
}<|MERGE_RESOLUTION|>--- conflicted
+++ resolved
@@ -986,9 +986,6 @@
    * combine multiple metadata in string format
    */
   public static String combineMetadataInStrings(String[] metadatas) {
-<<<<<<< HEAD
-    return MGraph.combineMetadataInStrings(metadatas);
-=======
     for (int i = 0; i < metadatas.length; i++) {
       metadatas[i] = metadatas[i].replace(TIME_SERIES_TREE_HEADER, "");
     }
@@ -996,7 +993,6 @@
     StringBuilder builder = new StringBuilder();
     builder.append(TIME_SERIES_TREE_HEADER).append(res);
     return builder.toString();
->>>>>>> 4f554c74
   }
 
   /**
