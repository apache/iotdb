--- conflicted
+++ resolved
@@ -85,26 +85,6 @@
     return memTable.query(deviceId, measurementId, dataType);
   }
 
-  public BatchData queryOverflowUpdateInMemory(String deviceId, String measurementId,
-<<<<<<< HEAD
-                                               TSDataType dataType,
-                                               BatchData data) {
-    if (indexTrees.containsKey(deviceId)) {
-      if (indexTrees.get(deviceId).containsKey(measurementId)
-          && indexTrees.get(deviceId).get(measurementId).getDataType().equals(dataType)) {
-        return indexTrees.get(deviceId).get(measurementId).query(data);
-      }
-=======
-      TSDataType dataType,
-      BatchData data) {
-    if (indexTrees.containsKey(deviceId) && indexTrees.get(deviceId).containsKey(measurementId)
-        && indexTrees.get(deviceId).get(measurementId).getDataType().equals(dataType)) {
-      return indexTrees.get(deviceId).get(measurementId).query(data);
->>>>>>> 2ffc23a2
-    }
-    return null;
-  }
-
   public boolean isEmptyOfOverflowSeriesMap() {
     return indexTrees.isEmpty();
   }
