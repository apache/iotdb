--- conflicted
+++ resolved
@@ -105,84 +105,6 @@
     return endTimeMap;
   }
 
-<<<<<<< HEAD
-  public ModificationFile getModFile() {
-    return modFile;
-  }
-
-  public void setModFile(ModificationFile modFile) {
-    this.modFile = modFile;
-  }
-
-  public void serialize(OutputStream outputStream) throws IOException {
-//    ReadWriteIOUtils.write(this.overflowChangeType.serialize(), outputStream);
-//    ReadWriteIOUtils.write(this.baseDirIndex, outputStream);
-    ReadWriteIOUtils.writeIsNull(this.file, outputStream);
-    if (this.file != null) {
-      ReadWriteIOUtils.write(file.getAbsolutePath(), outputStream);
-    }
-    ReadWriteIOUtils.write(this.startTimeMap.size(), outputStream);
-    for (Entry<String, Long> entry : this.startTimeMap.entrySet()) {
-      ReadWriteIOUtils.write(entry.getKey(), outputStream);
-      ReadWriteIOUtils.write(entry.getValue(), outputStream);
-    }
-    ReadWriteIOUtils.write(this.endTimeMap.size(), outputStream);
-    for (Entry<String, Long> entry : this.endTimeMap.entrySet()) {
-      ReadWriteIOUtils.write(entry.getKey(), outputStream);
-      ReadWriteIOUtils.write(entry.getValue(), outputStream);
-    }
-//    ReadWriteIOUtils.write(mergeChanged.size(), outputStream);
-//    for (String mergeChangedElement : this.mergeChanged) {
-//      ReadWriteIOUtils.write(mergeChangedElement, outputStream);
-//    }
-  }
-
-  public static TsFileResourceV2 deSerialize(InputStream inputStream) throws IOException {
-    OverflowChangeType overflowChangeType = OverflowChangeType
-        .deserialize(ReadWriteIOUtils.readShort(inputStream));
-    int baseDirIndex = ReadWriteIOUtils.readInt(inputStream);
-    boolean hasRelativePath = ReadWriteIOUtils.readIsNull(inputStream);
-
-    File file = null;
-    if (hasRelativePath) {
-      String relativePath = ReadWriteIOUtils.readString(inputStream);
-      file = new File(Directories.getInstance().getTsFileFolder(baseDirIndex), relativePath);
-    }
-    int size = ReadWriteIOUtils.readInt(inputStream);
-    Map<String, Long> startTimes = new HashMap<>();
-    for (int i = 0; i < size; i++) {
-      String path = ReadWriteIOUtils.readString(inputStream);
-      long time = ReadWriteIOUtils.readLong(inputStream);
-      startTimes.put(path, time);
-    }
-    size = ReadWriteIOUtils.readInt(inputStream);
-    Map<String, Long> endTimes = new HashMap<>();
-    for (int i = 0; i < size; i++) {
-      String path = ReadWriteIOUtils.readString(inputStream);
-      long time = ReadWriteIOUtils.readLong(inputStream);
-      endTimes.put(path, time);
-    }
-//    size = ReadWriteIOUtils.readInt(inputStream);
-//    Set<String> mergeChanaged = new HashSet<>();
-//    for (int i = 0; i < size; i++) {
-//      String path = ReadWriteIOUtils.readString(inputStream);
-//      mergeChanaged.add(path);
-//    }
-//    tsFileResource.mergeChanged = mergeChanaged;
-
-    return endTimes.isEmpty() ? new UnsealedTsFileV2(file, startTimes, endTimes)
-        : new SealedTsFileV2(file, startTimes, endTimes);
-  }
-
-  public abstract TSFILE_TYPE getTsFileType();
-
-  public enum TSFILE_TYPE {
-    UNSEALED, SEALED
-  }
-
-
-=======
->>>>>>> 1cea601b
   public boolean isClosed() {
     return closed;
   }
