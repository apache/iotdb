--- conflicted
+++ resolved
@@ -19,13 +19,10 @@
 package org.apache.iotdb.db.engine.filenodeV2;
 
 import java.io.File;
-<<<<<<< HEAD
-=======
 import java.io.IOException;
 import java.util.ArrayList;
 import java.util.HashMap;
 import java.util.Iterator;
->>>>>>> 1cea601b
 import java.util.List;
 import java.util.Map;
 import java.util.Map.Entry;
@@ -36,24 +33,13 @@
 import org.apache.iotdb.db.conf.IoTDBDescriptor;
 import org.apache.iotdb.db.conf.directories.Directories;
 import org.apache.iotdb.db.engine.filenode.FileNodeProcessor;
-<<<<<<< HEAD
-import org.apache.iotdb.db.engine.querycontext.GlobalSortedSeriesDataSourceV2;
-import org.apache.iotdb.db.engine.querycontext.QueryDataSource;
-=======
 import org.apache.iotdb.db.engine.filenode.TsFileResource;
->>>>>>> 1cea601b
 import org.apache.iotdb.db.engine.querycontext.QueryDataSourceV2;
 import org.apache.iotdb.db.exception.FileNodeManagerException;
 import org.apache.iotdb.db.exception.FileNodeProcessorException;
 import org.apache.iotdb.db.exception.PathErrorException;
-import org.apache.iotdb.db.exception.ProcessorException;
 import org.apache.iotdb.db.exception.StartupException;
 import org.apache.iotdb.db.metadata.MManager;
-<<<<<<< HEAD
-import org.apache.iotdb.db.query.context.QueryContext;
-import org.apache.iotdb.db.service.IService;
-import org.apache.iotdb.db.service.ServiceType;
-=======
 import org.apache.iotdb.db.monitor.IStatistic;
 import org.apache.iotdb.db.monitor.MonitorConstants;
 import org.apache.iotdb.db.monitor.StatMonitor;
@@ -65,7 +51,6 @@
 import org.apache.iotdb.tsfile.file.metadata.enums.CompressionType;
 import org.apache.iotdb.tsfile.file.metadata.enums.TSDataType;
 import org.apache.iotdb.tsfile.file.metadata.enums.TSEncoding;
->>>>>>> 1cea601b
 import org.apache.iotdb.tsfile.read.common.Path;
 import org.apache.iotdb.tsfile.read.expression.impl.SingleSeriesExpression;
 import org.apache.iotdb.tsfile.write.record.TSRecord;
@@ -301,8 +286,6 @@
     }
   }
 
-<<<<<<< HEAD
-=======
   private void checkTimestamp(TSRecord tsRecord) throws FileNodeManagerException {
     if (tsRecord.time < 0) {
       LOGGER.error("The insert time lt 0, {}.", tsRecord);
@@ -365,7 +348,6 @@
     // TODO
   }
 
->>>>>>> 1cea601b
   /**
    * query data.
    */
@@ -373,22 +355,12 @@
       throws FileNodeManagerException {
     String deviceId = seriesExpression.getSeriesPath().getDevice();
     String measurementId = seriesExpression.getSeriesPath().getMeasurement();
-<<<<<<< HEAD
     FileNodeProcessorV2 fileNodeProcessor = null;
-    try {
-      fileNodeProcessor = getProcessor(deviceId);
-    } catch (FileNodeProcessorException e) {
-      throw new FileNodeManagerException(e);
-    }
+    fileNodeProcessor = getProcessor(deviceId);
+
 //    LOGGER.debug("Get the FileNodeProcessor: filenode is {}, query.",
 //        fileNodeProcessor.getProcessorName());
-      return fileNodeProcessor.query(deviceId, measurementId, context);
-
-=======
-    FileNodeProcessorV2 fileNodeProcessor = getProcessor(deviceId);
-    LOGGER.debug("Get the FileNodeProcessor: filenode is {}, query.",
-        fileNodeProcessor.getStorageGroupName());
-    return fileNodeProcessor.query(deviceId, measurementId);
+      return fileNodeProcessor.query(deviceId, measurementId);
   }
 
   /**
@@ -504,7 +476,6 @@
         processor.asyncForceClose();
       }
     }
->>>>>>> 1cea601b
   }
 
 }