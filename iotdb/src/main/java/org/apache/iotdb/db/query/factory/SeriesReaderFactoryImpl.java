--- conflicted
+++ resolved
@@ -187,11 +187,6 @@
 
     for (Path path : paths) {
 
-<<<<<<< HEAD
-      QueryDataSourceV2 queryDataSource = QueryResourceManager.getInstance()
-              .getQueryDataSourceV2(path,
-                      context);
-=======
       QueryDataSourceV2 queryDataSource = null;
       try {
         queryDataSource = QueryResourceManager.getInstance()
@@ -200,7 +195,6 @@
       } catch (ProcessorException e) {
         throw new FileNodeManagerException(e);
       }
->>>>>>> ce6770c0
 
       PriorityMergeReaderByTimestamp mergeReaderByTimestamp = new PriorityMergeReaderByTimestamp();
 
@@ -222,11 +216,6 @@
 
   @Override
   public IPointReader createAllDataReader(Path path, Filter timeFilter, QueryContext context)
-<<<<<<< HEAD
-          throws FileNodeManagerException, IOException {
-    QueryDataSourceV2 queryDataSource = QueryResourceManager.getInstance()
-            .getQueryDataSourceV2(path, context);
-=======
       throws FileNodeManagerException, IOException {
     QueryDataSourceV2 queryDataSource = null;
     try {
@@ -235,7 +224,6 @@
     } catch (ProcessorException e) {
       throw new FileNodeManagerException(e);
     }
->>>>>>> ce6770c0
 
     // sequence reader for one sealed tsfile
     SequenceDataReaderV2 tsFilesReader;
