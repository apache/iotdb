/**
 * Licensed to the Apache Software Foundation (ASF) under one
 * or more contributor license agreements.  See the NOTICE file
 * distributed with this work for additional information
 * regarding copyright ownership.  The ASF licenses this file
 * to you under the Apache License, Version 2.0 (the
 * "License"); you may not use this file except in compliance
 * with the License.  You may obtain a copy of the License at
 *
 *     http://www.apache.org/licenses/LICENSE-2.0
 *
 * Unless required by applicable law or agreed to in writing,
 * software distributed under the License is distributed on an
 * "AS IS" BASIS, WITHOUT WARRANTIES OR CONDITIONS OF ANY
 * KIND, either express or implied.  See the License for the
 * specific language governing permissions and limitations
 * under the License.
 */
package org.apache.iotdb.db.engine.overflow.ioV2;

import java.io.ByteArrayInputStream;
import java.io.File;
import java.io.FileInputStream;
import java.io.FileOutputStream;
import java.io.IOException;
import java.util.ArrayList;
import java.util.HashMap;
import java.util.List;
import java.util.Map;

import org.apache.commons.io.FileUtils;
import org.apache.iotdb.db.conf.IoTDBConstant;
import org.apache.iotdb.db.engine.memtable.IMemTable;
import org.apache.iotdb.db.engine.memtable.MemTableFlushUtil;
import org.apache.iotdb.db.engine.modification.Deletion;
import org.apache.iotdb.db.engine.modification.ModificationFile;
import org.apache.iotdb.db.engine.version.VersionController;
import org.apache.iotdb.db.utils.MemUtils;
import org.apache.iotdb.tsfile.file.metadata.ChunkGroupMetaData;
import org.apache.iotdb.tsfile.file.metadata.ChunkMetaData;
import org.apache.iotdb.tsfile.file.metadata.TsDeviceMetadata;
import org.apache.iotdb.tsfile.file.metadata.enums.TSDataType;
import org.apache.iotdb.tsfile.utils.BytesUtils;
import org.apache.iotdb.tsfile.utils.Pair;
import org.apache.iotdb.tsfile.write.schema.FileSchema;
import org.slf4j.Logger;
import org.slf4j.LoggerFactory;

public class OverflowResource {

  private static final Logger LOGGER = LoggerFactory.getLogger(OverflowResource.class);
<<<<<<< HEAD
  private static final String insertFileName = "unseqTsFile";
  private static final String positionFileName = "positionFile";
=======
  private static final String INSERT_FILE_NAME = "unseqTsFile";
  private static final String UPDATE_DELETE_FILE_NAME = "overflowFile";
  private static final String POSITION_FILE_NAME = "positionFile";
>>>>>>> 2ffc23a2
  private static final int FOOTER_LENGTH = 4;
  private static final int POS_LENGTH = 8;
  private String parentPath;
  private String dataPath;
  private String insertFilePath;
  private String positionFilePath;
  private File insertFile;
  private OverflowIO insertIO;
  private Map<String, Map<String, List<ChunkMetaData>>> insertMetadatas;
  private List<ChunkGroupMetaData> appendInsertMetadatas;
  private VersionController versionController;
  private ModificationFile modificationFile;

  public OverflowResource(String parentPath, String dataPath, VersionController versionController)
          throws IOException {
    this.insertMetadatas = new HashMap<>();
    this.appendInsertMetadatas = new ArrayList<>();
    this.parentPath = parentPath;
    this.dataPath = dataPath;
    File dataFile = new File(parentPath, dataPath);
    if (!dataFile.exists()) {
      dataFile.mkdirs();
    }
    insertFile = new File(dataFile, INSERT_FILE_NAME);
    insertFilePath = insertFile.getPath();
<<<<<<< HEAD
    positionFilePath = new File(dataFile, positionFileName).getPath();
=======
    updateFile = new File(dataFile, UPDATE_DELETE_FILE_NAME);
    positionFilePath = new File(dataFile, POSITION_FILE_NAME).getPath();
>>>>>>> 2ffc23a2
    Pair<Long, Long> position = readPositionInfo();
    try {
      // insert stream
      OverflowIO.OverflowReadWriter readWriter = new OverflowIO.OverflowReadWriter(insertFilePath);
      // truncate
      readWriter.wrapAsFileChannel().truncate(position.left);
      // reposition
      // seek to zero
      readWriter.wrapAsFileChannel().position(0);
      // seek to tail
      // the tail is at least the len of magic string
      insertIO = new OverflowIO(readWriter);
      readMetadata();
    } catch (IOException e) {
      LOGGER.error("Failed to construct the OverflowIO.", e);
      throw e;
    }
    this.versionController = versionController;
    modificationFile = new ModificationFile(insertFilePath + ModificationFile.FILE_SUFFIX);
  }

  private Pair<Long, Long> readPositionInfo() {
    try {
      FileInputStream inputStream = new FileInputStream(positionFilePath);
      byte[] insertPositionData = new byte[8];
      byte[] updatePositionData = new byte[8];
      inputStream.read(insertPositionData);
      inputStream.read(updatePositionData);
      long lastInsertPosition = BytesUtils.bytesToLong(insertPositionData);
      long lastUpdatePosition = BytesUtils.bytesToLong(updatePositionData);
      inputStream.close();
      return new Pair<Long, Long>(lastInsertPosition, lastUpdatePosition);
    } catch (IOException e) {
      long left = 0;
      long right = 0;
      File insertTempFile = new File(insertFilePath);
      if (insertTempFile.exists()) {
        left = insertTempFile.length();
      }
      return new Pair<Long, Long>(left, right);
    }
  }

  private void writePositionInfo(long lastInsertPosition, long lastUpdatePosition)
      throws IOException {
    FileOutputStream outputStream = new FileOutputStream(positionFilePath);
    byte[] data = new byte[16];
    BytesUtils.longToBytes(lastInsertPosition, data, 0);
    BytesUtils.longToBytes(lastUpdatePosition, data, 8);
    outputStream.write(data);
    outputStream.close();
  }

  private void readMetadata() throws IOException {
    // read insert meta-data
    insertIO.toTail();
    long position = insertIO.getPos();
    while (position != insertIO.magicStringBytes.length) {
      insertIO.getReader().position(position - FOOTER_LENGTH);
      int metadataLength = insertIO.getReader().readInt();
      byte[] buf = new byte[metadataLength];
      insertIO.getReader().position(position - FOOTER_LENGTH - metadataLength);
      insertIO.getReader().read(buf, 0, buf.length);
      ByteArrayInputStream inputStream = new ByteArrayInputStream(buf);
      TsDeviceMetadata tsDeviceMetadata = TsDeviceMetadata.deserializeFrom(inputStream);
      byte[] bytesPosition = new byte[8];
      insertIO.getReader().position(position - FOOTER_LENGTH - metadataLength - POS_LENGTH);
      insertIO.getReader().read(bytesPosition, 0, POS_LENGTH);
      position = BytesUtils.bytesToLong(bytesPosition);
      for (ChunkGroupMetaData rowGroupMetaData : tsDeviceMetadata.getChunkGroups()) {
        String deviceId = rowGroupMetaData.getDeviceID();
        if (!insertMetadatas.containsKey(deviceId)) {
          insertMetadatas.put(deviceId, new HashMap<>());
        }
        for (ChunkMetaData chunkMetaData : rowGroupMetaData.getChunkMetaDataList()) {
          String measurementId = chunkMetaData.getMeasurementUid();
          if (!insertMetadatas.get(deviceId).containsKey(measurementId)) {
            insertMetadatas.get(deviceId).put(measurementId, new ArrayList<>());
          }
          insertMetadatas.get(deviceId).get(measurementId).add(0, chunkMetaData);
        }
      }
    }
  }

  public List<ChunkMetaData> getInsertMetadatas(String deviceId, String measurementId,
                                                TSDataType dataType) {
    List<ChunkMetaData> chunkMetaDatas = new ArrayList<>();
    if (insertMetadatas.containsKey(deviceId) && insertMetadatas.get(deviceId)
        .containsKey(measurementId)) {
      for (ChunkMetaData chunkMetaData : insertMetadatas.get(deviceId).get(measurementId)) {
        // filter
        if (chunkMetaData.getTsDataType().equals(dataType)) {
          chunkMetaDatas.add(chunkMetaData);
        }
      }
    }
    return chunkMetaDatas;
  }

  public void flush(FileSchema fileSchema, IMemTable memTable,
                    Map<String, Map<String, OverflowSeriesImpl>> overflowTrees, String processorName)
      throws IOException {
    // insert data
    long startPos = insertIO.getPos();
    long startTime = System.currentTimeMillis();
    flush(fileSchema, memTable);
    long timeInterval = System.currentTimeMillis() - startTime;
    timeInterval = timeInterval == 0 ? 1 : timeInterval;
    long insertSize = insertIO.getPos() - startPos;
    LOGGER.info(
        "Overflow processor {} flushes overflow insert data, actual:{}, time consumption:{} ms, flush rate:{}/s",
        processorName, MemUtils.bytesCntToStr(insertSize), timeInterval,
        MemUtils.bytesCntToStr(insertSize / timeInterval * 1000));
    writePositionInfo(insertIO.getPos(), 0);
  }

  public void flush(FileSchema fileSchema, IMemTable memTable) throws IOException {
    if (memTable != null && !memTable.isEmpty()) {
      insertIO.toTail();
      long lastPosition = insertIO.getPos();
      MemTableFlushUtil.flushMemTable(fileSchema, insertIO, memTable,
              versionController.nextVersion());
      List<ChunkGroupMetaData> rowGroupMetaDatas = insertIO.getChunkGroupMetaDatas();
      appendInsertMetadatas.addAll(rowGroupMetaDatas);
      if (!rowGroupMetaDatas.isEmpty()) {
        insertIO.getWriter().write(BytesUtils.longToBytes(lastPosition));
        TsDeviceMetadata tsDeviceMetadata = new TsDeviceMetadata();
        tsDeviceMetadata.setChunkGroupMetadataList(rowGroupMetaDatas);
        long start = insertIO.getPos();
        tsDeviceMetadata.serializeTo(insertIO.getOutputStream());
        long end = insertIO.getPos();
        insertIO.getWriter().write(BytesUtils.intToBytes((int) (end - start)));
        // clear the meta-data of insert IO
        insertIO.clearRowGroupMetadatas();
      }
    }
  }

  public void appendMetadatas() {
    if (!appendInsertMetadatas.isEmpty()) {
      for (ChunkGroupMetaData rowGroupMetaData : appendInsertMetadatas) {
        for (ChunkMetaData seriesChunkMetaData : rowGroupMetaData.getChunkMetaDataList()) {
          addInsertMetadata(rowGroupMetaData.getDeviceID(), seriesChunkMetaData.getMeasurementUid(),
              seriesChunkMetaData);
        }
      }
      appendInsertMetadatas.clear();
    }
  }

  public String getInsertFilePath() {
    return insertFilePath;
  }

  public File getInsertFile() {
    return insertFile;
  }

  public String getPositionFilePath() {
    return positionFilePath;
  }

  public void close() throws IOException {
    insertMetadatas.clear();
    // updateDeleteMetadatas.clear();
    insertIO.close();
    // updateDeleteIO.close();
    modificationFile.close();
  }

  public void deleteResource() throws IOException {
    // cleanDir(new File(parentPath, dataPath).getPath());
    FileUtils.forceDelete(new File(parentPath, dataPath));
  }

  private void cleanDir(String dir) throws IOException {
    File file = new File(dir);
    if (file.exists()) {
      if (file.isDirectory()) {
        for (File subFile : file.listFiles()) {
          cleanDir(subFile.getAbsolutePath());
        }
      }
      if (!file.delete()) {
        throw new IOException(String.format("The file %s can't be deleted", dir));
      }
    }
  }

  private void addInsertMetadata(String deviceId, String measurementId,
      ChunkMetaData chunkMetaData) {
    if (!insertMetadatas.containsKey(deviceId)) {
      insertMetadatas.put(deviceId, new HashMap<>());
    }
    if (!insertMetadatas.get(deviceId).containsKey(measurementId)) {
      insertMetadatas.get(deviceId).put(measurementId, new ArrayList<>());
    }
    insertMetadatas.get(deviceId).get(measurementId).add(chunkMetaData);
  }

  /**
   * Delete data of a timeseries whose time ranges from 0 to timestamp.
   *
   * @param deviceId the deviceId of the timeseries.
   * @param measurementId the measurementId of the timeseries.
   * @param timestamp the upper-bound of deletion time.
   */
  public void delete(String deviceId, String measurementId, long timestamp, long version)
          throws IOException {
    modificationFile.write(new Deletion(deviceId + IoTDBConstant.PATH_SEPARATOR
            + measurementId, version, timestamp));
  }
}<|MERGE_RESOLUTION|>--- conflicted
+++ resolved
@@ -49,14 +49,10 @@
 public class OverflowResource {
 
   private static final Logger LOGGER = LoggerFactory.getLogger(OverflowResource.class);
-<<<<<<< HEAD
-  private static final String insertFileName = "unseqTsFile";
-  private static final String positionFileName = "positionFile";
-=======
+
   private static final String INSERT_FILE_NAME = "unseqTsFile";
-  private static final String UPDATE_DELETE_FILE_NAME = "overflowFile";
   private static final String POSITION_FILE_NAME = "positionFile";
->>>>>>> 2ffc23a2
+
   private static final int FOOTER_LENGTH = 4;
   private static final int POS_LENGTH = 8;
   private String parentPath;
@@ -82,12 +78,8 @@
     }
     insertFile = new File(dataFile, INSERT_FILE_NAME);
     insertFilePath = insertFile.getPath();
-<<<<<<< HEAD
-    positionFilePath = new File(dataFile, positionFileName).getPath();
-=======
-    updateFile = new File(dataFile, UPDATE_DELETE_FILE_NAME);
     positionFilePath = new File(dataFile, POSITION_FILE_NAME).getPath();
->>>>>>> 2ffc23a2
+
     Pair<Long, Long> position = readPositionInfo();
     try {
       // insert stream
