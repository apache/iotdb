--- conflicted
+++ resolved
@@ -128,16 +128,8 @@
     return unSeqMergeReader;
   }
 
-<<<<<<< HEAD
-  public PriorityMergeReader createUnSeqMergeReaderByTime(
-          OverflowSeriesDataSource overflowSeriesDataSource,
-          Filter filter) {
-    return null;
-  }
-=======
   // TODO createUnSeqMergeReaderByTime a method with filter
->>>>>>> 0cb7588d
-
+  
   /**
    * This method is used to construct reader for merge process in IoTDB. To merge only one TsFile
    * data and one UnSeqFile data.
