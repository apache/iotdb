--- conflicted
+++ resolved
@@ -63,37 +63,7 @@
         storageGroup, memTable.getVersion());
   }
 
-<<<<<<< HEAD
-
-  private Thread memoryFlushThread = new Thread(() -> {
-    long memSerializeTime = 0;
-    LOGGER.info("Storage group {},start serialize data into mem.", storageGroup);
-    long waitTime = 0;
-    while (!stop) {
-      Object task = memoryTaskQueue.poll();
-      if (task == null) {
-        try {
-          Thread.sleep(10);
-        } catch (InterruptedException e) {
-          LOGGER.error("Storage group {}, io flush task is interrupted.", storageGroup, e);
-        }
-        waitTime += 10;
-        if (waitTime % 1000 == 0) {
-          LOGGER.info("encoding thread has waited {}ms", waitTime);
-        }
-      } else {
-        waitTime = 0;
-        if (task instanceof String) {
-          ioTaskQueue.add(task);
-        } else if (task instanceof ChunkGroupIoTask) {
-          ioTaskQueue.add(task);
-        } else {
-          long starTime = System.currentTimeMillis();
-          Pair<List<TimeValuePair>, MeasurementSchema> memorySerializeTask = (Pair<List<TimeValuePair>, MeasurementSchema>) task;
-          ChunkBuffer chunkBuffer = new ChunkBuffer(memorySerializeTask.right);
-          IChunkWriter seriesWriter = new ChunkWriterImpl(memorySerializeTask.right, chunkBuffer,
-              PAGE_SIZE_THRESHOLD);
-=======
+
   private Runnable memoryFlushTask = new Runnable() {
     @Override
     public void run() {
@@ -103,7 +73,6 @@
       while (!stop) {
         Object task = memoryTaskQueue.poll();
         if (task == null) {
->>>>>>> c3a36d19
           try {
             Thread.sleep(10);
           } catch (InterruptedException e) {
@@ -149,36 +118,6 @@
 
   //TODO a better way is: for each TsFile, assign it a Executors.singleThreadPool,
   // rather than per each memtable.
-<<<<<<< HEAD
-  private Thread ioFlushThread = new Thread(() -> {
-    long ioTime = 0;
-    LOGGER.info("Storage group {}, start io cost.", storageGroup);
-    long waitTime = 0;
-    while (!stop) {
-      Object seriesWriterOrEndChunkGroupTask = ioTaskQueue.poll();
-      if (seriesWriterOrEndChunkGroupTask == null) {
-        try {
-          Thread.sleep(10);
-        } catch (InterruptedException e) {
-          LOGGER.error("Storage group {}, io flush task is interrupted.", storageGroup, e);
-        }
-        waitTime += 10;
-        if (waitTime % 1000 == 0) {
-          LOGGER.info("io thread has waited {}ms", waitTime);
-        }
-      } else {
-        waitTime = 0;
-        long starTime = System.currentTimeMillis();
-        try {
-          if (seriesWriterOrEndChunkGroupTask instanceof IChunkWriter) {
-            ((IChunkWriter) seriesWriterOrEndChunkGroupTask).writeToFileWriter(tsFileIoWriter);
-          } else if (seriesWriterOrEndChunkGroupTask instanceof String) {
-            tsFileIoWriter.startFlushChunkGroup((String) seriesWriterOrEndChunkGroupTask);
-          } else {
-            ChunkGroupIoTask task = (ChunkGroupIoTask) seriesWriterOrEndChunkGroupTask;
-            tsFileIoWriter.endChunkGroup(task.version);
-            task.finished = true;
-=======
   private Runnable ioFlushTask = new Runnable() {
     @Override
     public void run() {
@@ -215,7 +154,6 @@
             LOGGER.error("Storage group {} memtable {}, io error.", storageGroup,
                 memTable.getVersion(), e);
             throw new RuntimeException(e);
->>>>>>> c3a36d19
           }
           ioTime += System.currentTimeMillis() - starTime;
         }
