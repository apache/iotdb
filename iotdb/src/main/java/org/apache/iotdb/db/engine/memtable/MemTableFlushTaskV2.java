--- conflicted
+++ resolved
@@ -101,13 +101,7 @@
       LOGGER.info("Storage group {}, flushing a memtable into disk: serialize data into mem cost {} ms.",
           storageGroup, memSerializeTime);
     }
-<<<<<<< HEAD
-    LOGGER.info("Storage group {}, flushing a memtable into disk: serialize data into mem cost {} ms.",
-        storageGroup, memSerializeTime);
-  }, Thread.currentThread().getName() + "memFLush");
-=======
   };
->>>>>>> c504c621
 
 
   //TODO a better way is: for each TsFile, assign it a Executors.singleThreadPool,
@@ -146,12 +140,7 @@
       }
       LOGGER.info("flushing a memtable in storage group {}, cost {}ms", storageGroup, ioTime);
     }
-<<<<<<< HEAD
-    LOGGER.info("flushing a memtable in storage group {}, cost {}ms", storageGroup, ioTime);
-  }, Thread.currentThread().getName() + "ioFLush");
-=======
   };
->>>>>>> c504c621
 
 
   private void writeOneSeries(List<TimeValuePair> tvPairs, IChunkWriter seriesWriterImpl,
