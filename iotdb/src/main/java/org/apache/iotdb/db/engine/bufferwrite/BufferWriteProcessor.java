--- conflicted
+++ resolved
@@ -38,11 +38,7 @@
 import org.apache.iotdb.db.engine.memtable.PrimitiveMemTable;
 import org.apache.iotdb.db.engine.pool.FlushManager;
 import org.apache.iotdb.db.engine.querycontext.ReadOnlyMemChunk;
-<<<<<<< HEAD
-=======
-import org.apache.iotdb.db.engine.utils.FlushStatus;
 import org.apache.iotdb.db.engine.version.VersionController;
->>>>>>> 69df377f
 import org.apache.iotdb.db.exception.BufferWriteProcessorException;
 import org.apache.iotdb.db.qp.constant.DatetimeUtils;
 import org.apache.iotdb.db.utils.ImmediateFuture;
@@ -263,17 +259,17 @@
     }
   }
 
-<<<<<<< HEAD
+
   /**
    * the caller mast guarantee no other concurrent caller entering this function.
-    * @param displayMessage message that will appear in system log.
+   *
+   * @param displayMessage message that will appear in system log.
+   * @param version the operation version that will tagged on the to be flushed memtable
+   * (i.e., ChunkGroup)
    * @return true if successfully.
    */
-  private boolean flushTask(String displayMessage) {
+  private boolean flushTask(String displayMessage, long version) {
     boolean result;
-=======
-  private void flushOperation(String flushFunction, long version) {
->>>>>>> 69df377f
     long flushStartTime = System.currentTimeMillis();
     LOGGER.info("The bufferwrite processor {} starts flushing {}.", getProcessorName(),
         displayMessage);
@@ -324,9 +320,9 @@
         LOGGER.info(
             "The bufferwrite processor {}: last flush time is {}, this flush time is {}, "
                 + "flush time interval is {}s", getProcessorName(),
-            DatetimeUtils.convertMillsecondToZonedDateTime(lastFlushTime/1000),
+            DatetimeUtils.convertMillsecondToZonedDateTime(lastFlushTime / 1000),
             DatetimeUtils.convertMillsecondToZonedDateTime(thisFlushTime),
-            (thisFlushTime - lastFlushTime/1000) / 1000);
+            (thisFlushTime - lastFlushTime / 1000) / 1000);
       }
     }
     lastFlushTime = System.nanoTime();
@@ -357,17 +353,10 @@
       BasicMemController.getInstance().reportFree(this, memSize.get());
       memSize.set(0);
       // switch
-<<<<<<< HEAD
-      flushFuture = FlushManager.getInstance().submit(() -> flushTask("asynchronously"));
-    } else{
+      flushFuture = FlushManager.getInstance().submit(() -> flushTask("asynchronously",
+          version));
+    } else {
       flushFuture = new ImmediateFuture<>(true);
-=======
-      if (synchronization) {
-        flushOperation("synchronously", version);
-      } else {
-        FlushManager.getInstance().submit(() -> flushOperation("asynchronously", version));
-      }
->>>>>>> 69df377f
     }
     return flushFuture;
   }
@@ -507,7 +496,6 @@
   }
 
   /**
-<<<<<<< HEAD
    * used for test. We can know when the flush() is called.
    * @return the last flush() time. Time unit: nanosecond.
    */
@@ -521,7 +509,9 @@
    */
   public Future<Boolean> getFlushFuture() {
     return flushFuture;
-=======
+  }
+
+  /**
    * Delete data whose timestamp <= 'timestamp' and belonging to timeseries deviceId.measurementId.
    * Delete data in both working MemTable and flushing MemTable.
    *
@@ -531,11 +521,10 @@
    */
   public void delete(String deviceId, String measurementId, long timestamp) {
     workMemTable.delete(deviceId, measurementId, timestamp);
-    if (isFlush) {
+    if (isFlush()) {
       // flushing MemTable cannot be directly modified since another thread is reading it
       flushMemTable = flushMemTable.copy();
       flushMemTable.delete(deviceId, measurementId, timestamp);
     }
->>>>>>> 69df377f
   }
 }