--- conflicted
+++ resolved
@@ -280,15 +280,10 @@
     flushQueryLock.lock();
     try {
       MemSeriesLazyMerger memSeriesLazyMerger = new MemSeriesLazyMerger();
-<<<<<<< HEAD
-      if (!flushingMemTables.isEmpty()) {
-        memSeriesLazyMerger.addMemSeries(flushMemTable.query(deviceId, measurementId, dataType, props));
-=======
       if (flushingMemTables != null) {
         for (int i = flushingMemTables.size() - 1; i >= 0; i--) {
           memSeriesLazyMerger.addMemSeries(flushingMemTables.get(i).query(deviceId, measurementId, dataType, props));
         }
->>>>>>> 60d27323
       }
       memSeriesLazyMerger.addMemSeries(workMemTable.query(deviceId, measurementId, dataType, props));
       // memSeriesLazyMerger has handled the props,
