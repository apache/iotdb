--- conflicted
+++ resolved
@@ -536,35 +536,12 @@
 
   @Override
   public boolean equals(Object o) {
-<<<<<<< HEAD
     return this == o;
-=======
-    if (this == o) {
-      return true;
-    }
-    if (o == null || getClass() != o.getClass()) {
-      return false;
-    }
-    if (!super.equals(o)) {
-      return false;
-    }
-    BufferWriteProcessor that = (BufferWriteProcessor) o;
-    return Objects.equals(baseDir, that.baseDir) &&
-        Objects.equals(insertFilePath, that.insertFilePath);
->>>>>>> 7c88b7d7
   }
 
   @Override
   public int hashCode() {
-<<<<<<< HEAD
     return Objects.hash(super.hashCode());
-=======
-    return Objects.hash(super.hashCode(), baseDir, insertFilePath);
-  }
-
-  public String getInsertFilePath() {
-    return insertFilePath;
->>>>>>> 7c88b7d7
   }
 
   @Override
