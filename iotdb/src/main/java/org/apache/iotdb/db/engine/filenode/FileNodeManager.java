/**
 * Licensed to the Apache Software Foundation (ASF) under one
 * or more contributor license agreements.  See the NOTICE file
 * distributed with this work for additional information
 * regarding copyright ownership.  The ASF licenses this file
 * to you under the Apache License, Version 2.0 (the
 * "License"); you may not use this file except in compliance
 * with the License.  You may obtain a copy of the License at
 *
 *      http://www.apache.org/licenses/LICENSE-2.0
 *
 * Unless required by applicable law or agreed to in writing,
 * software distributed under the License is distributed on an
 * "AS IS" BASIS, WITHOUT WARRANTIES OR CONDITIONS OF ANY
 * KIND, either express or implied.  See the License for the
 * specific language governing permissions and limitations
 * under the License.
 */

package org.apache.iotdb.db.engine.filenode;

import java.io.File;
import java.io.IOException;
import java.util.ArrayList;
import java.util.HashMap;
import java.util.Iterator;
import java.util.List;
import java.util.Map;
import java.util.concurrent.ConcurrentHashMap;
import java.util.concurrent.Future;
import java.util.concurrent.TimeUnit;
import java.util.concurrent.atomic.AtomicLong;

import org.apache.commons.io.FileUtils;
import org.apache.iotdb.db.conf.IoTDBConfig;
import org.apache.iotdb.db.conf.IoTDBConstant;
import org.apache.iotdb.db.conf.IoTDBDescriptor;
import org.apache.iotdb.db.conf.directories.Directories;
import org.apache.iotdb.db.engine.Processor;
import org.apache.iotdb.db.engine.bufferwrite.BufferWriteProcessor;
import org.apache.iotdb.db.engine.memcontrol.BasicMemController;
import org.apache.iotdb.db.engine.overflow.io.OverflowProcessor;
import org.apache.iotdb.db.engine.pool.FlushManager;
import org.apache.iotdb.db.engine.querycontext.QueryDataSource;
import org.apache.iotdb.db.exception.BufferWriteProcessorException;
import org.apache.iotdb.db.exception.FileNodeManagerException;
import org.apache.iotdb.db.exception.FileNodeProcessorException;
import org.apache.iotdb.db.exception.PathErrorException;
import org.apache.iotdb.db.exception.ProcessorException;
import org.apache.iotdb.db.metadata.MManager;
import org.apache.iotdb.db.monitor.IStatistic;
import org.apache.iotdb.db.monitor.MonitorConstants;
import org.apache.iotdb.db.monitor.StatMonitor;
import org.apache.iotdb.db.qp.physical.crud.DeletePlan;
import org.apache.iotdb.db.qp.physical.crud.InsertPlan;
import org.apache.iotdb.db.qp.physical.crud.UpdatePlan;
import org.apache.iotdb.db.query.control.FileReaderManager;
import org.apache.iotdb.db.service.IService;
import org.apache.iotdb.db.service.ServiceType;
import org.apache.iotdb.db.utils.MemUtils;
import org.apache.iotdb.db.writelog.manager.MultiFileLogNodeManager;
import org.apache.iotdb.db.writelog.node.WriteLogNode;
import org.apache.iotdb.tsfile.common.conf.TSFileConfig;
import org.apache.iotdb.tsfile.file.metadata.enums.TSDataType;
import org.apache.iotdb.tsfile.read.common.Path;
import org.apache.iotdb.tsfile.read.expression.impl.SingleSeriesExpression;
import org.apache.iotdb.tsfile.write.record.TSRecord;
import org.apache.iotdb.tsfile.write.record.datapoint.DataPoint;
import org.slf4j.Logger;
import org.slf4j.LoggerFactory;

public class FileNodeManager implements IStatistic, IService {

  private static final Logger LOGGER = LoggerFactory.getLogger(FileNodeManager.class);
  private static final IoTDBConfig TsFileDBConf = IoTDBDescriptor.getInstance().getConfig();
  private static final Directories directories = Directories.getInstance();
  private final String baseDir;
  /**
   * This map is used to manage all filenode processor,<br> the key is filenode name which is
   * storage group seriesPath.
   */
  private ConcurrentHashMap<String, FileNodeProcessor> processorMap;
  /**
   * This set is used to store overflowed filenode name.<br> The overflowed filenode will be merge.
   */
  private volatile FileNodeManagerStatus fileNodeManagerStatus = FileNodeManagerStatus.NONE;
  // There is no need to add concurrently
  private HashMap<String, AtomicLong> statParamsHashMap;

  private FileNodeManager(String baseDir) {
    processorMap = new ConcurrentHashMap<>();
    statParamsHashMap = new HashMap<>();
    for (MonitorConstants.FileNodeManagerStatConstants fileNodeManagerStatConstant :
            MonitorConstants.FileNodeManagerStatConstants.values()) {
      statParamsHashMap.put(fileNodeManagerStatConstant.name(), new AtomicLong(0));
    }

    String normalizedBaseDir = baseDir;
    if (normalizedBaseDir.charAt(normalizedBaseDir.length() - 1) != File.separatorChar) {
      normalizedBaseDir += Character.toString(File.separatorChar);
    }
    this.baseDir = normalizedBaseDir;
    File dir = new File(normalizedBaseDir);
    if (dir.mkdirs()) {
      LOGGER.info("{} dir home doesn't exist, create it", dir.getPath());
    }

    if (TsFileDBConf.enableStatMonitor) {
      StatMonitor statMonitor = StatMonitor.getInstance();
      registStatMetadata();
      statMonitor.registStatistics(MonitorConstants.STAT_STORAGE_DELTA_NAME, this);
    }
  }

  public static FileNodeManager getInstance() {
    return FileNodeManagerHolder.INSTANCE;
  }

  private void updateStatHashMapWhenFail(TSRecord tsRecord) {
    statParamsHashMap.get(MonitorConstants.FileNodeManagerStatConstants.TOTAL_REQ_FAIL.name())
            .incrementAndGet();
    statParamsHashMap.get(MonitorConstants.FileNodeManagerStatConstants.TOTAL_POINTS_FAIL.name())
            .addAndGet(tsRecord.dataPointList.size());
  }

  /**
   * get stats parameter hash map.
   *
   * @return the key represents the params' name, values is AtomicLong type
   */
  @Override
<<<<<<< HEAD
  public HashMap<String, AtomicLong> getStatParamsHashMap() {
=======
  public Map<String, AtomicLong> getStatParamsHashMap() {
>>>>>>> 4ec3ec35
    return statParamsHashMap;
  }

  @Override
  public List<String> getAllPathForStatistic() {
    List<String> list = new ArrayList<>();
    for (MonitorConstants.FileNodeManagerStatConstants statConstant :
            MonitorConstants.FileNodeManagerStatConstants.values()) {
      list.add(
              MonitorConstants.STAT_STORAGE_DELTA_NAME + MonitorConstants.MONITOR_PATH_SEPERATOR + statConstant.name());
    }
    return list;
  }

  @Override
  public Map<String, TSRecord> getAllStatisticsValue() {
    long curTime = System.currentTimeMillis();
    TSRecord tsRecord = StatMonitor
            .convertToTSRecord(getStatParamsHashMap(), MonitorConstants.STAT_STORAGE_DELTA_NAME, curTime);
    HashMap<String, TSRecord> ret = new HashMap<>();
    ret.put(MonitorConstants.STAT_STORAGE_DELTA_NAME, tsRecord);
    return ret;
  }

  /**
   * Init Stat MetaDta
   */
  @Override
  public void registStatMetadata() {
    Map<String, String> hashMap = new HashMap<>();
    for (MonitorConstants.FileNodeManagerStatConstants statConstant :
            MonitorConstants.FileNodeManagerStatConstants.values()) {
      hashMap.put(MonitorConstants.STAT_STORAGE_DELTA_NAME + MonitorConstants.MONITOR_PATH_SEPERATOR +
              statConstant.name(), MonitorConstants.DataType);
    }
    StatMonitor.getInstance().registStatStorageGroup(hashMap);
  }

  /**
   * This function is just for unit test.
   */
  public synchronized void resetFileNodeManager() {
    for (String key : statParamsHashMap.keySet()) {
      statParamsHashMap.put(key, new AtomicLong());
    }
    processorMap.clear();
  }

  private FileNodeProcessor constructNewProcessor(String filenodeName)
          throws FileNodeManagerException {
    try {
      return new FileNodeProcessor(baseDir, filenodeName);
    } catch (FileNodeProcessorException e) {
      LOGGER.error("Can't construct the FileNodeProcessor, the filenode is {}", filenodeName, e);
      throw new FileNodeManagerException(e);
    }
  }

  private FileNodeProcessor getProcessor(String path, boolean isWriteLock)
          throws FileNodeManagerException {
    String filenodeName;
    try {
      filenodeName = MManager.getInstance().getFileNameByPath(path);
    } catch (PathErrorException e) {
      LOGGER.error("MManager get filenode name error, seriesPath is {}", path);
      throw new FileNodeManagerException(e);
    }
    FileNodeProcessor processor;
    processor = processorMap.get(filenodeName);
    if (processor != null) {
      processor.lock(isWriteLock);
    } else {
      filenodeName = filenodeName.intern();
      // calculate the value with same key synchronously
      synchronized (filenodeName) {
        processor = processorMap.get(filenodeName);
        if (processor != null) {
          processor.lock(isWriteLock);
        } else {
          // calculate the value with the key monitor
          LOGGER.debug("Calcuate the processor, the filenode is {}, Thread is {}", filenodeName,
                  Thread.currentThread().getId());
          processor = constructNewProcessor(filenodeName);
          processor.lock(isWriteLock);
          processorMap.put(filenodeName, processor);
        }
      }
    }
    return processor;
  }

  /**
   * recovery the filenode processor.
   */
  public void recovery() {

    try {
      List<String> filenodeNames = MManager.getInstance().getAllFileNames();
      for (String filenodeName : filenodeNames) {
        FileNodeProcessor fileNodeProcessor = getProcessor(filenodeName, true);
        if (fileNodeProcessor.shouldRecovery()) {
          LOGGER.info("Recovery the filenode processor, the filenode is {}, the status is {}",
                  filenodeName,
                  fileNodeProcessor.getFileNodeProcessorStatus());
          fileNodeProcessor.fileNodeRecovery();
        } else {
          fileNodeProcessor.writeUnlock();
        }
        // add index check sum
      }
    } catch (PathErrorException | FileNodeManagerException | FileNodeProcessorException e) {
      LOGGER.error("Restoring all FileNodes failed, the reason is ", e);
    }
  }

  /**
   * insert TsRecord into storage group.
   *
   * @param tsRecord  input Data
   * @param isMonitor if true, the insertion is done by StatMonitor and the statistic Info will not
   *                  be recorded. if false, the statParamsHashMap will be updated.
   * @return an int value represents the insert type
   */
  public int insert(TSRecord tsRecord, boolean isMonitor) throws FileNodeManagerException {
    long timestamp = tsRecord.time;

    String deviceId = tsRecord.deviceId;
    checkTimestamp(tsRecord);
    updateStat(isMonitor, tsRecord);

    FileNodeProcessor fileNodeProcessor = getProcessor(deviceId, true);
    int insertType;

    try {
      long lastUpdateTime = fileNodeProcessor.getFlushLastUpdateTime(deviceId);
      if (timestamp < lastUpdateTime) {
        insertOverflow(fileNodeProcessor, timestamp, tsRecord, isMonitor, deviceId);
        insertType = 1;
      } else {
        insertBufferWrite(fileNodeProcessor, timestamp, isMonitor, tsRecord, deviceId);
        insertType = 2;
      }
    } catch (FileNodeProcessorException e) {
      LOGGER.error(String.format("Encounter an error when closing the buffer write processor %s.",
              fileNodeProcessor.getProcessorName()), e);
      throw new FileNodeManagerException(e);
    } finally {
      fileNodeProcessor.writeUnlock();
    }
    // Modify the insert
    if (!isMonitor) {
      fileNodeProcessor.getStatParamsHashMap()
              .get(MonitorConstants.FileNodeProcessorStatConstants.TOTAL_POINTS_SUCCESS.name())
              .addAndGet(tsRecord.dataPointList.size());
      fileNodeProcessor.getStatParamsHashMap()
              .get(MonitorConstants.FileNodeProcessorStatConstants.TOTAL_REQ_SUCCESS.name())
              .incrementAndGet();
      statParamsHashMap.get(MonitorConstants.FileNodeManagerStatConstants.TOTAL_REQ_SUCCESS.name())
              .incrementAndGet();
      statParamsHashMap
              .get(MonitorConstants.FileNodeManagerStatConstants.TOTAL_POINTS_SUCCESS.name())
              .addAndGet(tsRecord.dataPointList.size());
    }
    return insertType;
  }

  private void writeLog(TSRecord tsRecord, boolean isMonitor, WriteLogNode logNode)
          throws FileNodeManagerException {
    try {
      if (IoTDBDescriptor.getInstance().getConfig().enableWal) {
        List<String> measurementList = new ArrayList<>();
        List<String> insertValues = new ArrayList<>();
        for (DataPoint dp : tsRecord.dataPointList) {
          measurementList.add(dp.getMeasurementId());
          insertValues.add(dp.getValue().toString());
        }
        logNode.write(
                new InsertPlan(2, tsRecord.deviceId, tsRecord.time, measurementList,
                        insertValues));
      }
    } catch (IOException e) {
      if (!isMonitor) {
        updateStatHashMapWhenFail(tsRecord);
      }
      throw new FileNodeManagerException(e);
    }
  }

  private void checkTimestamp(TSRecord tsRecord) throws FileNodeManagerException {
    if (tsRecord.time < 0) {
      LOGGER.error("The insert time lt 0, {}.", tsRecord);
      throw new FileNodeManagerException("The insert time lt 0, the tsrecord is " + tsRecord);
    }
  }

  private void updateStat(boolean isMonitor, TSRecord tsRecord) {
    if (!isMonitor) {
      statParamsHashMap.get(MonitorConstants.FileNodeManagerStatConstants.TOTAL_POINTS.name())
              .addAndGet(tsRecord.dataPointList.size());
    }
  }

  private void insertOverflow(FileNodeProcessor fileNodeProcessor, long timestamp,
                              TSRecord tsRecord, boolean isMonitor, String deviceId)
          throws FileNodeManagerException {
    // get overflow processor
    OverflowProcessor overflowProcessor;
    String filenodeName = fileNodeProcessor.getProcessorName();
    try {
      overflowProcessor = fileNodeProcessor.getOverflowProcessor(filenodeName);
    } catch (IOException e) {
      LOGGER.error("Get the overflow processor failed, the filenode is {}, insert time is {}",
              filenodeName, timestamp);
      if (!isMonitor) {
        updateStatHashMapWhenFail(tsRecord);
      }
      throw new FileNodeManagerException(e);
    }
    // write wal
    writeLog(tsRecord, isMonitor, overflowProcessor.getLogNode());
    // write overflow data
    try {
      overflowProcessor.insert(tsRecord);
      fileNodeProcessor.changeTypeToChanged(deviceId, timestamp);
      fileNodeProcessor.setOverflowed(true);
    } catch (IOException e) {
      LOGGER.error("Insert into overflow error, the reason is {}", e);
      if (!isMonitor) {
        updateStatHashMapWhenFail(tsRecord);
      }
      throw new FileNodeManagerException(e);
    }
  }

  private void insertBufferWrite(FileNodeProcessor fileNodeProcessor, long timestamp,
                                 boolean isMonitor, TSRecord tsRecord, String deviceId)
          throws FileNodeManagerException, FileNodeProcessorException {
    // get bufferwrite processor
    BufferWriteProcessor bufferWriteProcessor;
    String filenodeName = fileNodeProcessor.getProcessorName();
    try {
      bufferWriteProcessor = fileNodeProcessor.getBufferWriteProcessor(filenodeName, timestamp);
    } catch (FileNodeProcessorException e) {
      LOGGER
              .error("Get the bufferwrite processor failed, the filenode is {}, insert time is {}",
                      filenodeName, timestamp);
      if (!isMonitor) {
        updateStatHashMapWhenFail(tsRecord);
      }
      throw new FileNodeManagerException(e);
    }
    // Add a new interval file to newfilelist
    if (bufferWriteProcessor.isNewProcessor()) {
      bufferWriteProcessor.setNewProcessor(false);
      String bufferwriteBaseDir = bufferWriteProcessor.getBaseDir();
      String bufferwriteRelativePath = bufferWriteProcessor.getFileRelativePath();
      try {
        fileNodeProcessor
                .addIntervalFileNode(bufferwriteBaseDir, bufferwriteRelativePath);
      } catch (Exception e) {
        if (!isMonitor) {
          updateStatHashMapWhenFail(tsRecord);
        }
        throw new FileNodeManagerException(e);
      }
    }
    // write wal
    writeLog(tsRecord, isMonitor, bufferWriteProcessor.getLogNode());
    // Write data
    fileNodeProcessor.setIntervalFileNodeStartTime(deviceId);
    fileNodeProcessor.setLastUpdateTime(deviceId, timestamp);
    try {
      bufferWriteProcessor.write(tsRecord);
    } catch (BufferWriteProcessorException e) {
      if (!isMonitor) {
        updateStatHashMapWhenFail(tsRecord);
      }
      throw new FileNodeManagerException(e);
    }

    if (bufferWriteProcessor
            .getFileSize() > IoTDBDescriptor.getInstance()
            .getConfig().bufferwriteFileSizeThreshold) {
      if (LOGGER.isInfoEnabled()) {
        LOGGER.info(
                "The filenode processor {} will close the bufferwrite processor, "
                        + "because the size[{}] of tsfile {} reaches the threshold {}",
                filenodeName, MemUtils.bytesCntToStr(bufferWriteProcessor.getFileSize()),
                bufferWriteProcessor.getFileName(), MemUtils.bytesCntToStr(
                        IoTDBDescriptor.getInstance().getConfig().bufferwriteFileSizeThreshold));
      }

      fileNodeProcessor.closeBufferWrite();
    }
  }

  /**
   * update data.
   */
  public void update(String deviceId, String measurementId, long startTime, long endTime,
                     TSDataType type, String v)
          throws FileNodeManagerException {

    FileNodeProcessor fileNodeProcessor = getProcessor(deviceId, true);
    try {

      long lastUpdateTime = fileNodeProcessor.getLastUpdateTime(deviceId);
      if (startTime > lastUpdateTime) {
        LOGGER.warn("The update range is error, startTime {} is great than lastUpdateTime {}",
                startTime,
                lastUpdateTime);
        return;
      }
      long finalEndTime = endTime > lastUpdateTime ? lastUpdateTime : endTime;

      String filenodeName = fileNodeProcessor.getProcessorName();
      // get overflow processor
      OverflowProcessor overflowProcessor;
      try {
        overflowProcessor = fileNodeProcessor.getOverflowProcessor(filenodeName);
      } catch (IOException e) {
        LOGGER.error(
                "Get the overflow processor failed, the filenode is {}, "
                        + "insert time range is from {} to {}",
                filenodeName, startTime, finalEndTime);
        throw new FileNodeManagerException(e);
      }
      overflowProcessor.update(deviceId, measurementId, startTime, finalEndTime, type, v);
      // change the type of tsfile to overflowed
      fileNodeProcessor.changeTypeToChanged(deviceId, startTime, finalEndTime);
      fileNodeProcessor.setOverflowed(true);

      // write wal
      try {
        if (IoTDBDescriptor.getInstance().getConfig().enableWal) {
          overflowProcessor.getLogNode()
                  .write(
                          new UpdatePlan(startTime, finalEndTime, v, new Path(deviceId
                                  + "." + measurementId)));
        }
      } catch (IOException e) {
        throw new FileNodeManagerException(e);
      }
    } finally {
      fileNodeProcessor.writeUnlock();
    }
  }

  /**
   * delete data.
   */
  public void delete(String deviceId, String measurementId, long timestamp, TSDataType type)
          throws FileNodeManagerException {

    FileNodeProcessor fileNodeProcessor = getProcessor(deviceId, true);
    try {
      long lastUpdateTime = fileNodeProcessor.getLastUpdateTime(deviceId);
      // no tsfile data, the delete operation is invalid
      if (lastUpdateTime == -1) {
        LOGGER.warn(
                "The last update time is -1, delete overflow is invalid"
                        + ", the filenode processor is {}",
                fileNodeProcessor.getProcessorName());
      } else {
        long t = timestamp > lastUpdateTime ? lastUpdateTime : timestamp;

        String filenodeName = fileNodeProcessor.getProcessorName();
        // get overflow processor
        OverflowProcessor overflowProcessor;
        try {
          overflowProcessor = fileNodeProcessor.getOverflowProcessor(filenodeName);
        } catch (IOException e) {
          LOGGER.error("Get the overflow processor failed, the filenode is {}, delete time is {}.",
                  filenodeName, timestamp);
          throw new FileNodeManagerException(e);
        }
        overflowProcessor.delete(deviceId, measurementId, t, type);
        // change the type of tsfile to overflowed
        fileNodeProcessor.changeTypeToChangedForDelete(deviceId, t);
        fileNodeProcessor.setOverflowed(true);
        fileNodeProcessor.changeTypeToChangedForDelete(deviceId, t);
        fileNodeProcessor.setOverflowed(true);

        // write wal
        writeDeleteWAL(overflowProcessor, deviceId, measurementId, t);
      }
    } finally {
      fileNodeProcessor.writeUnlock();
    }
  }

  private void writeDeleteWAL(OverflowProcessor overflowProcessor, String deviceId,
                              String measurementId, long t) throws FileNodeManagerException {
    try {
      if (IoTDBDescriptor.getInstance().getConfig().enableWal) {
        overflowProcessor.getLogNode()
                .write(new DeletePlan(t, new Path(deviceId + "." + measurementId)));
      }
    } catch (IOException e) {
      throw new FileNodeManagerException(e);
    }
  }

  /**
   * try to delete the filenode processor.
   */
  private void delete(String processorName,
                      Iterator<Map.Entry<String, FileNodeProcessor>> processorIterator)
          throws FileNodeManagerException {
    if (!processorMap.containsKey(processorName)) {
      LOGGER.warn("The processorMap doesn't contain the filenode processor {}.", processorName);
      return;
    }
    LOGGER.info("Try to delete the filenode processor {}.", processorName);
    FileNodeProcessor processor = processorMap.get(processorName);
    if (!processor.tryWriteLock()) {
      LOGGER.warn("Can't get the write lock of the filenode processor {}.", processorName);
      return;
    }

    try {
      if (!processor.canBeClosed()) {
        LOGGER.warn("The filenode processor {} can't be deleted.", processorName);
        return;
      }

      try {
        LOGGER.info("Delete the filenode processor {}.", processorName);
        processor.delete();
        processorIterator.remove();
      } catch (ProcessorException e) {
        LOGGER.error("Delete the filenode processor {} by iterator error.", processorName, e);
        throw new FileNodeManagerException(e);
      }
    } finally {
      processor.writeUnlock();
    }
  }

  /**
   * begin query.
   */
  public int beginQuery(String deviceId) throws FileNodeManagerException {
    FileNodeProcessor fileNodeProcessor = getProcessor(deviceId, true);
    try {
      LOGGER.debug("Get the FileNodeProcessor: filenode is {}, begin query.",
              fileNodeProcessor.getProcessorName());
      return fileNodeProcessor.addMultiPassLock();
    } finally {
      fileNodeProcessor.writeUnlock();
    }
  }

  /**
   * query data.
   */
  public QueryDataSource query(SingleSeriesExpression seriesExpression)
          throws FileNodeManagerException {
    String deviceId = seriesExpression.getSeriesPath().getDevice();
    String measurementId = seriesExpression.getSeriesPath().getMeasurement();
    FileNodeProcessor fileNodeProcessor = getProcessor(deviceId, false);
    LOGGER.debug("Get the FileNodeProcessor: filenode is {}, query.",
            fileNodeProcessor.getProcessorName());
    try {
      QueryDataSource queryDataSource;
      // query operation must have overflow processor
      if (!fileNodeProcessor.hasOverflowProcessor()) {
        try {
          fileNodeProcessor.getOverflowProcessor(fileNodeProcessor.getProcessorName());
        } catch (IOException e) {
          LOGGER.error("Get the overflow processor failed, the filenode is {}, query is {},{}",
                  fileNodeProcessor.getProcessorName(), deviceId, measurementId);
          throw new FileNodeManagerException(e);
        }
      }
      try {
        queryDataSource = fileNodeProcessor
                .query(deviceId, measurementId);
      } catch (FileNodeProcessorException e) {
        LOGGER.error("Query error: the deviceId {}, the measurementId {}", deviceId, measurementId,
                e);
        throw new FileNodeManagerException(e);
      }
      // return query structure
      return queryDataSource;
    } finally {
      fileNodeProcessor.readUnlock();
    }
  }

  /**
   * end query.
   */
  public void endQuery(String deviceId, int token) throws FileNodeManagerException {

    FileNodeProcessor fileNodeProcessor = getProcessor(deviceId, true);
    try {
      LOGGER.debug("Get the FileNodeProcessor: {} end query.",
              fileNodeProcessor.getProcessorName());
      fileNodeProcessor.removeMultiPassLock(token);
    } finally {
      fileNodeProcessor.writeUnlock();
    }
  }

  /**
   * Append one specified tsfile to the storage group. <b>This method is only provided for
   * transmission module</b>
   *
   * @param fileNodeName the seriesPath of storage group
   * @param appendFile   the appended tsfile information
   */
  public boolean appendFileToFileNode(String fileNodeName, IntervalFileNode appendFile,
                                      String appendFilePath)
          throws FileNodeManagerException {
    FileNodeProcessor fileNodeProcessor = getProcessor(fileNodeName, true);
    try {
      // check append file
      for (Map.Entry<String, Long> entry : appendFile.getStartTimeMap().entrySet()) {
        if (fileNodeProcessor.getLastUpdateTime(entry.getKey()) >= entry.getValue()) {
          return false;
        }
      }
      // close bufferwrite file
      fileNodeProcessor.closeBufferWrite();
      // append file to storage group.
      fileNodeProcessor.appendFile(appendFile, appendFilePath);
    } catch (FileNodeProcessorException e) {
      LOGGER.error("Cannot append the file {} to {}", appendFile.getFilePath(), fileNodeName, e);
      throw new FileNodeManagerException(e);
    } finally {
      fileNodeProcessor.writeUnlock();
    }
    return true;
  }

  /**
   * get all overlap tsfiles which are conflict with the appendFile.
   *
   * @param fileNodeName the seriesPath of storage group
   * @param appendFile   the appended tsfile information
   */
  public List<String> getOverlapFilesFromFileNode(String fileNodeName, IntervalFileNode appendFile,
                                                  String uuid)
          throws FileNodeManagerException {
    FileNodeProcessor fileNodeProcessor = getProcessor(fileNodeName, true);
    List<String> overlapFiles;
    try {
      overlapFiles = fileNodeProcessor.getOverlapFiles(appendFile, uuid);
    } catch (FileNodeProcessorException e) {
      throw new FileNodeManagerException(e);
    } finally {
      fileNodeProcessor.writeUnlock();
    }
    return overlapFiles;
  }

  /**
   * merge all overflowed filenode.
   *
   * @throws FileNodeManagerException FileNodeManagerException
   */
  public void mergeAll() throws FileNodeManagerException {
    if (fileNodeManagerStatus != FileNodeManagerStatus.NONE) {
      LOGGER.warn("Failed to merge all overflowed filenode, because filenode manager status is {}",
              fileNodeManagerStatus);
      return;
    }

    fileNodeManagerStatus = FileNodeManagerStatus.MERGE;
    LOGGER.info("Start to merge all overflowed filenode");
    List<String> allFileNodeNames;
    try {
      allFileNodeNames = MManager.getInstance().getAllFileNames();
    } catch (PathErrorException e) {
      LOGGER.error("Get all storage group seriesPath error,", e);
      throw new FileNodeManagerException(e);
    }
    List<Future<?>> futureTasks = new ArrayList<>();
    for (String fileNodeName : allFileNodeNames) {
      FileNodeProcessor fileNodeProcessor = getProcessor(fileNodeName, true);
      try {
        Future<?> task = fileNodeProcessor.submitToMerge();
        if (task != null) {
          LOGGER.info("Submit the filenode {} to the merge pool", fileNodeName);
          futureTasks.add(task);
        }
      } finally {
        fileNodeProcessor.writeUnlock();
      }
    }
    long totalTime = 0;
    // loop waiting for merge to end, the longest waiting time is
    // 60s.
    int time = 2;
    for (Future<?> task : futureTasks) {
      while (!task.isDone()) {
        try {
          LOGGER.info(
                  "Waiting for the end of merge, already waiting for {}s, "
                          + "continue to wait anothor {}s",
                  totalTime, time);
          TimeUnit.SECONDS.sleep(time);
          totalTime += time;
          time = updateWaitTime(time);
        } catch (InterruptedException e) {
          LOGGER.error("Unexpected interruption {}", e);
          Thread.currentThread().interrupt();
        }
      }
    }
    fileNodeManagerStatus = FileNodeManagerStatus.NONE;
    LOGGER.info("End to merge all overflowed filenode");
  }

  private int updateWaitTime(int time) {
    return time < 32 ? time * 2 : 60;
  }

  /**
   * try to close the filenode processor. The name of filenode processor is processorName
   */
  private boolean closeOneProcessor(String processorName) throws FileNodeManagerException {
    if (!processorMap.containsKey(processorName)) {
      return true;
    }

    Processor processor = processorMap.get(processorName);
    if (processor.tryWriteLock()) {
      try {
        if (processor.canBeClosed()) {
          processor.close();
          return true;
        } else {
          return false;
        }
      } catch (ProcessorException e) {
        LOGGER.error("Close the filenode processor {} error.", processorName, e);
        throw new FileNodeManagerException(e);
      } finally {
        processor.writeUnlock();
      }
    } else {
      return false;
    }
  }

  /**
   * delete one filenode.
   */
  public void deleteOneFileNode(String processorName) throws FileNodeManagerException {
    if (fileNodeManagerStatus != FileNodeManagerStatus.NONE) {
      return;
    }

    fileNodeManagerStatus = FileNodeManagerStatus.CLOSE;
    try {
      if (processorMap.containsKey(processorName)) {
        deleteFileNodeBlocked(processorName);
      }
      String fileNodePath = TsFileDBConf.fileNodeDir;
      fileNodePath = standardizeDir(fileNodePath) + processorName;
      FileUtils.deleteDirectory(new File(fileNodePath));

      cleanBufferWrite(processorName);
      cleanBufferWrite(processorName);

      MultiFileLogNodeManager.getInstance()
              .deleteNode(processorName + IoTDBConstant.BUFFERWRITE_LOG_NODE_SUFFIX);
      MultiFileLogNodeManager.getInstance()
              .deleteNode(processorName + IoTDBConstant.OVERFLOW_LOG_NODE_SUFFIX);
    } catch (IOException e) {
      LOGGER.error("Delete the filenode processor {} error.", processorName, e);
      throw new FileNodeManagerException(e);
    } finally {
      fileNodeManagerStatus = FileNodeManagerStatus.NONE;
    }
  }

  private void cleanBufferWrite(String processorName) throws IOException {
    List<String> bufferwritePathList = directories.getAllTsFileFolders();
    for (String bufferwritePath : bufferwritePathList) {
      bufferwritePath = standardizeDir(bufferwritePath) + processorName;
      File bufferDir = new File(bufferwritePath);
      // free and close the streams under this bufferwrite directory
      if (!bufferDir.exists())
        continue;
      File[] bufferFiles = bufferDir.listFiles();
      if (bufferFiles != null) {
        for (File bufferFile : bufferFiles) {
          FileReaderManager.getInstance().closeFileAndRemoveReader(bufferFile.getPath());
        }
      }
      FileUtils.deleteDirectory(new File(bufferwritePath));
    }
  }

  private void deleteFileNodeBlocked(String processorName) throws FileNodeManagerException {
    LOGGER.info("Forced to delete the filenode processor {}", processorName);
    FileNodeProcessor processor = processorMap.get(processorName);
    while (true) {
      if (processor.tryWriteLock()) {
        try {
          if (processor.canBeClosed()) {
            LOGGER.info("Delete the filenode processor {}.", processorName);
            processor.delete();
            processorMap.remove(processorName);
            break;
          } else {
            LOGGER.info(
                    "Can't delete the filenode processor {}, "
                            + "because the filenode processor can't be closed."
                            + " Wait 100ms to retry");
          }
        } catch (ProcessorException e) {
          LOGGER.error("Delete the filenode processor {} error.", processorName, e);
          throw new FileNodeManagerException(e);
        } finally {
          processor.writeUnlock();
        }
      } else {
        LOGGER.info(
                "Can't delete the filenode processor {}, because it can't get the write lock."
                        + " Wait 100ms to retry", processorName);
      }
      try {
        TimeUnit.MILLISECONDS.sleep(100);
      } catch (InterruptedException e) {
        LOGGER.error(e.getMessage());
        Thread.currentThread().interrupt();
      }
    }
  }

  private String standardizeDir(String originalPath) {
    String res = originalPath;
    if ((originalPath.length() > 0
            && originalPath.charAt(originalPath.length() - 1) != File.separatorChar)
            || originalPath.length() == 0) {
      res = originalPath + File.separatorChar;
    }
    return res;
  }

  /**
   * add time series.
   */
  public void addTimeSeries(Path path, String dataType, String encoding)
          throws FileNodeManagerException {
    FileNodeProcessor fileNodeProcessor = getProcessor(path.getFullPath(), true);
    try {
      fileNodeProcessor.addTimeSeries(path.getMeasurement(), dataType, encoding);
    } finally {
      fileNodeProcessor.writeUnlock();
    }
  }

  /**
   * Force to close the filenode processor.
   */
  public void closeOneFileNode(String processorName) throws FileNodeManagerException {
    if (fileNodeManagerStatus != FileNodeManagerStatus.NONE) {
      return;
    }

    fileNodeManagerStatus = FileNodeManagerStatus.CLOSE;
    try {
      LOGGER.info("Force to close the filenode processor {}.", processorName);
      while (!closeOneProcessor(processorName)) {
        try {
          LOGGER.info("Can't force to close the filenode processor {}, wait 100ms to retry",
                  processorName);
          TimeUnit.MILLISECONDS.sleep(100);
        } catch (InterruptedException e) {
          // ignore the interrupted exception
          LOGGER.error("Unexpected interruption {}", e);
          Thread.currentThread().interrupt();
        }
      }
    } finally {
      fileNodeManagerStatus = FileNodeManagerStatus.NONE;
    }
  }

  /**
   * try to close the filenode processor.
   */
  private void close(String processorName) throws FileNodeManagerException {
    if (processorMap.containsKey(processorName)) {
      LOGGER.warn("The processorMap doesn't contain the filenode processor {}.", processorName);
      return;
    }
    LOGGER.info("Try to close the filenode processor {}.", processorName);
    FileNodeProcessor processor = processorMap.get(processorName);
    if (!processor.tryWriteLock()) {
      LOGGER.warn("Can't get the write lock of the filenode processor {}.", processorName);
      return;
    }
    try {
      if (processor.canBeClosed()) {
        try {
          LOGGER.info("Close the filenode processor {}.", processorName);
          processor.close();
        } catch (ProcessorException e) {
          LOGGER.error("Close the filenode processor {} error.", processorName, e);
          throw new FileNodeManagerException(e);
        }
      } else {
        LOGGER.warn("The filenode processor {} can't be closed.", processorName);
      }
    } finally {
      processor.writeUnlock();
    }
  }

  /**
   * delete all filenode.
   */
  public synchronized boolean deleteAll() throws FileNodeManagerException {
    LOGGER.info("Start deleting all filenode");
    if (fileNodeManagerStatus != FileNodeManagerStatus.NONE) {
      LOGGER.info("Failed to delete all filenode processor because of merge operation");
      return false;
    }

    fileNodeManagerStatus = FileNodeManagerStatus.CLOSE;
    try {
      Iterator<Map.Entry<String, FileNodeProcessor>> processorIterator = processorMap.entrySet()
              .iterator();
      while (processorIterator.hasNext()) {
        Map.Entry<String, FileNodeProcessor> processorEntry = processorIterator.next();
        delete(processorEntry.getKey(), processorIterator);
      }
      return processorMap.isEmpty();
    } finally {
      LOGGER.info("Deleting all FileNodeProcessors ends");
      fileNodeManagerStatus = FileNodeManagerStatus.NONE;
    }
  }

  /**
   * Try to close All.
   */
  public void closeAll() throws FileNodeManagerException {
    LOGGER.info("Start closing all filenode processor");
    if (fileNodeManagerStatus != FileNodeManagerStatus.NONE) {
      LOGGER.info("Failed to close all filenode processor because of merge operation");
      return;
    }
    fileNodeManagerStatus = FileNodeManagerStatus.CLOSE;
    try {
      for (Map.Entry<String, FileNodeProcessor> processorEntry : processorMap.entrySet()) {
        close(processorEntry.getKey());
      }
    } finally {
      LOGGER.info("Close all FileNodeProcessors ends");
      fileNodeManagerStatus = FileNodeManagerStatus.NONE;
    }
  }

  /**
   * force flush to control memory usage.
   */
  public void forceFlush(BasicMemController.UsageLevel level) {
    // you may add some delicate process like below
    // or you could provide multiple methods for different urgency
    switch (level) {
      // only select the most urgent (most active or biggest in size)
      // processors to flush
      // only select top 10% active memory user to flush
      case WARNING:
        try {
          flushTop(0.1f);
        } catch (IOException e) {
          LOGGER.error("force flush memory data error: {}", e);
        }
        break;
      // force all processors to flush
      case DANGEROUS:
        try {
          flushAll();
        } catch (IOException e) {
          LOGGER.error("force flush memory data error: {}", e);
        }
        break;
      // if the flush thread pool is not full ( or half full), start a new
      // flush task
      case SAFE:
        if (FlushManager.getInstance().getActiveCnt() < 0.5 * FlushManager.getInstance()
                .getThreadCnt()) {
          try {
            flushTop(0.01f);
          } catch (IOException e) {
            LOGGER.error("force flush memory data error: ", e);
          }
        }
        break;
      default:
    }
  }

  private void flushAll() throws IOException {
    for (FileNodeProcessor processor : processorMap.values()) {
      if (!processor.tryLock(true)) {
        continue;
      }
      try {
        boolean isMerge = processor.flush();
        if (isMerge) {
          processor.submitToMerge();
        }
      } finally {
        processor.unlock(true);
      }
    }
  }

  private void flushTop(float percentage) throws IOException {
    List<FileNodeProcessor> tempProcessors = new ArrayList<>(processorMap.values());
    // sort the tempProcessors as descending order
    tempProcessors.sort((o1, o2) -> (int) (o2.memoryUsage() - o1.memoryUsage()));
    int flushNum =
            (int) (tempProcessors.size() * percentage) > 1
                    ? (int) (tempProcessors.size() * percentage)
                    : 1;
    for (int i = 0; i < flushNum && i < tempProcessors.size(); i++) {
      FileNodeProcessor processor = tempProcessors.get(i);
      // 64M
      if (processor.memoryUsage() <= TSFileConfig.groupSizeInByte / 2) {
        continue;
      }
      processor.writeLock();
      try {
        boolean isMerge = processor.flush();
        if (isMerge) {
          processor.submitToMerge();
        }
      } finally {
        processor.writeUnlock();
      }
    }
  }

  @Override
  public void start() {
    // do no thing
  }

  @Override
  public void stop() {
    try {
      closeAll();
    } catch (FileNodeManagerException e) {
      LOGGER.error("Failed to close file node manager because .", e);
    }
  }

  @Override
  public ServiceType getID() {
    return ServiceType.FILE_NODE_SERVICE;
  }

  /**
   * get restore file path.
   */
  public String getRestoreFilePath(String processorName) {
    FileNodeProcessor fileNodeProcessor = processorMap.get(processorName);
    if (fileNodeProcessor != null) {
      return fileNodeProcessor.getFileNodeRestoreFilePath();
    } else {
      return null;
    }
  }

  /**
   * recover filenode.
   */
  public void recoverFileNode(String filenodeName)
          throws FileNodeManagerException {
    FileNodeProcessor fileNodeProcessor = getProcessor(filenodeName, true);
    LOGGER.info("Recover the filenode processor, the filenode is {}, the status is {}",
            filenodeName, fileNodeProcessor.getFileNodeProcessorStatus());
    try {
      fileNodeProcessor.fileNodeRecovery();
    } catch (FileNodeProcessorException e) {
      throw new FileNodeManagerException(e);
    }
  }

  private enum FileNodeManagerStatus {
    NONE, MERGE, CLOSE
  }

  private static class FileNodeManagerHolder {

    private FileNodeManagerHolder() {
    }

    private static final FileNodeManager INSTANCE = new FileNodeManager(TsFileDBConf.fileNodeDir);
  }
  
}<|MERGE_RESOLUTION|>--- conflicted
+++ resolved
@@ -129,11 +129,7 @@
    * @return the key represents the params' name, values is AtomicLong type
    */
   @Override
-<<<<<<< HEAD
-  public HashMap<String, AtomicLong> getStatParamsHashMap() {
-=======
   public Map<String, AtomicLong> getStatParamsHashMap() {
->>>>>>> 4ec3ec35
     return statParamsHashMap;
   }
 
