/**
 * Copyright © 2019 Apache IoTDB(incubating) (dev@iotdb.apache.org)
 *
 * Licensed to the Apache Software Foundation (ASF) under one
 * or more contributor license agreements.  See the NOTICE file
 * distributed with this work for additional information
 * regarding copyright ownership.  The ASF licenses this file
 * to you under the Apache License, Version 2.0 (the
 * "License"); you may not use this file except in compliance
 * with the License.  You may obtain a copy of the License at
 *
 *     http://www.apache.org/licenses/LICENSE-2.0
 *
 * Unless required by applicable law or agreed to in writing,
 * software distributed under the License is distributed on an
 * "AS IS" BASIS, WITHOUT WARRANTIES OR CONDITIONS OF ANY
 * KIND, either express or implied.  See the License for the
 * specific language governing permissions and limitations
 * under the License.
 */
package org.apache.iotdb.db.engine.filenode;

import java.io.File;
import java.io.IOException;
import java.util.ArrayList;
import java.util.Collections;
import java.util.Comparator;
import java.util.HashMap;
import java.util.Iterator;
import java.util.List;
import java.util.Map;
import java.util.concurrent.ConcurrentHashMap;
import java.util.concurrent.Future;
import java.util.concurrent.TimeUnit;
import java.util.concurrent.atomic.AtomicLong;

import org.apache.commons.io.FileUtils;
import org.apache.iotdb.db.conf.IoTDBConfig;
import org.apache.iotdb.db.conf.IoTDBConstant;
import org.apache.iotdb.db.conf.IoTDBDescriptor;
import org.apache.iotdb.db.conf.directories.Directories;
import org.apache.iotdb.db.engine.Processor;
import org.apache.iotdb.db.engine.bufferwrite.BufferWriteProcessor;
import org.apache.iotdb.db.engine.memcontrol.BasicMemController;
import org.apache.iotdb.db.engine.overflow.ioV2.OverflowProcessor;
import org.apache.iotdb.db.engine.pool.FlushManager;
import org.apache.iotdb.db.engine.querycontext.QueryDataSource;
import org.apache.iotdb.db.exception.BufferWriteProcessorException;
import org.apache.iotdb.db.exception.FileNodeManagerException;
import org.apache.iotdb.db.exception.FileNodeProcessorException;
import org.apache.iotdb.db.exception.PathErrorException;
import org.apache.iotdb.db.exception.ProcessorException;
import org.apache.iotdb.db.exception.StartupException;
import org.apache.iotdb.db.metadata.MManager;
import org.apache.iotdb.db.monitor.IStatistic;
import org.apache.iotdb.db.monitor.MonitorConstants;
import org.apache.iotdb.db.monitor.StatMonitor;
import org.apache.iotdb.db.qp.physical.crud.DeletePlan;
import org.apache.iotdb.db.qp.physical.crud.InsertPlan;
import org.apache.iotdb.db.qp.physical.crud.UpdatePlan;
import org.apache.iotdb.db.query.context.QueryContext;
import org.apache.iotdb.db.query.control.FileReaderManager;
import org.apache.iotdb.db.service.IService;
import org.apache.iotdb.db.service.ServiceType;
import org.apache.iotdb.db.utils.MemUtils;
import org.apache.iotdb.db.writelog.manager.MultiFileLogNodeManager;
import org.apache.iotdb.tsfile.common.conf.TSFileConfig;
import org.apache.iotdb.tsfile.common.conf.TSFileDescriptor;
import org.apache.iotdb.tsfile.file.metadata.enums.TSDataType;
import org.apache.iotdb.tsfile.read.common.Path;
import org.apache.iotdb.tsfile.read.expression.impl.SingleSeriesExpression;
import org.apache.iotdb.tsfile.write.record.TSRecord;
import org.apache.iotdb.tsfile.write.record.datapoint.DataPoint;
import org.slf4j.Logger;
import org.slf4j.LoggerFactory;

public class FileNodeManager implements IStatistic, IService {

  private static final Logger LOGGER = LoggerFactory.getLogger(FileNodeManager.class);
  private static final TSFileConfig TsFileConf = TSFileDescriptor.getInstance().getConfig();
  private static final IoTDBConfig TsFileDBConf = IoTDBDescriptor.getInstance().getConfig();
  private static final Directories directories = Directories.getInstance();
  private final String baseDir;
  /**
   * Stat information.
   */
  private final String statStorageDeltaName = MonitorConstants.statStorageGroupPrefix
          + MonitorConstants.MONITOR_PATH_SEPERATOR + MonitorConstants.fileNodeManagerPath;
  /**
   * This map is used to manage all filenode processor,<br> the key is filenode name which is
   * storage group seriesPath.
   */
  private ConcurrentHashMap<String, FileNodeProcessor> processorMap;
  /**
   * This set is used to store overflowed filenode name.<br> The overflowed filenode will be merge.
   */
  private volatile FileNodeManagerStatus fileNodeManagerStatus = FileNodeManagerStatus.NONE;
  // There is no need to add concurrently
  private HashMap<String, AtomicLong> statParamsHashMap = new HashMap<String, AtomicLong>() {
    {
      for (MonitorConstants.FileNodeManagerStatConstants fileNodeManagerStatConstant :
              MonitorConstants.FileNodeManagerStatConstants.values()) {
        put(fileNodeManagerStatConstant.name(), new AtomicLong(0));
      }
    }
  };

  private FileNodeManager(String baseDir) {
    processorMap = new ConcurrentHashMap<String, FileNodeProcessor>();

    if (baseDir.charAt(baseDir.length() - 1) != File.separatorChar) {
      baseDir += File.separatorChar;
    }
    this.baseDir = baseDir;
    File dir = new File(baseDir);
    if (dir.mkdirs()) {
      LOGGER.info("{} dir home doesn't exist, create it", dir.getPath());
    }

    // TsFileConf.duplicateIncompletedPage = true;
    if (TsFileDBConf.enableStatMonitor) {
      StatMonitor statMonitor = StatMonitor.getInstance();
      registStatMetadata();
      statMonitor.registStatistics(statStorageDeltaName, this);
    }
  }

  public static FileNodeManager getInstance() {
    return FileNodeManagerHolder.INSTANCE;
  }

  private void updateStatHashMapWhenFail(TSRecord tsRecord) {
    statParamsHashMap.get(MonitorConstants.FileNodeManagerStatConstants.TOTAL_REQ_FAIL.name())
            .incrementAndGet();
    statParamsHashMap.get(MonitorConstants.FileNodeManagerStatConstants.TOTAL_POINTS_FAIL.name())
            .addAndGet(tsRecord.dataPointList.size());
  }

  /**
   * get stats parameter hash map.
   *
   * @return the key represents the params' name, values is AtomicLong type
   */
  public HashMap<String, AtomicLong> getStatParamsHashMap() {
    return statParamsHashMap;
  }

  @Override
  public List<String> getAllPathForStatistic() {
    List<String> list = new ArrayList<>();
    for (MonitorConstants.FileNodeManagerStatConstants statConstant :
            MonitorConstants.FileNodeManagerStatConstants.values()) {
      list.add(
              statStorageDeltaName + MonitorConstants.MONITOR_PATH_SEPERATOR + statConstant.name());
    }
    return list;
  }

  @Override
  public HashMap<String, TSRecord> getAllStatisticsValue() {
    long curTime = System.currentTimeMillis();
    TSRecord tsRecord = StatMonitor
            .convertToTSRecord(getStatParamsHashMap(), statStorageDeltaName, curTime);
    return new HashMap<String, TSRecord>() {
      {
        put(statStorageDeltaName, tsRecord);
      }
    };
  }

  /**
   * Init Stat MetaDta TODO: Modify the throws operation.
   */
  @Override
  public void registStatMetadata() {
    HashMap<String, String> hashMap = new HashMap<String, String>() {
      {
        for (MonitorConstants.FileNodeManagerStatConstants statConstant :
                MonitorConstants.FileNodeManagerStatConstants.values()) {
          put(statStorageDeltaName + MonitorConstants.MONITOR_PATH_SEPERATOR + statConstant.name(),
                  MonitorConstants.DataType);
        }
      }
    };
    StatMonitor.getInstance().registStatStorageGroup(hashMap);
  }

  /**
   * This function is just for unit test.
   */
  public synchronized void resetFileNodeManager() {
    for (String key : statParamsHashMap.keySet()) {
      statParamsHashMap.put(key, new AtomicLong());
    }
    processorMap.clear();
  }

  private FileNodeProcessor constructNewProcessor(String filenodeName)
          throws FileNodeManagerException {
    try {
      return new FileNodeProcessor(baseDir, filenodeName);
    } catch (FileNodeProcessorException e) {
      LOGGER.error("Can't construct the FileNodeProcessor, the filenode is {}", filenodeName, e);
      throw new FileNodeManagerException(e);
    }
  }

  private FileNodeProcessor getProcessor(String path, boolean isWriteLock)
          throws FileNodeManagerException {
    String filenodeName;
    try {
      filenodeName = MManager.getInstance().getFileNameByPath(path);
    } catch (PathErrorException e) {
      LOGGER.error("MManager get filenode name error, seriesPath is {}", path);
      throw new FileNodeManagerException(e);
    }
    FileNodeProcessor processor = null;
    processor = processorMap.get(filenodeName);
    if (processor != null) {
      processor.lock(isWriteLock);
    } else {
      filenodeName = filenodeName.intern();
      // calculate the value with same key synchronously
      synchronized (filenodeName) {
        processor = processorMap.get(filenodeName);
        if (processor != null) {
          processor.lock(isWriteLock);
        } else {
          // calculate the value with the key monitor
          LOGGER.debug("Calcuate the processor, the filenode is {}, Thread is {}", filenodeName,
                  Thread.currentThread().getId());
          processor = constructNewProcessor(filenodeName);
          processor.lock(isWriteLock);
          processorMap.put(filenodeName, processor);
        }
      }
    }
    // processorMap.putIfAbsent(seriesPath, processor);
    return processor;
  }

  /**
   * recovery the filenode processor.
   */
  public void recovery() {

    try {
      List<String> filenodeNames = MManager.getInstance().getAllFileNames();
      for (String filenodeName : filenodeNames) {
        FileNodeProcessor fileNodeProcessor = getProcessor(filenodeName, true);
        if (fileNodeProcessor.shouldRecovery()) {
          LOGGER.info("Recovery the filenode processor, the filenode is {}, the status is {}",
                  filenodeName,
                  fileNodeProcessor.getFileNodeProcessorStatus());
          fileNodeProcessor.fileNodeRecovery();
        } else {
          fileNodeProcessor.writeUnlock();
        }
        // add index check sum
        // fileNodeProcessor.rebuildIndex();
      }
    } catch (PathErrorException | FileNodeManagerException | FileNodeProcessorException e) {
      LOGGER.error("Restore all FileNode failed, the reason is {}", e.getMessage());
    }
  }

  /**
   * insert TsRecord into storage group.
   *
   * @param tsRecord input Data
   * @param isMonitor if true, the insertion is done by StatMonitor and the statistic Info will not
   * be recorded. if false, the statParamsHashMap will be updated.
   * @return an int value represents the insert type
   */
  public int insert(TSRecord tsRecord, boolean isMonitor) throws FileNodeManagerException {
    long timestamp = tsRecord.time;
    if (timestamp < 0) {
      LOGGER.error("The insert time lt 0, {}.", tsRecord);
      throw new FileNodeManagerException("The insert time lt 0, the tsrecord is " + tsRecord);
    }
    String deviceId = tsRecord.deviceId;

    if (!isMonitor) {
      statParamsHashMap.get(MonitorConstants.FileNodeManagerStatConstants.TOTAL_POINTS.name())
              .addAndGet(tsRecord.dataPointList.size());
    }

    FileNodeProcessor fileNodeProcessor = getProcessor(deviceId, true);
    int insertType = 0;

    try {
      long lastUpdateTime = fileNodeProcessor.getFlushLastUpdateTime(deviceId);
      String filenodeName = fileNodeProcessor.getProcessorName();
      if (timestamp < lastUpdateTime) {
        // get overflow processor
        OverflowProcessor overflowProcessor;
        try {
          overflowProcessor = fileNodeProcessor.getOverflowProcessor(filenodeName);
        } catch (IOException e) {
          LOGGER.error("Get the overflow processor failed, the filenode is {}, insert time is {}",
                  filenodeName, timestamp);
          if (!isMonitor) {
            updateStatHashMapWhenFail(tsRecord);
          }
          throw new FileNodeManagerException(e);
        }
        // write wal
        try {
          if (IoTDBDescriptor.getInstance().getConfig().enableWal) {
            List<String> measurementList = new ArrayList<>();
            List<String> insertValues = new ArrayList<>();
            for (DataPoint dp : tsRecord.dataPointList) {
              measurementList.add(dp.getMeasurementId());
              insertValues.add(dp.getValue().toString());
            }
            overflowProcessor.getLogNode().write(
                    new InsertPlan(2, tsRecord.deviceId, tsRecord.time, measurementList, insertValues));
          }
        } catch (IOException e) {
          if (!isMonitor) {
            updateStatHashMapWhenFail(tsRecord);
          }
          throw new FileNodeManagerException(e);
        }
        // write overflow data
        try {
          overflowProcessor.insert(tsRecord);
          fileNodeProcessor.changeTypeToChanged(deviceId, timestamp);
          fileNodeProcessor.setOverflowed(true);
          // if (shouldMerge) {
          // LOGGER.info(
          // "The overflow file or metadata reaches the threshold,
          // merge the filenode processor {}",
          // filenodeName);
          // fileNodeProcessor.submitToMerge();
          // }
        } catch (IOException e) {
          LOGGER.error("Insert into overflow error, the reason is {}", e.getMessage());
          if (!isMonitor) {
            updateStatHashMapWhenFail(tsRecord);
          }
          throw new FileNodeManagerException(e);
        }
        // change the type of tsfile to overflowed

        insertType = 1;
      } else {
        // get bufferwrite processor
        BufferWriteProcessor bufferWriteProcessor;
        try {
          bufferWriteProcessor = fileNodeProcessor.getBufferWriteProcessor(filenodeName, timestamp);
        } catch (FileNodeProcessorException e) {
          LOGGER
                  .error("Get the bufferwrite processor failed, the filenode is {}, insert time is {}",
                          filenodeName, timestamp);
          if (!isMonitor) {
            updateStatHashMapWhenFail(tsRecord);
          }
          throw new FileNodeManagerException(e);
        }
        // Add a new interval file to newfilelist
        if (bufferWriteProcessor.isNewProcessor()) {
          bufferWriteProcessor.setNewProcessor(false);
          String bufferwriteBaseDir = bufferWriteProcessor.getBaseDir();
          String bufferwriteRelativePath = bufferWriteProcessor.getFileRelativePath();
          try {
            fileNodeProcessor
                    .addIntervalFileNode(timestamp, bufferwriteBaseDir, bufferwriteRelativePath);
          } catch (Exception e) {
            if (!isMonitor) {
              updateStatHashMapWhenFail(tsRecord);
            }
            throw new FileNodeManagerException(e);
          }
        }
        // write wal
        try {
          if (IoTDBDescriptor.getInstance().getConfig().enableWal) {
            List<String> measurementList = new ArrayList<>();
            List<String> insertValues = new ArrayList<>();
            for (DataPoint dp : tsRecord.dataPointList) {
              measurementList.add(dp.getMeasurementId());
              insertValues.add(dp.getValue().toString());
            }
            bufferWriteProcessor.getLogNode().write(
                    new InsertPlan(2, tsRecord.deviceId, tsRecord.time, measurementList, insertValues));
          }
        } catch (IOException e) {
          if (!isMonitor) {
            updateStatHashMapWhenFail(tsRecord);
          }
          throw new FileNodeManagerException(e);
        }
        // Write data
        fileNodeProcessor.setIntervalFileNodeStartTime(deviceId);
        fileNodeProcessor.setLastUpdateTime(deviceId, timestamp);
        try {
          bufferWriteProcessor.write(tsRecord);
        } catch (BufferWriteProcessorException e) {
          if (!isMonitor) {
            updateStatHashMapWhenFail(tsRecord);
          }
          throw new FileNodeManagerException(e);
        }
        insertType = 2;
        if (bufferWriteProcessor
                .getFileSize() > IoTDBDescriptor.getInstance()
                .getConfig().bufferwriteFileSizeThreshold) {
          LOGGER.info(
                  "The filenode processor {} will close the bufferwrite processor, "
                          + "because the size[{}] of tsfile {} reaches the threshold {}",
                  filenodeName, MemUtils.bytesCntToStr(bufferWriteProcessor.getFileSize()),
                  bufferWriteProcessor.getFileName(), MemUtils.bytesCntToStr(
                          IoTDBDescriptor.getInstance().getConfig().bufferwriteFileSizeThreshold));
          fileNodeProcessor.closeBufferWrite();
        }
      }
    } catch (FileNodeProcessorException e) {
      LOGGER.error(String.format("Encounter an error when closing the buffer write processor %s.",
              fileNodeProcessor.getProcessorName()), e);
      throw new FileNodeManagerException(e);
    } finally {
      fileNodeProcessor.writeUnlock();
    }
    // Modify the insert
    if (!isMonitor) {
      fileNodeProcessor.getStatParamsHashMap()
              .get(MonitorConstants.FileNodeProcessorStatConstants.TOTAL_POINTS_SUCCESS.name())
              .addAndGet(tsRecord.dataPointList.size());
      fileNodeProcessor.getStatParamsHashMap()
              .get(MonitorConstants.FileNodeProcessorStatConstants.TOTAL_REQ_SUCCESS.name())
              .incrementAndGet();
      statParamsHashMap.get(MonitorConstants.FileNodeManagerStatConstants.TOTAL_REQ_SUCCESS.name())
              .incrementAndGet();
      statParamsHashMap
              .get(MonitorConstants.FileNodeManagerStatConstants.TOTAL_POINTS_SUCCESS.name())
              .addAndGet(tsRecord.dataPointList.size());
    }
    return insertType;
  }

  /**
   * update data.
   */
  public void update(String deviceId, String measurementId, long startTime, long endTime,
                     TSDataType type, String v)
          throws FileNodeManagerException {

    FileNodeProcessor fileNodeProcessor = getProcessor(deviceId, true);
    try {

      long lastUpdateTime = fileNodeProcessor.getLastUpdateTime(deviceId);
      if (startTime > lastUpdateTime) {
        LOGGER.warn("The update range is error, startTime {} is great than lastUpdateTime {}",
                startTime,
                lastUpdateTime);
        return;
      }
      if (endTime > lastUpdateTime) {
        endTime = lastUpdateTime;
      }
      String filenodeName = fileNodeProcessor.getProcessorName();
      // get overflow processor
      OverflowProcessor overflowProcessor;
      try {
        overflowProcessor = fileNodeProcessor.getOverflowProcessor(filenodeName);
      } catch (IOException e) {
        LOGGER.error(
                "Get the overflow processor failed, the filenode is {}, "
                        + "insert time range is from {} to {}",
                filenodeName, startTime, endTime);
        throw new FileNodeManagerException(e);
      }
      overflowProcessor.update(deviceId, measurementId, startTime, endTime, type, v);
      // change the type of tsfile to overflowed
      fileNodeProcessor.changeTypeToChanged(deviceId, startTime, endTime);
      fileNodeProcessor.setOverflowed(true);

      // write wal
      try {
        if (IoTDBDescriptor.getInstance().getConfig().enableWal) {
          overflowProcessor.getLogNode()
                  .write(
                          new UpdatePlan(startTime, endTime, v, new Path(deviceId + "." + measurementId)));
        }
      } catch (IOException e) {
        throw new FileNodeManagerException(e);
      }
      // if (shouldMerge) {
      // LOGGER.info("The overflow file or metadata reaches the
      // threshold, merge the filenode processor {}",
      // filenodeName);
      // fileNodeProcessor.submitToMerge();
      // }
    } finally {
      fileNodeProcessor.writeUnlock();
    }
  }

  /**
   * delete data.
   */
  public void delete(String deviceId, String measurementId, long timestamp)
          throws FileNodeManagerException {

    FileNodeProcessor fileNodeProcessor = getProcessor(deviceId, true);
    try {
      long lastUpdateTime = fileNodeProcessor.getLastUpdateTime(deviceId);
      // no tsfile data, the delete operation is invalid
      if (lastUpdateTime == -1) {
        LOGGER.warn("The last update time is -1, delete overflow is invalid, "
                        + "the filenode processor is {}",
                fileNodeProcessor.getProcessorName());
      } else {
        // write wal
        if (IoTDBDescriptor.getInstance().getConfig().enableWal) {
          // get processors for wal
          String filenodeName = fileNodeProcessor.getProcessorName();
          OverflowProcessor overflowProcessor;
          BufferWriteProcessor bufferWriteProcessor;
          try {
            overflowProcessor = fileNodeProcessor.getOverflowProcessor(filenodeName);
            bufferWriteProcessor = fileNodeProcessor.getBufferWriteProcessor();
          } catch (IOException | FileNodeProcessorException e) {
            LOGGER.error("Getting the processor failed, the filenode is {}, delete time is {}.",
                    filenodeName, timestamp);
            throw new FileNodeManagerException(e);
          }
          try {
            overflowProcessor.getLogNode()
                    .write(new DeletePlan(timestamp,
                            new Path(deviceId + "." + measurementId)));
            bufferWriteProcessor.getLogNode()
                    .write(new DeletePlan(timestamp,
                            new Path(deviceId + "." + measurementId)));
          } catch (IOException e) {
            throw new FileNodeManagerException(e);
          }
        }

        try {
          fileNodeProcessor.delete(deviceId, measurementId, timestamp);
        } catch (IOException e) {
          throw new FileNodeManagerException(e);
        }
        // change the type of tsfile to overflowed
        fileNodeProcessor.changeTypeToChangedForDelete(deviceId, timestamp);
        fileNodeProcessor.setOverflowed(true);

      }
    } finally {
      fileNodeProcessor.writeUnlock();
    }
  }

  /**
   * Similar to delete(), but only deletes data in BufferWrite.
   * Only used by WAL recovery.
   */
  public void deleteBufferWrite(String deviceId, String measurementId, long timestamp)
          throws FileNodeManagerException {
    FileNodeProcessor fileNodeProcessor = getProcessor(deviceId, true);
    try {
      fileNodeProcessor.deleteBufferWrite(deviceId, measurementId, timestamp);
    } catch (IOException e) {
      throw new FileNodeManagerException(e);
    } finally {
      fileNodeProcessor.writeUnlock();
    }
    // change the type of tsfile to overflowed
    fileNodeProcessor.changeTypeToChangedForDelete(deviceId, timestamp);
    fileNodeProcessor.setOverflowed(true);
  }

  /**
   * Similar to delete(), but only deletes data in Overflow.
   * Only used by WAL recovery.
   */
  public void deleteOverflow(String deviceId, String measurementId, long timestamp)
          throws FileNodeManagerException {
    FileNodeProcessor fileNodeProcessor = getProcessor(deviceId, true);
    try {
      fileNodeProcessor.deleteOverflow(deviceId, measurementId, timestamp);
    } catch (IOException e) {
      throw new FileNodeManagerException(e);
    } finally {
      fileNodeProcessor.writeUnlock();
    }
    // change the type of tsfile to overflowed
    fileNodeProcessor.changeTypeToChangedForDelete(deviceId, timestamp);
    fileNodeProcessor.setOverflowed(true);
  }


  private void delete(String processorName,
                      Iterator<Map.Entry<String, FileNodeProcessor>> processorIterator)
          throws FileNodeManagerException {
    if (processorMap.containsKey(processorName)) {
      LOGGER.info("Try to delete the filenode processor {}.", processorName);
      FileNodeProcessor processor = processorMap.get(processorName);
      if (processor.tryWriteLock()) {
        try {
          if (processor.canBeClosed()) {
            try {
              LOGGER.info("Delete the filenode processor {}.", processorName);
              processor.delete();
              processorIterator.remove();
            } catch (ProcessorException e) {
              LOGGER.error("Delete the filenode processor {} error.", processorName, e);
              throw new FileNodeManagerException(e);
            }
          } else {
            LOGGER.warn("The filenode processor {} can't be deleted.", processorName);
          }
        } finally {
          processor.writeUnlock();
        }
      } else {
        LOGGER.warn("Can't get the write lock of the filenode processor {}.", processorName);
      }
    } else {
      LOGGER.warn("The processorMap doesn't contain the filenode processor {}.", processorName);
    }
  }

  /**
   * begin query.
   */
  public int beginQuery(String deviceId) throws FileNodeManagerException {
    FileNodeProcessor fileNodeProcessor = getProcessor(deviceId, true);
    try {
      LOGGER.debug("Get the FileNodeProcessor: filenode is {}, begin query.",
              fileNodeProcessor.getProcessorName());
      int token = fileNodeProcessor.addMultiPassLock();
      return token;
    } finally {
      fileNodeProcessor.writeUnlock();
    }
  }

  /**
   * query data.
   */
  public QueryDataSource query(SingleSeriesExpression seriesExpression, QueryContext context)
          throws FileNodeManagerException {
    String deviceId = seriesExpression.getSeriesPath().getDevice();
    String measurementId = seriesExpression.getSeriesPath().getMeasurement();
    FileNodeProcessor fileNodeProcessor = getProcessor(deviceId, false);
    LOGGER.debug("Get the FileNodeProcessor: filenode is {}, query.",
            fileNodeProcessor.getProcessorName());
    try {
      QueryDataSource queryDataSource = null;
      // query operation must have overflow processor
      if (!fileNodeProcessor.hasOverflowProcessor()) {
        try {
          fileNodeProcessor.getOverflowProcessor(fileNodeProcessor.getProcessorName());
        } catch (IOException e) {
          LOGGER.error("Get the overflow processor failed, the filenode is {}, query is {},{}",
                  fileNodeProcessor.getProcessorName(), deviceId, measurementId);
          throw new FileNodeManagerException(e);
        }
      }
      try {
        queryDataSource = fileNodeProcessor
                .query(deviceId, measurementId, seriesExpression.getFilter(), context);
      } catch (FileNodeProcessorException e) {
        LOGGER.error("Query error: the deviceId {}, the measurementId {}", deviceId, measurementId,
                e);
        throw new FileNodeManagerException(e);
      }
      // return query structure
      return queryDataSource;
    } finally {
      fileNodeProcessor.readUnlock();
    }
  }

  /**
   * end query.
   */
  public void endQuery(String deviceId, int token) throws FileNodeManagerException {

    FileNodeProcessor fileNodeProcessor = getProcessor(deviceId, true);
    try {
<<<<<<< HEAD
      LOGGER.debug("Get the FileNodeProcessor: {}, filenode is {}, end query.",
              fileNodeProcessor.getProcessorName());
=======
      LOGGER.debug("Get the FileNodeProcessor: {} end query.",
          fileNodeProcessor.getProcessorName());
>>>>>>> 0cb7588d
      fileNodeProcessor.removeMultiPassLock(token);
    } finally {
      fileNodeProcessor.writeUnlock();
    }
  }

  /**
   * Append one specified tsfile to the storage group. <b>This method is only provided for
   * transmission module</b>
   *
   * @param fileNodeName the seriesPath of storage group
   * @param appendFile the appended tsfile information
   */
  public boolean appendFileToFileNode(String fileNodeName, IntervalFileNode appendFile,
                                      String appendFilePath)
          throws FileNodeManagerException {
    FileNodeProcessor fileNodeProcessor = getProcessor(fileNodeName, true);
    try {
      // check append file
      for (Map.Entry<String, Long> entry : appendFile.getStartTimeMap().entrySet()) {
        if (fileNodeProcessor.getLastUpdateTime(entry.getKey()) >= entry.getValue()) {
          return false;
        }
      }
      // close bufferwrite file
      fileNodeProcessor.closeBufferWrite();
      // append file to storage group.
      fileNodeProcessor.appendFile(appendFile, appendFilePath);
    } catch (FileNodeProcessorException e) {
      e.printStackTrace();
      throw new FileNodeManagerException(e);
    } finally {
      fileNodeProcessor.writeUnlock();
    }
    return true;
  }

  /**
   * get all overlap tsfiles which are conflict with the appendFile.
   *
   * @param fileNodeName the seriesPath of storage group
   * @param appendFile the appended tsfile information
   */
  public List<String> getOverlapFilesFromFileNode(String fileNodeName, IntervalFileNode appendFile,
                                                  String uuid)
          throws FileNodeManagerException {
    FileNodeProcessor fileNodeProcessor = getProcessor(fileNodeName, true);
    List<String> overlapFiles = new ArrayList<>();
    try {
      overlapFiles = fileNodeProcessor.getOverlapFiles(appendFile, uuid);
    } catch (FileNodeProcessorException e) {
      throw new FileNodeManagerException(e);
    } finally {
      fileNodeProcessor.writeUnlock();
    }
    return overlapFiles;
  }

  /**
   * merge all overflowed filenode.
   *
   * @throws FileNodeManagerException FileNodeManagerException
   */
  public void mergeAll() throws FileNodeManagerException {
    if (fileNodeManagerStatus == FileNodeManagerStatus.NONE) {
      fileNodeManagerStatus = FileNodeManagerStatus.MERGE;
      LOGGER.info("Start to merge all overflowed filenode");
      List<String> allFileNodeNames;
      try {
        allFileNodeNames = MManager.getInstance().getAllFileNames();
      } catch (PathErrorException e) {
        LOGGER.error("Get all storage group seriesPath error,", e);
        e.printStackTrace();
        throw new FileNodeManagerException(e);
      }
      List<Future<?>> futureTasks = new ArrayList<>();
      for (String fileNodeName : allFileNodeNames) {
        FileNodeProcessor fileNodeProcessor = getProcessor(fileNodeName, true);
        try {
          Future<?> task = fileNodeProcessor.submitToMerge();
          if (task != null) {
            LOGGER.info("Submit the filenode {} to the merge pool", fileNodeName);
            futureTasks.add(task);
          }
        } finally {
          fileNodeProcessor.writeUnlock();
        }
      }
      long totalTime = 0;
      // loop waiting for merge to end, the longest waiting time is
      // 60s.
      int time = 2;
      for (Future<?> task : futureTasks) {
        while (!task.isDone()) {
          try {
            LOGGER.info(
                    "Waiting for the end of merge, already waiting for {}s, "
                            + "continue to wait anothor {}s",
                    totalTime, time);
            TimeUnit.SECONDS.sleep(time);
            totalTime += time;
            if (time < 32) {
              time = time * 2;
            } else {
              time = 60;
            }
          } catch (InterruptedException e) {
            e.printStackTrace();
          }
        }
      }
      fileNodeManagerStatus = FileNodeManagerStatus.NONE;
      LOGGER.info("End to merge all overflowed filenode");
    } else {
      LOGGER.warn("Failed to merge all overflowed filenode, because filenode manager status is {}",
              fileNodeManagerStatus);
    }
  }

  /**
   * try to close the filenode processor. The name of filenode processor is processorName
   */
  private boolean closeOneProcessor(String processorName) throws FileNodeManagerException {
    if (processorMap.containsKey(processorName)) {
      Processor processor = processorMap.get(processorName);
      if (processor.tryWriteLock()) {
        try {
          if (processor.canBeClosed()) {
            processor.close();
            return true;
          } else {
            return false;
          }
        } catch (ProcessorException e) {
          LOGGER.error("Close the filenode processor {} error.", processorName, e);
          throw new FileNodeManagerException(e);
        } finally {
          processor.writeUnlock();
        }
      } else {
        return false;
      }
    } else {
      return true;
    }
  }

  /**
   * delete one filenode.
   */
  public boolean deleteOneFileNode(String processorName) throws FileNodeManagerException {
    if (fileNodeManagerStatus == FileNodeManagerStatus.NONE) {
      fileNodeManagerStatus = FileNodeManagerStatus.CLOSE;
      try {
        if (processorMap.containsKey(processorName)) {
          LOGGER.info("Forced to delete the filenode processor {}", processorName);
          FileNodeProcessor processor = processorMap.get(processorName);
          while (true) {
            if (processor.tryWriteLock()) {
              try {
                if (processor.canBeClosed()) {
                  LOGGER.info("Delete the filenode processor {}.", processorName);
                  processor.delete();
                  processorMap.remove(processorName);
                  break;
                } else {
                  LOGGER.info(
                          "Can't delete the filenode processor {}, "
                                  + "because the filenode processor can't be closed. Wait 100ms to retry");
                }
              } catch (ProcessorException e) {
                LOGGER.error("Delete the filenode processor {} error.", processorName, e);
                throw new FileNodeManagerException(e);
              } finally {
                processor.writeUnlock();
              }
            } else {
              LOGGER.info(
                      "Can't delete the filenode processor {}, because it can't get the write lock."
                              + " Wait 100ms to retry");
            }
            try {
              TimeUnit.MILLISECONDS.sleep(100);
            } catch (InterruptedException e) {
              LOGGER.error(e.getMessage());
            }
          }
        }
        String fileNodePath = TsFileDBConf.fileNodeDir;
        fileNodePath = standardizeDir(fileNodePath) + processorName;
        FileUtils.deleteDirectory(new File(fileNodePath));

        List<String> bufferwritePathList = directories.getAllTsFileFolders();
        for (String bufferwritePath : bufferwritePathList) {
          bufferwritePath = standardizeDir(bufferwritePath) + processorName;
          File bufferDir = new File(bufferwritePath);
          // free and close the streams under this bufferwrite directory
          if (bufferDir.exists()) {
            for (File bufferFile : bufferDir.listFiles()) {
              FileReaderManager.getInstance().closeFileAndRemoveReader(bufferFile.getPath());
            }
          }
          FileUtils.deleteDirectory(new File(bufferwritePath));
        }

        String overflowPath = TsFileDBConf.overflowDataDir;
        overflowPath = standardizeDir(overflowPath) + processorName;
        File overflowDir = new File(overflowPath);
        if (overflowDir.exists()) {
          for (File subOverflowDir : overflowDir.listFiles()) {
            for (File overflowFile : subOverflowDir.listFiles()) {
              FileReaderManager.getInstance().closeFileAndRemoveReader(overflowFile.getPath());
            }
          }
        }
        FileUtils.deleteDirectory(new File(overflowPath));

        MultiFileLogNodeManager.getInstance()
                .deleteNode(processorName + IoTDBConstant.BUFFERWRITE_LOG_NODE_SUFFIX);
        MultiFileLogNodeManager.getInstance()
                .deleteNode(processorName + IoTDBConstant.OVERFLOW_LOG_NODE_SUFFIX);
        return true;
      } catch (IOException e) {
        LOGGER.error("Delete the filenode processor {} error.", processorName, e);
        throw new FileNodeManagerException(e);
      } finally {
        fileNodeManagerStatus = FileNodeManagerStatus.NONE;
      }
    } else {
      return false;
    }
  }

  private String standardizeDir(String originalPath) {
    String res = originalPath;
    if ((originalPath.length() > 0
            && originalPath.charAt(originalPath.length() - 1) != File.separatorChar)
            || originalPath.length() == 0) {
      res = originalPath + File.separatorChar;
    }
    return res;
  }

  /**
   * add time series.
   */
<<<<<<< HEAD
  public void addTimeSeries(Path path, String dataType, String encoding, String[] encodingArgs)
          throws FileNodeManagerException {
=======
  public void addTimeSeries(Path path, String dataType, String encoding)
      throws FileNodeManagerException {
>>>>>>> 0cb7588d
    FileNodeProcessor fileNodeProcessor = getProcessor(path.getFullPath(), true);
    try {
      fileNodeProcessor.addTimeSeries(path.getMeasurement(), dataType, encoding);
    } finally {
      fileNodeProcessor.writeUnlock();
    }
  }

  /**
   * Force to close the filenode processor.
   */
  public void closeOneFileNode(String processorName) throws FileNodeManagerException {
    if (fileNodeManagerStatus == FileNodeManagerStatus.NONE) {
      fileNodeManagerStatus = FileNodeManagerStatus.CLOSE;
      try {
        LOGGER.info("Force to close the filenode processor {}.", processorName);
        while (!closeOneProcessor(processorName)) {
          try {
            LOGGER.info("Can't force to close the filenode processor {}, wait 100ms to retry",
                processorName);
            TimeUnit.MILLISECONDS.sleep(100);
          } catch (InterruptedException e) {
            // ignore the interrupted exception
            e.printStackTrace();
          }
        }
      } finally {
        fileNodeManagerStatus = FileNodeManagerStatus.NONE;
      }
    }
  }

  /**
   * try to close the filenode processor.
   */
  private void close(String processorName) throws FileNodeManagerException {
    if (processorMap.containsKey(processorName)) {
      LOGGER.info("Try to close the filenode processor {}.", processorName);
      FileNodeProcessor processor = processorMap.get(processorName);
      if (processor.tryWriteLock()) {
        try {
          if (processor.canBeClosed()) {
            try {
              LOGGER.info("Close the filenode processor {}.", processorName);
              processor.close();
            } catch (ProcessorException e) {
              LOGGER.error("Close the filenode processor {} error.", processorName, e);
              throw new FileNodeManagerException(e);
            }
          } else {
            LOGGER.warn("The filenode processor {} can't be closed.", processorName);
          }
        } finally {
          processor.writeUnlock();
        }
      } else {
        LOGGER.warn("Can't get the write lock of the filenode processor {}.", processorName);
      }
    } else {
      LOGGER.warn("The processorMap doesn't contain the filenode processor {}.", processorName);
    }
  }

  /**
   * delete all filenode.
   */
  public synchronized boolean deleteAll() throws FileNodeManagerException {
    LOGGER.info("Start deleting all filenode");
    if (fileNodeManagerStatus == FileNodeManagerStatus.NONE) {
      fileNodeManagerStatus = FileNodeManagerStatus.CLOSE;
      try {
        Iterator<Map.Entry<String, FileNodeProcessor>> processorIterator = processorMap.entrySet()
                .iterator();
        while (processorIterator.hasNext()) {
          Map.Entry<String, FileNodeProcessor> processorEntry = processorIterator.next();
          try {
            delete(processorEntry.getKey(), processorIterator);
          } catch (FileNodeManagerException e) {
            throw e;
          }
        }
        return processorMap.isEmpty();
      } catch (FileNodeManagerException e) {
        throw new FileNodeManagerException(e);
      } finally {
        LOGGER.info("Delete all filenode processor successfully");
        fileNodeManagerStatus = FileNodeManagerStatus.NONE;
      }
    } else {
      LOGGER.info("Failed to delete all filenode processor because of merge operation");
      return false;
    }
  }

  /**
   * Try to close All.
   */
  public void closeAll() throws FileNodeManagerException {
    LOGGER.info("Start closing all filenode processor");
    if (fileNodeManagerStatus == FileNodeManagerStatus.NONE) {
      fileNodeManagerStatus = FileNodeManagerStatus.CLOSE;
      try {
        Iterator<Map.Entry<String, FileNodeProcessor>> processorIterator = processorMap.entrySet()
                .iterator();
        while (processorIterator.hasNext()) {
          Map.Entry<String, FileNodeProcessor> processorEntry = processorIterator.next();
          try {
            close(processorEntry.getKey());
          } catch (FileNodeManagerException e) {
            throw e;
          }
        }
      } catch (FileNodeManagerException e) {
        throw new FileNodeManagerException(e);
      } finally {
        LOGGER.info("Close all filenode processor successfully");
        fileNodeManagerStatus = FileNodeManagerStatus.NONE;
      }
    } else {
      LOGGER.info("Failed to close all filenode processor because of merge operation");
    }
  }

  /**
   * force flush to control memory usage.
   */
  public void forceFlush(BasicMemController.UsageLevel level) {
    // TODO : for each FileNodeProcessor, call its forceFlush()
    // you may add some delicate process like below
    // or you could provide multiple methods for different urgency
    switch (level) {
      case WARNING:
        // only select the most urgent (most active or biggest in size)
        // processors to flush
        // only select top 10% active memory user to flush
        try {
          flushTop(0.1f);
        } catch (IOException e) {
          LOGGER.error("force flush memory data error: {}", e.getMessage());
          e.printStackTrace();
        }
        break;
      case DANGEROUS:
        // force all processors to flush
        try {
          flushAll();
        } catch (IOException e) {
          LOGGER.error("force flush memory data error: {}", e.getMessage());
          e.printStackTrace();
        }
        break;
      case SAFE:
        // if the flush thread pool is not full ( or half full), start a new
        // flush task
        if (FlushManager.getInstance().getActiveCnt() < 0.5 * FlushManager.getInstance()
                .getThreadCnt()) {
          try {
            flushTop(0.01f);
          } catch (IOException e) {
            LOGGER.error("force flush memory data error:{}", e.getMessage());
            e.printStackTrace();
          }
        }
        break;
      default:
    }
  }

  private void flushAll() throws IOException {
    for (FileNodeProcessor processor : processorMap.values()) {
      if (processor.tryLock(true)) {
        try {
          boolean isMerge = processor.flush();
          if (isMerge) {
            processor.submitToMerge();
          }
        } finally {
          processor.unlock(true);
        }
      }
    }
  }

  private void flushTop(float percentage) throws IOException {
    List<FileNodeProcessor> tempProcessors = new ArrayList<>(processorMap.values());
    // sort the tempProcessors as descending order
    Collections.sort(tempProcessors, new Comparator<FileNodeProcessor>() {
      @Override
      public int compare(FileNodeProcessor o1, FileNodeProcessor o2) {
        return (int) (o2.memoryUsage() - o1.memoryUsage());
      }
    });
    int flushNum =
            (int) (tempProcessors.size() * percentage) > 1 ? (int) (tempProcessors.size() * percentage)
                    : 1;
    for (int i = 0; i < flushNum && i < tempProcessors.size(); i++) {
      FileNodeProcessor processor = tempProcessors.get(i);
      // 64M
      if (processor.memoryUsage() > TsFileConf.groupSizeInByte / 2) {
        processor.writeLock();
        try {
          boolean isMerge = processor.flush();
          if (isMerge) {
            processor.submitToMerge();
          }
        } finally {
          processor.writeUnlock();
        }
      }
    }
  }

  @Override
  public void start() throws StartupException {
    // TODO Auto-generated method stub

  }

  @Override
  public void stop() {
    try {
      closeAll();
    } catch (FileNodeManagerException e) {
      LOGGER.error("Failed to close file node manager because {}.", e.getMessage());
    }
  }

  @Override
  public ServiceType getID() {
    return ServiceType.FILE_NODE_SERVICE;
  }

  /**
   * get restore file path.
   */
  public String getRestoreFilePath(String processorName) {
    FileNodeProcessor fileNodeProcessor = processorMap.get(processorName);
    if (fileNodeProcessor != null) {
      return fileNodeProcessor.getFileNodeRestoreFilePath();
    } else {
      return null;
    }
  }

  /**
   * recover filenode.
   */
  public void recoverFileNode(String filenodeName)
          throws FileNodeProcessorException, FileNodeManagerException {
    FileNodeProcessor fileNodeProcessor = getProcessor(filenodeName, true);
    LOGGER
            .info("Recovery the filenode processor, the filenode is {}, the status is {}", filenodeName,
                    fileNodeProcessor.getFileNodeProcessorStatus());
    fileNodeProcessor.fileNodeRecovery();
  }

  private enum FileNodeManagerStatus {
    NONE, MERGE, CLOSE;
  }

  private static class FileNodeManagerHolder {

    private static FileNodeManager INSTANCE = new FileNodeManager(TsFileDBConf.fileNodeDir);
  }
}<|MERGE_RESOLUTION|>--- conflicted
+++ resolved
@@ -682,13 +682,8 @@
 
     FileNodeProcessor fileNodeProcessor = getProcessor(deviceId, true);
     try {
-<<<<<<< HEAD
-      LOGGER.debug("Get the FileNodeProcessor: {}, filenode is {}, end query.",
-              fileNodeProcessor.getProcessorName());
-=======
       LOGGER.debug("Get the FileNodeProcessor: {} end query.",
           fileNodeProcessor.getProcessorName());
->>>>>>> 0cb7588d
       fileNodeProcessor.removeMultiPassLock(token);
     } finally {
       fileNodeProcessor.writeUnlock();
@@ -935,13 +930,8 @@
   /**
    * add time series.
    */
-<<<<<<< HEAD
-  public void addTimeSeries(Path path, String dataType, String encoding, String[] encodingArgs)
-          throws FileNodeManagerException {
-=======
   public void addTimeSeries(Path path, String dataType, String encoding)
       throws FileNodeManagerException {
->>>>>>> 0cb7588d
     FileNodeProcessor fileNodeProcessor = getProcessor(path.getFullPath(), true);
     try {
       fileNodeProcessor.addTimeSeries(path.getMeasurement(), dataType, encoding);
