--- conflicted
+++ resolved
@@ -93,7 +93,7 @@
     processorMap = new ConcurrentHashMap<>();
     statParamsHashMap = new HashMap<>();
     for (MonitorConstants.FileNodeManagerStatConstants fileNodeManagerStatConstant :
-            MonitorConstants.FileNodeManagerStatConstants.values()) {
+        MonitorConstants.FileNodeManagerStatConstants.values()) {
       statParamsHashMap.put(fileNodeManagerStatConstant.name(), new AtomicLong(0));
     }
 
@@ -120,9 +120,9 @@
 
   private void updateStatHashMapWhenFail(TSRecord tsRecord) {
     statParamsHashMap.get(MonitorConstants.FileNodeManagerStatConstants.TOTAL_REQ_FAIL.name())
-            .incrementAndGet();
+        .incrementAndGet();
     statParamsHashMap.get(MonitorConstants.FileNodeManagerStatConstants.TOTAL_POINTS_FAIL.name())
-            .addAndGet(tsRecord.dataPointList.size());
+        .addAndGet(tsRecord.dataPointList.size());
   }
 
   /**
@@ -139,9 +139,10 @@
   public List<String> getAllPathForStatistic() {
     List<String> list = new ArrayList<>();
     for (MonitorConstants.FileNodeManagerStatConstants statConstant :
-            MonitorConstants.FileNodeManagerStatConstants.values()) {
+        MonitorConstants.FileNodeManagerStatConstants.values()) {
       list.add(
-              MonitorConstants.STAT_STORAGE_DELTA_NAME + MonitorConstants.MONITOR_PATH_SEPERATOR + statConstant.name());
+          MonitorConstants.STAT_STORAGE_DELTA_NAME + MonitorConstants.MONITOR_PATH_SEPERATOR
+              + statConstant.name());
     }
     return list;
   }
@@ -150,7 +151,8 @@
   public Map<String, TSRecord> getAllStatisticsValue() {
     long curTime = System.currentTimeMillis();
     TSRecord tsRecord = StatMonitor
-            .convertToTSRecord(getStatParamsHashMap(), MonitorConstants.STAT_STORAGE_DELTA_NAME, curTime);
+        .convertToTSRecord(getStatParamsHashMap(), MonitorConstants.STAT_STORAGE_DELTA_NAME,
+            curTime);
     HashMap<String, TSRecord> ret = new HashMap<>();
     ret.put(MonitorConstants.STAT_STORAGE_DELTA_NAME, tsRecord);
     return ret;
@@ -163,8 +165,9 @@
   public void registStatMetadata() {
     Map<String, String> hashMap = new HashMap<>();
     for (MonitorConstants.FileNodeManagerStatConstants statConstant :
-            MonitorConstants.FileNodeManagerStatConstants.values()) {
-      hashMap.put(MonitorConstants.STAT_STORAGE_DELTA_NAME + MonitorConstants.MONITOR_PATH_SEPERATOR +
+        MonitorConstants.FileNodeManagerStatConstants.values()) {
+      hashMap
+          .put(MonitorConstants.STAT_STORAGE_DELTA_NAME + MonitorConstants.MONITOR_PATH_SEPERATOR +
               statConstant.name(), MonitorConstants.DATA_TYPE);
     }
     StatMonitor.getInstance().registStatStorageGroup(hashMap);
@@ -181,7 +184,7 @@
   }
 
   private FileNodeProcessor constructNewProcessor(String filenodeName)
-          throws FileNodeManagerException {
+      throws FileNodeManagerException {
     try {
       return new FileNodeProcessor(baseDir, filenodeName);
     } catch (FileNodeProcessorException e) {
@@ -191,7 +194,7 @@
   }
 
   private FileNodeProcessor getProcessor(String path, boolean isWriteLock)
-          throws FileNodeManagerException {
+      throws FileNodeManagerException {
     String filenodeName;
     try {
       filenodeName = MManager.getInstance().getFileNameByPath(path);
@@ -213,7 +216,7 @@
         } else {
           // calculate the value with the key monitor
           LOGGER.debug("Calcuate the processor, the filenode is {}, Thread is {}", filenodeName,
-                  Thread.currentThread().getId());
+              Thread.currentThread().getId());
           processor = constructNewProcessor(filenodeName);
           processor.lock(isWriteLock);
           processorMap.put(filenodeName, processor);
@@ -234,8 +237,8 @@
         FileNodeProcessor fileNodeProcessor = getProcessor(filenodeName, true);
         if (fileNodeProcessor.shouldRecovery()) {
           LOGGER.info("Recovery the filenode processor, the filenode is {}, the status is {}",
-                  filenodeName,
-                  fileNodeProcessor.getFileNodeProcessorStatus());
+              filenodeName,
+              fileNodeProcessor.getFileNodeProcessorStatus());
           fileNodeProcessor.fileNodeRecovery();
         } else {
           fileNodeProcessor.writeUnlock();
@@ -250,9 +253,9 @@
   /**
    * insert TsRecord into storage group.
    *
-   * @param tsRecord  input Data
+   * @param tsRecord input Data
    * @param isMonitor if true, the insertion is done by StatMonitor and the statistic Info will not
-   *                  be recorded. if false, the statParamsHashMap will be updated.
+   * be recorded. if false, the statParamsHashMap will be updated.
    * @return an int value represents the insert type
    */
   public int insert(TSRecord tsRecord, boolean isMonitor) throws FileNodeManagerException {
@@ -276,7 +279,7 @@
       }
     } catch (FileNodeProcessorException e) {
       LOGGER.error(String.format("Encounter an error when closing the buffer write processor %s.",
-              fileNodeProcessor.getProcessorName()), e);
+          fileNodeProcessor.getProcessorName()), e);
       throw new FileNodeManagerException(e);
     } finally {
       fileNodeProcessor.writeUnlock();
@@ -284,22 +287,22 @@
     // Modify the insert
     if (!isMonitor) {
       fileNodeProcessor.getStatParamsHashMap()
-              .get(MonitorConstants.FileNodeProcessorStatConstants.TOTAL_POINTS_SUCCESS.name())
-              .addAndGet(tsRecord.dataPointList.size());
+          .get(MonitorConstants.FileNodeProcessorStatConstants.TOTAL_POINTS_SUCCESS.name())
+          .addAndGet(tsRecord.dataPointList.size());
       fileNodeProcessor.getStatParamsHashMap()
-              .get(MonitorConstants.FileNodeProcessorStatConstants.TOTAL_REQ_SUCCESS.name())
-              .incrementAndGet();
+          .get(MonitorConstants.FileNodeProcessorStatConstants.TOTAL_REQ_SUCCESS.name())
+          .incrementAndGet();
       statParamsHashMap.get(MonitorConstants.FileNodeManagerStatConstants.TOTAL_REQ_SUCCESS.name())
-              .incrementAndGet();
+          .incrementAndGet();
       statParamsHashMap
-              .get(MonitorConstants.FileNodeManagerStatConstants.TOTAL_POINTS_SUCCESS.name())
-              .addAndGet(tsRecord.dataPointList.size());
+          .get(MonitorConstants.FileNodeManagerStatConstants.TOTAL_POINTS_SUCCESS.name())
+          .addAndGet(tsRecord.dataPointList.size());
     }
     return insertType;
   }
 
   private void writeLog(TSRecord tsRecord, boolean isMonitor, WriteLogNode logNode)
-          throws FileNodeManagerException {
+      throws FileNodeManagerException {
     try {
       if (IoTDBDescriptor.getInstance().getConfig().enableWal) {
         List<String> measurementList = new ArrayList<>();
@@ -309,8 +312,8 @@
           insertValues.add(dp.getValue().toString());
         }
         logNode.write(
-                new InsertPlan(2, tsRecord.deviceId, tsRecord.time, measurementList,
-                        insertValues));
+            new InsertPlan(2, tsRecord.deviceId, tsRecord.time, measurementList,
+                insertValues));
       }
     } catch (IOException e) {
       if (!isMonitor) {
@@ -330,13 +333,13 @@
   private void updateStat(boolean isMonitor, TSRecord tsRecord) {
     if (!isMonitor) {
       statParamsHashMap.get(MonitorConstants.FileNodeManagerStatConstants.TOTAL_POINTS.name())
-              .addAndGet(tsRecord.dataPointList.size());
+          .addAndGet(tsRecord.dataPointList.size());
     }
   }
 
   private void insertOverflow(FileNodeProcessor fileNodeProcessor, long timestamp,
-                              TSRecord tsRecord, boolean isMonitor, String deviceId)
-          throws FileNodeManagerException {
+      TSRecord tsRecord, boolean isMonitor, String deviceId)
+      throws FileNodeManagerException {
     // get overflow processor
     OverflowProcessor overflowProcessor;
     String filenodeName = fileNodeProcessor.getProcessorName();
@@ -344,7 +347,7 @@
       overflowProcessor = fileNodeProcessor.getOverflowProcessor(filenodeName);
     } catch (IOException e) {
       LOGGER.error("Get the overflow processor failed, the filenode is {}, insert time is {}",
-              filenodeName, timestamp);
+          filenodeName, timestamp);
       if (!isMonitor) {
         updateStatHashMapWhenFail(tsRecord);
       }
@@ -367,8 +370,8 @@
   }
 
   private void insertBufferWrite(FileNodeProcessor fileNodeProcessor, long timestamp,
-                                 boolean isMonitor, TSRecord tsRecord, String deviceId)
-          throws FileNodeManagerException, FileNodeProcessorException {
+      boolean isMonitor, TSRecord tsRecord, String deviceId)
+      throws FileNodeManagerException, FileNodeProcessorException {
     // get bufferwrite processor
     BufferWriteProcessor bufferWriteProcessor;
     String filenodeName = fileNodeProcessor.getProcessorName();
@@ -376,8 +379,8 @@
       bufferWriteProcessor = fileNodeProcessor.getBufferWriteProcessor(filenodeName, timestamp);
     } catch (FileNodeProcessorException e) {
       LOGGER
-              .error("Get the bufferwrite processor failed, the filenode is {}, insert time is {}",
-                      filenodeName, timestamp);
+          .error("Get the bufferwrite processor failed, the filenode is {}, insert time is {}",
+              filenodeName, timestamp);
       if (!isMonitor) {
         updateStatHashMapWhenFail(tsRecord);
       }
@@ -390,7 +393,7 @@
       String bufferwriteRelativePath = bufferWriteProcessor.getFileRelativePath();
       try {
         fileNodeProcessor
-                .addIntervalFileNode(bufferwriteBaseDir, bufferwriteRelativePath);
+            .addIntervalFileNode(bufferwriteBaseDir, bufferwriteRelativePath);
       } catch (Exception e) {
         if (!isMonitor) {
           updateStatHashMapWhenFail(tsRecord);
@@ -413,15 +416,15 @@
     }
 
     if (bufferWriteProcessor
-            .getFileSize() > IoTDBDescriptor.getInstance()
-            .getConfig().bufferwriteFileSizeThreshold) {
+        .getFileSize() > IoTDBDescriptor.getInstance()
+        .getConfig().bufferwriteFileSizeThreshold) {
       if (LOGGER.isInfoEnabled()) {
         LOGGER.info(
-                "The filenode processor {} will close the bufferwrite processor, "
-                        + "because the size[{}] of tsfile {} reaches the threshold {}",
-                filenodeName, MemUtils.bytesCntToStr(bufferWriteProcessor.getFileSize()),
-                bufferWriteProcessor.getFileName(), MemUtils.bytesCntToStr(
-                        IoTDBDescriptor.getInstance().getConfig().bufferwriteFileSizeThreshold));
+            "The filenode processor {} will close the bufferwrite processor, "
+                + "because the size[{}] of tsfile {} reaches the threshold {}",
+            filenodeName, MemUtils.bytesCntToStr(bufferWriteProcessor.getFileSize()),
+            bufferWriteProcessor.getFileName(), MemUtils.bytesCntToStr(
+                IoTDBDescriptor.getInstance().getConfig().bufferwriteFileSizeThreshold));
       }
 
       fileNodeProcessor.closeBufferWrite();
@@ -432,8 +435,8 @@
    * update data.
    */
   public void update(String deviceId, String measurementId, long startTime, long endTime,
-                     TSDataType type, String v)
-          throws FileNodeManagerException {
+      TSDataType type, String v)
+      throws FileNodeManagerException {
 
     FileNodeProcessor fileNodeProcessor = getProcessor(deviceId, true);
     try {
@@ -441,8 +444,8 @@
       long lastUpdateTime = fileNodeProcessor.getLastUpdateTime(deviceId);
       if (startTime > lastUpdateTime) {
         LOGGER.warn("The update range is error, startTime {} is great than lastUpdateTime {}",
-                startTime,
-                lastUpdateTime);
+            startTime,
+            lastUpdateTime);
         return;
       }
       long finalEndTime = endTime > lastUpdateTime ? lastUpdateTime : endTime;
@@ -454,9 +457,9 @@
         overflowProcessor = fileNodeProcessor.getOverflowProcessor(filenodeName);
       } catch (IOException e) {
         LOGGER.error(
-                "Get the overflow processor failed, the filenode is {}, "
-                        + "insert time range is from {} to {}",
-                filenodeName, startTime, finalEndTime);
+            "Get the overflow processor failed, the filenode is {}, "
+                + "insert time range is from {} to {}",
+            filenodeName, startTime, finalEndTime);
         throw new FileNodeManagerException(e);
       }
       overflowProcessor.update(deviceId, measurementId, startTime, finalEndTime, type, v);
@@ -468,9 +471,9 @@
       try {
         if (IoTDBDescriptor.getInstance().getConfig().enableWal) {
           overflowProcessor.getLogNode()
-                  .write(
-                          new UpdatePlan(startTime, finalEndTime, v, new Path(deviceId
-                                  + "." + measurementId)));
+              .write(
+                  new UpdatePlan(startTime, finalEndTime, v, new Path(deviceId
+                      + "." + measurementId)));
         }
       } catch (IOException e) {
         throw new FileNodeManagerException(e);
@@ -483,20 +486,14 @@
   /**
    * delete data.
    */
-<<<<<<< HEAD
   public void delete(String deviceId, String measurementId, long timestamp)
       throws FileNodeManagerException {
-=======
-  public void delete(String deviceId, String measurementId, long timestamp, TSDataType type)
-          throws FileNodeManagerException {
->>>>>>> 83ea2e64
 
     FileNodeProcessor fileNodeProcessor = getProcessor(deviceId, true);
     try {
       long lastUpdateTime = fileNodeProcessor.getLastUpdateTime(deviceId);
       // no tsfile data, the delete operation is invalid
       if (lastUpdateTime == -1) {
-<<<<<<< HEAD
         LOGGER.warn("The last update time is -1, delete overflow is invalid, "
                 + "the filenode processor is {}",
             fileNodeProcessor.getProcessorName());
@@ -527,58 +524,18 @@
           }
         }
 
-=======
-        LOGGER.warn(
-                "The last update time is -1, delete overflow is invalid"
-                        + ", the filenode processor is {}",
-                fileNodeProcessor.getProcessorName());
-      } else {
-        long t = timestamp > lastUpdateTime ? lastUpdateTime : timestamp;
-
-        String filenodeName = fileNodeProcessor.getProcessorName();
-        // get overflow processor
-        OverflowProcessor overflowProcessor;
->>>>>>> 83ea2e64
         try {
           fileNodeProcessor.delete(deviceId, measurementId, timestamp);
         } catch (IOException e) {
-<<<<<<< HEAD
           throw new FileNodeManagerException(e);
         }
-=======
-          LOGGER.error("Get the overflow processor failed, the filenode is {}, delete time is {}.",
-                  filenodeName, timestamp);
-          throw new FileNodeManagerException(e);
-        }
-        overflowProcessor.delete(deviceId, measurementId, t, type);
->>>>>>> 83ea2e64
         // change the type of tsfile to overflowed
-        fileNodeProcessor.changeTypeToChangedForDelete(deviceId, t);
+        fileNodeProcessor.changeTypeToChangedForDelete(deviceId, timestamp);
         fileNodeProcessor.setOverflowed(true);
-<<<<<<< HEAD
-
-=======
-        fileNodeProcessor.changeTypeToChangedForDelete(deviceId, t);
-        fileNodeProcessor.setOverflowed(true);
-
-        // write wal
-        writeDeleteWAL(overflowProcessor, deviceId, measurementId, t);
->>>>>>> 83ea2e64
+
       }
     } finally {
       fileNodeProcessor.writeUnlock();
-    }
-  }
-
-  private void writeDeleteWAL(OverflowProcessor overflowProcessor, String deviceId,
-                              String measurementId, long t) throws FileNodeManagerException {
-    try {
-      if (IoTDBDescriptor.getInstance().getConfig().enableWal) {
-        overflowProcessor.getLogNode()
-                .write(new DeletePlan(t, new Path(deviceId + "." + measurementId)));
-      }
-    } catch (IOException e) {
-      throw new FileNodeManagerException(e);
     }
   }
 
@@ -620,8 +577,8 @@
 
 
   private void delete(String processorName,
-                      Iterator<Map.Entry<String, FileNodeProcessor>> processorIterator)
-          throws FileNodeManagerException {
+      Iterator<Map.Entry<String, FileNodeProcessor>> processorIterator)
+      throws FileNodeManagerException {
     if (!processorMap.containsKey(processorName)) {
       LOGGER.warn("The processorMap doesn't contain the filenode processor {}.", processorName);
       return;
@@ -659,7 +616,7 @@
     FileNodeProcessor fileNodeProcessor = getProcessor(deviceId, true);
     try {
       LOGGER.debug("Get the FileNodeProcessor: filenode is {}, begin query.",
-              fileNodeProcessor.getProcessorName());
+          fileNodeProcessor.getProcessorName());
       return fileNodeProcessor.addMultiPassLock();
     } finally {
       fileNodeProcessor.writeUnlock();
@@ -669,18 +626,13 @@
   /**
    * query data.
    */
-<<<<<<< HEAD
   public QueryDataSource query(SingleSeriesExpression seriesExpression, QueryContext context)
       throws FileNodeManagerException {
-=======
-  public QueryDataSource query(SingleSeriesExpression seriesExpression)
-          throws FileNodeManagerException {
->>>>>>> 83ea2e64
     String deviceId = seriesExpression.getSeriesPath().getDevice();
     String measurementId = seriesExpression.getSeriesPath().getMeasurement();
     FileNodeProcessor fileNodeProcessor = getProcessor(deviceId, false);
     LOGGER.debug("Get the FileNodeProcessor: filenode is {}, query.",
-            fileNodeProcessor.getProcessorName());
+        fileNodeProcessor.getProcessorName());
     try {
       QueryDataSource queryDataSource;
       // query operation must have overflow processor
@@ -689,20 +641,16 @@
           fileNodeProcessor.getOverflowProcessor(fileNodeProcessor.getProcessorName());
         } catch (IOException e) {
           LOGGER.error("Get the overflow processor failed, the filenode is {}, query is {},{}",
-                  fileNodeProcessor.getProcessorName(), deviceId, measurementId);
+              fileNodeProcessor.getProcessorName(), deviceId, measurementId);
           throw new FileNodeManagerException(e);
         }
       }
       try {
         queryDataSource = fileNodeProcessor
-<<<<<<< HEAD
-            .query(deviceId, measurementId, seriesExpression.getFilter(), context);
-=======
-                .query(deviceId, measurementId);
->>>>>>> 83ea2e64
+            .query(deviceId, measurementId, context);
       } catch (FileNodeProcessorException e) {
         LOGGER.error("Query error: the deviceId {}, the measurementId {}", deviceId, measurementId,
-                e);
+            e);
         throw new FileNodeManagerException(e);
       }
       // return query structure
@@ -720,7 +668,7 @@
     FileNodeProcessor fileNodeProcessor = getProcessor(deviceId, true);
     try {
       LOGGER.debug("Get the FileNodeProcessor: {} end query.",
-              fileNodeProcessor.getProcessorName());
+          fileNodeProcessor.getProcessorName());
       fileNodeProcessor.removeMultiPassLock(token);
     } finally {
       fileNodeProcessor.writeUnlock();
@@ -732,11 +680,11 @@
    * transmission module</b>
    *
    * @param fileNodeName the seriesPath of storage group
-   * @param appendFile   the appended tsfile information
+   * @param appendFile the appended tsfile information
    */
   public boolean appendFileToFileNode(String fileNodeName, IntervalFileNode appendFile,
-                                      String appendFilePath)
-          throws FileNodeManagerException {
+      String appendFilePath)
+      throws FileNodeManagerException {
     FileNodeProcessor fileNodeProcessor = getProcessor(fileNodeName, true);
     try {
       // check append file
@@ -762,11 +710,11 @@
    * get all overlap tsfiles which are conflict with the appendFile.
    *
    * @param fileNodeName the seriesPath of storage group
-   * @param appendFile   the appended tsfile information
+   * @param appendFile the appended tsfile information
    */
   public List<String> getOverlapFilesFromFileNode(String fileNodeName, IntervalFileNode appendFile,
-                                                  String uuid)
-          throws FileNodeManagerException {
+      String uuid)
+      throws FileNodeManagerException {
     FileNodeProcessor fileNodeProcessor = getProcessor(fileNodeName, true);
     List<String> overlapFiles;
     try {
@@ -787,7 +735,7 @@
   public void mergeAll() throws FileNodeManagerException {
     if (fileNodeManagerStatus != FileNodeManagerStatus.NONE) {
       LOGGER.warn("Failed to merge all overflowed filenode, because filenode manager status is {}",
-              fileNodeManagerStatus);
+          fileNodeManagerStatus);
       return;
     }
 
@@ -821,9 +769,9 @@
       while (!task.isDone()) {
         try {
           LOGGER.info(
-                  "Waiting for the end of merge, already waiting for {}s, "
-                          + "continue to wait anothor {}s",
-                  totalTime, time);
+              "Waiting for the end of merge, already waiting for {}s, "
+                  + "continue to wait anothor {}s",
+              totalTime, time);
           TimeUnit.SECONDS.sleep(time);
           totalTime += time;
           time = updateWaitTime(time);
@@ -890,9 +838,9 @@
       cleanBufferWrite(processorName);
 
       MultiFileLogNodeManager.getInstance()
-              .deleteNode(processorName + IoTDBConstant.BUFFERWRITE_LOG_NODE_SUFFIX);
+          .deleteNode(processorName + IoTDBConstant.BUFFERWRITE_LOG_NODE_SUFFIX);
       MultiFileLogNodeManager.getInstance()
-              .deleteNode(processorName + IoTDBConstant.OVERFLOW_LOG_NODE_SUFFIX);
+          .deleteNode(processorName + IoTDBConstant.OVERFLOW_LOG_NODE_SUFFIX);
     } catch (IOException e) {
       LOGGER.error("Delete the filenode processor {} error.", processorName, e);
       throw new FileNodeManagerException(e);
@@ -907,8 +855,9 @@
       bufferwritePath = standardizeDir(bufferwritePath) + processorName;
       File bufferDir = new File(bufferwritePath);
       // free and close the streams under this bufferwrite directory
-      if (!bufferDir.exists())
+      if (!bufferDir.exists()) {
         continue;
+      }
       File[] bufferFiles = bufferDir.listFiles();
       if (bufferFiles != null) {
         for (File bufferFile : bufferFiles) {
@@ -932,9 +881,9 @@
             break;
           } else {
             LOGGER.info(
-                    "Can't delete the filenode processor {}, "
-                            + "because the filenode processor can't be closed."
-                            + " Wait 100ms to retry");
+                "Can't delete the filenode processor {}, "
+                    + "because the filenode processor can't be closed."
+                    + " Wait 100ms to retry");
           }
         } catch (ProcessorException e) {
           LOGGER.error("Delete the filenode processor {} error.", processorName, e);
@@ -944,8 +893,8 @@
         }
       } else {
         LOGGER.info(
-                "Can't delete the filenode processor {}, because it can't get the write lock."
-                        + " Wait 100ms to retry", processorName);
+            "Can't delete the filenode processor {}, because it can't get the write lock."
+                + " Wait 100ms to retry", processorName);
       }
       try {
         TimeUnit.MILLISECONDS.sleep(100);
@@ -959,8 +908,8 @@
   private String standardizeDir(String originalPath) {
     String res = originalPath;
     if ((originalPath.length() > 0
-            && originalPath.charAt(originalPath.length() - 1) != File.separatorChar)
-            || originalPath.length() == 0) {
+        && originalPath.charAt(originalPath.length() - 1) != File.separatorChar)
+        || originalPath.length() == 0) {
       res = originalPath + File.separatorChar;
     }
     return res;
@@ -970,7 +919,7 @@
    * add time series.
    */
   public void addTimeSeries(Path path, String dataType, String encoding)
-          throws FileNodeManagerException {
+      throws FileNodeManagerException {
     FileNodeProcessor fileNodeProcessor = getProcessor(path.getFullPath(), true);
     try {
       fileNodeProcessor.addTimeSeries(path.getMeasurement(), dataType, encoding);
@@ -993,7 +942,7 @@
       while (!closeOneProcessor(processorName)) {
         try {
           LOGGER.info("Can't force to close the filenode processor {}, wait 100ms to retry",
-                  processorName);
+              processorName);
           TimeUnit.MILLISECONDS.sleep(100);
         } catch (InterruptedException e) {
           // ignore the interrupted exception
@@ -1050,7 +999,7 @@
     fileNodeManagerStatus = FileNodeManagerStatus.CLOSE;
     try {
       Iterator<Map.Entry<String, FileNodeProcessor>> processorIterator = processorMap.entrySet()
-              .iterator();
+          .iterator();
       while (processorIterator.hasNext()) {
         Map.Entry<String, FileNodeProcessor> processorEntry = processorIterator.next();
         delete(processorEntry.getKey(), processorIterator);
@@ -1111,7 +1060,7 @@
       // flush task
       case SAFE:
         if (FlushManager.getInstance().getActiveCnt() < 0.5 * FlushManager.getInstance()
-                .getThreadCnt()) {
+            .getThreadCnt()) {
           try {
             flushTop(0.01f);
           } catch (IOException e) {
@@ -1144,9 +1093,9 @@
     // sort the tempProcessors as descending order
     tempProcessors.sort((o1, o2) -> (int) (o2.memoryUsage() - o1.memoryUsage()));
     int flushNum =
-            (int) (tempProcessors.size() * percentage) > 1
-                    ? (int) (tempProcessors.size() * percentage)
-                    : 1;
+        (int) (tempProcessors.size() * percentage) > 1
+            ? (int) (tempProcessors.size() * percentage)
+            : 1;
     for (int i = 0; i < flushNum && i < tempProcessors.size(); i++) {
       FileNodeProcessor processor = tempProcessors.get(i);
       // 64M
@@ -1200,10 +1149,10 @@
    * recover filenode.
    */
   public void recoverFileNode(String filenodeName)
-          throws FileNodeManagerException {
+      throws FileNodeManagerException {
     FileNodeProcessor fileNodeProcessor = getProcessor(filenodeName, true);
     LOGGER.info("Recover the filenode processor, the filenode is {}, the status is {}",
-            filenodeName, fileNodeProcessor.getFileNodeProcessorStatus());
+        filenodeName, fileNodeProcessor.getFileNodeProcessorStatus());
     try {
       fileNodeProcessor.fileNodeRecovery();
     } catch (FileNodeProcessorException e) {
@@ -1222,5 +1171,5 @@
 
     private static final FileNodeManager INSTANCE = new FileNodeManager(TsFileDBConf.fileNodeDir);
   }
-  
+
 }