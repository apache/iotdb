--- conflicted
+++ resolved
@@ -84,34 +84,20 @@
   private final RaftPeer myself;
   private final RaftServer server;
 
-<<<<<<< HEAD
   private final RaftProperties properties = new RaftProperties();
   private final RaftClientRpc clientRpc;
 
   private final ClientManager<RaftGroup, RaftClient> clientManager =
       new ClientManager<>(new RatisClientPoolFactory());
-  private final Map<RaftGroupId, RaftGroup> raftGroupMap = new ConcurrentHashMap<>();
-  private final Map<RaftGroupId, RaftClient> clientMap = new ConcurrentHashMap<>();
 
   private final ClientId localFakeId = ClientId.randomId();
   private final AtomicLong localFakeCallId = new AtomicLong(0);
-=======
-  private ClientId localFakeId;
-  private AtomicLong localFakeCallId;
->>>>>>> a27cd2e5
 
   private static final int DEFAULT_PRIORITY = 0;
   private static final int LEADER_PRIORITY = 1;
 
   public RatisConsensus(TEndPoint endpoint, File ratisStorageDir, IStateMachine.Registry registry)
       throws IOException {
-
-<<<<<<< HEAD
-=======
-    this.localFakeId = ClientId.randomId();
-    this.localFakeCallId = new AtomicLong(0);
-
->>>>>>> a27cd2e5
     // create a RaftPeer as endpoint of comm
     String address = Utils.IPAddress(endpoint);
     myself = Utils.toRaftPeer(endpoint, DEFAULT_PRIORITY);
@@ -519,11 +505,7 @@
             .setClientRpc(
                 new GrpcFactory(new Parameters())
                     .newRaftClientRpc(ClientId.randomId(), raftProperties));
-<<<<<<< HEAD
-    RaftClient client = builder.build();
-    closeRaftClient(group.getGroupId());
-    clientMap.put(group.getGroupId(), client);
-    return client;
+    return builder.build();
   }
 
   // TODO use this function to get RaftClient
@@ -534,44 +516,6 @@
       logger.error(String.format("Borrow client from pool for group %s failed.", group), e);
       return null;
     }
-  }
-
-  private void closeRaftClient(RaftGroupId groupId) {
-    RaftClient client = clientMap.get(groupId);
-    if (client != null) {
-      try {
-        client.close();
-      } catch (IOException exception) {
-        logger.warn("client for gid {} close failure {}", groupId, exception);
-      }
-    }
-  }
-
-  /**
-   * This function will use the previous client for groupId to query the latest group info It will
-   * update the new group info into the groupMap and rebuild its client
-   *
-   * @throws ConsensusGroupNotExistException when cannot get the group info
-   */
-  private void syncGroupInfoAndRebuildClient(ConsensusGroupId groupId)
-      throws ConsensusGroupNotExistException {
-    RaftGroupId raftGroupId = Utils.toRatisGroupId(groupId);
-    RaftClient current = clientMap.get(raftGroupId);
-    try {
-      GroupInfoReply reply = current.getGroupManagementApi(myself.getId()).info(raftGroupId);
-
-      if (!reply.isSuccess()) {
-        throw new ConsensusGroupNotExistException(groupId);
-      }
-
-      raftGroupMap.put(raftGroupId, reply.getGroup());
-      buildClientAndCache(raftGroupMap.get(raftGroupId));
-    } catch (IOException e) {
-      throw new ConsensusGroupNotExistException(groupId);
-    }
-=======
-    return builder.build();
->>>>>>> a27cd2e5
   }
 
   private RaftClientReply sendReconfiguration(RaftGroup newGroupConf)
