/*
 * Licensed to the Apache Software Foundation (ASF) under one
 * or more contributor license agreements.  See the NOTICE file
 * distributed with this work for additional information
 * regarding copyright ownership.  The ASF licenses this file
 * to you under the Apache License, Version 2.0 (the
 * "License"); you may not use this file except in compliance
 * with the License.  You may obtain a copy of the License at
 *
 *     http://www.apache.org/licenses/LICENSE-2.0
 *
 * Unless required by applicable law or agreed to in writing,
 * software distributed under the License is distributed on an
 * "AS IS" BASIS, WITHOUT WARRANTIES OR CONDITIONS OF ANY
 * KIND, either express or implied.  See the License for the
 * specific language governing permissions and limitations
 * under the License.
 */

package org.apache.iotdb.consensus.ratis;

import org.apache.iotdb.common.rpc.thrift.TConsensusGroupType;
import org.apache.iotdb.common.rpc.thrift.TEndPoint;
import org.apache.iotdb.common.rpc.thrift.TSStatus;
import org.apache.iotdb.commons.client.ClientManager;
import org.apache.iotdb.commons.client.IClientManager;
import org.apache.iotdb.commons.client.IClientPoolFactory;
import org.apache.iotdb.commons.client.exception.ClientManagerException;
import org.apache.iotdb.commons.client.property.ClientPoolProperty;
import org.apache.iotdb.commons.concurrent.IoTDBThreadPoolFactory;
import org.apache.iotdb.commons.concurrent.threadpool.ScheduledExecutorUtil;
import org.apache.iotdb.commons.consensus.ConsensusGroupId;
import org.apache.iotdb.commons.service.metric.MetricService;
import org.apache.iotdb.commons.utils.TestOnly;
import org.apache.iotdb.consensus.IConsensus;
import org.apache.iotdb.consensus.IStateMachine;
import org.apache.iotdb.consensus.common.DataSet;
import org.apache.iotdb.consensus.common.Peer;
import org.apache.iotdb.consensus.common.request.IConsensusRequest;
import org.apache.iotdb.consensus.common.response.ConsensusGenericResponse;
import org.apache.iotdb.consensus.common.response.ConsensusReadResponse;
import org.apache.iotdb.consensus.common.response.ConsensusWriteResponse;
import org.apache.iotdb.consensus.config.ConsensusConfig;
import org.apache.iotdb.consensus.config.RatisConfig;
import org.apache.iotdb.consensus.exception.ConsensusException;
import org.apache.iotdb.consensus.exception.ConsensusGroupNotExistException;
import org.apache.iotdb.consensus.exception.NodeReadOnlyException;
import org.apache.iotdb.consensus.exception.PeerAlreadyInConsensusGroupException;
import org.apache.iotdb.consensus.exception.PeerNotInConsensusGroupException;
import org.apache.iotdb.consensus.exception.RatisRequestFailedException;
import org.apache.iotdb.consensus.ratis.metrics.RatisMetricSet;
import org.apache.iotdb.consensus.ratis.metrics.RatisMetricsManager;
import org.apache.iotdb.consensus.ratis.utils.RatisLogMonitor;
import org.apache.iotdb.consensus.ratis.utils.Utils;

import org.apache.commons.pool2.KeyedObjectPool;
import org.apache.commons.pool2.impl.GenericKeyedObjectPool;
import org.apache.ratis.client.RaftClientRpc;
import org.apache.ratis.conf.Parameters;
import org.apache.ratis.conf.RaftProperties;
import org.apache.ratis.grpc.GrpcConfigKeys;
import org.apache.ratis.grpc.GrpcFactory;
import org.apache.ratis.protocol.ClientId;
import org.apache.ratis.protocol.GroupManagementRequest;
import org.apache.ratis.protocol.Message;
import org.apache.ratis.protocol.RaftClientReply;
import org.apache.ratis.protocol.RaftClientRequest;
import org.apache.ratis.protocol.RaftGroup;
import org.apache.ratis.protocol.RaftGroupId;
import org.apache.ratis.protocol.RaftPeer;
import org.apache.ratis.protocol.RaftPeerId;
import org.apache.ratis.protocol.SnapshotManagementRequest;
import org.apache.ratis.protocol.exceptions.NotLeaderException;
import org.apache.ratis.protocol.exceptions.RaftException;
import org.apache.ratis.protocol.exceptions.ResourceUnavailableException;
import org.apache.ratis.server.DivisionInfo;
import org.apache.ratis.server.RaftServer;
import org.apache.ratis.server.RaftServerConfigKeys;
import org.apache.ratis.util.function.CheckedSupplier;
import org.slf4j.Logger;
import org.slf4j.LoggerFactory;

import java.io.File;
import java.io.IOException;
import java.util.ArrayList;
import java.util.Collections;
import java.util.List;
import java.util.Map;
import java.util.concurrent.ConcurrentHashMap;
import java.util.concurrent.ExecutorService;
import java.util.concurrent.ScheduledExecutorService;
import java.util.concurrent.TimeUnit;
import java.util.concurrent.atomic.AtomicLong;
import java.util.stream.Collectors;

/** A multi-raft consensus implementation based on Apache Ratis. */
class RatisConsensus implements IConsensus {

  private static final Logger logger = LoggerFactory.getLogger(RatisConsensus.class);

  /** the unique net communication endpoint. */
  private final RaftPeer myself;

  private final RaftServer server;

  private final RaftProperties properties = new RaftProperties();
  private final RaftClientRpc clientRpc;

  private final IClientManager<RaftGroup, RatisClient> clientManager;

  private final Map<RaftGroupId, RaftGroup> lastSeen = new ConcurrentHashMap<>();

  private final ClientId localFakeId = ClientId.randomId();
  private final AtomicLong localFakeCallId = new AtomicLong(0);

  private static final int DEFAULT_PRIORITY = 0;
  private static final int LEADER_PRIORITY = 1;

  /** TODO make it configurable. */
  private static final int DEFAULT_WAIT_LEADER_READY_TIMEOUT = (int) TimeUnit.SECONDS.toMillis(20);

  private final ExecutorService addExecutor;
  private final ScheduledExecutorService diskGuardian;
  private final long triggerSnapshotThreshold;

  private final RatisConfig config;

  private final RatisLogMonitor monitor = new RatisLogMonitor();

  private final RatisMetricSet ratisMetricSet;
  private TConsensusGroupType consensusGroupType = null;

  public RatisConsensus(ConsensusConfig config, IStateMachine.Registry registry)
      throws IOException {
    myself =
        Utils.fromNodeInfoAndPriorityToRaftPeer(
            config.getThisNodeId(), config.getThisNodeEndPoint(), DEFAULT_PRIORITY);

    RaftServerConfigKeys.setStorageDir(
        properties, Collections.singletonList(new File(config.getStorageDir())));
    GrpcConfigKeys.Server.setPort(properties, config.getThisNodeEndPoint().getPort());

    Utils.initRatisConfig(properties, config.getRatisConfig());
    this.config = config.getRatisConfig();
    this.ratisMetricSet = new RatisMetricSet();

    this.triggerSnapshotThreshold = this.config.getImpl().getTriggerSnapshotFileSize();
    addExecutor = IoTDBThreadPoolFactory.newCachedThreadPool("ratis-add");
    diskGuardian =
        IoTDBThreadPoolFactory.newSingleThreadScheduledExecutor("ratis-bg-disk-guardian");

    clientManager =
        new IClientManager.Factory<RaftGroup, RatisClient>()
            .createClientManager(new RatisClientPoolFactory());

    clientRpc = new GrpcFactory(new Parameters()).newRaftClientRpc(ClientId.randomId(), properties);

    server =
        RaftServer.newBuilder()
            .setServerId(myself.getId())
            .setProperties(properties)
            .setStateMachineRegistry(
                raftGroupId ->
                    new ApplicationStateMachineProxy(
                        registry.apply(Utils.fromRaftGroupIdToConsensusGroupId(raftGroupId)),
                        raftGroupId))
            .build();
  }

  @Override
  public void start() throws IOException {
    MetricService.getInstance().addMetricSet(this.ratisMetricSet);
    server.start();
    startSnapshotGuardian();
  }

  @Override
  public void stop() throws IOException {
    addExecutor.shutdown();
    diskGuardian.shutdown();
    try {
      addExecutor.awaitTermination(5, TimeUnit.SECONDS);
      diskGuardian.awaitTermination(5, TimeUnit.SECONDS);
    } catch (InterruptedException e) {
      logger.warn("{}: interrupted when shutting down add Executor with exception {}", this, e);
      Thread.currentThread().interrupt();
    } finally {
      clientManager.close();
      server.close();
    }
    MetricService.getInstance().removeMetricSet(this.ratisMetricSet);
  }

<<<<<<< HEAD
=======
  private boolean shouldRetry(RaftClientReply reply) {
    // currently, we only retry when ResourceUnavailableException is caught
    return !reply.isSuccess() && (reply.getException() instanceof ResourceUnavailableException);
  }

  /** launch a consensus write with retry mechanism */
  private RaftClientReply writeWithRetry(CheckedSupplier<RaftClientReply, IOException> caller)
      throws IOException {

    final int maxRetryTimes = config.getImpl().getRetryTimesMax();
    final long waitMillis = config.getImpl().getRetryWaitMillis();

    int retry = 0;
    RaftClientReply reply = null;
    while (retry < maxRetryTimes) {
      retry++;

      reply = caller.get();
      if (!shouldRetry(reply)) {
        return reply;
      }
      logger.debug("{} sending write request with retry = {} and reply = {}", this, retry, reply);

      try {
        Thread.sleep(waitMillis);
      } catch (InterruptedException e) {
        logger.warn("{} retry write sleep is interrupted: {}", this, e);
        Thread.currentThread().interrupt();
      }
    }
    if (reply == null) {
      return RaftClientReply.newBuilder()
          .setSuccess(false)
          .setException(
              new RaftException("null reply received in writeWithRetry for request " + caller))
          .build();
    }
    return reply;
  }

  private RaftClientReply writeLocallyWithRetry(RaftClientRequest request) throws IOException {
    return writeWithRetry(() -> server.submitClientRequest(request));
  }

  private RaftClientReply writeRemotelyWithRetry(RatisClient client, Message message)
      throws IOException {
    return writeWithRetry(() -> client.getRaftClient().io().send(message));
  }

>>>>>>> e7a6433d
  /**
   * write will first send request to local server use method call if local server is not leader, it
   * will use RaftClient to send RPC to read leader.
   */
  @Override
  public ConsensusWriteResponse write(
      ConsensusGroupId consensusGroupId, IConsensusRequest request) {
    // pre-condition: group exists and myself server serves this group
    RaftGroupId raftGroupId = Utils.fromConsensusGroupIdToRaftGroupId(consensusGroupId);
    RaftGroup raftGroup = getGroupInfo(raftGroupId);
    if (raftGroup == null || !raftGroup.getPeers().contains(myself)) {
      return failedWrite(new ConsensusGroupNotExistException(consensusGroupId));
    }

    // current Peer is group leader and in ReadOnly State
    if (isLeader(consensusGroupId) && Utils.rejectWrite()) {
      try {
        forceStepDownLeader(raftGroup);
      } catch (Exception e) {
        logger.warn("leader {} read only, force step down failed due to {}", myself, e);
      }
      return failedWrite(new NodeReadOnlyException(myself));
    }

    // serialize request into Message
    Message message = new RequestMessage(request);

    // 1. first try the local server
    RaftClientRequest clientRequest =
        buildRawRequest(raftGroupId, message, RaftClientRequest.writeRequestType());

    long writeToRatisStartTime = System.nanoTime();
    RaftClientReply localServerReply;
    RaftPeer suggestedLeader = null;
    if (isLeader(consensusGroupId) && waitUntilLeaderReady(raftGroupId)) {
      try {
        localServerReply = writeLocallyWithRetry(clientRequest);
        if (localServerReply.isSuccess()) {
          ResponseMessage responseMessage = (ResponseMessage) localServerReply.getMessage();
          TSStatus writeStatus = (TSStatus) responseMessage.getContentHolder();
          return ConsensusWriteResponse.newBuilder().setStatus(writeStatus).build();
        }
        NotLeaderException ex = localServerReply.getNotLeaderException();
        if (ex != null) { // local server is not leader
          suggestedLeader = ex.getSuggestedLeader();
        }
      } catch (IOException e) {
        return failedWrite(new RatisRequestFailedException(e));
      } finally {
        if (consensusGroupType == null) {
          consensusGroupType = Utils.getConsensusGroupTypeFromPrefix(raftGroupId.toString());
        }
        // statistic the time of write locally
        RatisMetricsManager.getInstance()
            .recordWriteLocallyCost(System.nanoTime() - writeToRatisStartTime, consensusGroupType);
      }
    }

    // 2. try raft client
    TSStatus writeResult;
    RatisClient client = null;
    try {
      client = getRaftClient(raftGroup);
      RaftClientReply reply = writeRemotelyWithRetry(client, message);
      if (!reply.isSuccess()) {
        return failedWrite(new RatisRequestFailedException(reply.getException()));
      }
      writeResult = Utils.deserializeFrom(reply.getMessage().getContent().asReadOnlyByteBuffer());
    } catch (Exception e) {
      return failedWrite(new RatisRequestFailedException(e));
    } finally {
      if (client != null) {
        client.returnSelf();
      }
      if (consensusGroupType == null) {
        consensusGroupType = Utils.getConsensusGroupTypeFromPrefix(raftGroupId.toString());
      }
      // statistic the time of write remotely
      RatisMetricsManager.getInstance()
          .recordWriteRemotelyCost(System.nanoTime() - writeToRatisStartTime, consensusGroupType);
    }

    if (suggestedLeader != null) {
      TEndPoint leaderEndPoint = Utils.fromRaftPeerAddressToTEndPoint(suggestedLeader.getAddress());
      writeResult.setRedirectNode(new TEndPoint(leaderEndPoint.getIp(), leaderEndPoint.getPort()));
    }
    return ConsensusWriteResponse.newBuilder().setStatus(writeResult).build();
  }

  /** Read directly from LOCAL COPY notice: May read stale data (not linearizable). */
  @Override
  public ConsensusReadResponse read(ConsensusGroupId consensusGroupId, IConsensusRequest request) {
    RaftGroupId groupId = Utils.fromConsensusGroupIdToRaftGroupId(consensusGroupId);
    RaftGroup group = getGroupInfo(groupId);
    if (group == null || !group.getPeers().contains(myself)) {
      return failedRead(new ConsensusGroupNotExistException(consensusGroupId));
    }

    RaftClientReply reply;
    try {
      RequestMessage message = new RequestMessage(request);
      RaftClientRequest clientRequest =
          buildRawRequest(groupId, message, RaftClientRequest.staleReadRequestType(-1));
      long readRatisStartTime = System.nanoTime();
      reply = server.submitClientRequest(clientRequest);
      if (consensusGroupType == null) {
        consensusGroupType = Utils.getConsensusGroupTypeFromPrefix(groupId.toString());
      }
      // statistic the time of submit read request
      RatisMetricsManager.getInstance()
          .recordReadRequestCost(System.nanoTime() - readRatisStartTime, consensusGroupType);
      if (!reply.isSuccess()) {
        return failedRead(new RatisRequestFailedException(reply.getException()));
      }
    } catch (IOException e) {
      return failedRead(new RatisRequestFailedException(e));
    }

    Message ret = reply.getMessage();
    ResponseMessage readResponseMessage = (ResponseMessage) ret;
    DataSet dataSet = (DataSet) readResponseMessage.getContentHolder();
    return ConsensusReadResponse.newBuilder().setDataSet(dataSet).build();
  }

  /**
   * Add this IConsensus Peer into ConsensusGroup(groupId, peers) Caller's responsibility to call
   * addConsensusGroup to every peer of this group and ensure the group is all up
   *
   * <p>underlying Ratis will 1. initialize a RaftServer instance 2. call GroupManagementApi to
   * register self to the RaftGroup
   */
  @Override
  public ConsensusGenericResponse createPeer(ConsensusGroupId groupId, List<Peer> peers) {
    RaftGroup group = buildRaftGroup(groupId, peers);
    // add RaftPeer myself to this RaftGroup
    return addNewGroupToServer(group, myself);
  }

  /**
   * Remove this IConsensus Peer out of ConsensusGroup(groupId, peers) Caller's responsibility to
   * call removeConsensusGroup to every peer of this group and ensure the group is fully removed
   *
   * <p>underlying Ratis will 1. call GroupManagementApi to unregister self off the RaftGroup 2.
   * clean up
   */
  @Override
  public ConsensusGenericResponse deletePeer(ConsensusGroupId groupId) {
    RaftGroupId raftGroupId = Utils.fromConsensusGroupIdToRaftGroupId(groupId);

    // send remove group to myself
    RaftClientReply reply;
    try {
      reply =
          server.groupManagement(
              GroupManagementRequest.newRemove(
                  localFakeId,
                  myself.getId(),
                  localFakeCallId.incrementAndGet(),
                  raftGroupId,
                  true,
                  false));
      if (!reply.isSuccess()) {
        return failed(new RatisRequestFailedException(reply.getException()));
      }
    } catch (IOException e) {
      return failed(new RatisRequestFailedException(e));
    }

    return ConsensusGenericResponse.newBuilder().setSuccess(reply.isSuccess()).build();
  }

  /**
   * Add a new IConsensus Peer into ConsensusGroup with groupId
   *
   * <p>underlying Ratis will 1. call the AdminApi to notify group leader of this configuration
   * change
   */
  @Override
  public ConsensusGenericResponse addPeer(ConsensusGroupId groupId, Peer peer) {
    RaftGroupId raftGroupId = Utils.fromConsensusGroupIdToRaftGroupId(groupId);
    RaftGroup group = getGroupInfo(raftGroupId);
    RaftPeer peerToAdd = Utils.fromPeerAndPriorityToRaftPeer(peer, DEFAULT_PRIORITY);

    // pre-conditions: group exists and myself in this group
    if (group == null || !group.getPeers().contains(myself)) {
      return failed(new ConsensusGroupNotExistException(groupId));
    }

    // pre-condition: peer not in this group
    if (group.getPeers().contains(peerToAdd)) {
      return failed(new PeerAlreadyInConsensusGroupException(groupId, peer));
    }

    List<RaftPeer> newConfig = new ArrayList<>(group.getPeers());
    newConfig.add(peerToAdd);

    RaftClientReply reply;
    try {
      reply = sendReconfiguration(RaftGroup.valueOf(raftGroupId, newConfig));
    } catch (RatisRequestFailedException e) {
      return failed(e);
    }

    return ConsensusGenericResponse.newBuilder().setSuccess(reply.isSuccess()).build();
  }

  /**
   * Remove IConsensus Peer from ConsensusGroup with groupId
   *
   * <p>underlying Ratis will 1. call the AdminApi to notify group leader of this configuration
   * change
   */
  @Override
  public ConsensusGenericResponse removePeer(ConsensusGroupId groupId, Peer peer) {
    RaftGroupId raftGroupId = Utils.fromConsensusGroupIdToRaftGroupId(groupId);
    RaftGroup group = getGroupInfo(raftGroupId);
    RaftPeer peerToRemove = Utils.fromPeerAndPriorityToRaftPeer(peer, DEFAULT_PRIORITY);

    // pre-conditions: group exists and myself in this group
    if (group == null || !group.getPeers().contains(myself)) {
      return failed(new ConsensusGroupNotExistException(groupId));
    }
    // pre-condition: peer is a member of groupId
    if (!group.getPeers().contains(peerToRemove)) {
      return failed(new PeerNotInConsensusGroupException(groupId, myself));
    }

    // update group peer information
    List<RaftPeer> newConfig =
        group.getPeers().stream()
            .filter(raftPeer -> !raftPeer.equals(peerToRemove))
            .collect(Collectors.toList());

    RaftClientReply reply;
    try {
      reply = sendReconfiguration(RaftGroup.valueOf(raftGroupId, newConfig));
    } catch (RatisRequestFailedException e) {
      return failed(e);
    }

    return ConsensusGenericResponse.newBuilder().setSuccess(reply.isSuccess()).build();
  }

  @Override
  public ConsensusGenericResponse updatePeer(ConsensusGroupId groupId, Peer oldPeer, Peer newPeer) {
    return ConsensusGenericResponse.newBuilder().setSuccess(false).build();
  }

  @Override
  public ConsensusGenericResponse changePeer(ConsensusGroupId groupId, List<Peer> newPeers) {
    RaftGroup raftGroup = buildRaftGroup(groupId, newPeers);

    // pre-conditions: myself in this group
    if (!raftGroup.getPeers().contains(myself)) {
      return failed(new ConsensusGroupNotExistException(groupId));
    }

    // add RaftPeer myself to this RaftGroup
    RaftClientReply reply;
    try {
      reply = sendReconfiguration(raftGroup);
    } catch (RatisRequestFailedException e) {
      return failed(e);
    }
    return ConsensusGenericResponse.newBuilder().setSuccess(reply.isSuccess()).build();
  }

  /**
   * NOTICE: transferLeader *does not guarantee* the leader be transferred to newLeader.
   * transferLeader is implemented by 1. modify peer priority 2. ask current leader to step down
   *
   * <p>1. call setConfiguration to upgrade newLeader's priority to 1 and degrade all follower peers
   * to 0. By default, Ratis gives every Raft Peer same priority 0. Ratis does not allow a peer with
   * priority <= currentLeader.priority to becomes the leader, so we have to upgrade leader's
   * priority to 1
   *
   * <p>2. call transferLeadership to force current leader to step down and raise a new round of
   * election. In this election, the newLeader peer with priority 1 is guaranteed to be elected.
   */
  @Override
  public ConsensusGenericResponse transferLeader(ConsensusGroupId groupId, Peer newLeader) {

    // first fetch the newest information

    RaftGroupId raftGroupId = Utils.fromConsensusGroupIdToRaftGroupId(groupId);
    RaftGroup raftGroup = getGroupInfo(raftGroupId);

    if (raftGroup == null) {
      return failed(new ConsensusGroupNotExistException(groupId));
    }

    RaftPeer newRaftLeader = Utils.fromPeerAndPriorityToRaftPeer(newLeader, LEADER_PRIORITY);

    ArrayList<RaftPeer> newConfiguration = new ArrayList<>();
    for (RaftPeer raftPeer : raftGroup.getPeers()) {
      if (raftPeer.getId().equals(newRaftLeader.getId())) {
        newConfiguration.add(newRaftLeader);
      } else {
        // degrade every other peer to default priority
        newConfiguration.add(
            Utils.fromNodeInfoAndPriorityToRaftPeer(
                Utils.fromRaftPeerIdToNodeId(raftPeer.getId()),
                Utils.fromRaftPeerAddressToTEndPoint(raftPeer.getAddress()),
                DEFAULT_PRIORITY));
      }
    }

    RaftClientReply reply;
    RatisClient client = null;
    try {
      client = getRaftClient(raftGroup);
      RaftClientReply configChangeReply =
          client.getRaftClient().admin().setConfiguration(newConfiguration);
      if (!configChangeReply.isSuccess()) {
        return failed(new RatisRequestFailedException(configChangeReply.getException()));
      }

      reply = transferLeader(raftGroup, newRaftLeader);
      if (!reply.isSuccess()) {
        return failed(new RatisRequestFailedException(reply.getException()));
      }
    } catch (Exception e) {
      return failed(new RatisRequestFailedException(e));
    } finally {
      if (client != null) {
        client.returnSelf();
      }
    }
    return ConsensusGenericResponse.newBuilder().setSuccess(reply.isSuccess()).build();
  }

  @Override
  public boolean isLeader(ConsensusGroupId groupId) {
    RaftGroupId raftGroupId = Utils.fromConsensusGroupIdToRaftGroupId(groupId);

    boolean isLeader;
    try {
      isLeader = server.getDivision(raftGroupId).getInfo().isLeader();
    } catch (IOException exception) {
      // if the query fails, simply return not leader
      logger.info("isLeader request failed with exception: ", exception);
      isLeader = false;
    }
    return isLeader;
  }

  /**
   * returns the known leader to the given group. NOTICE: if the local peer isn't a member of given
   * group, getLeader will return null.
   *
   * @return null if local peer isn't in group, otherwise group leader.
   */
  @Override
  public Peer getLeader(ConsensusGroupId groupId) {
    RaftGroupId raftGroupId = Utils.fromConsensusGroupIdToRaftGroupId(groupId);
    RaftPeerId leaderId;

    try {
      leaderId = server.getDivision(raftGroupId).getInfo().getLeaderId();
    } catch (IOException e) {
      logger.warn("fetch division info for group " + groupId + " failed due to: ", e);
      return null;
    }
    if (leaderId == null) {
      return null;
    }
    int nodeId = Utils.fromRaftPeerIdToNodeId(leaderId);
    return new Peer(groupId, nodeId, null);
  }

  @Override
  public List<ConsensusGroupId> getAllConsensusGroupIds() {
    List<ConsensusGroupId> ids = new ArrayList<>();
    server
        .getGroupIds()
        .forEach(groupId -> ids.add(Utils.fromRaftGroupIdToConsensusGroupId(groupId)));
    return ids;
  }

  @Override
  public ConsensusGenericResponse triggerSnapshot(ConsensusGroupId groupId) {
    RaftGroupId raftGroupId = Utils.fromConsensusGroupIdToRaftGroupId(groupId);
    RaftGroup groupInfo = getGroupInfo(raftGroupId);

    if (groupInfo == null || !groupInfo.getPeers().contains(myself)) {
      return failed(new ConsensusGroupNotExistException(groupId));
    }

    // TODO tuning snapshot create timeout
    SnapshotManagementRequest request =
        SnapshotManagementRequest.newCreate(
            localFakeId, myself.getId(), raftGroupId, localFakeCallId.incrementAndGet(), 30000);

    RaftClientReply reply;
    try {
      reply = server.snapshotManagement(request);
      if (!reply.isSuccess()) {
        return failed(new RatisRequestFailedException(reply.getException()));
      }
    } catch (IOException ioException) {
      return failed(new RatisRequestFailedException(ioException));
    }

    return ConsensusGenericResponse.newBuilder().setSuccess(reply.isSuccess()).build();
  }

  private ConsensusGenericResponse addNewGroupToServer(RaftGroup group, RaftPeer server) {
    RaftClientReply reply;
    RatisClient client = null;
    try {
      if (group.getPeers().isEmpty()) {
        client = getRaftClient(RaftGroup.valueOf(group.getGroupId(), server));
      } else {
        client = getRaftClient(group);
      }
      reply = client.getRaftClient().getGroupManagementApi(server.getId()).add(group);
      if (!reply.isSuccess()) {
        return failed(new RatisRequestFailedException(reply.getException()));
      }
    } catch (Exception e) {
      return failed(new RatisRequestFailedException(e));
    } finally {
      if (client != null) {
        client.returnSelf();
      }
    }
    return ConsensusGenericResponse.newBuilder().setSuccess(reply.isSuccess()).build();
  }

  private boolean shouldRetry(RaftClientReply reply) {
    // currently, we only retry when ResourceUnavailableException is caught
    return !reply.isSuccess() && (reply.getException() instanceof ResourceUnavailableException);
  }

  /**
   * launch a consensus write with retry mechanism.
   *
   * @throws IOException
   */
  private RaftClientReply writeWithRetry(CheckedSupplier<RaftClientReply, IOException> caller)
      throws IOException {

    final int maxRetryTimes = config.getImpl().getRetryTimesMax();
    final long waitMillis = config.getImpl().getRetryWaitMillis();

    int retry = 0;
    RaftClientReply reply = null;
    while (retry < maxRetryTimes) {
      retry++;

      reply = caller.get();
      if (!shouldRetry(reply)) {
        return reply;
      }
      logger.debug("{} sending write request with retry = {} and reply = {}", this, retry, reply);

      try {
        Thread.sleep(waitMillis);
      } catch (InterruptedException e) {
        logger.warn("{} retry write sleep is interrupted: {}", this, e);
        Thread.currentThread().interrupt();
      }
    }
    return reply;
  }

  private RaftClientReply writeLocallyWithRetry(RaftClientRequest request) throws IOException {
    return writeWithRetry(() -> server.submitClientRequest(request));
  }

  private RaftClientReply writeRemotelyWithRetry(RatisClient client, Message message)
      throws IOException {
    return writeWithRetry(() -> client.getRaftClient().io().send(message));
  }

  private void forceStepDownLeader(RaftGroup group) throws ClientManagerException, IOException {
    // when newLeaderPeerId == null, ratis forces current leader to step down and raise new
    // election
    transferLeader(group, null);
  }

  private RaftClientReply transferLeader(RaftGroup group, RaftPeer newLeader)
      throws ClientManagerException, IOException {
    RatisClient client = null;
    try {
      client = getRaftClient(group);
      // TODO tuning for timeoutMs
      return client
          .getRaftClient()
          .admin()
          .transferLeadership(newLeader != null ? newLeader.getId() : null, 10000);
    } finally {
      if (client != null) {
        client.returnSelf();
      }
    }
  }

  private boolean waitUntilLeaderReady(RaftGroupId groupId) {
    DivisionInfo divisionInfo;
    try {
      divisionInfo = server.getDivision(groupId).getInfo();
    } catch (IOException e) {
      // if the query fails, simply return not leader
      logger.info("isLeaderReady checking failed with exception: ", e);
      return false;
    }
    long startTime = System.currentTimeMillis();
    try {
      while (divisionInfo.isLeader() && !divisionInfo.isLeaderReady()) {
        Thread.sleep(10);
        long consumedTime = System.currentTimeMillis() - startTime;
        if (consumedTime >= DEFAULT_WAIT_LEADER_READY_TIMEOUT) {
          logger.warn("{}: leader is still not ready after {}ms", groupId, consumedTime);
          return false;
        }
      }
    } catch (InterruptedException e) {
      Thread.currentThread().interrupt();
      logger.warn("Unexpected interruption", e);
      return false;
    }
    return divisionInfo.isLeader();
  }

  private void triggerSnapshotByCustomize() {

    for (RaftGroupId raftGroupId : server.getGroupIds()) {
      File currentDir;

      try {
        currentDir =
            server.getDivision(raftGroupId).getRaftStorage().getStorageDir().getCurrentDir();
      } catch (IOException e) {
        logger.warn("{}: get division {} failed: ", this, raftGroupId, e);
        continue;
      }

      final long currentDirLength = monitor.updateAndGetDirectorySize(currentDir);

      if (currentDirLength >= triggerSnapshotThreshold) {
        final int filesCount = monitor.getFilesUnder(currentDir).size();
        logger.info(
            "{}: take snapshot for region {}, current dir size {}, {} files to be purged",
            this,
            raftGroupId,
            currentDirLength,
            filesCount);

        final ConsensusGenericResponse consensusGenericResponse =
            triggerSnapshot(Utils.fromRaftGroupIdToConsensusGroupId(raftGroupId));
        if (consensusGenericResponse.isSuccess()) {
          logger.info("Raft group {} took snapshot successfully", raftGroupId);
        } else {
          logger.warn(
              "Raft group {} failed to take snapshot due to",
              raftGroupId,
              consensusGenericResponse.getException());
        }
      }
    }
  }

  private void startSnapshotGuardian() {
    final long delay = config.getImpl().getTriggerSnapshotTime();
    ScheduledExecutorUtil.safelyScheduleWithFixedDelay(
        diskGuardian, this::triggerSnapshotByCustomize, 0, delay, TimeUnit.SECONDS);
  }

  private ConsensusGenericResponse failed(ConsensusException e) {
    logger.debug("{} request failed with exception {}", this, e);
    return ConsensusGenericResponse.newBuilder().setSuccess(false).setException(e).build();
  }

  private ConsensusWriteResponse failedWrite(ConsensusException e) {
    logger.debug("{} write request failed with exception {}", this, e);
    return ConsensusWriteResponse.newBuilder().setException(e).build();
  }

  private ConsensusReadResponse failedRead(ConsensusException e) {
    logger.debug("{} read request failed with exception {}", this, e);
    return ConsensusReadResponse.newBuilder().setException(e).build();
  }

  private RaftClientRequest buildRawRequest(
      RaftGroupId groupId, Message message, RaftClientRequest.Type type) {
    return RaftClientRequest.newBuilder()
        .setServerId(server.getId())
        .setClientId(localFakeId)
        .setCallId(localFakeCallId.incrementAndGet())
        .setGroupId(groupId)
        .setType(type)
        .setMessage(message)
        .build();
  }

  private RaftGroup getGroupInfo(RaftGroupId raftGroupId) {
    RaftGroup raftGroup = null;
    try {
      raftGroup = server.getDivision(raftGroupId).getGroup();
      RaftGroup lastSeenGroup = lastSeen.getOrDefault(raftGroupId, null);
      if (lastSeenGroup != null && !lastSeenGroup.equals(raftGroup)) {
        // delete the pooled raft-client of the out-dated group and cache the latest
        clientManager.clear(lastSeenGroup);
        lastSeen.put(raftGroupId, raftGroup);
      }
    } catch (IOException e) {
      logger.debug("get group {} failed ", raftGroupId, e);
    }
    return raftGroup;
  }

  private RaftGroup buildRaftGroup(ConsensusGroupId groupId, List<Peer> peers) {
    return RaftGroup.valueOf(
        Utils.fromConsensusGroupIdToRaftGroupId(groupId),
        Utils.fromPeersAndPriorityToRaftPeers(peers, DEFAULT_PRIORITY));
  }

  private RatisClient getRaftClient(RaftGroup group) throws ClientManagerException {
    try {
      return clientManager.borrowClient(group);
    } catch (ClientManagerException e) {
      logger.error(String.format("Borrow client from pool for group %s failed.", group), e);
      // rethrow the exception
      throw e;
    }
  }

  private RaftClientReply sendReconfiguration(RaftGroup newGroupConf)
      throws RatisRequestFailedException {
    // notify the group leader of configuration change
    RaftClientReply reply;
    RatisClient client = null;
    try {
      client = getRaftClient(newGroupConf);
      reply =
          client.getRaftClient().admin().setConfiguration(new ArrayList<>(newGroupConf.getPeers()));
      if (!reply.isSuccess()) {
        throw new RatisRequestFailedException(reply.getException());
      }
    } catch (Exception e) {
      throw new RatisRequestFailedException(e);
    } finally {
      if (client != null) {
        client.returnSelf();
      }
    }
    return reply;
  }

  @TestOnly
  public RaftServer getServer() {
    return server;
  }

  private class RatisClientPoolFactory implements IClientPoolFactory<RaftGroup, RatisClient> {

    @Override
    public KeyedObjectPool<RaftGroup, RatisClient> createClientPool(
        ClientManager<RaftGroup, RatisClient> manager) {
      return new GenericKeyedObjectPool<>(
          new RatisClient.Factory(manager, properties, clientRpc, config.getClient()),
          new ClientPoolProperty.Builder<RatisClient>()
              .setCoreClientNumForEachNode(config.getClient().getCoreClientNumForEachNode())
              .setMaxClientNumForEachNode(config.getClient().getMaxClientNumForEachNode())
              .build()
              .getConfig());
    }
  }
}<|MERGE_RESOLUTION|>--- conflicted
+++ resolved
@@ -98,7 +98,7 @@
 
   private static final Logger logger = LoggerFactory.getLogger(RatisConsensus.class);
 
-  /** the unique net communication endpoint. */
+  /** the unique net communication endpoint */
   private final RaftPeer myself;
 
   private final RaftServer server;
@@ -116,7 +116,7 @@
   private static final int DEFAULT_PRIORITY = 0;
   private static final int LEADER_PRIORITY = 1;
 
-  /** TODO make it configurable. */
+  /** TODO make it configurable */
   private static final int DEFAULT_WAIT_LEADER_READY_TIMEOUT = (int) TimeUnit.SECONDS.toMillis(20);
 
   private final ExecutorService addExecutor;
@@ -191,8 +191,6 @@
     MetricService.getInstance().removeMetricSet(this.ratisMetricSet);
   }
 
-<<<<<<< HEAD
-=======
   private boolean shouldRetry(RaftClientReply reply) {
     // currently, we only retry when ResourceUnavailableException is caught
     return !reply.isSuccess() && (reply.getException() instanceof ResourceUnavailableException);
@@ -242,14 +240,13 @@
     return writeWithRetry(() -> client.getRaftClient().io().send(message));
   }
 
->>>>>>> e7a6433d
   /**
    * write will first send request to local server use method call if local server is not leader, it
-   * will use RaftClient to send RPC to read leader.
+   * will use RaftClient to send RPC to read leader
    */
   @Override
   public ConsensusWriteResponse write(
-      ConsensusGroupId consensusGroupId, IConsensusRequest request) {
+      ConsensusGroupId consensusGroupId, IConsensusRequest IConsensusRequest) {
     // pre-condition: group exists and myself server serves this group
     RaftGroupId raftGroupId = Utils.fromConsensusGroupIdToRaftGroupId(consensusGroupId);
     RaftGroup raftGroup = getGroupInfo(raftGroupId);
@@ -268,7 +265,7 @@
     }
 
     // serialize request into Message
-    Message message = new RequestMessage(request);
+    Message message = new RequestMessage(IConsensusRequest);
 
     // 1. first try the local server
     RaftClientRequest clientRequest =
@@ -332,9 +329,10 @@
     return ConsensusWriteResponse.newBuilder().setStatus(writeResult).build();
   }
 
-  /** Read directly from LOCAL COPY notice: May read stale data (not linearizable). */
-  @Override
-  public ConsensusReadResponse read(ConsensusGroupId consensusGroupId, IConsensusRequest request) {
+  /** Read directly from LOCAL COPY notice: May read stale data (not linearizable) */
+  @Override
+  public ConsensusReadResponse read(
+      ConsensusGroupId consensusGroupId, IConsensusRequest IConsensusRequest) {
     RaftGroupId groupId = Utils.fromConsensusGroupIdToRaftGroupId(consensusGroupId);
     RaftGroup group = getGroupInfo(groupId);
     if (group == null || !group.getPeers().contains(myself)) {
@@ -343,7 +341,7 @@
 
     RaftClientReply reply;
     try {
-      RequestMessage message = new RequestMessage(request);
+      RequestMessage message = new RequestMessage(IConsensusRequest);
       RaftClientRequest clientRequest =
           buildRawRequest(groupId, message, RaftClientRequest.staleReadRequestType(-1));
       long readRatisStartTime = System.nanoTime();
@@ -379,6 +377,29 @@
     RaftGroup group = buildRaftGroup(groupId, peers);
     // add RaftPeer myself to this RaftGroup
     return addNewGroupToServer(group, myself);
+  }
+
+  private ConsensusGenericResponse addNewGroupToServer(RaftGroup group, RaftPeer server) {
+    RaftClientReply reply;
+    RatisClient client = null;
+    try {
+      if (group.getPeers().isEmpty()) {
+        client = getRaftClient(RaftGroup.valueOf(group.getGroupId(), server));
+      } else {
+        client = getRaftClient(group);
+      }
+      reply = client.getRaftClient().getGroupManagementApi(server.getId()).add(group);
+      if (!reply.isSuccess()) {
+        return failed(new RatisRequestFailedException(reply.getException()));
+      }
+    } catch (Exception e) {
+      return failed(new RatisRequestFailedException(e));
+    } finally {
+      if (client != null) {
+        client.returnSelf();
+      }
+    }
+    return ConsensusGenericResponse.newBuilder().setSuccess(reply.isSuccess()).build();
   }
 
   /**
@@ -574,150 +595,6 @@
     return ConsensusGenericResponse.newBuilder().setSuccess(reply.isSuccess()).build();
   }
 
-  @Override
-  public boolean isLeader(ConsensusGroupId groupId) {
-    RaftGroupId raftGroupId = Utils.fromConsensusGroupIdToRaftGroupId(groupId);
-
-    boolean isLeader;
-    try {
-      isLeader = server.getDivision(raftGroupId).getInfo().isLeader();
-    } catch (IOException exception) {
-      // if the query fails, simply return not leader
-      logger.info("isLeader request failed with exception: ", exception);
-      isLeader = false;
-    }
-    return isLeader;
-  }
-
-  /**
-   * returns the known leader to the given group. NOTICE: if the local peer isn't a member of given
-   * group, getLeader will return null.
-   *
-   * @return null if local peer isn't in group, otherwise group leader.
-   */
-  @Override
-  public Peer getLeader(ConsensusGroupId groupId) {
-    RaftGroupId raftGroupId = Utils.fromConsensusGroupIdToRaftGroupId(groupId);
-    RaftPeerId leaderId;
-
-    try {
-      leaderId = server.getDivision(raftGroupId).getInfo().getLeaderId();
-    } catch (IOException e) {
-      logger.warn("fetch division info for group " + groupId + " failed due to: ", e);
-      return null;
-    }
-    if (leaderId == null) {
-      return null;
-    }
-    int nodeId = Utils.fromRaftPeerIdToNodeId(leaderId);
-    return new Peer(groupId, nodeId, null);
-  }
-
-  @Override
-  public List<ConsensusGroupId> getAllConsensusGroupIds() {
-    List<ConsensusGroupId> ids = new ArrayList<>();
-    server
-        .getGroupIds()
-        .forEach(groupId -> ids.add(Utils.fromRaftGroupIdToConsensusGroupId(groupId)));
-    return ids;
-  }
-
-  @Override
-  public ConsensusGenericResponse triggerSnapshot(ConsensusGroupId groupId) {
-    RaftGroupId raftGroupId = Utils.fromConsensusGroupIdToRaftGroupId(groupId);
-    RaftGroup groupInfo = getGroupInfo(raftGroupId);
-
-    if (groupInfo == null || !groupInfo.getPeers().contains(myself)) {
-      return failed(new ConsensusGroupNotExistException(groupId));
-    }
-
-    // TODO tuning snapshot create timeout
-    SnapshotManagementRequest request =
-        SnapshotManagementRequest.newCreate(
-            localFakeId, myself.getId(), raftGroupId, localFakeCallId.incrementAndGet(), 30000);
-
-    RaftClientReply reply;
-    try {
-      reply = server.snapshotManagement(request);
-      if (!reply.isSuccess()) {
-        return failed(new RatisRequestFailedException(reply.getException()));
-      }
-    } catch (IOException ioException) {
-      return failed(new RatisRequestFailedException(ioException));
-    }
-
-    return ConsensusGenericResponse.newBuilder().setSuccess(reply.isSuccess()).build();
-  }
-
-  private ConsensusGenericResponse addNewGroupToServer(RaftGroup group, RaftPeer server) {
-    RaftClientReply reply;
-    RatisClient client = null;
-    try {
-      if (group.getPeers().isEmpty()) {
-        client = getRaftClient(RaftGroup.valueOf(group.getGroupId(), server));
-      } else {
-        client = getRaftClient(group);
-      }
-      reply = client.getRaftClient().getGroupManagementApi(server.getId()).add(group);
-      if (!reply.isSuccess()) {
-        return failed(new RatisRequestFailedException(reply.getException()));
-      }
-    } catch (Exception e) {
-      return failed(new RatisRequestFailedException(e));
-    } finally {
-      if (client != null) {
-        client.returnSelf();
-      }
-    }
-    return ConsensusGenericResponse.newBuilder().setSuccess(reply.isSuccess()).build();
-  }
-
-  private boolean shouldRetry(RaftClientReply reply) {
-    // currently, we only retry when ResourceUnavailableException is caught
-    return !reply.isSuccess() && (reply.getException() instanceof ResourceUnavailableException);
-  }
-
-  /**
-   * launch a consensus write with retry mechanism.
-   *
-   * @throws IOException
-   */
-  private RaftClientReply writeWithRetry(CheckedSupplier<RaftClientReply, IOException> caller)
-      throws IOException {
-
-    final int maxRetryTimes = config.getImpl().getRetryTimesMax();
-    final long waitMillis = config.getImpl().getRetryWaitMillis();
-
-    int retry = 0;
-    RaftClientReply reply = null;
-    while (retry < maxRetryTimes) {
-      retry++;
-
-      reply = caller.get();
-      if (!shouldRetry(reply)) {
-        return reply;
-      }
-      logger.debug("{} sending write request with retry = {} and reply = {}", this, retry, reply);
-
-      try {
-        Thread.sleep(waitMillis);
-      } catch (InterruptedException e) {
-        logger.warn("{} retry write sleep is interrupted: {}", this, e);
-        Thread.currentThread().interrupt();
-      }
-    }
-    return reply;
-  }
-
-  private RaftClientReply writeLocallyWithRetry(RaftClientRequest request) throws IOException {
-    return writeWithRetry(() -> server.submitClientRequest(request));
-  }
-
-  private RaftClientReply writeRemotelyWithRetry(RatisClient client, Message message)
-      throws IOException {
-    return writeWithRetry(() -> client.getRaftClient().io().send(message));
-  }
-
   private void forceStepDownLeader(RaftGroup group) throws ClientManagerException, IOException {
     // when newLeaderPeerId == null, ratis forces current leader to step down and raise new
     // election
@@ -741,6 +618,21 @@
     }
   }
 
+  @Override
+  public boolean isLeader(ConsensusGroupId groupId) {
+    RaftGroupId raftGroupId = Utils.fromConsensusGroupIdToRaftGroupId(groupId);
+
+    boolean isLeader;
+    try {
+      isLeader = server.getDivision(raftGroupId).getInfo().isLeader();
+    } catch (IOException exception) {
+      // if the query fails, simply return not leader
+      logger.info("isLeader request failed with exception: ", exception);
+      isLeader = false;
+    }
+    return isLeader;
+  }
+
   private boolean waitUntilLeaderReady(RaftGroupId groupId) {
     DivisionInfo divisionInfo;
     try {
@@ -766,6 +658,66 @@
       return false;
     }
     return divisionInfo.isLeader();
+  }
+
+  /**
+   * returns the known leader to the given group. NOTICE: if the local peer isn't a member of given
+   * group, getLeader will return null.
+   *
+   * @return null if local peer isn't in group, otherwise group leader.
+   */
+  @Override
+  public Peer getLeader(ConsensusGroupId groupId) {
+    RaftGroupId raftGroupId = Utils.fromConsensusGroupIdToRaftGroupId(groupId);
+    RaftPeerId leaderId;
+
+    try {
+      leaderId = server.getDivision(raftGroupId).getInfo().getLeaderId();
+    } catch (IOException e) {
+      logger.warn("fetch division info for group " + groupId + " failed due to: ", e);
+      return null;
+    }
+    if (leaderId == null) {
+      return null;
+    }
+    int nodeId = Utils.fromRaftPeerIdToNodeId(leaderId);
+    return new Peer(groupId, nodeId, null);
+  }
+
+  @Override
+  public List<ConsensusGroupId> getAllConsensusGroupIds() {
+    List<ConsensusGroupId> ids = new ArrayList<>();
+    server
+        .getGroupIds()
+        .forEach(groupId -> ids.add(Utils.fromRaftGroupIdToConsensusGroupId(groupId)));
+    return ids;
+  }
+
+  @Override
+  public ConsensusGenericResponse triggerSnapshot(ConsensusGroupId groupId) {
+    RaftGroupId raftGroupId = Utils.fromConsensusGroupIdToRaftGroupId(groupId);
+    RaftGroup groupInfo = getGroupInfo(raftGroupId);
+
+    if (groupInfo == null || !groupInfo.getPeers().contains(myself)) {
+      return failed(new ConsensusGroupNotExistException(groupId));
+    }
+
+    // TODO tuning snapshot create timeout
+    SnapshotManagementRequest request =
+        SnapshotManagementRequest.newCreate(
+            localFakeId, myself.getId(), raftGroupId, localFakeCallId.incrementAndGet(), 30000);
+
+    RaftClientReply reply;
+    try {
+      reply = server.snapshotManagement(request);
+      if (!reply.isSuccess()) {
+        return failed(new RatisRequestFailedException(reply.getException()));
+      }
+    } catch (IOException ioException) {
+      return failed(new RatisRequestFailedException(ioException));
+    }
+
+    return ConsensusGenericResponse.newBuilder().setSuccess(reply.isSuccess()).build();
   }
 
   private void triggerSnapshotByCustomize() {
