/*
 * Licensed to the Apache Software Foundation (ASF) under one
 * or more contributor license agreements.  See the NOTICE file
 * distributed with this work for additional information
 * regarding copyright ownership.  The ASF licenses this file
 * to you under the Apache License, Version 2.0 (the
 * "License"); you may not use this file except in compliance
 * with the License.  You may obtain a copy of the License at
 *
 *     http://www.apache.org/licenses/LICENSE-2.0
 *
 * Unless required by applicable law or agreed to in writing,
 * software distributed under the License is distributed on an
 * "AS IS" BASIS, WITHOUT WARRANTIES OR CONDITIONS OF ANY
 * KIND, either express or implied.  See the License for the
 * specific language governing permissions and limitations
 * under the License.
 */

package org.apache.iotdb.consensus.multileader.logdispatcher;

import org.apache.iotdb.commons.utils.TestOnly;

import org.apache.commons.io.FileUtils;
import org.slf4j.Logger;
import org.slf4j.LoggerFactory;

import javax.annotation.concurrent.ThreadSafe;

import java.io.File;
import java.io.IOException;
import java.nio.file.Files;
import java.util.concurrent.locks.ReentrantReadWriteLock;

/** An index controller class to balance the performance degradation of frequent disk I/O. */
@ThreadSafe
public class IndexController {

  private final Logger logger = LoggerFactory.getLogger(IndexController.class);

  private long lastFlushedIndex;
  private long currentIndex;

  private final ReentrantReadWriteLock lock = new ReentrantReadWriteLock();

  private final String storageDir;
  private final String prefix;
  private final long initialIndex;

<<<<<<< HEAD
  public IndexController(String storageDir, String prefix, long initialIndex) {
    this.storageDir = storageDir;
    this.prefix = prefix + '-';
    this.initialIndex = initialIndex;
=======
  private final long checkpointGap;

  public IndexController(String storageDir, String prefix, long checkpointGap) {
    this.storageDir = storageDir;
    this.prefix = prefix + '-';
    this.checkpointGap = checkpointGap;
>>>>>>> 6d3c8c57
    restore();
  }

  public long updateAndGet(long index) {
    try {
      lock.writeLock().lock();
      long newCurrentIndex = Math.max(currentIndex, index);
      logger.debug(
          "update index from currentIndex {} to {} for file prefix {} in {}",
          currentIndex,
          newCurrentIndex,
          prefix,
          storageDir);
      currentIndex = newCurrentIndex;
      checkPersist();
      return currentIndex;
    } finally {
      lock.writeLock().unlock();
    }
  }

  public long getCurrentIndex() {
    try {
      lock.readLock().lock();
      return currentIndex;
    } finally {
      lock.readLock().unlock();
    }
  }

  @TestOnly
  public long getLastFlushedIndex() {
    return lastFlushedIndex;
  }

  private void checkPersist() {
    if (currentIndex - lastFlushedIndex >= checkpointGap) {
      persist();
    }
  }

  private void persist() {
    long flushIndex = currentIndex - currentIndex % checkpointGap;
    File oldFile = new File(storageDir, prefix + lastFlushedIndex);
    File newFile = new File(storageDir, prefix + flushIndex);
    try {
      if (oldFile.exists()) {
        FileUtils.moveFile(oldFile, newFile);
        logger.info(
            "version file updated, previous: {}, current: {}",
            oldFile.getAbsolutePath(),
            newFile.getAbsolutePath());
      } else {
        // In the normal state, this branch should not be triggered.
        logger.error(
            "failed to flush sync index. cannot find previous version file. previous: {}",
            lastFlushedIndex);
      }

      lastFlushedIndex = flushIndex;
    } catch (IOException e) {
      logger.error("Error occurred when flushing next version", e);
    }
  }

  private void restore() {
    File directory = new File(storageDir);
    File[] versionFiles = directory.listFiles((dir, name) -> name.startsWith(prefix));
    File versionFile;
    if (versionFiles != null && versionFiles.length > 0) {
      long maxVersion = 0;
      int maxVersionIndex = 0;
      for (int i = 0; i < versionFiles.length; i++) {
        long fileVersion = Long.parseLong(versionFiles[i].getName().split("-")[1]);
        if (fileVersion > maxVersion) {
          maxVersion = fileVersion;
          maxVersionIndex = i;
        }
      }
      lastFlushedIndex = maxVersion;
      for (int i = 0; i < versionFiles.length; i++) {
        if (i != maxVersionIndex) {
          try {
            Files.delete(versionFiles[i].toPath());
          } catch (IOException e) {
            logger.error(
                "Delete outdated version file {} failed", versionFiles[i].getAbsolutePath(), e);
          }
        }
      }
      currentIndex = lastFlushedIndex;
    } else {
      currentIndex = initialIndex;
      versionFile = new File(directory, prefix + initialIndex);
      try {
        Files.createFile(versionFile.toPath());
        lastFlushedIndex = initialIndex;
      } catch (IOException e) {
        // TODO: (xingtanzjr) we need to handle the situation that file creation failed.
        //  Or the dispatcher won't run correctly
        logger.error("Error occurred when creating new file {}", versionFile.getAbsolutePath(), e);
      }
    }
  }

  public void cleanupVersionFiles() throws IOException {
    File directory = new File(storageDir);
    File[] versionFiles = directory.listFiles((dir, name) -> name.startsWith(prefix));
    if (versionFiles != null && versionFiles.length > 0) {
      for (File versionFile : versionFiles) {
        Files.delete(versionFile.toPath());
      }
    }
  }
}<|MERGE_RESOLUTION|>--- conflicted
+++ resolved
@@ -47,19 +47,13 @@
   private final String prefix;
   private final long initialIndex;
 
-<<<<<<< HEAD
-  public IndexController(String storageDir, String prefix, long initialIndex) {
-    this.storageDir = storageDir;
-    this.prefix = prefix + '-';
-    this.initialIndex = initialIndex;
-=======
   private final long checkpointGap;
 
-  public IndexController(String storageDir, String prefix, long checkpointGap) {
+  public IndexController(String storageDir, String prefix, long initialIndex, long checkpointGap) {
     this.storageDir = storageDir;
     this.prefix = prefix + '-';
     this.checkpointGap = checkpointGap;
->>>>>>> 6d3c8c57
+    this.initialIndex = initialIndex;
     restore();
   }
 
