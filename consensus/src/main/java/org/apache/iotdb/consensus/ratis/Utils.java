/*
 * Licensed to the Apache Software Foundation (ASF) under one
 * or more contributor license agreements.  See the NOTICE file
 * distributed with this work for additional information
 * regarding copyright ownership.  The ASF licenses this file
 * to you under the Apache License, Version 2.0 (the
 * "License"); you may not use this file except in compliance
 * with the License.  You may obtain a copy of the License at
 *
 *     http://www.apache.org/licenses/LICENSE-2.0
 *
 * Unless required by applicable law or agreed to in writing,
 * software distributed under the License is distributed on an
 * "AS IS" BASIS, WITHOUT WARRANTIES OR CONDITIONS OF ANY
 * KIND, either express or implied.  See the License for the
 * specific language governing permissions and limitations
 * under the License.
 */
package org.apache.iotdb.consensus.ratis;

import org.apache.iotdb.common.rpc.thrift.TEndPoint;
import org.apache.iotdb.common.rpc.thrift.TSStatus;
import org.apache.iotdb.commons.consensus.ConsensusGroupId;
import org.apache.iotdb.consensus.common.Peer;

import org.apache.ratis.protocol.RaftGroupId;
import org.apache.ratis.protocol.RaftPeer;
import org.apache.ratis.server.protocol.TermIndex;
import org.apache.ratis.thirdparty.com.google.protobuf.ByteString;
import org.apache.thrift.TException;
import org.apache.thrift.protocol.TCompactProtocol;
import org.apache.thrift.transport.TByteBuffer;

import java.io.File;
import java.nio.ByteBuffer;
<<<<<<< HEAD
import java.nio.charset.StandardCharsets;
import java.util.Arrays;
=======
import java.nio.CharBuffer;
import java.nio.charset.Charset;
>>>>>>> c6f9d0a0

public class Utils {
  private static final int tempBufferSize = 1024;
  private static final byte PADDING_MAGIC = 0x47;

  public static String IPAddress(TEndPoint endpoint) {
    return String.format("%s:%d", endpoint.getIp(), endpoint.getPort());
  }

  /** Encode the ConsensusGroupId into 6 bytes 2 Bytes for Group Type 4 Bytes for Group ID */
  public static long groupEncode(ConsensusGroupId consensusGroupId) {
    // use abbreviations to prevent overflow
    long groupType = consensusGroupId.getType().getValue();
    long groupCode = groupType << 32;
    groupCode += consensusGroupId.getId();
    return groupCode;
  }

  public static String RatisPeerId(TEndPoint endpoint) {
    return String.format("%s-%d", endpoint.getIp(), endpoint.getPort());
  }

  public static TEndPoint parseFromRatisId(String ratisId) {
    String[] items = ratisId.split("-");
    return new TEndPoint(items[0], Integer.parseInt(items[1]));
  }

  // priority is used as ordinal of leader election
  public static RaftPeer toRaftPeer(TEndPoint endpoint, int priority) {
    return RaftPeer.newBuilder()
        .setId(RatisPeerId(endpoint))
        .setAddress(IPAddress(endpoint))
        .setPriority(priority)
        .build();
  }

  public static RaftPeer toRaftPeer(Peer peer, int priority) {
    return toRaftPeer(peer.getEndpoint(), priority);
  }

  public static TEndPoint getEndpoint(RaftPeer raftPeer) {
    String address = raftPeer.getAddress(); // ip:port
    String[] split = address.split(":");
    return new TEndPoint(split[0], Integer.parseInt(split[1]));
  }

  /** Given ConsensusGroupId, generate a deterministic RaftGroupId current scheme: */
  public static RaftGroupId toRatisGroupId(ConsensusGroupId consensusGroupId) {
    long groupCode = groupEncode(consensusGroupId);
    byte[] bGroupCode = ByteBuffer.allocate(Long.BYTES).putLong(groupCode).array();
    byte[] bPaddedGroupName = new byte[16];
    for (int i = 0; i < 10; i++) {
      bPaddedGroupName[i] = PADDING_MAGIC;
    }
    System.arraycopy(bGroupCode, 2, bPaddedGroupName, 10, bGroupCode.length - 2);

    return RaftGroupId.valueOf(ByteString.copyFrom(bPaddedGroupName));
  }

  /** Given raftGroupId, decrypt ConsensusGroupId out of it */
  public static ConsensusGroupId toConsensusGroupId(RaftGroupId raftGroupId) {
    byte[] padded = raftGroupId.toByteString().toByteArray();
    long type = (padded[10] << 8) + padded[11];
    ByteBuffer byteBuffer = ByteBuffer.allocate(Integer.BYTES);
    byteBuffer.put(padded, 12, 4);
    byteBuffer.flip();
    return ConsensusGroupId.Factory.create((int) type, byteBuffer.getInt());
  }

  public static ByteBuffer serializeTSStatus(TSStatus status) throws TException {
    // TODO Pooling ByteBuffer
    TByteBuffer byteBuffer = new TByteBuffer(ByteBuffer.allocate(tempBufferSize));
    TCompactProtocol protocol = new TCompactProtocol(byteBuffer);
    status.write(protocol);
    byteBuffer.getByteBuffer().flip();
    return byteBuffer.getByteBuffer();
  }

  public static TSStatus deserializeFrom(ByteBuffer buffer) throws TException {
    TSStatus status = new TSStatus();
    TByteBuffer byteBuffer = new TByteBuffer(buffer);
    TCompactProtocol protocol = new TCompactProtocol(byteBuffer);
    status.read(protocol);
    return status;
  }

<<<<<<< HEAD
  public static String getMetadataFromTermIndex(TermIndex termIndex) {
    return String.format("%d_%d", termIndex.getTerm(), termIndex.getIndex());
=======
  public static ByteBuffer getMetadataFromTermIndex(TermIndex termIndex) {
    String ordinal = String.format("%d_%d", termIndex.getTerm(), termIndex.getIndex());
    return ByteBuffer.wrap(ordinal.getBytes());
>>>>>>> c6f9d0a0
  }

  public static TermIndex getTermIndexFromDir(File snapshotDir) {
    String ordinal = snapshotDir.getName();
    String[] items = ordinal.split("_");
    return TermIndex.valueOf(Long.parseLong(items[0]), Long.parseLong(items[1]));
  }
}<|MERGE_RESOLUTION|>--- conflicted
+++ resolved
@@ -33,13 +33,6 @@
 
 import java.io.File;
 import java.nio.ByteBuffer;
-<<<<<<< HEAD
-import java.nio.charset.StandardCharsets;
-import java.util.Arrays;
-=======
-import java.nio.CharBuffer;
-import java.nio.charset.Charset;
->>>>>>> c6f9d0a0
 
 public class Utils {
   private static final int tempBufferSize = 1024;
@@ -126,14 +119,8 @@
     return status;
   }
 
-<<<<<<< HEAD
   public static String getMetadataFromTermIndex(TermIndex termIndex) {
     return String.format("%d_%d", termIndex.getTerm(), termIndex.getIndex());
-=======
-  public static ByteBuffer getMetadataFromTermIndex(TermIndex termIndex) {
-    String ordinal = String.format("%d_%d", termIndex.getTerm(), termIndex.getIndex());
-    return ByteBuffer.wrap(ordinal.getBytes());
->>>>>>> c6f9d0a0
   }
 
   public static TermIndex getTermIndexFromDir(File snapshotDir) {
