/*
 * Licensed to the Apache Software Foundation (ASF) under one
 * or more contributor license agreements.  See the NOTICE file
 * distributed with this work for additional information
 * regarding copyright ownership.  The ASF licenses this file
 * to you under the Apache License, Version 2.0 (the
 * "License"); you may not use this file except in compliance
 * with the License.  You may obtain a copy of the License at
 *
 *     http://www.apache.org/licenses/LICENSE-2.0
 *
 * Unless required by applicable law or agreed to in writing,
 * software distributed under the License is distributed on an
 * "AS IS" BASIS, WITHOUT WARRANTIES OR CONDITIONS OF ANY
 * KIND, either express or implied.  See the License for the
 * specific language governing permissions and limitations
 * under the License.
 */

package org.apache.iotdb.consensus.config;

import org.apache.ratis.grpc.GrpcConfigKeys.Server;
import org.apache.ratis.server.RaftServerConfigKeys;
import org.apache.ratis.util.SizeInBytes;
import org.apache.ratis.util.TimeDuration;

import java.util.concurrent.TimeUnit;

public class RatisConfig {

  private final Rpc rpc;
  private final LeaderElection leaderElection;
  private final Snapshot snapshot;
  private final ThreadPool threadPool;
  private final Log log;
  private final LeaderLogAppender leaderLogAppender;
  private final Grpc grpc;
  private final RatisConsensus ratisConsensus;

  private RatisConfig(
      Rpc rpc,
      LeaderElection leaderElection,
      Snapshot snapshot,
      ThreadPool threadPool,
      Log log,
<<<<<<< HEAD
      LeaderLogAppender leaderLogAppender,
      Grpc grpc) {
=======
      Grpc grpc,
      RatisConsensus ratisConsensus) {
>>>>>>> 7915b3fa
    this.rpc = rpc;
    this.leaderElection = leaderElection;
    this.snapshot = snapshot;
    this.threadPool = threadPool;
    this.log = log;
    this.leaderLogAppender = leaderLogAppender;
    this.grpc = grpc;
    this.ratisConsensus = ratisConsensus;
  }

  public Rpc getRpc() {
    return rpc;
  }

  public LeaderElection getLeaderElection() {
    return leaderElection;
  }

  public Snapshot getSnapshot() {
    return snapshot;
  }

  public ThreadPool getThreadPool() {
    return threadPool;
  }

  public Log getLog() {
    return log;
  }

  public LeaderLogAppender getLeaderLogAppender() {
    return leaderLogAppender;
  }

  public Grpc getGrpc() {
    return grpc;
  }

  public RatisConsensus getRatisConsensus() {
    return ratisConsensus;
  }

  public static Builder newBuilder() {
    return new Builder();
  }

  public static class Builder {
    private Rpc rpc;
    private LeaderElection leaderElection;
    private Snapshot snapshot;
    private ThreadPool threadPool;
    private Log log;
    private LeaderLogAppender leaderLogAppender;
    private Grpc grpc;
    private RatisConsensus ratisConsensus;

    public RatisConfig build() {
      return new RatisConfig(
          rpc != null ? rpc : Rpc.newBuilder().build(),
          leaderElection != null ? leaderElection : LeaderElection.newBuilder().build(),
          snapshot != null ? snapshot : Snapshot.newBuilder().build(),
          threadPool != null ? threadPool : ThreadPool.newBuilder().build(),
          log != null ? log : Log.newBuilder().build(),
<<<<<<< HEAD
          leaderLogAppender != null ? leaderLogAppender : LeaderLogAppender.newBuilder().build(),
          grpc != null ? grpc : Grpc.newBuilder().build());
=======
          grpc != null ? grpc : Grpc.newBuilder().build(),
          ratisConsensus != null ? ratisConsensus : RatisConsensus.newBuilder().build());
>>>>>>> 7915b3fa
    }

    public Builder setRpc(Rpc rpc) {
      this.rpc = rpc;
      return this;
    }

    public Builder setLeaderElection(LeaderElection leaderElection) {
      this.leaderElection = leaderElection;
      return this;
    }

    public Builder setSnapshot(Snapshot snapshot) {
      this.snapshot = snapshot;
      return this;
    }

    public Builder setThreadPool(ThreadPool threadPool) {
      this.threadPool = threadPool;
      return this;
    }

    public Builder setLog(Log log) {
      this.log = log;
      return this;
    }

    public Builder setGrpc(Grpc grpc) {
      this.grpc = grpc;
      return this;
    }

<<<<<<< HEAD
    public Builder setLeaderLogAppender(LeaderLogAppender leaderLogAppender) {
      this.leaderLogAppender = leaderLogAppender;
=======
    public Builder setRatisConsensus(RatisConsensus ratisConsensus) {
      this.ratisConsensus = ratisConsensus;
>>>>>>> 7915b3fa
      return this;
    }
  }

  /** server rpc timeout related */
  public static class Rpc {
    private final TimeDuration timeoutMin;
    private final TimeDuration timeoutMax;
    private final TimeDuration requestTimeout;
    private final TimeDuration sleepTime;
    private final TimeDuration slownessTimeout;

    private Rpc(
        TimeDuration timeoutMin,
        TimeDuration timeoutMax,
        TimeDuration requestTimeout,
        TimeDuration sleepTime,
        TimeDuration slownessTimeout) {
      this.timeoutMin = timeoutMin;
      this.timeoutMax = timeoutMax;
      this.requestTimeout = requestTimeout;
      this.sleepTime = sleepTime;
      this.slownessTimeout = slownessTimeout;
    }

    public TimeDuration getTimeoutMin() {
      return timeoutMin;
    }

    public TimeDuration getTimeoutMax() {
      return timeoutMax;
    }

    public TimeDuration getRequestTimeout() {
      return requestTimeout;
    }

    public TimeDuration getSleepTime() {
      return sleepTime;
    }

    public TimeDuration getSlownessTimeout() {
      return slownessTimeout;
    }

    public static Rpc.Builder newBuilder() {
      return new Rpc.Builder();
    }

    public static class Builder {
      private TimeDuration timeoutMin = TimeDuration.valueOf(2, TimeUnit.SECONDS);
      private TimeDuration timeoutMax = TimeDuration.valueOf(4, TimeUnit.SECONDS);
      private TimeDuration requestTimeout = TimeDuration.valueOf(20, TimeUnit.SECONDS);
      private TimeDuration sleepTime = TimeDuration.valueOf(1, TimeUnit.SECONDS);
      private TimeDuration slownessTimeout = TimeDuration.valueOf(10, TimeUnit.MINUTES);

      public Rpc build() {
        return new Rpc(timeoutMin, timeoutMax, requestTimeout, sleepTime, slownessTimeout);
      }

      public Rpc.Builder setTimeoutMin(TimeDuration timeoutMin) {
        this.timeoutMin = timeoutMin;
        return this;
      }

      public Rpc.Builder setTimeoutMax(TimeDuration timeoutMax) {
        this.timeoutMax = timeoutMax;
        return this;
      }

      public Rpc.Builder setRequestTimeout(TimeDuration requestTimeout) {
        this.requestTimeout = requestTimeout;
        return this;
      }

      public Rpc.Builder setSleepTime(TimeDuration sleepTime) {
        this.sleepTime = sleepTime;
        return this;
      }

      public Rpc.Builder setSlownessTimeout(TimeDuration slownessTimeout) {
        this.slownessTimeout = slownessTimeout;
        return this;
      }
    }
  }

  public static class LeaderElection {
    private final TimeDuration leaderStepDownWaitTimeKey;
    private final boolean preVote;

    private LeaderElection(TimeDuration leaderStepDownWaitTimeKey, boolean preVote) {
      this.leaderStepDownWaitTimeKey = leaderStepDownWaitTimeKey;
      this.preVote = preVote;
    }

    public TimeDuration getLeaderStepDownWaitTimeKey() {
      return leaderStepDownWaitTimeKey;
    }

    public boolean isPreVote() {
      return preVote;
    }

    public static LeaderElection.Builder newBuilder() {
      return new LeaderElection.Builder();
    }

    public static class Builder {
      private TimeDuration leaderStepDownWaitTimeKey = TimeDuration.valueOf(30, TimeUnit.SECONDS);
      private boolean preVote = RaftServerConfigKeys.LeaderElection.PRE_VOTE_DEFAULT;

      public LeaderElection build() {
        return new LeaderElection(leaderStepDownWaitTimeKey, preVote);
      }

      public LeaderElection.Builder setLeaderStepDownWaitTimeKey(
          TimeDuration leaderStepDownWaitTimeKey) {
        this.leaderStepDownWaitTimeKey = leaderStepDownWaitTimeKey;
        return this;
      }

      public LeaderElection.Builder setPreVote(boolean preVote) {
        this.preVote = preVote;
        return this;
      }
    }
  }

  public static class Snapshot {
    private final boolean autoTriggerEnabled;
    private final long creationGap;
    private final long autoTriggerThreshold;
    private final int retentionFileNum;

    private Snapshot(
        boolean autoTriggerEnabled,
        long creationGap,
        long autoTriggerThreshold,
        int retentionFileNum) {
      this.autoTriggerEnabled = autoTriggerEnabled;
      this.creationGap = creationGap;
      this.autoTriggerThreshold = autoTriggerThreshold;
      this.retentionFileNum = retentionFileNum;
    }

    public boolean isAutoTriggerEnabled() {
      return autoTriggerEnabled;
    }

    public long getCreationGap() {
      return creationGap;
    }

    public long getAutoTriggerThreshold() {
      return autoTriggerThreshold;
    }

    public int getRetentionFileNum() {
      return retentionFileNum;
    }

    public static Snapshot.Builder newBuilder() {
      return new Snapshot.Builder();
    }

    public static class Builder {
      private boolean autoTriggerEnabled = true;
      private long creationGap = RaftServerConfigKeys.Snapshot.CREATION_GAP_DEFAULT;
      private long autoTriggerThreshold =
          RaftServerConfigKeys.Snapshot.AUTO_TRIGGER_THRESHOLD_DEFAULT;
      private int retentionFileNum = RaftServerConfigKeys.Snapshot.RETENTION_FILE_NUM_DEFAULT;

      public Snapshot build() {
        return new Snapshot(
            autoTriggerEnabled, creationGap, autoTriggerThreshold, retentionFileNum);
      }

      public Snapshot.Builder setAutoTriggerEnabled(boolean autoTriggerEnabled) {
        this.autoTriggerEnabled = autoTriggerEnabled;
        return this;
      }

      public Snapshot.Builder setCreationGap(long creationGap) {
        this.creationGap = creationGap;
        return this;
      }

      public Snapshot.Builder setAutoTriggerThreshold(long autoTriggerThreshold) {
        this.autoTriggerThreshold = autoTriggerThreshold;
        return this;
      }

      public Snapshot.Builder setRetentionFileNum(int retentionFileNum) {
        this.retentionFileNum = retentionFileNum;
        return this;
      }
    }
  }

  public static class ThreadPool {
    private final boolean proxyCached;
    private final int proxySize;
    private final boolean serverCached;
    private final int serverSize;
    private final boolean clientCached;
    private final int clientSize;

    private ThreadPool(
        boolean proxyCached,
        int proxySize,
        boolean serverCached,
        int serverSize,
        boolean clientCached,
        int clientSize) {
      this.proxyCached = proxyCached;
      this.proxySize = proxySize;
      this.serverCached = serverCached;
      this.serverSize = serverSize;
      this.clientCached = clientCached;
      this.clientSize = clientSize;
    }

    public boolean isProxyCached() {
      return proxyCached;
    }

    public int getProxySize() {
      return proxySize;
    }

    public boolean isServerCached() {
      return serverCached;
    }

    public int getServerSize() {
      return serverSize;
    }

    public boolean isClientCached() {
      return clientCached;
    }

    public int getClientSize() {
      return clientSize;
    }

    public static ThreadPool.Builder newBuilder() {
      return new ThreadPool.Builder();
    }

    public static class Builder {
      private boolean proxyCached = RaftServerConfigKeys.ThreadPool.PROXY_CACHED_DEFAULT;
      private int proxySize = RaftServerConfigKeys.ThreadPool.PROXY_SIZE_DEFAULT;
      private boolean serverCached = RaftServerConfigKeys.ThreadPool.SERVER_CACHED_DEFAULT;
      private int serverSize = RaftServerConfigKeys.ThreadPool.SERVER_SIZE_DEFAULT;
      private boolean clientCached = RaftServerConfigKeys.ThreadPool.CLIENT_CACHED_DEFAULT;
      private int clientSize = RaftServerConfigKeys.ThreadPool.CLIENT_SIZE_DEFAULT;

      public ThreadPool build() {
        return new ThreadPool(
            proxyCached, proxySize, serverCached, serverSize, clientCached, clientSize);
      }

      public ThreadPool.Builder setProxyCached(boolean proxyCached) {
        this.proxyCached = proxyCached;
        return this;
      }

      public ThreadPool.Builder setProxySize(int proxySize) {
        this.proxySize = proxySize;
        return this;
      }

      public ThreadPool.Builder setServerCached(boolean serverCached) {
        this.serverCached = serverCached;
        return this;
      }

      public ThreadPool.Builder setServerSize(int serverSize) {
        this.serverSize = serverSize;
        return this;
      }

      public ThreadPool.Builder setClientCached(boolean clientCached) {
        this.clientCached = clientCached;
        return this;
      }

      public ThreadPool.Builder setClientSize(int clientSize) {
        this.clientSize = clientSize;
        return this;
      }
    }
  }

  public static class Log {

    private final boolean useMemory;
    private final int queueElementLimit;
    private final SizeInBytes queueByteLimit;
    private final int purgeGap;
    private final boolean purgeUptoSnapshotIndex;
    private final SizeInBytes segmentSizeMax;
    private final int segmentCacheNumMax;
    private final SizeInBytes segmentCacheSizeMax;
    private final SizeInBytes preallocatedSize;
    private final SizeInBytes writeBufferSize;
    private final int forceSyncNum;
    private final boolean unsafeFlushEnabled;

    private Log(
        boolean useMemory,
        int queueElementLimit,
        SizeInBytes queueByteLimit,
        int purgeGap,
        boolean purgeUptoSnapshotIndex,
        SizeInBytes segmentSizeMax,
        int segmentCacheNumMax,
        SizeInBytes segmentCacheSizeMax,
        SizeInBytes preallocatedSize,
        SizeInBytes writeBufferSize,
        int forceSyncNum,
        boolean unsafeFlushEnabled) {
      this.useMemory = useMemory;
      this.queueElementLimit = queueElementLimit;
      this.queueByteLimit = queueByteLimit;
      this.purgeGap = purgeGap;
      this.purgeUptoSnapshotIndex = purgeUptoSnapshotIndex;
      this.segmentSizeMax = segmentSizeMax;
      this.segmentCacheNumMax = segmentCacheNumMax;
      this.segmentCacheSizeMax = segmentCacheSizeMax;
      this.preallocatedSize = preallocatedSize;
      this.writeBufferSize = writeBufferSize;
      this.forceSyncNum = forceSyncNum;
      this.unsafeFlushEnabled = unsafeFlushEnabled;
    }

    public boolean isUseMemory() {
      return useMemory;
    }

    public int getQueueElementLimit() {
      return queueElementLimit;
    }

    public SizeInBytes getQueueByteLimit() {
      return queueByteLimit;
    }

    public int getPurgeGap() {
      return purgeGap;
    }

    public boolean isPurgeUptoSnapshotIndex() {
      return purgeUptoSnapshotIndex;
    }

    public SizeInBytes getSegmentSizeMax() {
      return segmentSizeMax;
    }

    public int getSegmentCacheNumMax() {
      return segmentCacheNumMax;
    }

    public SizeInBytes getSegmentCacheSizeMax() {
      return segmentCacheSizeMax;
    }

    public SizeInBytes getPreallocatedSize() {
      return preallocatedSize;
    }

    public SizeInBytes getWriteBufferSize() {
      return writeBufferSize;
    }

    public int getForceSyncNum() {
      return forceSyncNum;
    }

    public boolean isUnsafeFlushEnabled() {
      return unsafeFlushEnabled;
    }

    public static Log.Builder newBuilder() {
      return new Log.Builder();
    }

    public static class Builder {
      private boolean useMemory = false;
      private int queueElementLimit = 4096;
      private SizeInBytes queueByteLimit = SizeInBytes.valueOf("64MB");
      private int purgeGap = 1024;
      private boolean purgeUptoSnapshotIndex = true;
      private SizeInBytes segmentSizeMax = SizeInBytes.valueOf("24MB");
      private int segmentCacheNumMax = 2;
      private SizeInBytes segmentCacheSizeMax = SizeInBytes.valueOf("200MB");
      private SizeInBytes preallocatedSize = SizeInBytes.valueOf("4MB");
      private SizeInBytes writeBufferSize = SizeInBytes.valueOf("64KB");
      private int forceSyncNum = 128;
      private boolean unsafeFlushEnabled = true;

      public Log build() {
        return new Log(
            useMemory,
            queueElementLimit,
            queueByteLimit,
            purgeGap,
            purgeUptoSnapshotIndex,
            segmentSizeMax,
            segmentCacheNumMax,
            segmentCacheSizeMax,
            preallocatedSize,
            writeBufferSize,
            forceSyncNum,
            unsafeFlushEnabled);
      }

      public Log.Builder setUseMemory(boolean useMemory) {
        this.useMemory = useMemory;
        return this;
      }

      public Log.Builder setQueueElementLimit(int queueElementLimit) {
        this.queueElementLimit = queueElementLimit;
        return this;
      }

      public Log.Builder setQueueByteLimit(SizeInBytes queueByteLimit) {
        this.queueByteLimit = queueByteLimit;
        return this;
      }

      public Log.Builder setPurgeGap(int purgeGap) {
        this.purgeGap = purgeGap;
        return this;
      }

      public Log.Builder setPurgeUptoSnapshotIndex(boolean purgeUptoSnapshotIndex) {
        this.purgeUptoSnapshotIndex = purgeUptoSnapshotIndex;
        return this;
      }

      public Log.Builder setSegmentSizeMax(SizeInBytes segmentSizeMax) {
        this.segmentSizeMax = segmentSizeMax;
        return this;
      }

      public Log.Builder setSegmentCacheNumMax(int segmentCacheNumMax) {
        this.segmentCacheNumMax = segmentCacheNumMax;
        return this;
      }

      public Log.Builder setSegmentCacheSizeMax(SizeInBytes segmentCacheSizeMax) {
        this.segmentCacheSizeMax = segmentCacheSizeMax;
        return this;
      }

      public Log.Builder setPreallocatedSize(SizeInBytes preallocatedSize) {
        this.preallocatedSize = preallocatedSize;
        return this;
      }

      public Log.Builder setWriteBufferSize(SizeInBytes writeBufferSize) {
        this.writeBufferSize = writeBufferSize;
        return this;
      }

      public Log.Builder setForceSyncNum(int forceSyncNum) {
        this.forceSyncNum = forceSyncNum;
        return this;
      }

      public Log.Builder setUnsafeFlushEnabled(boolean unsafeFlushEnabled) {
        this.unsafeFlushEnabled = unsafeFlushEnabled;
        return this;
      }
    }
  }

  public static class Grpc {
    private final SizeInBytes messageSizeMax;
    private final SizeInBytes flowControlWindow;
    private final boolean asyncRequestThreadPoolCached;
    private final int asyncRequestThreadPoolSize;
    private final int leaderOutstandingAppendsMax;

    private Grpc(
        SizeInBytes messageSizeMax,
        SizeInBytes flowControlWindow,
        boolean asyncRequestThreadPoolCached,
        int asyncRequestThreadPoolSize,
        int leaderOutstandingAppendsMax) {
      this.messageSizeMax = messageSizeMax;
      this.flowControlWindow = flowControlWindow;
      this.asyncRequestThreadPoolCached = asyncRequestThreadPoolCached;
      this.asyncRequestThreadPoolSize = asyncRequestThreadPoolSize;
      this.leaderOutstandingAppendsMax = leaderOutstandingAppendsMax;
    }

    public SizeInBytes getMessageSizeMax() {
      return messageSizeMax;
    }

    public SizeInBytes getFlowControlWindow() {
      return flowControlWindow;
    }

    public boolean isAsyncRequestThreadPoolCached() {
      return asyncRequestThreadPoolCached;
    }

    public int getAsyncRequestThreadPoolSize() {
      return asyncRequestThreadPoolSize;
    }

    public int getLeaderOutstandingAppendsMax() {
      return leaderOutstandingAppendsMax;
    }

    public static Grpc.Builder newBuilder() {
      return new Grpc.Builder();
    }

    public static class Builder {
      private SizeInBytes messageSizeMax = SizeInBytes.valueOf("512MB");
      private SizeInBytes flowControlWindow = SizeInBytes.valueOf("4MB");
      private boolean asyncRequestThreadPoolCached =
          Server.ASYNC_REQUEST_THREAD_POOL_CACHED_DEFAULT;
      private int asyncRequestThreadPoolSize = Server.ASYNC_REQUEST_THREAD_POOL_SIZE_DEFAULT;
      private int leaderOutstandingAppendsMax = Server.LEADER_OUTSTANDING_APPENDS_MAX_DEFAULT;

      public Grpc build() {
        return new Grpc(
            messageSizeMax,
            flowControlWindow,
            asyncRequestThreadPoolCached,
            asyncRequestThreadPoolSize,
            leaderOutstandingAppendsMax);
      }

      public Grpc.Builder setMessageSizeMax(SizeInBytes messageSizeMax) {
        this.messageSizeMax = messageSizeMax;
        return this;
      }

      public Grpc.Builder setFlowControlWindow(SizeInBytes flowControlWindow) {
        this.flowControlWindow = flowControlWindow;
        return this;
      }

      public Grpc.Builder setAsyncRequestThreadPoolCached(boolean asyncRequestThreadPoolCached) {
        this.asyncRequestThreadPoolCached = asyncRequestThreadPoolCached;
        return this;
      }

      public Grpc.Builder setAsyncRequestThreadPoolSize(int asyncRequestThreadPoolSize) {
        this.asyncRequestThreadPoolSize = asyncRequestThreadPoolSize;
        return this;
      }

      public Grpc.Builder setLeaderOutstandingAppendsMax(int leaderOutstandingAppendsMax) {
        this.leaderOutstandingAppendsMax = leaderOutstandingAppendsMax;
        return this;
      }
    }
  }

<<<<<<< HEAD
  public static class LeaderLogAppender {
    private final SizeInBytes bufferByteLimit;
    private final SizeInBytes snapshotChunkSizeMax;
    private final boolean installSnapshotEnabled;

    private LeaderLogAppender(
        SizeInBytes bufferByteLimit,
        SizeInBytes snapshotChunkSizeMax,
        boolean installSnapshotEnabled) {
      this.bufferByteLimit = bufferByteLimit;
      this.snapshotChunkSizeMax = snapshotChunkSizeMax;
      this.installSnapshotEnabled = installSnapshotEnabled;
    }

    public SizeInBytes getBufferByteLimit() {
      return bufferByteLimit;
    }

    public SizeInBytes getSnapshotChunkSizeMax() {
      return snapshotChunkSizeMax;
    }

    public boolean isInstallSnapshotEnabled() {
      return installSnapshotEnabled;
    }

    public static LeaderLogAppender.Builder newBuilder() {
      return new LeaderLogAppender.Builder();
    }

    public static class Builder {
      private SizeInBytes bufferByteLimit =
          RaftServerConfigKeys.Log.Appender.BUFFER_BYTE_LIMIT_DEFAULT;
      private SizeInBytes snapshotChunkSizeMax =
          RaftServerConfigKeys.Log.Appender.SNAPSHOT_CHUNK_SIZE_MAX_DEFAULT;
      private boolean installSnapshotEnabled =
          RaftServerConfigKeys.Log.Appender.INSTALL_SNAPSHOT_ENABLED_DEFAULT;

      public LeaderLogAppender build() {
        return new LeaderLogAppender(bufferByteLimit, snapshotChunkSizeMax, installSnapshotEnabled);
      }

      public LeaderLogAppender.Builder setBufferByteLimit(long bufferByteLimit) {
        this.bufferByteLimit = SizeInBytes.valueOf(bufferByteLimit);
        return this;
      }

      public LeaderLogAppender.Builder setSnapshotChunkSizeMax(long snapshotChunkSizeMax) {
        this.snapshotChunkSizeMax = SizeInBytes.valueOf(snapshotChunkSizeMax);
        return this;
      }

      public LeaderLogAppender.Builder setInstallSnapshotEnabled(boolean installSnapshotEnabled) {
        this.installSnapshotEnabled = installSnapshotEnabled;
=======
  public static class RatisConsensus {
    private final int retryTimesMax;
    private final long retryWaitMillis;

    private RatisConsensus(int retryTimesMax, long retryWaitMillis) {
      this.retryTimesMax = retryTimesMax;
      this.retryWaitMillis = retryWaitMillis;
    }

    public int getRetryTimesMax() {
      return retryTimesMax;
    }

    public long getRetryWaitMillis() {
      return retryWaitMillis;
    }

    public static RatisConsensus.Builder newBuilder() {
      return new Builder();
    }

    public static class Builder {
      private int retryTimesMax = 3;
      private long retryWaitMillis = 500;

      public RatisConsensus build() {
        return new RatisConsensus(retryTimesMax, retryWaitMillis);
      }

      public RatisConsensus.Builder setRetryTimesMax(int retryTimesMax) {
        this.retryTimesMax = retryTimesMax;
        return this;
      }

      public RatisConsensus.Builder setRetryWaitMillis(long retryWaitMillis) {
        this.retryWaitMillis = retryWaitMillis;
>>>>>>> 7915b3fa
        return this;
      }
    }
  }
}<|MERGE_RESOLUTION|>--- conflicted
+++ resolved
@@ -43,13 +43,9 @@
       Snapshot snapshot,
       ThreadPool threadPool,
       Log log,
-<<<<<<< HEAD
+      Grpc grpc,
       LeaderLogAppender leaderLogAppender,
-      Grpc grpc) {
-=======
-      Grpc grpc,
       RatisConsensus ratisConsensus) {
->>>>>>> 7915b3fa
     this.rpc = rpc;
     this.leaderElection = leaderElection;
     this.snapshot = snapshot;
@@ -113,13 +109,9 @@
           snapshot != null ? snapshot : Snapshot.newBuilder().build(),
           threadPool != null ? threadPool : ThreadPool.newBuilder().build(),
           log != null ? log : Log.newBuilder().build(),
-<<<<<<< HEAD
+          grpc != null ? grpc : Grpc.newBuilder().build(),
           leaderLogAppender != null ? leaderLogAppender : LeaderLogAppender.newBuilder().build(),
-          grpc != null ? grpc : Grpc.newBuilder().build());
-=======
-          grpc != null ? grpc : Grpc.newBuilder().build(),
           ratisConsensus != null ? ratisConsensus : RatisConsensus.newBuilder().build());
->>>>>>> 7915b3fa
     }
 
     public Builder setRpc(Rpc rpc) {
@@ -152,13 +144,13 @@
       return this;
     }
 
-<<<<<<< HEAD
+    public Builder setRatisConsensus(RatisConsensus ratisConsensus) {
+      this.ratisConsensus = ratisConsensus;
+      return this;
+    }
+
     public Builder setLeaderLogAppender(LeaderLogAppender leaderLogAppender) {
       this.leaderLogAppender = leaderLogAppender;
-=======
-    public Builder setRatisConsensus(RatisConsensus ratisConsensus) {
-      this.ratisConsensus = ratisConsensus;
->>>>>>> 7915b3fa
       return this;
     }
   }
@@ -729,7 +721,47 @@
     }
   }
 
-<<<<<<< HEAD
+  public static class RatisConsensus {
+    private final int retryTimesMax;
+    private final long retryWaitMillis;
+
+    private RatisConsensus(int retryTimesMax, long retryWaitMillis) {
+      this.retryTimesMax = retryTimesMax;
+      this.retryWaitMillis = retryWaitMillis;
+    }
+
+    public int getRetryTimesMax() {
+      return retryTimesMax;
+    }
+
+    public long getRetryWaitMillis() {
+      return retryWaitMillis;
+    }
+
+    public static RatisConsensus.Builder newBuilder() {
+      return new Builder();
+    }
+
+    public static class Builder {
+      private int retryTimesMax = 3;
+      private long retryWaitMillis = 500;
+
+      public RatisConsensus build() {
+        return new RatisConsensus(retryTimesMax, retryWaitMillis);
+      }
+
+      public RatisConsensus.Builder setRetryTimesMax(int retryTimesMax) {
+        this.retryTimesMax = retryTimesMax;
+        return this;
+      }
+
+      public RatisConsensus.Builder setRetryWaitMillis(long retryWaitMillis) {
+        this.retryWaitMillis = retryWaitMillis;
+        return this;
+      }
+    }
+  }
+
   public static class LeaderLogAppender {
     private final SizeInBytes bufferByteLimit;
     private final SizeInBytes snapshotChunkSizeMax;
@@ -784,44 +816,6 @@
 
       public LeaderLogAppender.Builder setInstallSnapshotEnabled(boolean installSnapshotEnabled) {
         this.installSnapshotEnabled = installSnapshotEnabled;
-=======
-  public static class RatisConsensus {
-    private final int retryTimesMax;
-    private final long retryWaitMillis;
-
-    private RatisConsensus(int retryTimesMax, long retryWaitMillis) {
-      this.retryTimesMax = retryTimesMax;
-      this.retryWaitMillis = retryWaitMillis;
-    }
-
-    public int getRetryTimesMax() {
-      return retryTimesMax;
-    }
-
-    public long getRetryWaitMillis() {
-      return retryWaitMillis;
-    }
-
-    public static RatisConsensus.Builder newBuilder() {
-      return new Builder();
-    }
-
-    public static class Builder {
-      private int retryTimesMax = 3;
-      private long retryWaitMillis = 500;
-
-      public RatisConsensus build() {
-        return new RatisConsensus(retryTimesMax, retryWaitMillis);
-      }
-
-      public RatisConsensus.Builder setRetryTimesMax(int retryTimesMax) {
-        this.retryTimesMax = retryTimesMax;
-        return this;
-      }
-
-      public RatisConsensus.Builder setRetryWaitMillis(long retryWaitMillis) {
-        this.retryWaitMillis = retryWaitMillis;
->>>>>>> 7915b3fa
         return this;
       }
     }
