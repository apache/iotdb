/*
 * Licensed to the Apache Software Foundation (ASF) under one
 * or more contributor license agreements.  See the NOTICE file
 * distributed with this work for additional information
 * regarding copyright ownership.  The ASF licenses this file
 * to you under the Apache License, Version 2.0 (the
 * "License"); you may not use this file except in compliance
 * with the License.  You may obtain a copy of the License at
 *
 *     http://www.apache.org/licenses/LICENSE-2.0
 *
 * Unless required by applicable law or agreed to in writing,
 * software distributed under the License is distributed on an
 * "AS IS" BASIS, WITHOUT WARRANTIES OR CONDITIONS OF ANY
 * KIND, either express or implied.  See the License for the
 * specific language governing permissions and limitations
 * under the License.
 */

package org.apache.iotdb.consensus.multileader.service;

import org.apache.iotdb.common.rpc.thrift.TSStatus;
import org.apache.iotdb.commons.consensus.ConsensusGroupId;
<<<<<<< HEAD
import org.apache.iotdb.commons.exception.IoTDBException;
=======
import org.apache.iotdb.consensus.common.request.BatchIndexedConsensusRequest;
>>>>>>> 67360ea7
import org.apache.iotdb.consensus.common.request.ByteBufferConsensusRequest;
import org.apache.iotdb.consensus.common.request.IConsensusRequest;
import org.apache.iotdb.consensus.common.request.MultiLeaderConsensusRequest;
import org.apache.iotdb.consensus.multileader.MultiLeaderConsensus;
import org.apache.iotdb.consensus.multileader.MultiLeaderServerImpl;
import org.apache.iotdb.consensus.multileader.thrift.MultiLeaderConsensusIService;
import org.apache.iotdb.consensus.multileader.thrift.TLogBatch;
import org.apache.iotdb.consensus.multileader.thrift.TSyncLogReq;
import org.apache.iotdb.consensus.multileader.thrift.TSyncLogRes;
import org.apache.iotdb.rpc.TSStatusCode;

import org.apache.thrift.async.AsyncMethodCallback;
import org.slf4j.Logger;
import org.slf4j.LoggerFactory;

import java.util.ArrayList;
import java.util.Collections;
import java.util.List;

public class MultiLeaderRPCServiceProcessor implements MultiLeaderConsensusIService.AsyncIface {

  private final Logger logger = LoggerFactory.getLogger(MultiLeaderRPCServiceProcessor.class);

  private final MultiLeaderConsensus consensus;

  public MultiLeaderRPCServiceProcessor(MultiLeaderConsensus consensus) {
    this.consensus = consensus;
  }

  @Override
  public void syncLog(TSyncLogReq req, AsyncMethodCallback<TSyncLogRes> resultHandler) {
    try {
      ConsensusGroupId groupId =
          ConsensusGroupId.Factory.createFromTConsensusGroupId(req.getConsensusGroupId());
      MultiLeaderServerImpl impl = consensus.getImpl(groupId);
      if (impl == null) {
        String message =
            String.format(
                "Unexpected consensusGroupId %s for TSyncLogReq which size is %s",
                groupId, req.getBatches().size());
        logger.error(message);
        TSStatus status = new TSStatus(TSStatusCode.INTERNAL_SERVER_ERROR.getStatusCode());
        status.setMessage(message);
        resultHandler.onComplete(new TSyncLogRes(Collections.singletonList(status)));
        return;
      }
<<<<<<< HEAD
      if (impl.isReadOnly()) {
        String message = "Fail to sync log because system is read-only.";
        logger.error(message);
        resultHandler.onError(
            new IoTDBException(message, TSStatusCode.READ_ONLY_SYSTEM_ERROR.getStatusCode()));
        return;
      }
      List<TSStatus> statuses = new ArrayList<>();
=======
      BatchIndexedConsensusRequest requestsInThisBatch = new BatchIndexedConsensusRequest();
>>>>>>> 67360ea7
      // We use synchronized to ensure atomicity of executing multiple logs
      if (!req.getBatches().isEmpty()) {
        List<IConsensusRequest> consensusRequests = new ArrayList<>();
        long currentSearchIndex = req.getBatches().get(0).getSearchIndex();
        for (TLogBatch batch : req.getBatches()) {
          IConsensusRequest request =
              batch.isFromWAL()
                  ? new MultiLeaderConsensusRequest(batch.data)
                  : new ByteBufferConsensusRequest(batch.data);
          // merge TLogBatch with same search index into one request
          if (batch.getSearchIndex() != currentSearchIndex) {
            requestsInThisBatch.add(
                impl.buildIndexedConsensusRequestForRemoteRequest(
                    currentSearchIndex, consensusRequests));
            consensusRequests = new ArrayList<>();
            currentSearchIndex = batch.getSearchIndex();
          }
          consensusRequests.add(request);
        }
        // write last request
        if (!consensusRequests.isEmpty()) {
          requestsInThisBatch.add(
              impl.buildIndexedConsensusRequestForRemoteRequest(
                  currentSearchIndex, consensusRequests));
        }
      }
      TSStatus writeStatus = impl.getStateMachine().write(requestsInThisBatch);
      logger.debug(
          "Execute TSyncLogReq for {} with result {}", req.consensusGroupId, writeStatus.subStatus);
      resultHandler.onComplete(new TSyncLogRes(writeStatus.subStatus));
    } catch (Exception e) {
      resultHandler.onError(e);
    }
  }

  public void handleClientExit() {}
}<|MERGE_RESOLUTION|>--- conflicted
+++ resolved
@@ -21,11 +21,8 @@
 
 import org.apache.iotdb.common.rpc.thrift.TSStatus;
 import org.apache.iotdb.commons.consensus.ConsensusGroupId;
-<<<<<<< HEAD
 import org.apache.iotdb.commons.exception.IoTDBException;
-=======
 import org.apache.iotdb.consensus.common.request.BatchIndexedConsensusRequest;
->>>>>>> 67360ea7
 import org.apache.iotdb.consensus.common.request.ByteBufferConsensusRequest;
 import org.apache.iotdb.consensus.common.request.IConsensusRequest;
 import org.apache.iotdb.consensus.common.request.MultiLeaderConsensusRequest;
@@ -72,7 +69,6 @@
         resultHandler.onComplete(new TSyncLogRes(Collections.singletonList(status)));
         return;
       }
-<<<<<<< HEAD
       if (impl.isReadOnly()) {
         String message = "Fail to sync log because system is read-only.";
         logger.error(message);
@@ -80,10 +76,7 @@
             new IoTDBException(message, TSStatusCode.READ_ONLY_SYSTEM_ERROR.getStatusCode()));
         return;
       }
-      List<TSStatus> statuses = new ArrayList<>();
-=======
       BatchIndexedConsensusRequest requestsInThisBatch = new BatchIndexedConsensusRequest();
->>>>>>> 67360ea7
       // We use synchronized to ensure atomicity of executing multiple logs
       if (!req.getBatches().isEmpty()) {
         List<IConsensusRequest> consensusRequests = new ArrayList<>();
