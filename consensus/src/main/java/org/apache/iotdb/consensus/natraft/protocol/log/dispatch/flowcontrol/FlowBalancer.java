--- conflicted
+++ resolved
@@ -19,9 +19,7 @@
 
 package org.apache.iotdb.consensus.natraft.protocol.log.dispatch.flowcontrol;
 
-<<<<<<< HEAD
 import org.apache.iotdb.common.rpc.thrift.TEndPoint;
-=======
 import java.util.ArrayList;
 import java.util.Comparator;
 import java.util.List;
@@ -29,7 +27,6 @@
 import java.util.concurrent.Executors;
 import java.util.concurrent.ScheduledExecutorService;
 import java.util.concurrent.TimeUnit;
->>>>>>> 0ec03516
 import org.apache.iotdb.commons.concurrent.threadpool.ScheduledExecutorUtil;
 import org.apache.iotdb.consensus.common.Peer;
 import org.apache.iotdb.consensus.natraft.protocol.RaftConfig;
@@ -40,7 +37,6 @@
 import org.slf4j.Logger;
 import org.slf4j.LoggerFactory;
 
-<<<<<<< HEAD
 import java.util.ArrayList;
 import java.util.Comparator;
 import java.util.List;
@@ -51,8 +47,6 @@
 import java.util.concurrent.ScheduledExecutorService;
 import java.util.concurrent.TimeUnit;
 
-=======
->>>>>>> 0ec03516
 public class FlowBalancer {
 
   private static final Logger logger = LoggerFactory.getLogger(FlowBalancer.class);
@@ -104,7 +98,6 @@
     int followerNum = nodeNum - 1;
     long flowMonitorWindowInterval = config.getFlowMonitorWindowInterval();
 
-<<<<<<< HEAD
     List<FlowWindow> latestWindows =
         flowMonitorManager.getLatestWindows(member.getThisNode().getEndpoint(), windowsToUse);
     if (latestWindows.size() < windowsToUse) {
@@ -134,23 +127,12 @@
           entry.getValue().averageFlow(windowsToUse),
           inBurst);
     }
-    Map<Peer, BlockingQueue<VotingEntry>> nodesLogQueuesMap = logDispatcher.getNodesLogQueuesMap();
-    Map<Peer, Double> nodesRate = logDispatcher.getNodesRate();
-
-    // sort followers according to their queue length
-    followers.sort(Comparator.comparing(node -> nodesLogQueuesMap.get(node).size()));
-    if (burstWindowNum > latestWindows.size() / 2 && !inBurst) {
-=======
-    double thisNodeFlow = flowMonitorManager.averageFlow(member.getThisNode(), windowsToUse);
-    double assumedFlow = thisNodeFlow * overestimateFactor;
-    logger.info("Flow of this node: {}", thisNodeFlow);
     Map<Peer, DispatcherGroup> dispatcherGroupMap = logDispatcher.getDispatcherGroupMap();
     Map<Peer, Double> nodesRate = logDispatcher.getNodesRate();
 
     // sort followers according to their queue length
     followers.sort(Comparator.comparing(node -> dispatcherGroupMap.get(node).getQueueSize()));
-    if (assumedFlow * followerNum > maxFlow) {
->>>>>>> 0ec03516
+    if (burstWindowNum > latestWindows.size() / 2 && !inBurst) {
       enterBurst(nodesRate, nodeNum, assumedFlow, followers);
       logDispatcher.updateRateLimiter();
     } else if (burstWindowNum < latestWindows.size() / 2 && inBurst) {
