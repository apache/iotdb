/*
 * Licensed to the Apache Software Foundation (ASF) under one
 * or more contributor license agreements.  See the NOTICE file
 * distributed with this work for additional information
 * regarding copyright ownership.  The ASF licenses this file
 * to you under the Apache License, Version 2.0 (the
 * "License"); you may not use this file except in compliance
 * with the License.  You may obtain a copy of the License at
 *
 *     http://www.apache.org/licenses/LICENSE-2.0
 *
 * Unless required by applicable law or agreed to in writing,
 * software distributed under the License is distributed on an
 * "AS IS" BASIS, WITHOUT WARRANTIES OR CONDITIONS OF ANY
 * KIND, either express or implied.  See the License for the
 * specific language governing permissions and limitations
 * under the License.
 */

package org.apache.iotdb.consensus.ratis;

import org.apache.iotdb.common.rpc.thrift.TSStatus;
import org.apache.iotdb.consensus.ratis.utils.Utils;

import org.apache.ratis.protocol.Message;
import org.apache.ratis.thirdparty.com.google.protobuf.ByteString;
import org.apache.thrift.TException;
import org.slf4j.Logger;
import org.slf4j.LoggerFactory;

import java.util.concurrent.atomic.AtomicReference;

class ResponseMessage implements Message {

  /**
   * This content holder may hold 1. TSStatus, which may be serialized when called getContent() 2.
   * DataSet, which never need to be serialized
   */
  private final Object contentHolder;

  private AtomicReference<ByteString> serializedData = new AtomicReference<>();
  private final Logger logger = LoggerFactory.getLogger(ResponseMessage.class);

  ResponseMessage(Object content) {
    this.contentHolder = content;
  }

  Object getContentHolder() {
    return contentHolder;
  }

  @Override
  public ByteString getContent() {
    if (serializedData.get() == null) {
      synchronized (this) {
        if (serializedData.get() == null) {
          assert contentHolder instanceof TSStatus;
          TSStatus status = (TSStatus) contentHolder;
          try {
<<<<<<< HEAD
            serializedData = ByteString.copyFrom(Utils.serializeStatus(status));
=======
            serializedData =
                new AtomicReference<>(ByteString.copyFrom(Utils.serializeTSStatus(status)));
>>>>>>> e7a6433d
          } catch (TException e) {
            logger.warn("serialize TSStatus failed {}", status);
          }
        }
      }
    }
    return serializedData.get();
  }
}<|MERGE_RESOLUTION|>--- conflicted
+++ resolved
@@ -57,12 +57,8 @@
           assert contentHolder instanceof TSStatus;
           TSStatus status = (TSStatus) contentHolder;
           try {
-<<<<<<< HEAD
-            serializedData = ByteString.copyFrom(Utils.serializeStatus(status));
-=======
             serializedData =
-                new AtomicReference<>(ByteString.copyFrom(Utils.serializeTSStatus(status)));
->>>>>>> e7a6433d
+                new AtomicReference<>(ByteString.copyFrom(Utils.serializeStatus(status)));
           } catch (TException e) {
             logger.warn("serialize TSStatus failed {}", status);
           }
