/*
 * Licensed to the Apache Software Foundation (ASF) under one
 * or more contributor license agreements.  See the NOTICE file
 * distributed with this work for additional information
 * regarding copyright ownership.  The ASF licenses this file
 * to you under the Apache License, Version 2.0 (the
 * "License"); you may not use this file except in compliance
 * with the License.  You may obtain a copy of the License at
 *
 *     http://www.apache.org/licenses/LICENSE-2.0
 *
 * Unless required by applicable law or agreed to in writing,
 * software distributed under the License is distributed on an
 * "AS IS" BASIS, WITHOUT WARRANTIES OR CONDITIONS OF ANY
 * KIND, either express or implied.  See the License for the
 * specific language governing permissions and limitations
 * under the License.
 */

package org.apache.iotdb.consensus.iot;

import org.apache.iotdb.commons.service.metric.MetricService;
import org.apache.iotdb.commons.service.metric.enums.Metric;
import org.apache.iotdb.commons.service.metric.enums.Tag;
import org.apache.iotdb.metrics.AbstractMetricService;
import org.apache.iotdb.metrics.metricsets.IMetricSet;
import org.apache.iotdb.metrics.utils.MetricLevel;
import org.apache.iotdb.metrics.utils.MetricType;

public class IoTConsensusServerMetrics implements IMetricSet {
  private final IoTConsensusServerImpl impl;

  public IoTConsensusServerMetrics(IoTConsensusServerImpl impl) {
    this.impl = impl;
  }

  @Override
  public void bindTo(AbstractMetricService metricService) {
    MetricService.getInstance()
        .createAutoGauge(
            Metric.IOT_CONSENSUS.toString(),
            MetricLevel.IMPORTANT,
            impl,
            IoTConsensusServerImpl::getSearchIndex,
            Tag.NAME.toString(),
            "ioTConsensusServerImpl",
            Tag.REGION.toString(),
            impl.getThisNode().getGroupId().toString(),
            Tag.TYPE.toString(),
            "searchIndex");
    MetricService.getInstance()
        .createAutoGauge(
            Metric.IOT_CONSENSUS.toString(),
            MetricLevel.IMPORTANT,
            impl,
            IoTConsensusServerImpl::getCurrentSafelyDeletedSearchIndex,
            Tag.NAME.toString(),
            "ioTConsensusServerImpl",
            Tag.REGION.toString(),
            impl.getThisNode().getGroupId().toString(),
            Tag.TYPE.toString(),
            "safeIndex");
<<<<<<< HEAD
    // TODO: Consider adding topological order to the traversal of metricEntry.
=======
>>>>>>> adf55e89
    MetricService.getInstance()
        .createAutoGauge(
            Metric.IOT_CONSENSUS.toString(),
            MetricLevel.IMPORTANT,
            impl,
<<<<<<< HEAD
            IoTConsensusServerImpl::getSyncLag,
=======
            IoTConsensusServerImpl::getLogEntriesFromWAL,
>>>>>>> adf55e89
            Tag.NAME.toString(),
            "ioTConsensusServerImpl",
            Tag.REGION.toString(),
            impl.getThisNode().getGroupId().toString(),
            Tag.TYPE.toString(),
<<<<<<< HEAD
            "syncLag");
=======
            "LogEntriesFromWAL");
    MetricService.getInstance()
        .createAutoGauge(
            Metric.IOT_CONSENSUS.toString(),
            MetricLevel.IMPORTANT,
            impl,
            IoTConsensusServerImpl::getLogEntriesFromQueue,
            Tag.NAME.toString(),
            "ioTConsensusServerImpl",
            Tag.REGION.toString(),
            impl.getThisNode().getGroupId().toString(),
            Tag.TYPE.toString(),
            "LogEntriesFromQueue");
>>>>>>> adf55e89
  }

  @Override
  public void unbindFrom(AbstractMetricService metricService) {
    MetricService.getInstance()
        .remove(
            MetricType.AUTO_GAUGE,
            Metric.IOT_CONSENSUS.toString(),
            Tag.NAME.toString(),
            "ioTConsensusServerImpl",
            Tag.REGION.toString(),
            impl.getThisNode().getGroupId().toString(),
            Tag.TYPE.toString(),
            "searchIndex");
    MetricService.getInstance()
        .remove(
            MetricType.AUTO_GAUGE,
            Metric.IOT_CONSENSUS.toString(),
            Tag.NAME.toString(),
            "ioTConsensusServerImpl",
            Tag.REGION.toString(),
            impl.getThisNode().getGroupId().toString(),
            Tag.TYPE.toString(),
            "safeIndex");
    MetricService.getInstance()
        .remove(
            MetricType.AUTO_GAUGE,
            Metric.IOT_CONSENSUS.toString(),
            Tag.NAME.toString(),
            "ioTConsensusServerImpl",
            Tag.REGION.toString(),
            impl.getThisNode().getGroupId().toString(),
            Tag.TYPE.toString(),
<<<<<<< HEAD
            "syncLag");
=======
            "LogEntriesFromWAL");
    MetricService.getInstance()
        .remove(
            MetricType.AUTO_GAUGE,
            Metric.IOT_CONSENSUS.toString(),
            Tag.NAME.toString(),
            "ioTConsensusServerImpl",
            Tag.REGION.toString(),
            impl.getThisNode().getGroupId().toString(),
            Tag.TYPE.toString(),
            "LogEntriesFromQueue");
>>>>>>> adf55e89
  }
}<|MERGE_RESOLUTION|>--- conflicted
+++ resolved
@@ -60,28 +60,30 @@
             impl.getThisNode().getGroupId().toString(),
             Tag.TYPE.toString(),
             "safeIndex");
-<<<<<<< HEAD
     // TODO: Consider adding topological order to the traversal of metricEntry.
-=======
->>>>>>> adf55e89
     MetricService.getInstance()
         .createAutoGauge(
             Metric.IOT_CONSENSUS.toString(),
             MetricLevel.IMPORTANT,
             impl,
-<<<<<<< HEAD
             IoTConsensusServerImpl::getSyncLag,
-=======
-            IoTConsensusServerImpl::getLogEntriesFromWAL,
->>>>>>> adf55e89
             Tag.NAME.toString(),
             "ioTConsensusServerImpl",
             Tag.REGION.toString(),
             impl.getThisNode().getGroupId().toString(),
             Tag.TYPE.toString(),
-<<<<<<< HEAD
             "syncLag");
-=======
+    MetricService.getInstance()
+        .createAutoGauge(
+            Metric.IOT_CONSENSUS.toString(),
+            MetricLevel.IMPORTANT,
+            impl,
+            IoTConsensusServerImpl::getLogEntriesFromWAL,
+            Tag.NAME.toString(),
+            "ioTConsensusServerImpl",
+            Tag.REGION.toString(),
+            impl.getThisNode().getGroupId().toString(),
+            Tag.TYPE.toString(),
             "LogEntriesFromWAL");
     MetricService.getInstance()
         .createAutoGauge(
@@ -95,7 +97,6 @@
             impl.getThisNode().getGroupId().toString(),
             Tag.TYPE.toString(),
             "LogEntriesFromQueue");
->>>>>>> adf55e89
   }
 
   @Override
@@ -129,9 +130,16 @@
             Tag.REGION.toString(),
             impl.getThisNode().getGroupId().toString(),
             Tag.TYPE.toString(),
-<<<<<<< HEAD
             "syncLag");
-=======
+    MetricService.getInstance()
+        .remove(
+            MetricType.AUTO_GAUGE,
+            Metric.IOT_CONSENSUS.toString(),
+            Tag.NAME.toString(),
+            "ioTConsensusServerImpl",
+            Tag.REGION.toString(),
+            impl.getThisNode().getGroupId().toString(),
+            Tag.TYPE.toString(),
             "LogEntriesFromWAL");
     MetricService.getInstance()
         .remove(
@@ -143,6 +151,5 @@
             impl.getThisNode().getGroupId().toString(),
             Tag.TYPE.toString(),
             "LogEntriesFromQueue");
->>>>>>> adf55e89
   }
 }