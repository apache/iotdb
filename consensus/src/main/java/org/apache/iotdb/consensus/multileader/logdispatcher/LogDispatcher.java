--- conflicted
+++ resolved
@@ -194,11 +194,8 @@
           new IndexController(
               impl.getStorageDir(),
               Utils.fromTEndPointToString(peer.getEndpoint()),
-<<<<<<< HEAD
-              initialSyncIndex);
-=======
+              initialSyncIndex,
               config.getReplication().getCheckpointGap());
->>>>>>> 6d3c8c57
       this.syncStatus = new SyncStatus(controller, config);
       this.walEntryiterator = reader.getReqIterator(START_INDEX);
     }
