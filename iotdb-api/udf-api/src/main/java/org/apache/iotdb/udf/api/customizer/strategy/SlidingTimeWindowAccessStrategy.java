--- conflicted
+++ resolved
@@ -33,13 +33,8 @@
  * <p>When the access strategy of a UDTF is set to an instance of this class, the method {@link
  * UDTF#transform(RowWindow, PointCollector)} of the UDTF will be called to transform the original
  * data. You need to override the method in your own UDTF class.
-<<<<<<< HEAD
- * <p>
- * Sliding time window is a kind of time-based window. To partition the raw read data set into
-=======
  *
  * <p>Sliding time window is a kind of time-based window. To partition the raw query data set into
->>>>>>> dc931102
  * sliding time windows, you need to give the following 4 parameters:
  * <li>display window begin: determines the start time of the first window
  * <li>display window end: if the start time of current window + sliding step > display window end,
