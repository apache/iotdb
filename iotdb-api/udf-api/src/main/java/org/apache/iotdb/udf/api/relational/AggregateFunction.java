--- conflicted
+++ resolved
@@ -75,8 +75,6 @@
   void combineState(State state, State rhs);
 
   /**
-<<<<<<< HEAD
-=======
    * Calculate output value from final state
    *
    * @param state final state
@@ -85,7 +83,6 @@
   void outputFinal(State state, ResultValue resultValue);
 
   /**
->>>>>>> 3238ec25
    * Remove input data from state. This method is used to remove the data points that have been
    * added to the state. Once it is implemented, {@linkplain AggregateFunctionConfig#setRemovable}
    * should be set to true.
@@ -97,17 +94,6 @@
     throw new UnsupportedOperationException();
   }
 
-<<<<<<< HEAD
-  /**
-   * Calculate output value from final state
-   *
-   * @param state final state
-   * @param resultValue used to collect output data points
-   */
-  void outputFinal(State state, ResultValue resultValue);
-
-=======
->>>>>>> 3238ec25
   /** This method is mainly used to release the resources used in the SQLFunction. */
   default void beforeDestroy() {
     // do nothing
