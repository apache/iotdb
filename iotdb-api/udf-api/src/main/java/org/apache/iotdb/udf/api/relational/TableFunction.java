--- conflicted
+++ resolved
@@ -32,8 +32,6 @@
 import java.util.List;
 import java.util.Map;
 
-<<<<<<< HEAD
-=======
 /**
  * The result relation type of the table function consists of:
  *
@@ -48,7 +46,6 @@
  *       </ul>
  * </ul>
  */
->>>>>>> a7ebfa82
 public interface TableFunction extends SQLFunction {
 
   /**
@@ -60,15 +57,10 @@
    * <p>The {@link ParameterSpecification} class is abstract and has two concrete implementations:
    *
    * <ul>
-<<<<<<< HEAD
-   *   <li>{@link TableParameterSpecification}: Used for parameters specific to table functions.
-   *   <li>{@link ScalarParameterSpecification}: Used for parameters specific to scalar functions.
-=======
    *   <li>{@link TableParameterSpecification}: Used for table parameter specification.We only
    *       support at most one table parameter.
    *   <li>{@link ScalarParameterSpecification}: Used for scalar parameter specification. We support
    *       any number of scalar parameters.
->>>>>>> a7ebfa82
    * </ul>
    *
    * @return a list of {@link ParameterSpecification} objects describing the function's arguments.
