/*
 * Licensed to the Apache Software Foundation (ASF) under one
 * or more contributor license agreements.  See the NOTICE file
 * distributed with this work for additional information
 * regarding copyright ownership.  The ASF licenses this file
 * to you under the Apache License, Version 2.0 (the
 * "License"); you may not use this file except in compliance
 * with the License.  You may obtain a copy of the License at
 *
 *     http://www.apache.org/licenses/LICENSE-2.0
 *
 * Unless required by applicable law or agreed to in writing,
 * software distributed under the License is distributed on an
 * "AS IS" BASIS, WITHOUT WARRANTIES OR CONDITIONS OF ANY
 * KIND, either express or implied.  See the License for the
 * specific language governing permissions and limitations
 * under the License.
 */

package org.apache.iotdb.cross.tests.tools.importCsv;

import org.apache.iotdb.db.utils.EnvironmentUtils;
import org.apache.iotdb.rpc.IoTDBConnectionException;
import org.apache.iotdb.rpc.StatementExecutionException;
import org.apache.iotdb.session.Session;

import org.apache.commons.csv.CSVParser;
import org.apache.commons.csv.CSVRecord;
import org.apache.commons.lang3.StringUtils;
import org.junit.After;
import org.junit.Before;
import org.junit.Test;

import java.io.File;
import java.io.IOException;
import java.util.ArrayList;
import java.util.List;

import static org.junit.Assert.assertEquals;

public class ExportCsvTestIT extends AbstractScript {

  @Before
  public void setUp() {
    EnvironmentUtils.closeStatMonitor();
    EnvironmentUtils.envSetUp();
    String os = System.getProperty("os.name").toLowerCase();
    if (os.startsWith("windows")) {
      command =
          new String[] {
            "cmd.exe",
            "/c",
            getCliPath() + File.separator + "tools" + File.separator + "export-csv.bat"
          };
    } else {
      command =
          new String[] {
            "sh", getCliPath() + File.separator + "tools" + File.separator + "export-csv.sh"
          };
    }
  }

  @After
  public void tearDown() throws Exception {
    EnvironmentUtils.cleanEnv();
  }

  @Test
  public void testExport()
      throws IoTDBConnectionException, StatementExecutionException, IOException {
    String[] params = {"-td", "target/", "-q", "select c1,c2,c3 from root.test.t1"};
    prepareData();
    testMethod(params, null);
    CSVParser parser = readCsvFile("target/dump0.csv");
    String[] realRecords = {
      "root.test.t1.c1,root.test.t1.c2,root.test.t1.c3", "1.0,\"\"abc\",aa\",\"abbe's\""
    };
    List<CSVRecord> records = parser.getRecords();
    for (int i = 0; i < records.size(); i++) {
      String record = StringUtils.join(records.get(i).toList(), ',');
      record = record.substring(record.indexOf(',') + 1);
      assertEquals(realRecords[i], record);
    }
  }

  @Test
  public void testWithDataType()
      throws IoTDBConnectionException, StatementExecutionException, IOException {
    String[] params = {
      "-td", "target/", "-datatype", "true", "-q", "select c1,c2,c3 from root.test.t1"
    };
    prepareData();
<<<<<<< HEAD
    String os = System.getProperty("os.name").toLowerCase();
    String[] sql = {"select * from root.**"};
    assertTrue(generateSQLFile(sql));
    if (os.startsWith("windows")) {
      testOnWindows(output);
    } else {
      testOnUnix(output);
    }
    FileReader fileReader = new FileReader(EXPORT_FILE);
    BufferedReader br = new BufferedReader(fileReader);
    String line = br.readLine();
    int i = 0;
    while (line != null) {
      if (i == 0) {
        assertEquals(expectCsv[i], line);
      } else {
        String lineWithoutTime = line.substring(line.indexOf(',') + 1);
        assertEquals(expectCsv[i], lineWithoutTime);
      }
      i++;
      line = br.readLine();
    }
    File file = new File(EXPORT_FILE);
    if (file.exists()) {
      file.delete();
=======
    testMethod(params, null);
    CSVParser parser = readCsvFile("target/dump0.csv");
    String[] realRecords = {
      "root.test.t1.c1(FLOAT),root.test.t1.c2(TEXT),root.test.t1.c3(TEXT)",
      "1.0,\"\"abc\",aa\",\"abbe's\""
    };
    List<CSVRecord> records = parser.getRecords();
    for (int i = 0; i < records.size(); i++) {
      String record = StringUtils.join(records.get(i).toList(), ',');
      record = record.substring(record.indexOf(',') + 1);
      assertEquals(realRecords[i], record);
>>>>>>> c75a71f7
    }
  }

  @Test
  public void testAggregationQuery()
      throws IoTDBConnectionException, StatementExecutionException, IOException {
    String[] params = {
      "-td", "target/", "-q", "select count(c1),count(c2),count(c3) from root.test.t1"
    };
    prepareData();
<<<<<<< HEAD
    String os = System.getProperty("os.name").toLowerCase();
    String[] sql = {"select count(*) from root.**"};
    generateSQLFile(sql);
    if (os.startsWith("windows")) {
      testOnWindows(output);
    } else {
      testOnUnix(output);
    }
    FileReader fileReader = new FileReader(EXPORT_FILE);
    BufferedReader br = new BufferedReader(fileReader);
    String line = br.readLine();
    int i = 0;
    while (line != null) {
      if (i == 0) {
        assertEquals(expectCsv[i], line);
      } else {
        String lineWithoutTime = line.substring(line.indexOf(',') + 1);
        assertEquals(expectCsv[i], lineWithoutTime);
      }
      i++;
      line = br.readLine();
    }
    File file = new File(EXPORT_FILE);
    if (file.exists()) {
      file.delete();
=======
    testMethod(params, null);
    CSVParser parser = readCsvFile("target/dump0.csv");
    String[] realRecords = {
      "count(root.test.t1.c1),count(root.test.t1.c2),count(root.test.t1.c3)", "1,1,1"
    };
    List<CSVRecord> records = parser.getRecords();
    for (int i = 0; i < records.size(); i++) {
      String record = StringUtils.join(records.get(i).toList(), ',');
      assertEquals(realRecords[i], record);
>>>>>>> c75a71f7
    }
  }

  private void prepareData() throws IoTDBConnectionException, StatementExecutionException {
    Session session = new Session("127.0.0.1", 6667, "root", "root");
    session.open();

    String deviceId = "root.test.t1";
    List<String> measurements = new ArrayList<>();
    measurements.add("c1");
    measurements.add("c2");
    measurements.add("c3");

    List<String> values = new ArrayList<>();
    values.add("1.0");
    values.add("\"abc\",aa");
    values.add("abbe's");
    session.insertRecord(deviceId, 1L, measurements, values);
  }
}<|MERGE_RESOLUTION|>--- conflicted
+++ resolved
@@ -90,33 +90,6 @@
       "-td", "target/", "-datatype", "true", "-q", "select c1,c2,c3 from root.test.t1"
     };
     prepareData();
-<<<<<<< HEAD
-    String os = System.getProperty("os.name").toLowerCase();
-    String[] sql = {"select * from root.**"};
-    assertTrue(generateSQLFile(sql));
-    if (os.startsWith("windows")) {
-      testOnWindows(output);
-    } else {
-      testOnUnix(output);
-    }
-    FileReader fileReader = new FileReader(EXPORT_FILE);
-    BufferedReader br = new BufferedReader(fileReader);
-    String line = br.readLine();
-    int i = 0;
-    while (line != null) {
-      if (i == 0) {
-        assertEquals(expectCsv[i], line);
-      } else {
-        String lineWithoutTime = line.substring(line.indexOf(',') + 1);
-        assertEquals(expectCsv[i], lineWithoutTime);
-      }
-      i++;
-      line = br.readLine();
-    }
-    File file = new File(EXPORT_FILE);
-    if (file.exists()) {
-      file.delete();
-=======
     testMethod(params, null);
     CSVParser parser = readCsvFile("target/dump0.csv");
     String[] realRecords = {
@@ -128,7 +101,6 @@
       String record = StringUtils.join(records.get(i).toList(), ',');
       record = record.substring(record.indexOf(',') + 1);
       assertEquals(realRecords[i], record);
->>>>>>> c75a71f7
     }
   }
 
@@ -139,33 +111,6 @@
       "-td", "target/", "-q", "select count(c1),count(c2),count(c3) from root.test.t1"
     };
     prepareData();
-<<<<<<< HEAD
-    String os = System.getProperty("os.name").toLowerCase();
-    String[] sql = {"select count(*) from root.**"};
-    generateSQLFile(sql);
-    if (os.startsWith("windows")) {
-      testOnWindows(output);
-    } else {
-      testOnUnix(output);
-    }
-    FileReader fileReader = new FileReader(EXPORT_FILE);
-    BufferedReader br = new BufferedReader(fileReader);
-    String line = br.readLine();
-    int i = 0;
-    while (line != null) {
-      if (i == 0) {
-        assertEquals(expectCsv[i], line);
-      } else {
-        String lineWithoutTime = line.substring(line.indexOf(',') + 1);
-        assertEquals(expectCsv[i], lineWithoutTime);
-      }
-      i++;
-      line = br.readLine();
-    }
-    File file = new File(EXPORT_FILE);
-    if (file.exists()) {
-      file.delete();
-=======
     testMethod(params, null);
     CSVParser parser = readCsvFile("target/dump0.csv");
     String[] realRecords = {
@@ -175,7 +120,6 @@
     for (int i = 0; i < records.size(); i++) {
       String record = StringUtils.join(records.get(i).toList(), ',');
       assertEquals(realRecords[i], record);
->>>>>>> c75a71f7
     }
   }
 
