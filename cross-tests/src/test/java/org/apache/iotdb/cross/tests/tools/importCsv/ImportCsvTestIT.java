/*
 * Licensed to the Apache Software Foundation (ASF) under one
 * or more contributor license agreements.  See the NOTICE file
 * distributed with this work for additional information
 * regarding copyright ownership.  The ASF licenses this file
 * to you under the Apache License, Version 2.0 (the
 * "License"); you may not use this file except in compliance
 * with the License.  You may obtain a copy of the License at
 *
 *     http://www.apache.org/licenses/LICENSE-2.0
 *
 * Unless required by applicable law or agreed to in writing,
 * software distributed under the License is distributed on an
 * "AS IS" BASIS, WITHOUT WARRANTIES OR CONDITIONS OF ANY
 * KIND, either express or implied.  See the License for the
 * specific language governing permissions and limitations
 * under the License.
 */

package org.apache.iotdb.cross.tests.tools.importCsv;

import org.apache.iotdb.db.utils.EnvironmentUtils;
import org.apache.iotdb.jdbc.Config;

import org.apache.commons.csv.CSVRecord;
import org.apache.commons.lang3.StringUtils;
import org.junit.After;
import org.junit.Before;
import org.junit.Test;

import java.io.BufferedWriter;
import java.io.File;
import java.io.FileWriter;
import java.io.IOException;
import java.sql.Connection;
import java.sql.DriverManager;
import java.sql.ResultSet;
import java.sql.ResultSetMetaData;
import java.sql.SQLException;
import java.sql.Statement;
import java.util.List;

import static org.junit.Assert.assertEquals;
import static org.junit.Assert.assertTrue;

public class ImportCsvTestIT extends AbstractScript {

  private static final String[] sqls =
      new String[] {
        "SET STORAGE GROUP TO root.fit.d1",
        "SET STORAGE GROUP TO root.fit.d2",
        "SET STORAGE GROUP TO root.fit.p",
        "CREATE TIMESERIES root.fit.d1.s1 WITH DATATYPE=INT32,ENCODING=RLE",
        "CREATE TIMESERIES root.fit.d1.s2 WITH DATATYPE=TEXT,ENCODING=PLAIN",
        "CREATE TIMESERIES root.fit.d2.s1 WITH DATATYPE=INT32,ENCODING=RLE",
        "CREATE TIMESERIES root.fit.d2.s3 WITH DATATYPE=INT32,ENCODING=RLE",
        "CREATE TIMESERIES root.fit.p.s1 WITH DATATYPE=INT32,ENCODING=RLE",
      };

  private final String[] noDataOutput = {
    "````````````````````````````````````````````````",
    "Starting IoTDB Client Import Script",
    "````````````````````````````````````````````````",
    "Start to import data from: test.csv",
    "No records!"
  };

  private final String[] noHeaderOutput = {
    "````````````````````````````````````````````````",
    "Starting IoTDB Client Import Script",
    "````````````````````````````````````````````````",
    "No headers!"
  };

  private final String[] emptyOutput = {
    "````````````````````````````````````````````````",
    "Starting IoTDB Client Import Script",
    "````````````````````````````````````````````````",
    "Empty file!"
  };

  @Before
  public void setUp() {
    // start an IotDB server environment
    EnvironmentUtils.envSetUp();
    // choose an execute command by system.
    String os = System.getProperty("os.name").toLowerCase();
    if (os.startsWith("windows")) {
      command =
          new String[] {
            "cmd.exe",
            "/c",
            getCliPath() + File.separator + "tools" + File.separator + "import-csv.bat"
          };
    } else {
      command =
          new String[] {
            "sh", getCliPath() + File.separator + "tools" + File.separator + "import-csv.sh"
          };
    }
  }

  @After
  public void tearDown() throws Exception {
    // shutdown IotDB server environment
    EnvironmentUtils.cleanEnv();
  }

  private static void createSchema() throws ClassNotFoundException {
    Class.forName(Config.JDBC_DRIVER_NAME);
    try (Connection connection =
            DriverManager.getConnection(
                Config.IOTDB_URL_PREFIX + "127.0.0.1:6667/", "root", "root");
        Statement statement = connection.createStatement()) {

      for (String sql : sqls) {
        statement.execute(sql);
      }
    } catch (Exception e) {
      e.printStackTrace();
    }
  }

  /**
   * test the situation that the schema has not been created and CSV file has no records
   *
   * @throws IOException
   */
  @Test
  public void testImportNoRecordsCSV() throws IOException {
    assertTrue(generateTestCSV(false, false, true, false, false));
    String[] params = {"-f", CSV_FILE};
    testMethod(params, noDataOutput);
    File file = new File(CSV_FILE);
    if (file.exists()) {
      file.delete();
    }
  }

  /**
   * test the situation that the CSV file has no headers
   *
   * @throws IOException
   */
  @Test
  public void testNoHeader() throws IOException {
    assertTrue(generateTestCSV(false, true, false, false, false));
    String[] params = {"-f", CSV_FILE};
    testMethod(params, noHeaderOutput);
  }

  /**
   * test the situation that the CSV file is an empty file
   *
   * @throws IOException
   */
  @Test
  public void testEmptyCSV() throws IOException {
    assertTrue(generateTestCSV(true, false, false, false, false));
    String[] params = {"-f", CSV_FILE};
    testMethod(params, emptyOutput);
  }

  /**
   * test the situation that the schema has been created and CSV file has no problem
   *
   * @throws IOException
   */
  @Test
  public void test() throws IOException, ClassNotFoundException {
    assertTrue(generateTestCSV(false, false, false, false, false));
    String[] params = {"-f", CSV_FILE};
    testMethod(params, null);
    File file = new File(CSV_FILE);
    Class.forName(Config.JDBC_DRIVER_NAME);
    try (Connection connection =
            DriverManager.getConnection(
                Config.IOTDB_URL_PREFIX + "127.0.0.1:6667/", "root", "root");
        Statement statement = connection.createStatement()) {
      if (statement.execute("select * from root.**")) {
        ResultSet resultSet = statement.getResultSet();
        testResult(resultSet, 6, 3);
        resultSet.close();
      }
    } catch (Exception e) {
      e.printStackTrace();
    }
    if (file.exists()) {
      file.delete();
    }
  }

  /**
   * test the situation that the schema has been created and CSV file has no problem
   *
   * @throws IOException
   */
  @Test
  public void testAligned() throws IOException, ClassNotFoundException {
    assertTrue(generateTestCSV(false, false, false, false, false));
<<<<<<< HEAD
    String[] params = {"-f", CSV_FILE, "-aligned "};
=======
    String[] params = {"-f", CSV_FILE, "-aligned", "true"};
>>>>>>> 9ab9a717
    testMethod(params, null);
    File file = new File(CSV_FILE);
    Class.forName(Config.JDBC_DRIVER_NAME);
    try (Connection connection =
            DriverManager.getConnection(
                Config.IOTDB_URL_PREFIX + "127.0.0.1:6667/", "root", "root");
        Statement statement = connection.createStatement()) {
      if (statement.execute("show devices")) {
        ResultSet resultSet = statement.getResultSet();
        while (resultSet.next()) {
          assertTrue("true".equals(resultSet.getString(2)));
        }
        resultSet.close();
      }
    } catch (Exception e) {
      e.printStackTrace();
    }
    if (file.exists()) {
      file.delete();
    }
  }

  /**
   * test the situation that the schema has not been created and CSV file has no problem
   *
   * @throws IOException
   */
  @Test
  public void testWithoutCreateSchema() throws IOException, ClassNotFoundException {
    assertTrue(generateTestCSV(false, false, false, false, false));
    String[] params = {"-f", CSV_FILE};
    testMethod(params, null);
    File file = new File(CSV_FILE);
    Class.forName(Config.JDBC_DRIVER_NAME);
    try (Connection connection =
            DriverManager.getConnection(
                Config.IOTDB_URL_PREFIX + "127.0.0.1:6667/", "root", "root");
        Statement statement = connection.createStatement()) {
      if (statement.execute("select * from root.**")) {
        ResultSet resultSet = statement.getResultSet();
        testResult(resultSet, 6, 3);
        resultSet.close();
      }
    } catch (Exception e) {
      e.printStackTrace();
    }
    if (file.exists()) {
      file.delete();
    }
  }

  /**
   * test the situation that the schema has not been created and CSV file has no data type
   *
   * @throws IOException
   * @throws ClassNotFoundException
   */
  @Test
  public void testWithDataType() throws IOException, ClassNotFoundException {
    assertTrue(generateTestCSV(false, false, false, false, true));
    String[] params = {"-f", CSV_FILE};
    testMethod(params, null);
    File file = new File(CSV_FILE);
    Class.forName(Config.JDBC_DRIVER_NAME);
    try (Connection connection =
            DriverManager.getConnection(
                Config.IOTDB_URL_PREFIX + "127.0.0.1:6667/", "root", "root");
        Statement statement = connection.createStatement()) {
      if (statement.execute("select * from root.**")) {
        ResultSet resultSet = statement.getResultSet();
        testResult(resultSet, 6, 3);
        resultSet.close();
      }
    } catch (Exception e) {
      e.printStackTrace();
    }
    if (file.exists()) {
      file.delete();
    }
  }

  /**
   * test the situation that the schema has not been created and CSV file has no data type
   *
   * @throws IOException
   * @throws ClassNotFoundException
   */
  @Test
  public void testWithException() throws IOException, ClassNotFoundException {
    assertTrue(generateTestCSV(false, false, false, true, true));
    String[] params = {"-f", CSV_FILE};
    testMethod(params, null);
    File file = new File(CSV_FILE);
    Class.forName(Config.JDBC_DRIVER_NAME);
    try (Connection connection =
            DriverManager.getConnection(
                Config.IOTDB_URL_PREFIX + "127.0.0.1:6667/", "root", "root");
        Statement statement = connection.createStatement()) {
      if (statement.execute("select ** from root")) {
        ResultSet resultSet = statement.getResultSet();
        testResult(resultSet, 6, 3);
        resultSet.close();
      }
    } catch (Exception e) {
      e.printStackTrace();
    }
    if (file.exists()) {
      file.delete();
    }
    // check the failed file
    List<CSVRecord> records = readCsvFile(CSV_FILE + ".failed").getRecords();
    String[] realRecords = {
      "Time,root.fit.d1.s1(INT32),root.fit.d1.s2(TEXT),root.fit.d2.s1(INT32),root.fit.d2.s3(INT32),root.fit.p.s1(INT32)",
      "1,100,\"hello\",200,\"300\",400"
    };
    for (int i = 0; i < records.size(); i++) {
      String record = StringUtils.join(records.get(i).toList(), ',');
      assertEquals(realRecords[i], record);
    }
  }

  /**
   * test whether the shape of data is correct
   *
   * @throws IOException
   */
  private static void testResult(
      ResultSet resultSet, int expectedColumnNumber, int expectedRowNumber) throws SQLException {
    if (resultSet != null) {
      final ResultSetMetaData metaData = resultSet.getMetaData();
      final int columnCount = metaData.getColumnCount();
      assertEquals(expectedColumnNumber, columnCount);
      int actualRowNumber = 0;
      while (resultSet.next()) {
        actualRowNumber++;
      }
      assertEquals(expectedRowNumber, actualRowNumber);
    }
  }

  /**
   * generate the test CSV file by setting parameters
   *
   * @param isEmpty
   * @param isHeaderEmpty
   * @param isRecordsEmpty
   * @param isException
   * @param dataType
   * @return
   */
  private boolean generateTestCSV(
      Boolean isEmpty,
      Boolean isHeaderEmpty,
      Boolean isRecordsEmpty,
      Boolean isException,
      Boolean dataType) {
    String[] csvText;
    if (isEmpty) {
      csvText = new String[] {};
    } else {
      if (isHeaderEmpty) {
        csvText =
            new String[] {
              "1,100,\"hello\",200,300,400",
              "2,500,\"\",600,700,800",
              "3,900,\"Io\"TDB\",1000,1100,1200"
            };
      } else {
        if (isRecordsEmpty) {
          csvText =
              new String[] {
                "Time,root.fit.d1.s1(INT32),root.fit.d1.s2(TEXT),root.fit.d2.s1(INT32),root.fit.d2.s3(INT32),root.fit.p.s1(INT32)"
              };
        } else {
          if (dataType) {
            if (isException) {
              csvText =
                  new String[] {
                    "Time,root.fit.d1.s1(INT32),root.fit.d1.s2(TEXT),root.fit.d2.s1(INT32),root.fit.d2.s3(INT32),root.fit.p.s1(INT32)",
                    "1,100,\"hello\",200,\"300\",400",
                    "2,500,\"\",600,700,800",
                    "3,900,\"Io\"TDB\",1000,1100,1200"
                  };
            } else {
              csvText =
                  new String[] {
                    "Time,root.fit.d1.s1(INT32),root.fit.d1.s2(TEXT),root.fit.d2.s1(INT32),root.fit.d2.s3(INT32),root.fit.p.s1(INT32)",
                    "1,100,\"hello\",200,300,400",
                    "2,500,\"\",600,700,800",
                    "3,900,\"Io\"TDB\",1000,1100,1200"
                  };
            }
          } else {
            if (isException) {
              csvText =
                  new String[] {
                    "Time,root.fit.d1.s1,root.fit.d1.s2,root.fit.d2.s1,root.fit.d2.s3,root.fit.p.s1",
                    "1,100,\"hello\",200,\"300\",400",
                    "2,500,\"\",600,700,800",
                    "3,900,\"Io\"TDB\",1000,1100,1200"
                  };
            } else {
              csvText =
                  new String[] {
                    "Time,root.fit.d1.s1,root.fit.d1.s2,root.fit.d2.s1,root.fit.d2.s3,root.fit.p.s1",
                    "1,100,\"hello\",200,300,400",
                    "2,500,\"\",600,700,800",
                    "3,900,\"Io\"TDB\",1000,1100,1200"
                  };
            }
          }
        }
      }
    }
    BufferedWriter writer;
    try {
      writer = new BufferedWriter(new FileWriter(CSV_FILE));
      writer.write("");
      for (String s : csvText) {
        writer.write(s);
        writer.newLine();
      }
      writer.flush();
      writer.close();
      return true;
    } catch (IOException e) {
      System.out.println("failed to create test csv");
    }
    return false;
  }
}<|MERGE_RESOLUTION|>--- conflicted
+++ resolved
@@ -198,11 +198,7 @@
   @Test
   public void testAligned() throws IOException, ClassNotFoundException {
     assertTrue(generateTestCSV(false, false, false, false, false));
-<<<<<<< HEAD
-    String[] params = {"-f", CSV_FILE, "-aligned "};
-=======
     String[] params = {"-f", CSV_FILE, "-aligned", "true"};
->>>>>>> 9ab9a717
     testMethod(params, null);
     File file = new File(CSV_FILE);
     Class.forName(Config.JDBC_DRIVER_NAME);
