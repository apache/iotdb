--- conflicted
+++ resolved
@@ -64,7 +64,7 @@
     EnvironmentUtils.cleanEnv();
   }
 
-  private static void createSchema() throws ClassNotFoundException, SQLException {
+  private static void createSchema() throws ClassNotFoundException {
     Class.forName(Config.JDBC_DRIVER_NAME);
     try (Connection connection = DriverManager
         .getConnection(Config.IOTDB_URL_PREFIX + "127.0.0.1:6667/", "root", "root");
@@ -119,15 +119,6 @@
   @Override
   protected void testOnWindows() throws IOException {
     final String[] output = {
-<<<<<<< HEAD
-        "````````````````````````````````````````````````",
-        "Starting IoTDB Client Import Script",
-        "````````````````````````````````````````````````",
-        "Start to import data from: test.csv",
-        "",
-        "Import from: test.csv   0%",
-        "Import from: test.csv 100%"
-=======
       "````````````````````````````````````````````````",
       "Starting IoTDB Client Import Script",
       "````````````````````````````````````````````````",
@@ -135,7 +126,6 @@
       "",
       "Import from: test.csv",
       "Import from: test.csv 100%"
->>>>>>> 3df2da39
     };
     String dir = getCliPath();
     ProcessBuilder builder = new ProcessBuilder("cmd.exe", "/c",
@@ -148,15 +138,6 @@
   @Override
   protected void testOnUnix() throws IOException {
     final String[] output = {
-<<<<<<< HEAD
-        "------------------------------------------",
-        "Starting IoTDB Client Import Script",
-        "------------------------------------------",
-        "Start to import data from: test.csv",
-        "",
-        "Import from: test.csv   0%",
-        "Import from: test.csv 100%"
-=======
             "------------------------------------------",
             "Starting IoTDB Client Import Script",
             "------------------------------------------",
@@ -164,7 +145,6 @@
             "",
             "Import from: test.csv",
             "Import from: test.csv 100%"
->>>>>>> 3df2da39
     };
     String dir = getCliPath();
     ProcessBuilder builder = new ProcessBuilder("sh",
