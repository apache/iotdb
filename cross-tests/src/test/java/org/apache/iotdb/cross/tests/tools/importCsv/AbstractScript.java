/*
 * Licensed to the Apache Software Foundation (ASF) under one
 * or more contributor license agreements.  See the NOTICE file
 * distributed with this work for additional information
 * regarding copyright ownership.  The ASF licenses this file
 * to you under the Apache License, Version 2.0 (the
 * "License"); you may not use this file except in compliance
 * with the License.  You may obtain a copy of the License at
 *
 *     http://www.apache.org/licenses/LICENSE-2.0
 *
 * Unless required by applicable law or agreed to in writing,
 * software distributed under the License is distributed on an
 * "AS IS" BASIS, WITHOUT WARRANTIES OR CONDITIONS OF ANY
 * KIND, either express or implied.  See the License for the
 * specific language governing permissions and limitations
 * under the License.
 */
package org.apache.iotdb.cross.tests.tools.importCsv;

import static org.junit.Assert.assertTrue;

import java.io.BufferedReader;
import java.io.File;
import java.io.FileReader;
import java.io.IOException;
import java.io.InputStreamReader;
import java.util.ArrayList;
import java.util.List;
import java.util.Properties;

public abstract class AbstractScript {

  protected void testOutput(ProcessBuilder builder, String[] output) throws IOException {
    builder.redirectErrorStream(true);
    Process p = builder.start();
    BufferedReader r = new BufferedReader(new InputStreamReader(p.getInputStream()));
    String line;
    List<String> actualOutput = new ArrayList<>();
    while (true) {
      line = r.readLine();
      if (line == null) {
        break;
      } else {
        actualOutput.add(line);
      }
    }
    r.close();
    p.destroy();


    System.out.println("Expected output:");
    for (String s : output) {
      System.out.println(s);
    }

    System.out.println("actualOutput:");
    for (String out : actualOutput) {
      System.out.println(out);
    }

<<<<<<< HEAD
    for (int i = 0; i < output.length; i++) {
      assertTrue(actualOutput.get(i).startsWith(output[i]));
    }
=======
    assertTrue(actualOutput.get(actualOutput.size() - 1).startsWith(output[output.length - 1]));
>>>>>>> 617960f1
  }

  protected String getCliPath() {
    // This is usually always set by the JVM

    File userDir = new File(System.getProperty("user.dir"));
    if(!userDir.exists()) {
      throw new RuntimeException("user.dir " + userDir.getAbsolutePath() + " doesn't exist.");
    }
    File target = new File(userDir.getParent() + File.separator + "cli",
        "target" + File.separator + "maven"
            + "-archiver"
            + File.separator + "pom"
            + ".properties");
    Properties properties = new Properties();
    try {
      properties.load(new FileReader(target));
    } catch (IOException e) {
      return "target" + File.separator + "iotdb-cli-";
    }
    return new File(userDir.getParent() + File.separator + "cli",
        String.format("target" + File.separator +
                "%s-%s",
            properties.getProperty("artifactId"), properties.getProperty("version"))).getAbsolutePath();
  }

  protected abstract void testOnWindows() throws IOException;

  protected abstract void testOnUnix() throws IOException;
}<|MERGE_RESOLUTION|>--- conflicted
+++ resolved
@@ -59,13 +59,7 @@
       System.out.println(out);
     }
 
-<<<<<<< HEAD
-    for (int i = 0; i < output.length; i++) {
-      assertTrue(actualOutput.get(i).startsWith(output[i]));
-    }
-=======
     assertTrue(actualOutput.get(actualOutput.size() - 1).startsWith(output[output.length - 1]));
->>>>>>> 617960f1
   }
 
   protected String getCliPath() {
