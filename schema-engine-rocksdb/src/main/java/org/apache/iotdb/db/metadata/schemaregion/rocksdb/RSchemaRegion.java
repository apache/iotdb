/*
 * Licensed to the Apache Software Foundation (ASF) under one
 * or more contributor license agreements.  See the NOTICE file
 * distributed with this work for additional information
 * regarding copyright ownership.  The ASF licenses this file
 * to you under the Apache License, Version 2.0 (the
 * "License"); you may not use this file except in compliance
 * with the License.  You may obtain a copy of the License at
 *
 *      http://www.apache.org/licenses/LICENSE-2.0
 *
 * Unless required by applicable law or agreed to in writing,
 * software distributed under the License is distributed on an
 * "AS IS" BASIS, WITHOUT WARRANTIES OR CONDITIONS OF ANY
 * KIND, either express or implied.  See the License for the
 * specific language governing permissions and limitations
 * under the License.
 */

package org.apache.iotdb.db.metadata.schemaregion.rocksdb;

import org.apache.iotdb.common.rpc.thrift.TSchemaNode;
import org.apache.iotdb.commons.conf.IoTDBConstant;
import org.apache.iotdb.commons.consensus.SchemaRegionId;
import org.apache.iotdb.commons.exception.IllegalPathException;
import org.apache.iotdb.commons.exception.MetadataException;
import org.apache.iotdb.commons.file.SystemFileFactory;
import org.apache.iotdb.commons.path.MeasurementPath;
import org.apache.iotdb.commons.path.PartialPath;
import org.apache.iotdb.commons.path.PathPatternTree;
import org.apache.iotdb.commons.utils.PathUtils;
import org.apache.iotdb.commons.utils.TestOnly;
import org.apache.iotdb.db.conf.IoTDBConfig;
import org.apache.iotdb.db.conf.IoTDBDescriptor;
import org.apache.iotdb.db.exception.metadata.AcquireLockTimeoutException;
import org.apache.iotdb.db.exception.metadata.AliasAlreadyExistException;
import org.apache.iotdb.db.exception.metadata.AlignedTimeseriesException;
import org.apache.iotdb.db.exception.metadata.MNodeTypeMismatchException;
import org.apache.iotdb.db.exception.metadata.PathAlreadyExistException;
import org.apache.iotdb.db.exception.metadata.PathNotExistException;
import org.apache.iotdb.db.exception.metadata.SchemaDirCreationFailureException;
import org.apache.iotdb.db.metadata.MetadataConstant;
import org.apache.iotdb.db.metadata.idtable.IDTable;
import org.apache.iotdb.db.metadata.idtable.IDTableManager;
import org.apache.iotdb.db.metadata.mnode.IMNode;
import org.apache.iotdb.db.metadata.mnode.IMeasurementMNode;
import org.apache.iotdb.db.metadata.mnode.MNodeType;
import org.apache.iotdb.db.metadata.plan.schemaregion.write.IActivateTemplateInClusterPlan;
import org.apache.iotdb.db.metadata.plan.schemaregion.write.ICreateAlignedTimeSeriesPlan;
import org.apache.iotdb.db.metadata.plan.schemaregion.write.ICreateTimeSeriesPlan;
import org.apache.iotdb.db.metadata.plan.schemaregion.write.IDeactivateTemplatePlan;
import org.apache.iotdb.db.metadata.plan.schemaregion.write.IPreDeactivateTemplatePlan;
import org.apache.iotdb.db.metadata.plan.schemaregion.write.IRollbackPreDeactivateTemplatePlan;
import org.apache.iotdb.db.metadata.schemaregion.ISchemaRegion;
import org.apache.iotdb.db.metadata.schemaregion.SchemaRegionUtils;
import org.apache.iotdb.db.metadata.schemaregion.rocksdb.mnode.RMNodeType;
import org.apache.iotdb.db.metadata.schemaregion.rocksdb.mnode.RMNodeValueType;
import org.apache.iotdb.db.metadata.schemaregion.rocksdb.mnode.RMeasurementMNode;
import org.apache.iotdb.db.metadata.template.Template;
import org.apache.iotdb.db.metadata.utils.MetaFormatUtils;
import org.apache.iotdb.db.metadata.utils.MetaUtils;
import org.apache.iotdb.db.qp.physical.sys.ShowDevicesPlan;
import org.apache.iotdb.db.qp.physical.sys.ShowTimeSeriesPlan;
import org.apache.iotdb.db.query.context.QueryContext;
import org.apache.iotdb.db.query.dataset.ShowDevicesResult;
import org.apache.iotdb.db.query.dataset.ShowTimeSeriesResult;
import org.apache.iotdb.db.utils.SchemaUtils;
import org.apache.iotdb.tsfile.file.metadata.enums.CompressionType;
import org.apache.iotdb.tsfile.file.metadata.enums.TSDataType;
import org.apache.iotdb.tsfile.file.metadata.enums.TSEncoding;
import org.apache.iotdb.tsfile.utils.Pair;
import org.apache.iotdb.tsfile.utils.ReadWriteIOUtils;
import org.apache.iotdb.tsfile.write.schema.IMeasurementSchema;
import org.apache.iotdb.tsfile.write.schema.MeasurementSchema;

import com.google.common.collect.MapMaker;
import org.apache.commons.lang3.ArrayUtils;
import org.apache.commons.lang3.StringUtils;
import org.rocksdb.Holder;
import org.rocksdb.RocksDBException;
import org.rocksdb.RocksIterator;
import org.rocksdb.WriteBatch;
import org.slf4j.Logger;
import org.slf4j.LoggerFactory;

import java.io.File;
import java.io.IOException;
import java.nio.ByteBuffer;
import java.util.ArrayList;
import java.util.Arrays;
import java.util.Collection;
import java.util.Collections;
import java.util.HashSet;
import java.util.LinkedList;
import java.util.List;
import java.util.Map;
import java.util.Map.Entry;
import java.util.Queue;
import java.util.Set;
import java.util.concurrent.ConcurrentHashMap;
import java.util.concurrent.ConcurrentLinkedQueue;
import java.util.concurrent.TimeUnit;
import java.util.concurrent.atomic.AtomicInteger;
import java.util.concurrent.locks.Lock;
import java.util.concurrent.locks.ReadWriteLock;
import java.util.concurrent.locks.ReentrantLock;
import java.util.concurrent.locks.ReentrantReadWriteLock;
import java.util.function.BiFunction;
import java.util.function.Function;
import java.util.stream.Stream;

import static org.apache.iotdb.db.metadata.schemaregion.rocksdb.RSchemaConstants.ALL_NODE_TYPE_ARRAY;
import static org.apache.iotdb.db.metadata.schemaregion.rocksdb.RSchemaConstants.DEFAULT_ALIGNED_ENTITY_VALUE;
import static org.apache.iotdb.db.metadata.schemaregion.rocksdb.RSchemaConstants.DEFAULT_NODE_VALUE;
import static org.apache.iotdb.db.metadata.schemaregion.rocksdb.RSchemaConstants.FLAG_IS_ALIGNED;
import static org.apache.iotdb.db.metadata.schemaregion.rocksdb.RSchemaConstants.NODE_TYPE_ALIAS;
import static org.apache.iotdb.db.metadata.schemaregion.rocksdb.RSchemaConstants.NODE_TYPE_ENTITY;
import static org.apache.iotdb.db.metadata.schemaregion.rocksdb.RSchemaConstants.NODE_TYPE_MEASUREMENT;
import static org.apache.iotdb.db.metadata.schemaregion.rocksdb.RSchemaConstants.ROOT_STRING;
import static org.apache.iotdb.db.metadata.schemaregion.rocksdb.RSchemaConstants.TABLE_NAME_TAGS;

public class RSchemaRegion implements ISchemaRegion {

  private static final Logger logger = LoggerFactory.getLogger(RSchemaRegion.class);

  protected static IoTDBConfig config = IoTDBDescriptor.getInstance().getConfig();

  // TODO: make it configurable
  public static final int MAX_PATH_DEPTH = 10;

  private static final long MAX_LOCK_WAIT_TIME = 50;

  private final RSchemaReadWriteHandler readWriteHandler;

  private final ReadWriteLock deleteUpdateLock = new ReentrantReadWriteLock();

  private final Map<String, ReentrantLock> locksPool =
      new MapMaker().weakValues().initialCapacity(10000).makeMap();

  private String schemaRegionDirPath;
  private String storageGroupFullPath;
  private SchemaRegionId schemaRegionId;
  private int storageGroupPathLevel;

  public RSchemaRegion() throws MetadataException {
    try {
      readWriteHandler = new RSchemaReadWriteHandler();
    } catch (RocksDBException e) {
      logger.error("create RocksDBReadWriteHandler fail", e);
      throw new MetadataException(e);
    }
  }

  public RSchemaRegion(
      PartialPath storageGroup, SchemaRegionId schemaRegionId, RSchemaConfLoader rSchemaConfLoader)
      throws MetadataException {
    this.schemaRegionId = schemaRegionId;
    storageGroupFullPath = storageGroup.getFullPath();
    init();
    try {
      readWriteHandler = new RSchemaReadWriteHandler(schemaRegionDirPath, rSchemaConfLoader);
    } catch (RocksDBException e) {
      logger.error("create RocksDBReadWriteHandler fail", e);
      throw new MetadataException(e);
    }
  }

  @Override
  public void init() throws MetadataException {
    schemaRegionDirPath =
        config.getSchemaDir()
            + File.separator
            + storageGroupFullPath
            + File.separator
            + schemaRegionId.getId();
    File schemaRegionFolder = SystemFileFactory.INSTANCE.getFile(schemaRegionDirPath);
    if (!schemaRegionFolder.exists()) {
      if (schemaRegionFolder.mkdirs()) {
        logger.info("create schema region folder {}", schemaRegionDirPath);
      } else {
        if (!schemaRegionFolder.exists()) {
          logger.error("create schema region folder {} failed.", schemaRegionDirPath);
          throw new SchemaDirCreationFailureException(schemaRegionDirPath);
        }
      }
    }
    storageGroupPathLevel = RSchemaUtils.getLevelByPartialPath(storageGroupFullPath);
  }

  @Override
  public void forceMlog() {
    // do nothing
  }

  @Override
  public SchemaRegionId getSchemaRegionId() {
    return schemaRegionId;
  }

  @Override
  public String getStorageGroupFullPath() {
    return storageGroupFullPath;
  }

  @Override
  public void deleteSchemaRegion() throws MetadataException {
    clear();
    SchemaRegionUtils.deleteSchemaRegionFolder(schemaRegionDirPath, logger);
  }

  @Override
  public boolean createSnapshot(File snapshotDir) {
    // todo implement this
    throw new UnsupportedOperationException(
        "Rocksdb mode currently doesn't support snapshot feature.");
  }

  @Override
  public void loadSnapshot(File latestSnapshotRootDir) {
    // todo implement this
    throw new UnsupportedOperationException(
        "Rocksdb mode currently doesn't support snapshot feature.");
  }

  @Override
  public void createTimeseries(ICreateTimeSeriesPlan plan, long offset) throws MetadataException {
    try {
      if (deleteUpdateLock.readLock().tryLock(MAX_LOCK_WAIT_TIME, TimeUnit.MILLISECONDS)) {
        createTimeseries(
            plan.getPath(),
            new MeasurementSchema(
                plan.getPath().getMeasurement(),
                plan.getDataType(),
                plan.getEncoding(),
                plan.getCompressor(),
                plan.getProps()),
            plan.getAlias(),
            plan.getTags(),
            plan.getAttributes());
        // update id table if id table log file is disabled
        if (config.isEnableIDTable() && !config.isEnableIDTableLogFile()) {
          IDTable idTable = IDTableManager.getInstance().getIDTable(plan.getPath().getDevicePath());
          idTable.createTimeseries(plan);
        }
      } else {
        throw new AcquireLockTimeoutException(
            "Acquire lock timeout when creating timeseries: " + plan.getPath().getFullPath());
      }
    } catch (InterruptedException e) {
      logger.warn("Acquire lock interrupted", e);
      Thread.currentThread().interrupt();
    } finally {
      deleteUpdateLock.readLock().unlock();
    }
  }

  @TestOnly
  protected void createTimeseries(
      PartialPath path,
      TSDataType dataType,
      TSEncoding encoding,
      CompressionType compressor,
      Map<String, String> props)
      throws MetadataException {
    createTimeseries(path, dataType, encoding, compressor, props, null);
  }

  @TestOnly
  protected void createTimeseries(
      PartialPath path,
      TSDataType dataType,
      TSEncoding encoding,
      CompressionType compressor,
      Map<String, String> props,
      String alias)
      throws MetadataException {
    createTimeseries(
        path,
        new MeasurementSchema(path.getMeasurement(), dataType, encoding, compressor, props),
        alias,
        null,
        null);
  }

  protected void createTimeseries(
      PartialPath path,
      IMeasurementSchema schema,
      String alias,
      Map<String, String> tags,
      Map<String, String> attributes)
      throws MetadataException {
    // regular check
    if (path.getNodes().length > RSchemaRegion.MAX_PATH_DEPTH) {
      throw new IllegalPathException(
          String.format(
              "path is too long, provide: %d, max: %d",
              path.getNodeLength(), RSchemaRegion.MAX_PATH_DEPTH));
    }
    MetaFormatUtils.checkTimeseries(path);
    MetaFormatUtils.checkTimeseriesProps(path.getFullPath(), schema.getProps());

    // sg check and create
    String[] nodes = path.getNodes();
    SchemaUtils.checkDataTypeWithEncoding(schema.getType(), schema.getEncodingType());

    try {
      createTimeSeriesRecursively(
          nodes, nodes.length, storageGroupPathLevel, schema, alias, tags, attributes);
      // TODO: load tags to memory
    } catch (RocksDBException | IOException e) {
      throw new MetadataException(e);
    } catch (InterruptedException e) {
      logger.warn("Acquire lock interrupted", e);
      Thread.currentThread().interrupt();
    }
  }

  private void createTimeSeriesRecursively(
      String[] nodes,
      int start,
      int end,
      IMeasurementSchema schema,
      String alias,
      Map<String, String> tags,
      Map<String, String> attributes)
      throws InterruptedException, MetadataException, RocksDBException, IOException {
    if (start <= end) {
      // "ROOT" node must exist and don't need to check
      return;
    }
    String levelPath = RSchemaUtils.getLevelPath(nodes, start - 1);
    Lock lock = locksPool.computeIfAbsent(levelPath, x -> new ReentrantLock());
    if (lock.tryLock(MAX_LOCK_WAIT_TIME, TimeUnit.MILLISECONDS)) {
      try {
        CheckKeyResult checkResult = readWriteHandler.keyExistByAllTypes(levelPath);
        if (!checkResult.existAnyKey()) {
          createTimeSeriesRecursively(nodes, start - 1, end, schema, alias, tags, attributes);
          if (start == nodes.length) {
            createTimeSeriesNode(nodes, levelPath, schema, alias, tags, attributes);
          } else if (start == nodes.length - 1) {
            readWriteHandler.createNode(levelPath, RMNodeType.ENTITY, DEFAULT_NODE_VALUE);
          } else {
            readWriteHandler.createNode(levelPath, RMNodeType.INTERNAL, DEFAULT_NODE_VALUE);
          }
        } else {
          if (start == nodes.length) {
            throw new PathAlreadyExistException(RSchemaUtils.getPathByLevelPath(levelPath));
          }

          if (start == nodes.length - 1) {
            if (checkResult.getResult(RMNodeType.INTERNAL)) {
              // convert the parent node to entity if it is internal node
              readWriteHandler.convertToEntityNode(levelPath, DEFAULT_NODE_VALUE);
            } else if (checkResult.getResult(RMNodeType.ENTITY)) {
              if ((checkResult.getValue()[1] & FLAG_IS_ALIGNED) != 0) {
                throw new AlignedTimeseriesException(
                    "timeseries under this entity is aligned, please use createAlignedTimeseries or change entity.",
                    RSchemaUtils.getPathByLevelPath(levelPath));
              }
            } else {
              throw new MNodeTypeMismatchException(
                  RSchemaUtils.getPathByLevelPath(levelPath), MetadataConstant.ENTITY_MNODE_TYPE);
            }
          }

          if (checkResult.getResult(RMNodeType.MEASUREMENT)
              || checkResult.getResult(RMNodeType.ALISA)) {
            throw new MNodeTypeMismatchException(
                RSchemaUtils.getPathByLevelPath(levelPath), MetadataConstant.INTERNAL_MNODE_TYPE);
          }
        }
      } finally {
        lock.unlock();
      }
    } else {
      lock.unlock();
      throw new AcquireLockTimeoutException("acquire lock timeout: " + levelPath);
    }
  }

  private void createTimeSeriesNode(
      String[] nodes,
      String levelPath,
      IMeasurementSchema schema,
      String alias,
      Map<String, String> tags,
      Map<String, String> attributes)
      throws IOException, RocksDBException, MetadataException, InterruptedException {
    // create time-series node
    try (WriteBatch batch = new WriteBatch()) {
      byte[] value = RSchemaUtils.buildMeasurementNodeValue(schema, alias, tags, attributes);
      byte[] measurementKey = RSchemaUtils.toMeasurementNodeKey(levelPath);
      batch.put(measurementKey, value);

      // measurement with tags will save in a separate table at the same time
      if (tags != null && !tags.isEmpty()) {
        batch.put(
            readWriteHandler.getColumnFamilyHandleByName(TABLE_NAME_TAGS),
            measurementKey,
            DEFAULT_NODE_VALUE);
      }

      if (StringUtils.isNotEmpty(alias)) {
        String[] aliasNodes = Arrays.copyOf(nodes, nodes.length);
        aliasNodes[nodes.length - 1] = alias;
        String aliasLevelPath = RSchemaUtils.getLevelPath(aliasNodes, aliasNodes.length - 1);
        byte[] aliasNodeKey = RSchemaUtils.toAliasNodeKey(aliasLevelPath);
        Lock lock = locksPool.computeIfAbsent(aliasLevelPath, x -> new ReentrantLock());
        if (lock.tryLock(MAX_LOCK_WAIT_TIME, TimeUnit.MILLISECONDS)) {
          try {
            if (!readWriteHandler.keyExistByAllTypes(aliasLevelPath).existAnyKey()) {
              batch.put(aliasNodeKey, RSchemaUtils.buildAliasNodeValue(measurementKey));
              readWriteHandler.executeBatch(batch);
            } else {
              throw new AliasAlreadyExistException(
                  RSchemaUtils.getPathByLevelPath(levelPath), alias);
            }
          } finally {
            lock.unlock();
          }
        } else {
          lock.unlock();
          throw new AcquireLockTimeoutException("acquire lock timeout: " + levelPath);
        }
      } else {
        readWriteHandler.executeBatch(batch);
      }
    }
  }

  private void createAlignedTimeSeries(
      PartialPath prefixPath,
      List<String> measurements,
      List<TSDataType> dataTypes,
      List<TSEncoding> encodings)
      throws MetadataException {
    if (prefixPath.getNodeLength() > MAX_PATH_DEPTH - 1) {
      throw new IllegalPathException(
          String.format(
              "Prefix path is too long, provide: %d, max: %d",
              prefixPath.getNodeLength(), RSchemaRegion.MAX_PATH_DEPTH - 1));
    }

    MetaFormatUtils.checkTimeseries(prefixPath);

    for (int i = 0; i < measurements.size(); i++) {
      SchemaUtils.checkDataTypeWithEncoding(dataTypes.get(i), encodings.get(i));
      MetaFormatUtils.checkNodeName(measurements.get(i));
    }

    try (WriteBatch batch = new WriteBatch()) {
      createEntityRecursively(
          prefixPath.getNodes(), prefixPath.getNodeLength(), storageGroupPathLevel + 1, true);
      String[] locks = new String[measurements.size()];
      for (int i = 0; i < measurements.size(); i++) {
        String measurement = measurements.get(i);
        String levelPath = RSchemaUtils.getMeasurementLevelPath(prefixPath.getNodes(), measurement);
        locks[i] = levelPath;
        MeasurementSchema schema =
            new MeasurementSchema(measurement, dataTypes.get(i), encodings.get(i));
        byte[] key = RSchemaUtils.toMeasurementNodeKey(levelPath);
        byte[] value = RSchemaUtils.buildMeasurementNodeValue(schema, null, null, null);
        batch.put(key, value);
      }

      for (String lockKey : locks) {
        Lock lock = locksPool.computeIfAbsent(lockKey, x -> new ReentrantLock());
        if (lock.tryLock(MAX_LOCK_WAIT_TIME, TimeUnit.MILLISECONDS)) {
          try {
            if (readWriteHandler.keyExistByAllTypes(lockKey).existAnyKey()) {
              throw new PathAlreadyExistException(lockKey);
            }
          } finally {
            lock.unlock();
          }
        } else {
          lock.unlock();
          throw new AcquireLockTimeoutException("acquire lock timeout: " + lockKey);
        }
      }
      readWriteHandler.executeBatch(batch);

      // TODO: update cache if necessary
    } catch (RocksDBException | IOException e) {
      throw new MetadataException(e);
    } catch (InterruptedException e) {
      logger.warn("Acquire lock interrupted", e);
      Thread.currentThread().interrupt();
    }
  }

  @Override
  public void createAlignedTimeSeries(ICreateAlignedTimeSeriesPlan plan) throws MetadataException {
    PartialPath prefixPath = plan.getDevicePath();
    List<String> measurements = plan.getMeasurements();
    List<TSDataType> dataTypes = plan.getDataTypes();
    List<TSEncoding> encodings = plan.getEncodings();

    try {
      if (deleteUpdateLock.readLock().tryLock(MAX_LOCK_WAIT_TIME, TimeUnit.MILLISECONDS)) {
        createAlignedTimeSeries(prefixPath, measurements, dataTypes, encodings);
        // update id table if not in recovering or disable id table log file
        if (config.isEnableIDTable() && !config.isEnableIDTableLogFile()) {
          IDTable idTable = IDTableManager.getInstance().getIDTable(plan.getDevicePath());
          idTable.createAlignedTimeseries(plan);
        }
      } else {
        throw new AcquireLockTimeoutException(
            "Acquire lock timeout when do createAlignedTimeSeries: " + prefixPath.getFullPath());
      }
    } catch (InterruptedException e) {
      logger.warn("Acquire lock interrupted", e);
      Thread.currentThread().interrupt();
    } finally {
      deleteUpdateLock.readLock().unlock();
    }
  }

  @Override
  public Map<Integer, MetadataException> checkMeasurementExistence(
      PartialPath devicePath, List<String> measurementList, List<String> aliasList) {
    throw new UnsupportedOperationException();
  }

  private void createEntityRecursively(String[] nodes, int start, int end, boolean aligned)
      throws RocksDBException, MetadataException, InterruptedException {
    if (start <= end) {
      // "ROOT" must exist
      return;
    }
    String levelPath = RSchemaUtils.getLevelPath(nodes, start - 1);
    Lock lock = locksPool.computeIfAbsent(levelPath, x -> new ReentrantLock());
    if (lock.tryLock(MAX_LOCK_WAIT_TIME, TimeUnit.MILLISECONDS)) {
      try {
        CheckKeyResult checkResult = readWriteHandler.keyExistByAllTypes(levelPath);
        if (!checkResult.existAnyKey()) {
          createEntityRecursively(nodes, start - 1, end, aligned);
          if (start == nodes.length) {
            byte[] nodeKey = RSchemaUtils.toEntityNodeKey(levelPath);
            byte[] value = aligned ? DEFAULT_ALIGNED_ENTITY_VALUE : DEFAULT_NODE_VALUE;
            readWriteHandler.createNode(nodeKey, value);
          } else {
            readWriteHandler.createNode(levelPath, RMNodeType.INTERNAL, DEFAULT_NODE_VALUE);
          }
        } else {
          if (start == nodes.length) {
            // make sure sg node and entity node are different
            // eg.,'root.a' is a database path, 'root.a.b' can not be a timeseries
            if (checkResult.getResult(RMNodeType.STORAGE_GROUP)) {
              throw new MetadataException("Database Node and Entity Node could not be same!");
            }

            if (!checkResult.getResult(RMNodeType.ENTITY)) {
              throw new MNodeTypeMismatchException(
                  RSchemaUtils.getPathByLevelPath(levelPath), MetadataConstant.ENTITY_MNODE_TYPE);
            }

            if ((checkResult.getValue()[1] & FLAG_IS_ALIGNED) == 0) {
              throw new MetadataException(
                  "Timeseries under this entity is not aligned, please use createTimeseries or change entity. (Path: "
                      + RSchemaUtils.getPathByLevelPath(levelPath)
                      + ")");
            }
          } else if (checkResult.getResult(RMNodeType.MEASUREMENT)
              || checkResult.getResult(RMNodeType.ALISA)) {
            throw new MNodeTypeMismatchException(
                RSchemaUtils.getPathByLevelPath(levelPath), MetadataConstant.ENTITY_MNODE_TYPE);
          }
        }
      } finally {
        lock.unlock();
      }
    } else {
      lock.unlock();
      throw new AcquireLockTimeoutException("acquire lock timeout: " + levelPath);
    }
  }

  @Override
  public Pair<Integer, Set<String>> deleteTimeseries(PartialPath pathPattern, boolean isPrefixMatch)
      throws MetadataException {
    try {
      if (deleteUpdateLock.writeLock().tryLock(MAX_LOCK_WAIT_TIME, TimeUnit.MILLISECONDS)) {
        Set<String> failedNames = ConcurrentHashMap.newKeySet();
        Set<IMNode> parentNeedsToCheck = ConcurrentHashMap.newKeySet();

        AtomicInteger atomicInteger = new AtomicInteger(0);
        traverseOutcomeBasins(
            pathPattern.getNodes(),
            MAX_PATH_DEPTH,
            (key, value) -> {
              String path = null;
              RMeasurementMNode deletedNode;
              try {
                path = RSchemaUtils.getPathByInnerName(new String(key));
                String[] nodes = PathUtils.splitPathToDetachedNodes(path);
                deletedNode = new RMeasurementMNode(path, value, readWriteHandler);
                atomicInteger.incrementAndGet();
                try (WriteBatch batch = new WriteBatch()) {
                  // delete the last node of path
                  batch.delete(key);
                  if (deletedNode.getAlias() != null) {
                    String[] aliasNodes = Arrays.copyOf(nodes, nodes.length);
                    aliasNodes[nodes.length - 1] = deletedNode.getAlias();
                    String aliasLevelPath =
                        RSchemaUtils.getLevelPath(aliasNodes, aliasNodes.length - 1);
                    batch.delete(RSchemaUtils.toAliasNodeKey(aliasLevelPath));
                  }
                  if (deletedNode.getTags() != null && !deletedNode.getTags().isEmpty()) {
                    batch.delete(
                        readWriteHandler.getColumnFamilyHandleByName(TABLE_NAME_TAGS), key);
                    // TODO: tags invert index update
                  }
                  readWriteHandler.executeBatch(batch);
                  if (!deletedNode.getParent().isStorageGroup()) {
                    parentNeedsToCheck.add(deletedNode.getParent());
                  }
                }
              } catch (Exception e) {
                logger.error("delete timeseries [{}] fail", path, e);
                failedNames.add(path);
                return false;
              }
              return true;
            },
            new Character[] {NODE_TYPE_MEASUREMENT});

        // delete parent without child after timeseries deleted
        while (true) {
          if (parentNeedsToCheck.isEmpty()) {
            break;
          }
          Set<IMNode> tempSet = ConcurrentHashMap.newKeySet();

          Stream<IMNode> parentStream = parentNeedsToCheck.parallelStream();
          parentStream.forEach(
              currentNode -> {
                if (!currentNode.isStorageGroup()) {
                  PartialPath parentPath = currentNode.getPartialPath();
                  int level = parentPath.getNodeLength();
                  int end = parentPath.getNodeLength() - 1;
                  if (!readWriteHandler.existAnySiblings(
                      RSchemaUtils.getLevelPathPrefix(parentPath.getNodes(), end, level))) {
                    try {
                      readWriteHandler.deleteNode(
                          parentPath.getNodes(), RSchemaUtils.typeOfMNode(currentNode));
                      IMNode parentNode = currentNode.getParent();
                      if (!parentNode.isStorageGroup()) {
                        tempSet.add(currentNode.getParent());
                      }
                    } catch (Exception e) {
                      logger.warn("delete {} fail.", parentPath.getFullPath(), e);
                    }
                  }
                }
              });
          parentNeedsToCheck.clear();
          parentNeedsToCheck.addAll(tempSet);
        }
        return new Pair<>(atomicInteger.get(), failedNames);
      } else {
        throw new AcquireLockTimeoutException(
            "acquire lock timeout when delete timeseries: " + pathPattern);
      }
    } catch (InterruptedException e) {
      logger.warn("Acquire lock interrupted", e);
      Thread.currentThread().interrupt();
      return new Pair<>(0, null);
    } finally {
      deleteUpdateLock.writeLock().unlock();
    }
  }

  @Override
  public long constructSchemaBlackList(PathPatternTree patternTree) throws MetadataException {
    throw new UnsupportedOperationException();
  }

  @Override
  public void rollbackSchemaBlackList(PathPatternTree patternTree) throws MetadataException {
    throw new UnsupportedOperationException();
  }

  @Override
  public Set<PartialPath> fetchSchemaBlackList(PathPatternTree patternTree)
      throws MetadataException {
    throw new UnsupportedOperationException();
  }

  @Override
  public void deleteTimeseriesInBlackList(PathPatternTree patternTree) throws MetadataException {
    throw new UnsupportedOperationException();
  }

  private void traverseOutcomeBasins(
      String[] nodes,
      int maxLevel,
      BiFunction<byte[], byte[], Boolean> function,
      Character[] nodeTypeArray)
      throws IllegalPathException {
    List<String[]> allNodesArray = RSchemaUtils.replaceMultiWildcardToSingle(nodes, maxLevel);
    allNodesArray.parallelStream().forEach(x -> traverseByPatternPath(x, function, nodeTypeArray));
  }

  private void traverseByPatternPath(
      String[] nodes, BiFunction<byte[], byte[], Boolean> function, Character[] nodeTypeArray) {

    int startIndex = 0;
    List<String[]> scanKeys = new ArrayList<>();

    int indexOfPrefix = indexOfFirstWildcard(nodes, startIndex);
    if (indexOfPrefix >= nodes.length) {
      Arrays.stream(nodeTypeArray)
          .parallel()
          .forEach(
              x -> {
                String levelPrefix =
                    RSchemaUtils.convertPartialPathToInnerByNodes(nodes, nodes.length - 1, x);
                try {
                  Holder<byte[]> holder = new Holder<>();
                  readWriteHandler.keyExist(levelPrefix.getBytes(), holder);
                  if (holder.getValue() != null) {
                    function.apply(levelPrefix.getBytes(), holder.getValue());
                  }
                } catch (RocksDBException e) {
                  logger.error(e.getMessage());
                }
              });
      return;
    }

    startIndex = indexOfPrefix;
    String[] seedPath = ArrayUtils.subarray(nodes, 0, indexOfPrefix);
    scanKeys.add(seedPath);

    while (!scanKeys.isEmpty()) {
      int firstNonWildcardIndex = indexOfFirstNonWildcard(nodes, startIndex);
      int nextFirstWildcardIndex = indexOfFirstWildcard(nodes, firstNonWildcardIndex);
      startIndex = nextFirstWildcardIndex;
      int level = nextFirstWildcardIndex - 1;

      boolean lastIteration = nextFirstWildcardIndex >= nodes.length;
      Character[] nodeType;
      if (!lastIteration) {
        nodeType = ALL_NODE_TYPE_ARRAY;
      } else {
        nodeType = nodeTypeArray;
      }

      Queue<String[]> tempNodes = new ConcurrentLinkedQueue<>();
      byte[] suffixToMatch =
          RSchemaUtils.getSuffixOfLevelPath(
              ArrayUtils.subarray(nodes, firstNonWildcardIndex, nextFirstWildcardIndex), level);
      Stream<String[]> scanKeysStream = scanKeys.parallelStream();
      scanKeysStream.forEach(
          prefixNodes -> {
            String levelPrefix =
                RSchemaUtils.getLevelPathPrefix(prefixNodes, prefixNodes.length - 1, level);
            Arrays.stream(nodeType)
                .parallel()
                .forEach(
                    x -> {
                      byte[] startKey = RSchemaUtils.toRocksDBKey(levelPrefix, x);
                      RocksIterator iterator = readWriteHandler.iterator(null);
                      iterator.seek(startKey);
                      while (iterator.isValid()) {
                        if (!RSchemaUtils.prefixMatch(iterator.key(), startKey)) {
                          break;
                        }
                        if (RSchemaUtils.suffixMatch(iterator.key(), suffixToMatch)) {
                          if (lastIteration) {
                            function.apply(iterator.key(), iterator.value());
                          } else {
                            tempNodes.add(RSchemaUtils.toMetaNodes(iterator.key()));
                          }
                        }
                        iterator.next();
                      }
                    });
          });
      scanKeys.clear();
      scanKeys.addAll(tempNodes);
      tempNodes.clear();
    }
  }

  private int indexOfFirstWildcard(String[] nodes, int start) {
    int index = start;
    for (; index < nodes.length; index++) {
      if (IoTDBConstant.ONE_LEVEL_PATH_WILDCARD.equals(nodes[index])
          || IoTDBConstant.MULTI_LEVEL_PATH_WILDCARD.equals(nodes[index])) {
        break;
      }
    }
    return index;
  }

  private int indexOfFirstNonWildcard(String[] nodes, int start) {
    int index = start;
    for (; index < nodes.length; index++) {
      if (!IoTDBConstant.ONE_LEVEL_PATH_WILDCARD.equals(nodes[index])
          && !IoTDBConstant.MULTI_LEVEL_PATH_WILDCARD.equals(nodes[index])) {
        break;
      }
    }
    return index;
  }

  @Override
  public long getAllTimeseriesCount(
      PartialPath pathPattern, Map<Integer, Template> templateMap, boolean isPrefixMatch)
      throws MetadataException {
    throw new UnsupportedOperationException();
  }

  @Override
  public long getAllTimeseriesCount(
      PartialPath pathPattern, boolean isPrefixMatch, String key, String value, boolean isContains)
      throws MetadataException {
    return getMatchedMeasurementPathWithTags(pathPattern.getNodes()).size();
  }

  @Override
  public long getDevicesNum(PartialPath pathPattern, boolean isPrefixMatch)
      throws MetadataException {
    return getCountByNodeType(new Character[] {NODE_TYPE_ENTITY}, pathPattern.getNodes());
  }

  private int getCountByNodeType(Character[] nodetype, String[] nodes) throws IllegalPathException {
    AtomicInteger atomicInteger = new AtomicInteger(0);
    BiFunction<byte[], byte[], Boolean> function =
        (a, b) -> {
          atomicInteger.incrementAndGet();
          return true;
        };
    traverseOutcomeBasins(nodes, MAX_PATH_DEPTH, function, nodetype);
    return atomicInteger.get();
  }

  @Override
  public Map<PartialPath, Long> getMeasurementCountGroupByLevel(
      PartialPath pathPattern, int level, boolean isPrefixMatch) throws MetadataException {
    Map<PartialPath, Long> result = new ConcurrentHashMap<>();
    BiFunction<byte[], byte[], Boolean> function =
        (a, b) -> {
          String key = new String(a);
          String partialName = splitToPartialNameByLevel(key, level);
          if (partialName != null) {
            PartialPath path = null;
            try {
              path = new PartialPath(partialName);
            } catch (IllegalPathException e) {
              logger.warn(e.getMessage());
            }
            result.putIfAbsent(path, 0L);
            result.put(path, result.get(path) + 1);
          }
          return true;
        };
    traverseOutcomeBasins(
        pathPattern.getNodes(), MAX_PATH_DEPTH, function, new Character[] {NODE_TYPE_MEASUREMENT});

    return result;
  }

  @Override
  public Map<PartialPath, Long> getMeasurementCountGroupByLevel(
      PartialPath pathPattern,
      int level,
      boolean isPrefixMatch,
      String key,
      String value,
      boolean isContains)
      throws MetadataException {
    Map<PartialPath, Long> result = new ConcurrentHashMap<>();
    Map<MeasurementPath, Pair<Map<String, String>, Map<String, String>>> measurementPathsAndTags =
        getMatchedMeasurementPathWithTags(pathPattern.getNodes());
    BiFunction<byte[], byte[], Boolean> function;
    if (!measurementPathsAndTags.isEmpty()) {
      function =
          (a, b) -> {
            String k = new String(a);
            String partialName = splitToPartialNameByLevel(k, level);
            if (partialName != null) {
              PartialPath path = null;
              try {
                path = new PartialPath(partialName);
              } catch (IllegalPathException e) {
                logger.warn(e.getMessage());
              }
              if (!measurementPathsAndTags.keySet().contains(partialName)) {
                result.put(path, result.get(path));
              } else {
                result.putIfAbsent(path, 0L);
                result.put(path, result.get(path) + 1);
              }
            }
            return true;
          };
    } else {
      function =
          (a, b) -> {
            String k = new String(a);
            String partialName = splitToPartialNameByLevel(k, level);
            if (partialName != null) {
              PartialPath path = null;
              try {
                path = new PartialPath(partialName);
              } catch (IllegalPathException e) {
                logger.warn(e.getMessage());
              }
              result.putIfAbsent(path, 0L);
            }
            return true;
          };
    }
    traverseOutcomeBasins(
        pathPattern.getNodes(), MAX_PATH_DEPTH, function, new Character[] {NODE_TYPE_MEASUREMENT});

    return result;
  }

  private String splitToPartialNameByLevel(String innerName, int level) {
    StringBuilder stringBuilder = new StringBuilder(ROOT_STRING);
    boolean currentIsFlag;
    boolean lastIsFlag = false;
    int j = 0;
    for (int i = 0; i < innerName.length() && j <= level; i++) {
      currentIsFlag = innerName.charAt(i) == '.';
      if (currentIsFlag) {
        j++;
        currentIsFlag = true;
      }
      if (j <= 0 || lastIsFlag || (currentIsFlag && j > level)) {
        lastIsFlag = false;
        continue;
      }
      stringBuilder.append(innerName.charAt(i));
      lastIsFlag = currentIsFlag;
    }
    if (j < level) {
      return null;
    }
    return stringBuilder.toString();
  }

  @Override
  public List<PartialPath> getNodesListInGivenLevel(
      PartialPath pathPattern, int nodeLevel, boolean isPrefixMatch) throws MetadataException {
    if (pathPattern.getFullPath().contains(IoTDBConstant.ONE_LEVEL_PATH_WILDCARD)) {
      throw new UnsupportedOperationException(
          formatNotSupportInfo(Thread.currentThread().getStackTrace()[1].getMethodName()));
    }
    return getNodesListInGivenLevel(pathPattern, nodeLevel);
  }

  private String formatNotSupportInfo(String methodName) {
    return String.format("[%s] is not currently supported!", methodName);
  }

  private List<PartialPath> getNodesListInGivenLevel(PartialPath pathPattern, int nodeLevel) {
    List<PartialPath> result = Collections.synchronizedList(new ArrayList<>());
    Arrays.stream(ALL_NODE_TYPE_ARRAY)
        .forEach(
            x -> {
              if (x == NODE_TYPE_ALIAS) {
                return;
              }
              String innerName =
                  RSchemaUtils.convertPartialPathToInnerByNodes(
                      pathPattern.getNodes(), nodeLevel, x);
              readWriteHandler
                  .getAllByPrefix(innerName)
                  .forEach(
                      resultByPrefix -> {
                        try {
                          result.add(
                              new PartialPath(RSchemaUtils.getPathByInnerName(resultByPrefix)));
                        } catch (IllegalPathException e) {
                          logger.warn(e.getMessage());
                        }
                      });
            });
    return result;
  }

  @Override
  public Set<TSchemaNode> getChildNodePathInNextLevel(PartialPath pathPattern)
      throws MetadataException {
    // todo support wildcard
    if (pathPattern.getFullPath().contains(IoTDBConstant.ONE_LEVEL_PATH_WILDCARD)) {
      throw new MetadataException(
          "Wildcards are not currently supported for this operation"
              + " [SHOW CHILD PATHS pathPattern].");
    }
    Set<TSchemaNode> result = Collections.synchronizedSet(new HashSet<>());
    String innerNameByLevel =
        RSchemaUtils.getLevelPath(
                pathPattern.getNodes(),
                pathPattern.getNodeLength() - 1,
                pathPattern.getNodeLength())
            + RSchemaConstants.PATH_SEPARATOR
            + pathPattern.getNodeLength();
    Function<String, Boolean> function =
        s -> {
          result.add(
              new TSchemaNode(
                  RSchemaUtils.getPathByInnerName(s), MNodeType.UNIMPLEMENT.getNodeType()));
          return true;
        };

    Arrays.stream(ALL_NODE_TYPE_ARRAY)
        .parallel()
        .forEach(x -> readWriteHandler.getKeyByPrefix(x + innerNameByLevel, function));
    return result;
  }

  @Override
  public Set<PartialPath> getMatchedDevices(PartialPath pathPattern, boolean isPrefixMatch)
      throws MetadataException {
    Set<PartialPath> allPath = new HashSet<>();
    getMatchedPathByNodeType(pathPattern.getNodes(), new Character[] {NODE_TYPE_ENTITY}, allPath);
    return allPath;
  }

  private void getMatchedPathByNodeType(
      String[] nodes, Character[] nodetype, Collection<PartialPath> collection)
      throws IllegalPathException {
    List<String> allResult = Collections.synchronizedList(new ArrayList<>());
    BiFunction<byte[], byte[], Boolean> function =
        (a, b) -> {
          allResult.add(RSchemaUtils.getPathByInnerName(new String(a)));
          return true;
        };
    traverseOutcomeBasins(nodes, MAX_PATH_DEPTH, function, nodetype);

    for (String path : allResult) {
      collection.add(new PartialPath(path));
    }
  }

  @Override
  public Pair<List<ShowDevicesResult>, Integer> getMatchedDevices(ShowDevicesPlan plan)
      throws MetadataException {
    List<ShowDevicesResult> res = Collections.synchronizedList(new ArrayList<>());
    BiFunction<byte[], byte[], Boolean> function =
        (a, b) -> {
          String fullPath = RSchemaUtils.getPathByInnerName(new String(a));
          res.add(new ShowDevicesResult(fullPath, RSchemaUtils.isAligned(b), storageGroupFullPath));
          return true;
        };
    traverseOutcomeBasins(
        plan.getPath().getNodes(), MAX_PATH_DEPTH, function, new Character[] {NODE_TYPE_ENTITY});

    // todo Page query, record offset
    return new Pair<>(res, 1);
  }

  @Override
  public List<MeasurementPath> getMeasurementPaths(
      PartialPath pathPattern, boolean isPrefixMath, boolean withTags) throws MetadataException {
    if (withTags) {
      Map<MeasurementPath, Pair<Map<String, String>, Map<String, String>>> results =
          getMatchedMeasurementPathWithTags(pathPattern.getNodes());
      return new ArrayList<>(results.keySet());
    }
    List<MeasurementPath> allResult = Collections.synchronizedList(new ArrayList<>());
    BiFunction<byte[], byte[], Boolean> function =
        (a, b) -> {
          allResult.add(
              new RMeasurementMNode(
                      RSchemaUtils.getPathByInnerName(new String(a)), b, readWriteHandler)
                  .getMeasurementPath());
          return true;
        };
    traverseOutcomeBasins(
        pathPattern.getNodes(), MAX_PATH_DEPTH, function, new Character[] {NODE_TYPE_MEASUREMENT});

    return allResult;
  }

  @Override
  public Pair<List<MeasurementPath>, Integer> getMeasurementPathsWithAlias(
      PartialPath pathPattern, int limit, int offset, boolean isPrefixMatch, boolean withTags)
      throws MetadataException {
    // todo page query
    return new Pair<>(getMeasurementPaths(pathPattern, false, withTags), offset + limit);
  }

  @Override
  public List<MeasurementPath> fetchSchema(
      PartialPath pathPattern, Map<Integer, Template> templateMap, boolean withTags)
      throws MetadataException {
    throw new UnsupportedOperationException();
  }

  @Override
  public Pair<List<ShowTimeSeriesResult>, Integer> showTimeseries(
      ShowTimeSeriesPlan plan, QueryContext context) throws MetadataException {
    if (plan.getKey() != null && plan.getValue() != null) {
      return showTimeseriesWithIndex(plan, context);
    } else {
      return showTimeseriesWithoutIndex(plan, context);
    }
  }

  private Pair<List<ShowTimeSeriesResult>, Integer> showTimeseriesWithIndex(
      ShowTimeSeriesPlan plan, QueryContext context) {
    // temporarily unsupported
    throw new UnsupportedOperationException(
        formatNotSupportInfo(Thread.currentThread().getStackTrace()[1].getMethodName()));
  }

  private Pair<List<ShowTimeSeriesResult>, Integer> showTimeseriesWithoutIndex(
      ShowTimeSeriesPlan plan, QueryContext context) throws MetadataException {

    List<ShowTimeSeriesResult> res = new LinkedList<>();
    Map<MeasurementPath, Pair<Map<String, String>, Map<String, String>>> measurementPathsAndTags =
        getMatchedMeasurementPathWithTags(plan.getPath().getNodes());
    for (Entry<MeasurementPath, Pair<Map<String, String>, Map<String, String>>> entry :
        measurementPathsAndTags.entrySet()) {
      MeasurementPath measurementPath = entry.getKey();
      Pair<String, String> deadbandInfo =
          MetaUtils.parseDeadbandInfo(
              ((MeasurementSchema) measurementPath.getMeasurementSchema()).getProps());
      res.add(
          new ShowTimeSeriesResult(
              measurementPath.getFullPath(),
              measurementPath.getMeasurementAlias(),
              storageGroupFullPath,
              measurementPath.getMeasurementSchema().getType(),
              measurementPath.getMeasurementSchema().getEncodingType(),
              measurementPath.getMeasurementSchema().getCompressor(),
              0,
              entry.getValue().left,
              entry.getValue().right,
              deadbandInfo.left,
              deadbandInfo.right));
    }
    // todo Page query, record offset
    return new Pair<>(res, 1);
  }

  @SuppressWarnings("unchecked")
  private Map<MeasurementPath, Pair<Map<String, String>, Map<String, String>>>
      getMatchedMeasurementPathWithTags(String[] nodes) throws IllegalPathException {
    Map<MeasurementPath, Pair<Map<String, String>, Map<String, String>>> allResult =
        new ConcurrentHashMap<>();
    BiFunction<byte[], byte[], Boolean> function =
        (a, b) -> {
          MeasurementPath measurementPath =
              new RMeasurementMNode(
                      RSchemaUtils.getPathByInnerName(new String(a)), b, readWriteHandler)
                  .getMeasurementPath();
          Object tag = RSchemaUtils.parseNodeValue(b, RMNodeValueType.TAGS);
          if (!(tag instanceof Map)) {
            tag = Collections.emptyMap();
          }
          Object attributes = RSchemaUtils.parseNodeValue(b, RMNodeValueType.ATTRIBUTES);
          if (!(attributes instanceof Map)) {
            attributes = Collections.emptyMap();
          }
          Map<String, String> tagMap = (Map<String, String>) tag;
          Map<String, String> attributesMap = (Map<String, String>) attributes;
          Pair<Map<String, String>, Map<String, String>> tagsAndAttributes =
              new Pair<>(tagMap, attributesMap);
          allResult.put(measurementPath, tagsAndAttributes);
          measurementPath.setTagMap(tagMap);
          return true;
        };
    traverseOutcomeBasins(nodes, MAX_PATH_DEPTH, function, new Character[] {NODE_TYPE_MEASUREMENT});

    return allResult;
  }

  private IMeasurementMNode getMeasurementMNode(PartialPath fullPath) throws MetadataException {
    String[] nodes = fullPath.getNodes();
    String key = RSchemaUtils.getLevelPath(nodes, nodes.length - 1);
    IMeasurementMNode node = null;
    try {
      Holder<byte[]> holder = new Holder<>();
      if (readWriteHandler.keyExistByType(key, RMNodeType.MEASUREMENT, holder)) {
        node = new RMeasurementMNode(fullPath.getFullPath(), holder.getValue(), readWriteHandler);
      } else if (readWriteHandler.keyExistByType(key, RMNodeType.ALISA, holder)) {
        byte[] aliasValue = holder.getValue();
        if (aliasValue != null) {
          ByteBuffer byteBuffer = ByteBuffer.wrap(aliasValue);
          ReadWriteIOUtils.readBytes(byteBuffer, 3);
          byte[] oriKey = RSchemaUtils.readOriginKey(byteBuffer);
          node =
              new RMeasurementMNode(
                  fullPath.getFullPath(), readWriteHandler.get(null, oriKey), readWriteHandler);
        }
      }
      return node;
    } catch (RocksDBException e) {
      throw new MetadataException(e);
    }
  }

  @Override
<<<<<<< HEAD
  public void upsertTagsAndAttributes(
=======
  public void changeAlias(PartialPath path, String alias) throws MetadataException, IOException {
    upsertAliasAndTagsAndAttributes(alias, null, null, path);
  }

  @Override
  public void upsertAliasAndTagsAndAttributes(
>>>>>>> f929e255
      String alias,
      Map<String, String> tagsMap,
      Map<String, String> attributesMap,
      PartialPath path)
      throws MetadataException, IOException {
    try {
      if (deleteUpdateLock.readLock().tryLock(MAX_LOCK_WAIT_TIME, TimeUnit.MILLISECONDS)) {
        String levelPath = RSchemaUtils.getLevelPath(path.getNodes(), path.getNodeLength() - 1);
        byte[] originKey = RSchemaUtils.toMeasurementNodeKey(levelPath);
        try {
          Lock rawKeyLock = locksPool.computeIfAbsent(levelPath, x -> new ReentrantLock());
          if (rawKeyLock.tryLock(MAX_LOCK_WAIT_TIME, TimeUnit.MILLISECONDS)) {
            try {
              boolean hasUpdate = false;
              String[] nodes = path.getNodes();
              RMeasurementMNode mNode = (RMeasurementMNode) getMeasurementMNode(path);
              // upsert alias
              if (StringUtils.isNotEmpty(alias)
                  && (StringUtils.isEmpty(mNode.getAlias()) || !mNode.getAlias().equals(alias))) {
                String oldAliasStr = mNode.getAlias();
                mNode.setAlias(alias);
                hasUpdate = true;
                String[] newAlias = Arrays.copyOf(nodes, nodes.length);
                newAlias[nodes.length - 1] = alias;
                String newAliasLevel = RSchemaUtils.getLevelPath(newAlias, newAlias.length - 1);
                byte[] newAliasKey = RSchemaUtils.toAliasNodeKey(newAliasLevel);
                Lock newAliasLock =
                    locksPool.computeIfAbsent(newAliasLevel, x -> new ReentrantLock());
                Lock oldAliasLock = null;
                try (WriteBatch batch = new WriteBatch()) {
                  if (newAliasLock.tryLock(MAX_LOCK_WAIT_TIME, TimeUnit.MILLISECONDS)) {
                    if (readWriteHandler.keyExistByAllTypes(newAliasLevel).existAnyKey()) {
                      throw new PathAlreadyExistException("Alias node has exist: " + newAliasLevel);
                    }
                    batch.put(newAliasKey, RSchemaUtils.buildAliasNodeValue(originKey));
                    if (StringUtils.isNotEmpty(oldAliasStr)) {
                      String[] oldAliasNodes = Arrays.copyOf(nodes, nodes.length);
                      oldAliasNodes[nodes.length - 1] = oldAliasStr;
                      String oldAliasLevel =
                          RSchemaUtils.getLevelPath(oldAliasNodes, oldAliasNodes.length - 1);
                      byte[] oldAliasKey = RSchemaUtils.toAliasNodeKey(oldAliasLevel);
                      oldAliasLock =
                          locksPool.computeIfAbsent(oldAliasLevel, x -> new ReentrantLock());
                      if (oldAliasLock.tryLock(MAX_LOCK_WAIT_TIME, TimeUnit.MILLISECONDS)) {
                        if (!readWriteHandler.keyExist(oldAliasKey)) {
                          logger.error(
                              "origin node [{}] has alias but alias node [{}] doesn't exist ",
                              levelPath,
                              oldAliasLevel);
                        }
                        batch.delete(oldAliasKey);
                      } else {
                        throw new AcquireLockTimeoutException(
                            "acquire lock timeout: " + oldAliasLevel);
                      }
                    }
                  } else {
                    throw new AcquireLockTimeoutException("acquire lock timeout: " + newAliasLevel);
                  }
                  // TODO: need application lock
                  readWriteHandler.executeBatch(batch);
                } finally {
                  newAliasLock.unlock();
                  if (oldAliasLock != null) {
                    oldAliasLock.unlock();
                  }
                }
              }

              try (WriteBatch batch = new WriteBatch()) {
                if (tagsMap != null && !tagsMap.isEmpty()) {
                  if (mNode.getTags() == null) {
                    mNode.setTags(tagsMap);
                  } else {
                    mNode.getTags().putAll(tagsMap);
                  }
                  batch.put(
                      readWriteHandler.getColumnFamilyHandleByName(TABLE_NAME_TAGS),
                      originKey,
                      DEFAULT_NODE_VALUE);
                  hasUpdate = true;
                }
                if (attributesMap != null && !attributesMap.isEmpty()) {
                  if (mNode.getAttributes() == null) {
                    mNode.setAttributes(attributesMap);
                  } else {
                    mNode.getAttributes().putAll(attributesMap);
                  }
                  hasUpdate = true;
                }
                if (hasUpdate) {
                  batch.put(originKey, mNode.getRocksDBValue());
                  readWriteHandler.executeBatch(batch);
                }
              }

            } finally {
              rawKeyLock.unlock();
            }
          } else {
            rawKeyLock.unlock();
            throw new AcquireLockTimeoutException("acquire lock timeout: " + levelPath);
          }
        } catch (RocksDBException e) {
          throw new MetadataException(e);
        }
      } else {
        throw new AcquireLockTimeoutException(
            "acquire lock timeout when do upsertTagsAndAttributes: " + path.getFullPath());
      }
    } catch (InterruptedException e) {
      logger.warn("Acquire lock interrupted", e);
      Thread.currentThread().interrupt();
    } finally {
      deleteUpdateLock.readLock().unlock();
    }
  }

  @Override
  public void addAttributes(Map<String, String> attributesMap, PartialPath path)
      throws MetadataException, IOException {
    if (attributesMap == null || attributesMap.isEmpty()) {
      return;
    }

    try {
      if (deleteUpdateLock.readLock().tryLock(MAX_LOCK_WAIT_TIME, TimeUnit.MILLISECONDS)) {
        String levelPath = RSchemaUtils.getLevelPath(path.getNodes(), path.getNodeLength() - 1);
        byte[] key = RSchemaUtils.toMeasurementNodeKey(levelPath);
        Holder<byte[]> holder = new Holder<>();
        try {
          Lock lock = locksPool.computeIfAbsent(levelPath, x -> new ReentrantLock());
          if (lock.tryLock(MAX_LOCK_WAIT_TIME, TimeUnit.MILLISECONDS)) {
            try {
              if (!readWriteHandler.keyExist(key, holder)) {
                throw new PathNotExistException(path.getFullPath());
              }

              byte[] originValue = holder.getValue();
              RMeasurementMNode mNode =
                  new RMeasurementMNode(path.getFullPath(), originValue, readWriteHandler);
              if (mNode.getAttributes() != null) {
                for (Map.Entry<String, String> entry : attributesMap.entrySet()) {
                  if (mNode.getAttributes().containsKey(entry.getKey())) {
                    throw new MetadataException(
                        String.format(
                            "TimeSeries [%s] already has the attribute [%s].",
                            path, new String(key)));
                  }
                }
                attributesMap.putAll(mNode.getAttributes());
              }
              mNode.setAttributes(attributesMap);
              readWriteHandler.updateNode(key, mNode.getRocksDBValue());
            } finally {
              lock.unlock();
            }
          } else {
            lock.unlock();
            throw new AcquireLockTimeoutException("acquire lock timeout: " + levelPath);
          }
        } catch (RocksDBException e) {
          throw new MetadataException(e);
        }
      } else {
        throw new AcquireLockTimeoutException(
            "acquire lock timeout when do addAttributes: " + path.getFullPath());
      }
    } catch (InterruptedException e) {
      logger.warn("Acquire lock interrupted", e);
      Thread.currentThread().interrupt();
    } finally {
      deleteUpdateLock.readLock().unlock();
    }
  }

  @Override
  public void addTags(Map<String, String> tagsMap, PartialPath path)
      throws MetadataException, IOException {
    if (tagsMap == null || tagsMap.isEmpty()) {
      return;
    }

    try {
      if (deleteUpdateLock.readLock().tryLock(MAX_LOCK_WAIT_TIME, TimeUnit.MILLISECONDS)) {
        String levelPath = RSchemaUtils.getLevelPath(path.getNodes(), path.getNodeLength() - 1);
        byte[] key = RSchemaUtils.toMeasurementNodeKey(levelPath);
        Holder<byte[]> holder = new Holder<>();
        try {
          Lock lock = locksPool.computeIfAbsent(levelPath, x -> new ReentrantLock());
          if (lock.tryLock(MAX_LOCK_WAIT_TIME, TimeUnit.MILLISECONDS)) {
            try {
              if (!readWriteHandler.keyExist(key, holder)) {
                throw new PathNotExistException(path.getFullPath());
              }
              byte[] originValue = holder.getValue();
              RMeasurementMNode mNode =
                  new RMeasurementMNode(path.getFullPath(), originValue, readWriteHandler);
              boolean hasTags = false;
              if (mNode.getTags() != null && mNode.getTags().size() > 0) {
                hasTags = true;
                for (Map.Entry<String, String> entry : tagsMap.entrySet()) {
                  if (mNode.getTags().containsKey(entry.getKey())) {
                    throw new MetadataException(
                        String.format(
                            "TimeSeries [%s] already has the tag [%s].", path, new String(key)));
                  }
                  tagsMap.putAll(mNode.getTags());
                }
              }
              mNode.setTags(tagsMap);
              try (WriteBatch batch = new WriteBatch()) {
                if (!hasTags) {
                  batch.put(
                      readWriteHandler.getColumnFamilyHandleByName(TABLE_NAME_TAGS),
                      key,
                      DEFAULT_NODE_VALUE);
                }
                batch.put(key, mNode.getRocksDBValue());
                // TODO: need application lock
                readWriteHandler.executeBatch(batch);
              }
            } finally {
              lock.unlock();
            }
          } else {
            lock.unlock();
            throw new AcquireLockTimeoutException("acquire lock timeout: " + levelPath);
          }
        } catch (RocksDBException e) {
          throw new MetadataException(e);
        }
      } else {
        throw new AcquireLockTimeoutException(
            "acquire lock timeout when do addTags: " + path.getFullPath());
      }
    } catch (InterruptedException e) {
      logger.warn("Acquire lock interrupted", e);
      Thread.currentThread().interrupt();
    } finally {
      deleteUpdateLock.readLock().unlock();
    }
  }

  @Override
  public void dropTagsOrAttributes(Set<String> keySet, PartialPath path)
      throws MetadataException, IOException {
    if (keySet == null || keySet.isEmpty()) {
      return;
    }
    try {
      if (deleteUpdateLock.readLock().tryLock(MAX_LOCK_WAIT_TIME, TimeUnit.MILLISECONDS)) {
        String levelPath = RSchemaUtils.getLevelPath(path.getNodes(), path.getNodeLength() - 1);
        byte[] key = RSchemaUtils.toMeasurementNodeKey(levelPath);
        Holder<byte[]> holder = new Holder<>();
        try {
          Lock lock = locksPool.computeIfAbsent(levelPath, x -> new ReentrantLock());
          if (lock.tryLock(MAX_LOCK_WAIT_TIME, TimeUnit.MILLISECONDS)) {
            try {
              if (!readWriteHandler.keyExist(key, holder)) {
                throw new PathNotExistException(path.getFullPath());
              }

              byte[] originValue = holder.getValue();
              RMeasurementMNode mNode =
                  new RMeasurementMNode(path.getFullPath(), originValue, readWriteHandler);
              int tagLen = mNode.getTags() == null ? 0 : mNode.getTags().size();

              boolean didAnyUpdate = false;
              for (String toDelete : keySet) {
                didAnyUpdate = false;
                if (mNode.getTags() != null && mNode.getTags().containsKey(toDelete)) {
                  mNode.getTags().remove(toDelete);
                  didAnyUpdate = true;
                }
                if (mNode.getAttributes() != null && mNode.getAttributes().containsKey(toDelete)) {
                  mNode.getAttributes().remove(toDelete);
                  didAnyUpdate = true;
                }
                if (!didAnyUpdate) {
                  logger.warn("TimeSeries [{}] does not have tag/attribute [{}]", path, toDelete);
                }
              }
              if (didAnyUpdate) {
                try (WriteBatch batch = new WriteBatch()) {
                  if (tagLen > 0 && mNode.getTags().size() <= 0) {
                    batch.delete(
                        readWriteHandler.getColumnFamilyHandleByName(TABLE_NAME_TAGS), key);
                  }
                  batch.put(key, mNode.getRocksDBValue());
                  readWriteHandler.executeBatch(batch);
                }
              }
            } finally {
              lock.unlock();
            }
          } else {
            lock.unlock();
            throw new AcquireLockTimeoutException("acquire lock timeout: " + levelPath);
          }
        } catch (RocksDBException e) {
          throw new MetadataException(e);
        }
      } else {
        throw new AcquireLockTimeoutException(
            "acquire lock timeout when do dropTagsOrAttributes: " + path.getFullPath());
      }
    } catch (InterruptedException e) {
      logger.warn("Acquire lock interrupted", e);
      Thread.currentThread().interrupt();
    } finally {
      deleteUpdateLock.readLock().unlock();
    }
  }

  @Override
  public void setTagsOrAttributesValue(Map<String, String> alterMap, PartialPath path)
      throws MetadataException, IOException {
    if (alterMap == null || alterMap.isEmpty()) {
      return;
    }

    try {
      if (deleteUpdateLock.readLock().tryLock(MAX_LOCK_WAIT_TIME, TimeUnit.MILLISECONDS)) {
        String levelPath = RSchemaUtils.getLevelPath(path.getNodes(), path.getNodeLength() - 1);
        byte[] key = RSchemaUtils.toMeasurementNodeKey(levelPath);
        Holder<byte[]> holder = new Holder<>();
        try {
          Lock lock = locksPool.computeIfAbsent(levelPath, x -> new ReentrantLock());
          if (lock.tryLock(MAX_LOCK_WAIT_TIME, TimeUnit.MILLISECONDS)) {
            try {
              if (!readWriteHandler.keyExist(key, holder)) {
                throw new PathNotExistException(path.getFullPath());
              }
              byte[] originValue = holder.getValue();
              RMeasurementMNode mNode =
                  new RMeasurementMNode(path.getFullPath(), originValue, readWriteHandler);
              boolean didAnyUpdate = false;
              for (Map.Entry<String, String> entry : alterMap.entrySet()) {
                didAnyUpdate = false;
                if (mNode.getTags() != null && mNode.getTags().containsKey(entry.getKey())) {
                  mNode.getTags().put(entry.getKey(), entry.getValue());
                  didAnyUpdate = true;
                }
                if (mNode.getAttributes() != null
                    && mNode.getAttributes().containsKey(entry.getKey())) {
                  mNode.getAttributes().put(entry.getKey(), entry.getValue());
                  didAnyUpdate = true;
                }
                if (!didAnyUpdate) {
                  throw new MetadataException(
                      String.format(
                          "TimeSeries [%s] does not have tag/attribute [%s].",
                          path, new String(key)),
                      true);
                }
              }
              if (didAnyUpdate) {
                readWriteHandler.updateNode(key, mNode.getRocksDBValue());
              }
            } finally {
              lock.unlock();
            }
          } else {
            lock.unlock();
            throw new AcquireLockTimeoutException("acquire lock timeout: " + levelPath);
          }
        } catch (RocksDBException e) {
          throw new MetadataException(e);
        }
      } else {
        throw new AcquireLockTimeoutException(
            "acquire lock timeout when do setTagsOrAttributesValue: " + path.getFullPath());
      }
    } catch (InterruptedException e) {
      logger.warn("Acquire lock interrupted", e);
      Thread.currentThread().interrupt();
    } finally {
      deleteUpdateLock.readLock().unlock();
    }
  }

  @Override
  public void renameTagOrAttributeKey(String oldKey, String newKey, PartialPath path)
      throws MetadataException, IOException {
    if (StringUtils.isEmpty(oldKey) || StringUtils.isEmpty(newKey)) {
      return;
    }

    try {
      if (deleteUpdateLock.readLock().tryLock(MAX_LOCK_WAIT_TIME, TimeUnit.MILLISECONDS)) {
        String levelPath = RSchemaUtils.getLevelPath(path.getNodes(), path.getNodeLength() - 1);
        byte[] nodeKey = RSchemaUtils.toMeasurementNodeKey(levelPath);
        Holder<byte[]> holder = new Holder<>();
        try {
          Lock lock = locksPool.computeIfAbsent(levelPath, x -> new ReentrantLock());
          if (lock.tryLock(MAX_LOCK_WAIT_TIME, TimeUnit.MILLISECONDS)) {
            try {
              if (!readWriteHandler.keyExist(nodeKey, holder)) {
                throw new PathNotExistException(path.getFullPath());
              }
              byte[] originValue = holder.getValue();
              RMeasurementMNode mNode =
                  new RMeasurementMNode(path.getFullPath(), originValue, readWriteHandler);
              boolean didAnyUpdate = false;
              if (mNode.getTags() != null && mNode.getTags().containsKey(oldKey)) {
                String value = mNode.getTags().get(oldKey);
                mNode.getTags().remove(oldKey);
                mNode.getTags().put(newKey, value);
                didAnyUpdate = true;
              }

              if (mNode.getAttributes() != null && mNode.getAttributes().containsKey(oldKey)) {
                String value = mNode.getAttributes().get(oldKey);
                mNode.getAttributes().remove(oldKey);
                mNode.getAttributes().put(newKey, value);
                didAnyUpdate = true;
              }

              if (didAnyUpdate) {
                readWriteHandler.updateNode(nodeKey, mNode.getRocksDBValue());
              } else {
                throw new MetadataException(
                    String.format(
                        "TimeSeries [%s] does not have tag/attribute [%s].", path, oldKey),
                    true);
              }
            } finally {
              lock.unlock();
            }
          } else {
            lock.unlock();
            throw new AcquireLockTimeoutException("acquire lock timeout: " + levelPath);
          }
        } catch (RocksDBException e) {
          throw new MetadataException(e);
        }
      } else {
        throw new AcquireLockTimeoutException(
            "acquire lock timeout when do renameTagOrAttributeKey: " + path.getFullPath());
      }
    } catch (InterruptedException e) {
      logger.warn("Acquire lock interrupted", e);
      Thread.currentThread().interrupt();
    } finally {
      deleteUpdateLock.readLock().unlock();
    }
  }

  @Override
  public void clear() {
    try {
      readWriteHandler.close();
    } catch (RocksDBException e) {
      logger.error("Failed to close readWriteHandler,try again.", e);
      try {
        Thread.sleep(5);
        readWriteHandler.close();
      } catch (RocksDBException e1) {
        logger.error(String.format("This schemaRegion [%s] closed failed.", this), e);
      } catch (InterruptedException e1) {
        logger.warn("Close RocksdDB instance interrupted", e1);
        Thread.currentThread().interrupt();
      }
    }
  }

  @Override
  public void activateSchemaTemplate(IActivateTemplateInClusterPlan plan, Template template)
      throws MetadataException {
    throw new UnsupportedOperationException();
  }

  @Override
  public List<String> getPathsUsingTemplate(PartialPath pathPattern, int templateId)
      throws MetadataException {
    throw new UnsupportedOperationException();
  }

  @Override
  public long constructSchemaBlackListWithTemplate(IPreDeactivateTemplatePlan plan)
      throws MetadataException {
    throw new UnsupportedOperationException();
  }

  @Override
  public void rollbackSchemaBlackListWithTemplate(IRollbackPreDeactivateTemplatePlan plan)
      throws MetadataException {
    throw new UnsupportedOperationException();
  }

  @Override
  public void deactivateTemplateInBlackList(IDeactivateTemplatePlan plan) throws MetadataException {
    throw new UnsupportedOperationException();
  }

  @Override
  public long countPathsUsingTemplate(int templateId, PathPatternTree patternTree)
      throws MetadataException {
    throw new UnsupportedOperationException();
  }

  @Override
  public String toString() {
    return String.format("database:[%s]", storageGroupFullPath);
  }

  @TestOnly
  public void printScanAllKeys() throws IOException {
    readWriteHandler.scanAllKeys(schemaRegionDirPath + File.separator + "scanAllKeys.txt");
  }
}<|MERGE_RESOLUTION|>--- conflicted
+++ resolved
@@ -1199,16 +1199,7 @@
   }
 
   @Override
-<<<<<<< HEAD
-  public void upsertTagsAndAttributes(
-=======
-  public void changeAlias(PartialPath path, String alias) throws MetadataException, IOException {
-    upsertAliasAndTagsAndAttributes(alias, null, null, path);
-  }
-
-  @Override
   public void upsertAliasAndTagsAndAttributes(
->>>>>>> f929e255
       String alias,
       Map<String, String> tagsMap,
       Map<String, String> attributesMap,
