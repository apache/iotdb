--- conflicted
+++ resolved
@@ -29,11 +29,7 @@
 import org.apache.iotdb.db.metadata.schemaregion.rocksdb.RSchemaConstants;
 import org.apache.iotdb.db.metadata.schemaregion.rocksdb.RSchemaReadWriteHandler;
 import org.apache.iotdb.db.metadata.schemaregion.rocksdb.RSchemaUtils;
-<<<<<<< HEAD
-import org.apache.iotdb.db.metadata.template.Template;
 import org.apache.iotdb.tsfile.file.metadata.enums.CompressionType;
-=======
->>>>>>> b5ef9a42
 import org.apache.iotdb.tsfile.file.metadata.enums.TSDataType;
 import org.apache.iotdb.tsfile.file.metadata.enums.TSEncoding;
 import org.apache.iotdb.tsfile.utils.ReadWriteIOUtils;
@@ -134,39 +130,16 @@
   }
 
   @Override
-<<<<<<< HEAD
-  public TriggerExecutor getTriggerExecutor() {
-    return null;
-  }
-
-  @Override
-  public void setTriggerExecutor(TriggerExecutor triggerExecutor) {
-    throw new UnsupportedOperationException();
-  }
-
-  @Override
-  public ILastCacheContainer getLastCacheContainer() {
-    throw new UnsupportedOperationException();
-  }
-
-  @Override
-  public void setLastCacheContainer(ILastCacheContainer lastCacheContainer) {
-    throw new UnsupportedOperationException();
-  }
-
-  @Override
   public void updateSchemaInfo(
-      String measurementId,
-      TSEncoding encoding,
-      CompressionType compressionType,
-      Map<String, String> props) {
+          String measurementId,
+          TSEncoding encoding,
+          CompressionType compressionType,
+          Map<String, String> props) {
     // TODO not support now
     throw new UnsupportedOperationException("only for alter timeSeries");
   }
 
   @Override
-=======
->>>>>>> b5ef9a42
   public boolean isPreDeleted() {
     return false;
   }
