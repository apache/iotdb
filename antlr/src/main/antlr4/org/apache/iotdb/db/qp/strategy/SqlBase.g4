/*
 * Licensed to the Apache Software Foundation (ASF) under one
 * or more contributor license agreements.  See the NOTICE file
 * distributed with this work for additional information
 * regarding copyright ownership.  The ASF licenses this file
 * to you under the Apache License, Version 2.0 (the
 * "License"); you may not use this file except in compliance
 * with the License.  You may obtain a copy of the License at
 *
 *     http://www.apache.org/licenses/LICENSE-2.0
 *
 * Unless required by applicable law or agreed to in writing,
 * software distributed under the License is distributed on an
 * "AS IS" BASIS, WITHOUT WARRANTIES OR CONDITIONS OF ANY
 * KIND, either express or implied.  See the License for the
 * specific language governing permissions and limitations
 * under the License.
 */

grammar SqlBase;

@parser::members {public static boolean hasSingleQuoteString;}

singleStatement
    : statement EOF
    ;

statement
    : {hasSingleQuoteString = false;} CREATE TIMESERIES fullPath alias? WITH attributeClauses #createTimeseries
    | {hasSingleQuoteString = false;} DELETE TIMESERIES prefixPath (COMMA prefixPath)* #deleteTimeseries
    | {hasSingleQuoteString = false;} ALTER TIMESERIES fullPath alterClause #alterTimeseries
    | {hasSingleQuoteString = false;} INSERT INTO prefixPath insertColumnSpec VALUES insertValuesSpec #insertStatement
    | {hasSingleQuoteString = false;} UPDATE prefixPath setClause whereClause? #updateStatement
    | {hasSingleQuoteString = false;} DELETE FROM prefixPath (COMMA prefixPath)* (whereClause)? #deleteStatement
    | {hasSingleQuoteString = false;} SET STORAGE GROUP TO prefixPath #setStorageGroup
    | {hasSingleQuoteString = false;} DELETE STORAGE GROUP prefixPath (COMMA prefixPath)* #deleteStorageGroup
    | SHOW METADATA #showMetadata // not support yet
    | DESCRIBE prefixPath #describePath // not support yet
    | CREATE INDEX ON fullPath USING function=ID indexWithClause? whereClause? #createIndex //not support yet
    | DROP INDEX function=ID ON fullPath #dropIndex //not support yet
    | MERGE #merge
    | {hasSingleQuoteString = false;}FLUSH prefixPath? (COMMA prefixPath)* (booleanClause)?#flush
    | FULL MERGE #fullMerge
    | CLEAR CACHE #clearcache
    | {hasSingleQuoteString = true;} CREATE USER userName=ID password= stringLiteral#createUser
    | {hasSingleQuoteString = true;} ALTER USER userName=(ROOT|ID) SET PASSWORD password=stringLiteral #alterUser
    | DROP USER userName=ID #dropUser
    | CREATE ROLE roleName=ID #createRole
    | DROP ROLE roleName=ID #dropRole
    | GRANT USER userName=ID PRIVILEGES privileges ON {hasSingleQuoteString = false;} prefixPath #grantUser
    | GRANT ROLE roleName=ID PRIVILEGES privileges ON {hasSingleQuoteString = false;} prefixPath #grantRole
    | REVOKE USER userName=ID PRIVILEGES privileges ON {hasSingleQuoteString = false;} prefixPath #revokeUser
    | REVOKE ROLE roleName=ID PRIVILEGES privileges ON {hasSingleQuoteString = false;} prefixPath #revokeRole
    | GRANT roleName=ID TO userName=ID #grantRoleToUser
    | REVOKE roleName = ID FROM userName = ID #revokeRoleFromUser
    | {hasSingleQuoteString = true;} LOAD TIMESERIES (fileName=stringLiteral) prefixPath#loadStatement
    | GRANT WATERMARK_EMBEDDING TO rootOrId (COMMA rootOrId)* #grantWatermarkEmbedding
    | REVOKE WATERMARK_EMBEDDING FROM rootOrId (COMMA rootOrId)* #revokeWatermarkEmbedding
    | LIST USER #listUser
    | LIST ROLE #listRole
    | LIST PRIVILEGES USER username=rootOrId ON {hasSingleQuoteString = false;} prefixPath #listPrivilegesUser
    | LIST PRIVILEGES ROLE roleName=ID ON {hasSingleQuoteString = false;} prefixPath #listPrivilegesRole
    | LIST USER PRIVILEGES username =rootOrId #listUserPrivileges
    | LIST ROLE PRIVILEGES roleName = ID #listRolePrivileges
    | LIST ALL ROLE OF USER username = rootOrId #listAllRoleOfUser
    | LIST ALL USER OF ROLE roleName = ID #listAllUserOfRole
    | {hasSingleQuoteString = false;} SET TTL TO path=prefixPath time=INT #setTTLStatement
    | {hasSingleQuoteString = false;} UNSET TTL TO path=prefixPath #unsetTTLStatement
    | {hasSingleQuoteString = false;} SHOW TTL ON prefixPath (COMMA prefixPath)* #showTTLStatement
    | SHOW ALL TTL #showAllTTLStatement
    | SHOW FLUSH TASK INFO #showFlushTaskInfo
    | SHOW DYNAMIC PARAMETER #showDynamicParameter
    | SHOW VERSION #showVersion
    | {hasSingleQuoteString = false;} SHOW LATEST? TIMESERIES prefixPath? showWhereClause? limitClause? #showTimeseries
    | SHOW STORAGE GROUP #showStorageGroup
    | {hasSingleQuoteString = false;} SHOW CHILD PATHS prefixPath? #showChildPaths
    | {hasSingleQuoteString = false;} SHOW DEVICES prefixPath? #showDevices
    | SHOW MERGE #showMergeStatus
    | TRACING ON #tracingOn
    | TRACING OFF #tracingOff
    | COUNT TIMESERIES prefixPath? (GROUP BY LEVEL OPERATOR_EQ INT)? #countTimeseries
    | COUNT NODES prefixPath LEVEL OPERATOR_EQ INT #countNodes
    | LOAD CONFIGURATION (MINUS GLOBAL)? #loadConfigurationStatement
    | {hasSingleQuoteString = true;} LOAD stringLiteral autoCreateSchema?#loadFiles
    | {hasSingleQuoteString = true;} REMOVE stringLiteral #removeFile
    | {hasSingleQuoteString = true;} MOVE stringLiteral stringLiteral #moveFile
    | {hasSingleQuoteString = false;} DELETE PARTITION prefixPath INT(COMMA INT)* #deletePartition
    | CREATE SNAPSHOT FOR SCHEMA #createSnapshot
    | SELECT INDEX func=ID //not support yet
    LR_BRACKET
    p1=fullPath COMMA p2=fullPath COMMA n1=timeValue COMMA n2=timeValue COMMA
    epsilon=constant (COMMA alpha=constant COMMA beta=constant)?
    RR_BRACKET
    fromClause
    whereClause?
    specialClause? #selectIndexStatement
    | {hasSingleQuoteString = true;} SELECT selectElements
    fromClause
    whereClause?
    specialClause? #selectStatement
    ;

selectElements
    : functionCall (COMMA functionCall)* #functionElement
    | suffixPath (COMMA suffixPath)* #selectElement
<<<<<<< HEAD
    | STRING_LITERAL (COMMA STRING_LITERAL)* #selectConstElement
    | lastClause  #lastElement
=======
    | stringLiteral (COMMA stringLiteral)* #selectConstElement
    | lastClause #lastElement
>>>>>>> 4c224bc2
    ;

functionCall
    : functionName LR_BRACKET suffixPath RR_BRACKET
    ;

functionName
    : MIN_TIME
    | MAX_TIME
    | MIN_VALUE
    | MAX_VALUE
    | COUNT
    | AVG
    | FIRST_VALUE
    | SUM
    | LAST_VALUE
    ;

lastClause
    : LAST suffixPath (COMMA suffixPath)*
    ;

alias
    : LR_BRACKET ID RR_BRACKET
    ;

alterClause
    : RENAME beforeName=ID TO currentName=ID
    | SET property (COMMA property)*
    | DROP ID (COMMA ID)*
    | ADD TAGS property (COMMA property)*
    | ADD ATTRIBUTES property (COMMA property)*
    | UPSERT aliasClause tagClause attributeClause
    ;

aliasClause
    : (ALIAS OPERATOR_EQ ID)?
    ;

attributeClauses
    : DATATYPE OPERATOR_EQ dataType COMMA ENCODING OPERATOR_EQ encoding
    (COMMA (COMPRESSOR | COMPRESSION) OPERATOR_EQ compressor)?
    (COMMA property)*
    tagClause
    attributeClause
    ;

compressor
    : UNCOMPRESSED
    | SNAPPY
    | GZIP
    | LZO
    | SDT
    | PAA
    | PLA
    ;

attributeClause
    : (ATTRIBUTES LR_BRACKET property (COMMA property)* RR_BRACKET)?
    ;

tagClause
    : (TAGS LR_BRACKET property (COMMA property)* RR_BRACKET)?
    ;

setClause
    : SET setCol (COMMA setCol)*
    ;

whereClause
    : WHERE orExpression
    ;

showWhereClause
    : WHERE (property | containsExpression)
    ;
containsExpression
    : name=ID OPERATOR_CONTAINS value=propertyValue
    ;

orExpression
    : andExpression (OPERATOR_OR andExpression)*
    ;

andExpression
    : predicate (OPERATOR_AND predicate)*
    ;

predicate
    : (TIME | TIMESTAMP | suffixPath | fullPath) comparisonOperator constant
    | (TIME | TIMESTAMP | suffixPath | fullPath) inClause
    | OPERATOR_NOT? LR_BRACKET orExpression RR_BRACKET
    ;

inClause
    : OPERATOR_NOT? OPERATOR_IN LR_BRACKET constant (COMMA constant)* RR_BRACKET
    ;

fromClause
    : {hasSingleQuoteString = false;} FROM prefixPath (COMMA prefixPath)*
    ;

specialClause
    : specialLimit? orderByTimeClause?
    | groupByTimeClause specialLimit? orderByTimeClause?
    | groupByFillClause specialLimit? orderByTimeClause?
    | orderByTimeClause? specialLimit?
    | fillClause slimitClause? alignByDeviceClauseOrDisableAlign?
    | alignByDeviceClauseOrDisableAlign
    | groupByLevelClause specialLimit? orderByTimeClause?
    ;

specialLimit
    : limitClause slimitClause? alignByDeviceClauseOrDisableAlign?
    | slimitClause limitClause? alignByDeviceClauseOrDisableAlign?
    | alignByDeviceClauseOrDisableAlign
    ;

orderByTimeClause
    : ORDER BY TIME (DESC | ASC)
    ;


limitClause
    : LIMIT INT offsetClause?
    | offsetClause? LIMIT INT
    ;

offsetClause
    : OFFSET INT
    ;

slimitClause
    : SLIMIT INT soffsetClause?
    | soffsetClause? SLIMIT INT
    ;

soffsetClause
    : SOFFSET INT
    ;

alignByDeviceClause
    : ALIGN BY DEVICE
    | GROUP BY DEVICE
    ;

disableAlign
    : DISABLE ALIGN
    ;

alignByDeviceClauseOrDisableAlign
    : alignByDeviceClause orderByTimeClause ?
    | disableAlign orderByTimeClause ?
    ;

fillClause
    : FILL LR_BRACKET typeClause (COMMA typeClause)* RR_BRACKET
    ;

groupByTimeClause
    : GROUP BY LR_BRACKET
      timeInterval
      COMMA DURATION
      (COMMA DURATION)?
      RR_BRACKET
    | GROUP BY LR_BRACKET
            timeInterval
            COMMA DURATION
            (COMMA DURATION)?
            RR_BRACKET
            COMMA LEVEL OPERATOR_EQ INT
    ;

groupByFillClause
    : GROUP BY LR_BRACKET
      timeInterval
      COMMA DURATION
      RR_BRACKET
      FILL LR_BRACKET typeClause (COMMA typeClause)* RR_BRACKET
     ;

groupByLevelClause
    : GROUP BY LEVEL OPERATOR_EQ INT
    ;

typeClause
    : dataType LS_BRACKET linearClause RS_BRACKET
    | dataType LS_BRACKET previousClause RS_BRACKET
    | dataType LS_BRACKET previousUntilLastClause RS_BRACKET
    ;

linearClause
    : LINEAR (COMMA aheadDuration=DURATION COMMA behindDuration=DURATION)?
    ;

previousClause
    : PREVIOUS (COMMA DURATION)?
    ;

previousUntilLastClause
    : PREVIOUSUNTILLAST (COMMA DURATION)?
    ;

indexWithClause
    : WITH indexValue (COMMA indexValue)?
    ;

indexValue
    : ID OPERATOR_EQ INT
    ;


comparisonOperator
    : type = OPERATOR_GT
    | type = OPERATOR_GTE
    | type = OPERATOR_LT
    | type = OPERATOR_LTE
    | type = OPERATOR_EQ
    | type = OPERATOR_NEQ
    ;

insertColumnSpec
    : LR_BRACKET (TIMESTAMP|TIME) (COMMA nodeNameWithoutStar)* RR_BRACKET
    ;

insertValuesSpec
    : LR_BRACKET dateFormat (COMMA constant)* RR_BRACKET
    | LR_BRACKET INT (COMMA constant)* RR_BRACKET
    ;

setCol
    : suffixPath OPERATOR_EQ constant
    ;

privileges
    : {hasSingleQuoteString = true;} stringLiteral (COMMA stringLiteral)*
    ;

rootOrId
    : ROOT
    | ID
    ;

timeInterval
    : LS_BRACKET startTime=timeValue COMMA endTime=timeValue RR_BRACKET
    | LR_BRACKET startTime=timeValue COMMA endTime=timeValue RS_BRACKET
    ;

timeValue
    : dateFormat
    | dateExpression
    | INT
    ;

propertyValue
    : INT
    | ID
    | {hasSingleQuoteString = true;} stringLiteral
    | constant
    ;

fullPath
    : ROOT (DOT nodeNameWithoutStar)*
    ;

prefixPath
    : ROOT (DOT nodeName)*
    ;

suffixPath
    : nodeName (DOT nodeName)*
    ;

nodeName
    : ID
    | STAR
    | stringLiteral
    | ID STAR
    | DURATION
    | encoding
    | dataType
    | dateExpression
    | MINUS? EXPONENT
    | MINUS? INT
    | booleanClause
    | CREATE
    | INSERT
    | UPDATE
    | DELETE
    | SELECT
    | SHOW
    | GRANT
    | INTO
    | SET
    | WHERE
    | FROM
    | TO
    | BY
    | DEVICE
    | CONFIGURATION
    | DESCRIBE
    | SLIMIT
    | LIMIT
    | UNLINK
    | OFFSET
    | SOFFSET
    | FILL
    | LINEAR
    | PREVIOUS
    | PREVIOUSUNTILLAST
    | METADATA
    | TIMESERIES
    | TIMESTAMP
    | PROPERTY
    | WITH
    | DATATYPE
    | COMPRESSOR
    | STORAGE
    | GROUP
    | LABEL
    | ADD
    | UPSERT
    | VALUES
    | NOW
    | LINK
    | INDEX
    | USING
    | ON
    | DROP
    | MERGE
    | LIST
    | USER
    | PRIVILEGES
    | ROLE
    | ALL
    | OF
    | ALTER
    | PASSWORD
    | REVOKE
    | LOAD
    | WATERMARK_EMBEDDING
    | UNSET
    | TTL
    | FLUSH
    | TASK
    | INFO
    | DYNAMIC
    | PARAMETER
    | VERSION
    | REMOVE
    | MOVE
    | CHILD
    | PATHS
    | DEVICES
    | COUNT
    | NODES
    | LEVEL
    | MIN_TIME
    | MAX_TIME
    | MIN_VALUE
    | MAX_VALUE
    | AVG
    | FIRST_VALUE
    | SUM
    | LAST_VALUE
    | LAST
    | DISABLE
    | ALIGN
    | COMPRESSION
    | TIME
    | ATTRIBUTES
    | TAGS
    | RENAME
    | FULL
    | CLEAR
    | CACHE
    | SNAPSHOT
    | FOR
    | SCHEMA
    | TRACING
    | OFF
    | (ID | OPERATOR_IN)? LS_BRACKET ID? RS_BRACKET ID?
    | compressor
    ;

nodeNameWithoutStar
    : ID
    | stringLiteral
    | DURATION
    | encoding
    | dataType
    | dateExpression
    | MINUS? EXPONENT
    | MINUS? INT
    | booleanClause
    | CREATE
    | INSERT
    | UPDATE
    | DELETE
    | SELECT
    | SHOW
    | GRANT
    | INTO
    | SET
    | WHERE
    | FROM
    | TO
    | BY
    | DEVICE
    | CONFIGURATION
    | DESCRIBE
    | SLIMIT
    | LIMIT
    | UNLINK
    | OFFSET
    | SOFFSET
    | FILL
    | LINEAR
    | PREVIOUS
    | PREVIOUSUNTILLAST
    | METADATA
    | TIMESERIES
    | TIMESTAMP
    | PROPERTY
    | WITH
    | DATATYPE
    | COMPRESSOR
    | STORAGE
    | GROUP
    | LABEL
    | ADD
    | UPSERT
    | VALUES
    | NOW
    | LINK
    | INDEX
    | USING
    | ON
    | DROP
    | MERGE
    | LIST
    | USER
    | PRIVILEGES
    | ROLE
    | ALL
    | OF
    | ALTER
    | PASSWORD
    | REVOKE
    | LOAD
    | WATERMARK_EMBEDDING
    | UNSET
    | TTL
    | FLUSH
    | TASK
    | INFO
    | DYNAMIC
    | PARAMETER
    | VERSION
    | REMOVE
    | MOVE
    | CHILD
    | PATHS
    | DEVICES
    | COUNT
    | NODES
    | LEVEL
    | MIN_TIME
    | MAX_TIME
    | MIN_VALUE
    | MAX_VALUE
    | AVG
    | FIRST_VALUE
    | SUM
    | LAST_VALUE
    | LAST
    | DISABLE
    | ALIGN
    | COMPRESSION
    | TIME
    | ATTRIBUTES
    | TAGS
    | RENAME
    | FULL
    | CLEAR
    | CACHE
    | SNAPSHOT
    | FOR
    | SCHEMA
    | TRACING
    | OFF
    | (ID | OPERATOR_IN)? LS_BRACKET ID? RS_BRACKET ID?
    | compressor
    ;

dataType
    : INT32 | INT64 | FLOAT | DOUBLE | BOOLEAN | TEXT | ALL
    ;

dateFormat
    : DATETIME
    | NOW LR_BRACKET RR_BRACKET
    ;

constant
    : dateExpression
    | NaN
    | MINUS? realLiteral
    | MINUS? INT
    | {hasSingleQuoteString = true;} stringLiteral
    | booleanClause
    ;

booleanClause
    : TRUE
    | FALSE
    ;

dateExpression
    : dateFormat ((PLUS | MINUS) DURATION)*
    ;

encoding
    : PLAIN | PLAIN_DICTIONARY | RLE | DIFF | TS_2DIFF | GORILLA | REGULAR
    ;

realLiteral
    :   INT DOT (INT | EXPONENT)?
    |   DOT  (INT|EXPONENT)
    |   EXPONENT
    ;

property
    : name=ID OPERATOR_EQ value=propertyValue
    ;

autoCreateSchema
    : booleanClause
    | booleanClause INT
    ;

//============================
// Start of the keywords list
//============================
CREATE
    : C R E A T E
    ;

INSERT
    : I N S E R T
    ;

UPDATE
    : U P D A T E
    ;

DELETE
    : D E L E T E
    ;

SELECT
    : S E L E C T
    ;

SHOW
    : S H O W
    ;

GRANT
    : G R A N T
    ;

INTO
    : I N T O
    ;

SET
    : S E T
    ;

WHERE
    : W H E R E
    ;

FROM
    : F R O M
    ;

TO
    : T O
    ;

ORDER
    : O R D E R
    ;

BY
    : B Y
    ;

DEVICE
    : D E V I C E
    ;

CONFIGURATION
    : C O N F I G U R A T I O N
    ;

DESCRIBE
    : D E S C R I B E
    ;

SLIMIT
    : S L I M I T
    ;

LIMIT
    : L I M I T
    ;

UNLINK
    : U N L I N K
    ;

OFFSET
    : O F F S E T
    ;

SOFFSET
    : S O F F S E T
    ;

FILL
    : F I L L
    ;

LINEAR
    : L I N E A R
    ;

PREVIOUS
    : P R E V I O U S
    ;

PREVIOUSUNTILLAST
    : P R E V I O U S U N T I L L A S T
    ;

METADATA
    : M E T A D A T A
    ;

TIMESERIES
    : T I M E S E R I E S
    ;

TIMESTAMP
    : T I M E S T A M P
    ;

PROPERTY
    : P R O P E R T Y
    ;

WITH
    : W I T H
    ;

ROOT
    : R O O T
    ;

DATATYPE
    : D A T A T Y P E
    ;

COMPRESSOR
    : C O M P R E S S O R
    ;

STORAGE
    : S T O R A G E
    ;

GROUP
    : G R O U P
    ;

LABEL
    : L A B E L
    ;

INT32
    : I N T '3' '2'
    ;

INT64
    : I N T '6' '4'
    ;

FLOAT
    : F L O A T
    ;

DOUBLE
    : D O U B L E
    ;

BOOLEAN
    : B O O L E A N
    ;

TEXT
    : T E X T
    ;

ENCODING
    : E N C O D I N G
    ;

PLAIN
    : P L A I N
    ;

PLAIN_DICTIONARY
    : P L A I N '_' D I C T I O N A R Y
    ;

RLE
    : R L E
    ;

DIFF
    : D I F F
    ;

TS_2DIFF
    : T S '_' '2' D I F F
    ;

GORILLA
    : G O R I L L A
    ;


REGULAR
    : R E G U L A R
    ;

BITMAP
    : B I T M A P
    ;

ADD
    : A D D
    ;

UPSERT
    : U P S E R T
    ;

ALIAS
    : A L I A S
    ;

VALUES
    : V A L U E S
    ;

NOW
    : N O W
    ;

LINK
    : L I N K
    ;

INDEX
    : I N D E X
    ;

USING
    : U S I N G
    ;

TRACING
    : T R A C I N G
    ;

ON
    : O N
    ;

OFF
    : O F F
    ;

DROP
    : D R O P
    ;

MERGE
    : M E R G E
    ;

LIST
    : L I S T
    ;

USER
    : U S E R
    ;

PRIVILEGES
    : P R I V I L E G E S
    ;

ROLE
    : R O L E
    ;

ALL
    : A L L
    ;

OF
    : O F
    ;

ALTER
    : A L T E R
    ;

PASSWORD
    : P A S S W O R D
    ;

REVOKE
    : R E V O K E
    ;

LOAD
    : L O A D
    ;

WATERMARK_EMBEDDING
    : W A T E R M A R K '_' E M B E D D I N G
    ;

UNSET
    : U N S E T
    ;

TTL
    : T T L
    ;

FLUSH
    : F L U S H
    ;

TASK
    : T A S K
    ;

INFO
    : I N F O
    ;

DYNAMIC
    : D Y N A M I C
    ;

PARAMETER
    : P A R A M E T E R
    ;


VERSION
    : V E R S I O N
    ;

REMOVE
    : R E M O V E
    ;
MOVE
    : M O V E
    ;

CHILD
    : C H I L D
    ;

PATHS
    : P A T H S
    ;

DEVICES
    : D E V I C E S
    ;

COUNT
    : C O U N T
    ;

NODES
    : N O D E S
    ;

LEVEL
    : L E V E L
    ;

MIN_TIME
    : M I N UNDERLINE T I M E
    ;

MAX_TIME
    : M A X UNDERLINE T I M E
    ;

MIN_VALUE
    : M I N UNDERLINE V A L U E
    ;

MAX_VALUE
    : M A X UNDERLINE V A L U E
    ;

AVG
    : A V G
    ;

FIRST_VALUE
    : F I R S T UNDERLINE V A L U E
    ;

SUM
    : S U M
    ;

LAST_VALUE
    : L A S T UNDERLINE V A L U E
    ;

LAST
    : L A S T
    ;

DISABLE
    : D I S A B L E
    ;

ALIGN
    : A L I G N
    ;

COMPRESSION
    : C O M P R E S S I O N
    ;

TIME
    : T I M E
    ;

ATTRIBUTES
    : A T T R I B U T E S
    ;

TAGS
    : T A G S
    ;

RENAME
    : R E N A M E
    ;

GLOBAL
  : G L O B A L
  | G
  ;

FULL
    : F U L L
    ;

CLEAR
    : C L E A R
    ;

CACHE
    : C A C H E
    ;

TRUE
    : T R U E
    ;

FALSE
    : F A L S E
    ;

UNCOMPRESSED
    : U N C O M P R E S S E D
    ;

SNAPPY
    : S N A P P Y
    ;

GZIP
    : G Z I P
    ;

LZO
    : L Z O
    ;

SDT
    : S D T
    ;

PAA
    : P A A
    ;

PLA
   : P L A
   ;

LATEST
    : L A T E S T
    ;

PARTITION
    : P A R T I T I O N
    ;

SNAPSHOT
    : S N A P S H O T
    ;

FOR
    : F O R
    ;

SCHEMA
    : S C H E M A
    ;

DESC
    : D E S C
    ;
ASC
    : A S C
    ;
//============================
// End of the keywords list
//============================
COMMA : ',';

STAR : '*';

OPERATOR_EQ : '=' | '==';

OPERATOR_GT : '>';

OPERATOR_GTE : '>=';

OPERATOR_LT : '<';

OPERATOR_LTE : '<=';

OPERATOR_NEQ : '!=' | '<>';

OPERATOR_IN : I N;

OPERATOR_AND
    : A N D
    | '&'
    | '&&'
    ;

OPERATOR_OR
    : O R
    | '|'
    | '||'
    ;

OPERATOR_NOT
    : N O T | '!'
    ;

OPERATOR_CONTAINS
    : C O N T A I N S
    ;

MINUS : '-';

PLUS : '+';

DOT : '.';

LR_BRACKET : '(';

RR_BRACKET : ')';

LS_BRACKET : '[';

RS_BRACKET : ']';

L_BRACKET : '{';

R_BRACKET : '}';

UNDERLINE : '_';

NaN : 'NaN';

stringLiteral
   : {hasSingleQuoteString}? SINGLE_QUOTE_STRING_LITERAL
   | DOUBLE_QUOTE_STRING_LITERAL
   ;

INT : [0-9]+;

EXPONENT : INT ('e'|'E') ('+'|'-')? INT ;

DURATION
    :
    (INT+ (Y|M O|W|D|H|M|S|M S|U S|N S))+
    ;

DATETIME
    : INT ('-'|'/') INT ('-'|'/') INT
      ((T | WS)
      INT ':' INT ':' INT (DOT INT)?
      (('+' | '-') INT ':' INT)?)?
    ;

/** Allow unicode rule/token names */
ID : FIRST_NAME_CHAR NAME_CHAR*;

fragment
NAME_CHAR
    :   'A'..'Z'
    |   'a'..'z'
    |   '0'..'9'
    |   '_'
    |   '-'
    |   ':'
    |   '/'
    |   '@'
    |   '#'
    |   '$'
    |   '%'
    |   '&'
    |   '+'
    |   CN_CHAR
    ;

fragment
FIRST_NAME_CHAR
    :   'A'..'Z'
    |   'a'..'z'
    |   '0'..'9'
    |   '_'
    |   '/'
    |   '@'
    |   '#'
    |   '$'
    |   '%'
    |   '&'
    |   '+'
    |   CN_CHAR
    ;

fragment CN_CHAR
  : '\u2E80'..'\u9FFF'
  ;

DOUBLE_QUOTE_STRING_LITERAL
    : '"' ('\\' . | ~'"' )*? '"'
    ;

SINGLE_QUOTE_STRING_LITERAL
    : '\'' ('\\' . | ~'\'' )*? '\''
    ;

//Characters and write it this way for case sensitivity
fragment A
    : 'a' | 'A'
    ;

fragment B
    : 'b' | 'B'
    ;

fragment C
    : 'c' | 'C'
    ;

fragment D
    : 'd' | 'D'
    ;

fragment E
    : 'e' | 'E'
    ;

fragment F
    : 'f' | 'F'
    ;

fragment G
    : 'g' | 'G'
    ;

fragment H
    : 'h' | 'H'
    ;

fragment I
    : 'i' | 'I'
    ;

fragment J
    : 'j' | 'J'
    ;

fragment K
    : 'k' | 'K'
    ;

fragment L
    : 'l' | 'L'
    ;

fragment M
    : 'm' | 'M'
    ;

fragment N
    : 'n' | 'N'
    ;

fragment O
    : 'o' | 'O'
    ;

fragment P
    : 'p' | 'P'
    ;

fragment Q
    : 'q' | 'Q'
    ;

fragment R
    : 'r' | 'R'
    ;

fragment S
    : 's' | 'S'
    ;

fragment T
    : 't' | 'T'
    ;

fragment U
    : 'u' | 'U'
    ;

fragment V
    : 'v' | 'V'
    ;

fragment W
    : 'w' | 'W'
    ;

fragment X
    : 'x' | 'X'
    ;

fragment Y
    : 'y' | 'Y'
    ;

fragment Z
    : 'z' | 'Z'
    ;

WS
    : [ \r\n\t]+ -> channel(HIDDEN)
    ;<|MERGE_RESOLUTION|>--- conflicted
+++ resolved
@@ -103,13 +103,8 @@
 selectElements
     : functionCall (COMMA functionCall)* #functionElement
     | suffixPath (COMMA suffixPath)* #selectElement
-<<<<<<< HEAD
-    | STRING_LITERAL (COMMA STRING_LITERAL)* #selectConstElement
-    | lastClause  #lastElement
-=======
     | stringLiteral (COMMA stringLiteral)* #selectConstElement
     | lastClause #lastElement
->>>>>>> 4c224bc2
     ;
 
 functionCall
