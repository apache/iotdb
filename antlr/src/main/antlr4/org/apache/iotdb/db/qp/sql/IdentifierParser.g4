--- conflicted
+++ resolved
@@ -189,11 +189,8 @@
     | TAGS
     | TASK
     | TEMPLATE
-<<<<<<< HEAD
+    | THEN
     | THROTTLE
-=======
-    | THEN
->>>>>>> c6fad19e
     | TIMEOUT
     | TIMESERIES
     | TIMESLOTID
