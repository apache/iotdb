/*
 * Licensed to the Apache Software Foundation (ASF) under one
 * or more contributor license agreements.  See the NOTICE file
 * distributed with this work for additional information
 * regarding copyright ownership.  The ASF licenses this file
 * to you under the Apache License, Version 2.0 (the
 * "License"); you may not use this file except in compliance
 * with the License.  You may obtain a copy of the License at
 *
 *     http://www.apache.org/licenses/LICENSE-2.0
 *
 * Unless required by applicable law or agreed to in writing,
 * software distributed under the License is distributed on an
 * "AS IS" BASIS, WITHOUT WARRANTIES OR CONDITIONS OF ANY
 * KIND, either express or implied.  See the License for the
 * specific language governing permissions and limitations
 * under the License.
 */

grammar SqlBase;

singleStatement
    : EXPLAIN? statement (';')? EOF
    ;

/*
 * According to The Definitive ANTLR 4 Reference, 11. Altering the Parse with Semantic Predicates, Altering the Parse with Semantic Predicates.
 * "It s a good idea to avoid embedding predicates in the parser when possible for efficiency and clarity reasons."
 * So if unnecessary, don't use embedding predicates.
 */

statement
    : CREATE TIMESERIES fullPath alias? WITH attributeClauses #createTimeseries
    | DELETE TIMESERIES prefixPath (COMMA prefixPath)* #deleteTimeseries
    | ALTER TIMESERIES fullPath alterClause #alterTimeseries
    | INSERT INTO prefixPath insertColumnsSpec VALUES insertValuesSpec #insertStatement
    | UPDATE prefixPath setClause whereClause? #updateStatement
    | DELETE FROM prefixPath (COMMA prefixPath)* (whereClause)? #deleteStatement
    | SET STORAGE GROUP TO prefixPath #setStorageGroup
    | DELETE STORAGE GROUP prefixPath (COMMA prefixPath)* #deleteStorageGroup
    | SHOW METADATA #showMetadata // not support yet
    | DESCRIBE prefixPath #describePath // not support yet
    | CREATE INDEX ON prefixPath whereClause? indexWithClause #createIndex //not support yet
    | DROP INDEX indexName=ID ON prefixPath #dropIndex //not support yet
    | MERGE #merge
    | FLUSH prefixPath? (COMMA prefixPath)* (booleanClause)?#flush
    | FULL MERGE #fullMerge
    | CLEAR CACHE #clearcache
    | CREATE USER userName=ID password= stringLiteral#createUser
    | ALTER USER userName=(ROOT|ID) SET PASSWORD password=stringLiteral #alterUser
    | DROP USER userName=ID #dropUser
    | CREATE ROLE roleName=ID #createRole
    | DROP ROLE roleName=ID #dropRole
    | GRANT USER userName=ID PRIVILEGES privileges ON prefixPath #grantUser
    | GRANT ROLE roleName=ID PRIVILEGES privileges ON prefixPath #grantRole
    | REVOKE USER userName=ID PRIVILEGES privileges ON prefixPath #revokeUser
    | REVOKE ROLE roleName=ID PRIVILEGES privileges ON prefixPath #revokeRole
    | GRANT roleName=ID TO userName=ID #grantRoleToUser
    | REVOKE roleName = ID FROM userName = ID #revokeRoleFromUser
    | LOAD TIMESERIES (fileName=stringLiteral) prefixPath#loadStatement
    | GRANT WATERMARK_EMBEDDING TO rootOrId (COMMA rootOrId)* #grantWatermarkEmbedding
    | REVOKE WATERMARK_EMBEDDING FROM rootOrId (COMMA rootOrId)* #revokeWatermarkEmbedding
    | LIST USER #listUser
    | LIST ROLE #listRole
    | LIST PRIVILEGES USER username=rootOrId ON prefixPath #listPrivilegesUser
    | LIST PRIVILEGES ROLE roleName=ID ON prefixPath #listPrivilegesRole
    | LIST USER PRIVILEGES username =rootOrId #listUserPrivileges
    | LIST ROLE PRIVILEGES roleName = ID #listRolePrivileges
    | LIST ALL ROLE OF USER username = rootOrId #listAllRoleOfUser
    | LIST ALL USER OF ROLE roleName = ID #listAllUserOfRole
    | SET TTL TO path=prefixPath time=INT #setTTLStatement
    | UNSET TTL TO path=prefixPath #unsetTTLStatement
    | SHOW TTL ON prefixPath (COMMA prefixPath)* #showTTLStatement
    | SHOW ALL TTL #showAllTTLStatement
    | SHOW FLUSH TASK INFO #showFlushTaskInfo
    | SHOW VERSION #showVersion
    | SHOW LATEST? TIMESERIES prefixPath? showWhereClause? limitClause? #showTimeseries
    | SHOW STORAGE GROUP prefixPath? #showStorageGroup
    | SHOW CHILD PATHS prefixPath? #showChildPaths
    | SHOW CHILD NODES prefixPath? #showChildNodes
    | SHOW DEVICES prefixPath? (WITH STORAGE GROUP)? limitClause? #showDevices
    | SHOW MERGE #showMergeStatus
    | SHOW QUERY PROCESSLIST #showQueryProcesslist
    | KILL QUERY INT? #killQuery
    | TRACING ON #tracingOn
    | TRACING OFF #tracingOff
    | COUNT TIMESERIES prefixPath? (GROUP BY LEVEL OPERATOR_EQ INT)? #countTimeseries
    | COUNT DEVICES prefixPath? #countDevices
    | COUNT STORAGE GROUP prefixPath? #countStorageGroup
    | COUNT NODES prefixPath LEVEL OPERATOR_EQ INT #countNodes
    | LOAD CONFIGURATION (MINUS GLOBAL)? #loadConfigurationStatement
    | LOAD stringLiteral autoCreateSchema?#loadFiles
    | REMOVE stringLiteral #removeFile
    | MOVE stringLiteral stringLiteral #moveFile
    | DELETE PARTITION prefixPath INT(COMMA INT)* #deletePartition
    | CREATE SNAPSHOT FOR SCHEMA #createSnapshot
    | CREATE TEMPORARY? FUNCTION udfName=ID AS className=stringLiteral #createFunction
    | DROP FUNCTION udfName=ID #dropFunction
    | SHOW TEMPORARY? FUNCTIONS #showFunctions
    | CREATE TRIGGER triggerName=ID triggerEventClause ON fullPath
      AS className=stringLiteral triggerAttributeClause? #createTrigger
    | DROP TRIGGER triggerName=ID #dropTrigger
    | START TRIGGER triggerName=ID #startTrigger
    | STOP TRIGGER triggerName=ID #stopTrigger
    | SHOW TRIGGERS #showTriggers
    | SELECT topClause? selectElements
    fromClause
    whereClause?
    specialClause? #selectStatement
    ;

selectElements
    : aggregationCall (COMMA aggregationCall)* #aggregationElement
    | tableCall (COMMA tableCall)* #tableElement
    | lastClause #lastElement
    | asClause (COMMA asClause)* #asElement
    | functionAsClause (COMMA functionAsClause)* #functionAsElement
    ;

aggregationCall
    : builtInFunctionCall
    | udfCall
    ;

tableCall
    : suffixPath
    | udfCall
    | SINGLE_QUOTE_STRING_LITERAL
    ;

udfCall
    : udfName=ID LR_BRACKET udfSuffixPaths udfAttribute* RR_BRACKET
    ;

udfSuffixPaths
    : suffixPath (COMMA suffixPath)*
    ;

udfAttribute
    : COMMA udfAttributeKey=stringLiteral OPERATOR_EQ udfAttributeValue=stringLiteral
    ;

builtInFunctionCall
    : functionName LR_BRACKET suffixPath RR_BRACKET
    ;

functionName
    : MIN_TIME
    | MAX_TIME
    | MIN_VALUE
    | MAX_VALUE
    | COUNT
    | AVG
    | FIRST_VALUE
    | SUM
    | LAST_VALUE
    ;

functionAsClause
    : builtInFunctionCall (AS ID)?
    ;

lastClause
    : LAST suffixPath (COMMA suffixPath)*
    | LAST asClause (COMMA asClause)*
    ;

asClause
    : suffixPath (AS ID)?
    ;

alias
    : LR_BRACKET ID RR_BRACKET
    ;

alterClause
    : RENAME beforeName=ID TO currentName=ID
    | SET property (COMMA property)*
    | DROP ID (COMMA ID)*
    | ADD TAGS property (COMMA property)*
    | ADD ATTRIBUTES property (COMMA property)*
    | UPSERT aliasClause? tagClause? attributeClause?
    ;

aliasClause
    : ALIAS OPERATOR_EQ ID
    ;

attributeClauses
    : DATATYPE OPERATOR_EQ dataType (COMMA ENCODING OPERATOR_EQ encoding)?
    (COMMA (COMPRESSOR | COMPRESSION) OPERATOR_EQ compressor)?
    (COMMA property)*
    tagClause?
    attributeClause?
    ;

compressor
    : UNCOMPRESSED
    | SNAPPY
    | LZ4
    | GZIP
    ;

attributeClause
    : ATTRIBUTES LR_BRACKET property (COMMA property)* RR_BRACKET
    ;

tagClause
    : TAGS LR_BRACKET property (COMMA property)* RR_BRACKET
    ;

setClause
    : SET setCol (COMMA setCol)*
    ;

whereClause
    : WHERE (orExpression | indexPredicateClause)
    ;

showWhereClause
    : WHERE (property | containsExpression)
    ;
containsExpression
    : name=ID OPERATOR_CONTAINS value=propertyValue
    ;

orExpression
    : andExpression (OPERATOR_OR andExpression)*
    ;

andExpression
    : predicate (OPERATOR_AND predicate)*
    ;

predicate
    : (TIME | TIMESTAMP | suffixPath | fullPath) comparisonOperator constant
    | (TIME | TIMESTAMP | suffixPath | fullPath) inClause
    | OPERATOR_NOT? LR_BRACKET orExpression RR_BRACKET
    ;

inClause
    : OPERATOR_NOT? OPERATOR_IN LR_BRACKET constant (COMMA constant)* RR_BRACKET
    ;

fromClause
    : FROM prefixPath (COMMA prefixPath)*
    ;

specialClause
    : specialLimit #specialLimitStatement
    | orderByTimeClause specialLimit? #orderByTimeStatement
    | groupByTimeClause orderByTimeClause? specialLimit? #groupByTimeStatement
    | groupByFillClause orderByTimeClause? specialLimit? #groupByFillStatement
    | fillClause slimitClause? alignByDeviceClauseOrDisableAlign? #fillStatement
    | alignByDeviceClauseOrDisableAlign #alignByDeviceStatementOrDisableAlignInSpecialClause
    | groupByLevelClause orderByTimeClause? specialLimit? #groupByLevelStatement
    ;

specialLimit
    : limitClause slimitClause? alignByDeviceClauseOrDisableAlign? #limitStatement
    | slimitClause limitClause? alignByDeviceClauseOrDisableAlign? #slimitStatement
    | alignByDeviceClauseOrDisableAlign #alignByDeviceClauseOrDisableAlignInSpecialLimit
    ;

orderByTimeClause
    : ORDER BY TIME (DESC | ASC)?
    ;

limitClause
    : LIMIT INT offsetClause?
    | offsetClause? LIMIT INT
    ;

offsetClause
    : OFFSET INT
    ;

slimitClause
    : SLIMIT INT soffsetClause?
    | soffsetClause? SLIMIT INT
    ;

soffsetClause
    : SOFFSET INT
    ;

alignByDeviceClause
    : ALIGN BY DEVICE
    | GROUP BY DEVICE
    ;

disableAlign
    : DISABLE ALIGN
    ;

alignByDeviceClauseOrDisableAlign
    : alignByDeviceClause
    | disableAlign
    ;

fillClause
    : FILL LR_BRACKET typeClause (COMMA typeClause)* RR_BRACKET
    ;

groupByTimeClause
    : GROUP BY LR_BRACKET
      timeInterval
      COMMA DURATION
      (COMMA DURATION)?
      RR_BRACKET
    | GROUP BY LR_BRACKET
            timeInterval
            COMMA DURATION
            (COMMA DURATION)?
            RR_BRACKET
            COMMA LEVEL OPERATOR_EQ INT
    ;

groupByFillClause
    : GROUP BY LR_BRACKET
      timeInterval
      COMMA DURATION
      RR_BRACKET
      FILL LR_BRACKET typeClause (COMMA typeClause)* RR_BRACKET
     ;

groupByLevelClause
    : GROUP BY LEVEL OPERATOR_EQ INT
    ;

typeClause
    : (dataType | ALL) LS_BRACKET linearClause RS_BRACKET
    | (dataType | ALL) LS_BRACKET previousClause RS_BRACKET
    | (dataType | ALL) LS_BRACKET previousUntilLastClause RS_BRACKET
    ;

linearClause
    : LINEAR (COMMA aheadDuration=DURATION COMMA behindDuration=DURATION)?
    ;

previousClause
    : PREVIOUS (COMMA DURATION)?
    ;

previousUntilLastClause
    : PREVIOUSUNTILLAST (COMMA DURATION)?
    ;

indexWithClause
    : WITH INDEX OPERATOR_EQ indexName=ID (COMMA property)*
    ;

topClause
    : TOP INT
    ;

indexPredicateClause
    : (suffixPath | fullPath) LIKE sequenceClause
    | (suffixPath | fullPath) CONTAIN sequenceClause WITH TOLERANCE constant (CONCAT sequenceClause WITH TOLERANCE constant)*
    ;


sequenceClause
    : LR_BRACKET constant (COMMA constant)* RR_BRACKET
    ;

comparisonOperator
    : type = OPERATOR_GT
    | type = OPERATOR_GTE
    | type = OPERATOR_LT
    | type = OPERATOR_LTE
    | type = OPERATOR_EQ
    | type = OPERATOR_NEQ
    ;

insertColumnsSpec
    : LR_BRACKET (TIMESTAMP|TIME) (COMMA measurementName)+ RR_BRACKET
    ;
measurementName
    : nodeNameWithoutStar
    | LR_BRACKET nodeNameWithoutStar (COMMA nodeNameWithoutStar)+ RR_BRACKET
    ;

insertValuesSpec
<<<<<<< HEAD
    :(COMMA? insertMultiValue)*
    ;

insertMultiValue
    : LR_BRACKET dateFormat (COMMA constant)+ RR_BRACKET
    | LR_BRACKET INT (COMMA constant)+ RR_BRACKET
=======
    : LR_BRACKET dateFormat (COMMA measurementValue)+ RR_BRACKET
    | LR_BRACKET INT (COMMA measurementValue)+ RR_BRACKET
    ;

measurementValue
    : constant
    | LR_BRACKET constant (COMMA constant)+ RR_BRACKET
>>>>>>> 42a04ac7
    ;

setCol
    : suffixPath OPERATOR_EQ constant
    ;

privileges
    : stringLiteral (COMMA stringLiteral)*
    ;

rootOrId
    : ROOT
    | ID
    ;

timeInterval
    : LS_BRACKET startTime=timeValue COMMA endTime=timeValue RR_BRACKET
    | LR_BRACKET startTime=timeValue COMMA endTime=timeValue RS_BRACKET
    ;

timeValue
    : dateFormat
    | dateExpression
    | INT
    ;

propertyValue
    : INT
    | ID
    | stringLiteral
    | constant
    ;

fullPath
    : ROOT (DOT nodeNameWithoutStar)*
    ;

prefixPath
    : ROOT (DOT nodeName)*
    ;

suffixPath
    : nodeName (DOT nodeName)*
    ;

nodeName
    : ID STAR?
    | STAR
    | DOUBLE_QUOTE_STRING_LITERAL
    | DURATION
    | encoding
    | dataType
    | dateExpression
    | MINUS? (EXPONENT | INT)
    | booleanClause
    | CREATE
    | INSERT
    | UPDATE
    | DELETE
    | SELECT
    | SHOW
    | GRANT
    | INTO
    | SET
    | WHERE
    | FROM
    | TO
    | BY
    | DEVICE
    | CONFIGURATION
    | DESCRIBE
    | SLIMIT
    | LIMIT
    | UNLINK
    | OFFSET
    | SOFFSET
    | FILL
    | LINEAR
    | PREVIOUS
    | PREVIOUSUNTILLAST
    | METADATA
    | TIMESERIES
    | TIMESTAMP
    | PROPERTY
    | WITH
    | DATATYPE
    | COMPRESSOR
    | STORAGE
    | GROUP
    | LABEL
    | ADD
    | UPSERT
    | VALUES
    | NOW
    | LINK
    | INDEX
    | USING
    | ON
    | DROP
    | MERGE
    | LIST
    | USER
    | PRIVILEGES
    | ROLE
    | ALL
    | OF
    | ALTER
    | PASSWORD
    | REVOKE
    | LOAD
    | WATERMARK_EMBEDDING
    | UNSET
    | TTL
    | FLUSH
    | TASK
    | INFO
    | VERSION
    | REMOVE
    | MOVE
    | CHILD
    | PATHS
    | DEVICES
    | COUNT
    | NODES
    | LEVEL
    | MIN_TIME
    | MAX_TIME
    | MIN_VALUE
    | MAX_VALUE
    | AVG
    | FIRST_VALUE
    | SUM
    | LAST_VALUE
    | LAST
    | DISABLE
    | ALIGN
    | COMPRESSION
    | TIME
    | ATTRIBUTES
    | TAGS
    | RENAME
    | FULL
    | CLEAR
    | CACHE
    | SNAPSHOT
    | FOR
    | SCHEMA
    | TRACING
    | OFF
    | (ID | OPERATOR_IN)? LS_BRACKET INT? ID? RS_BRACKET? ID?
    | compressor
    | GLOBAL
    | PARTITION
    | DESC
    | ASC
    ;

nodeNameWithoutStar
    : ID
    | DOUBLE_QUOTE_STRING_LITERAL
    | DURATION
    | encoding
    | dataType
    | dateExpression
    | MINUS? ( EXPONENT | INT)
    | booleanClause
    | CREATE
    | INSERT
    | UPDATE
    | DELETE
    | SELECT
    | SHOW
    | GRANT
    | INTO
    | SET
    | WHERE
    | FROM
    | TO
    | BY
    | DEVICE
    | CONFIGURATION
    | DESCRIBE
    | SLIMIT
    | LIMIT
    | UNLINK
    | OFFSET
    | SOFFSET
    | FILL
    | LINEAR
    | PREVIOUS
    | PREVIOUSUNTILLAST
    | METADATA
    | TIMESERIES
    | TIMESTAMP
    | PROPERTY
    | WITH
    | DATATYPE
    | COMPRESSOR
    | STORAGE
    | GROUP
    | LABEL
    | ADD
    | UPSERT
    | VALUES
    | NOW
    | LINK
    | INDEX
    | USING
    | ON
    | DROP
    | MERGE
    | LIST
    | USER
    | PRIVILEGES
    | ROLE
    | ALL
    | OF
    | ALTER
    | PASSWORD
    | REVOKE
    | LOAD
    | WATERMARK_EMBEDDING
    | UNSET
    | TTL
    | FLUSH
    | TASK
    | INFO
    | VERSION
    | REMOVE
    | MOVE
    | CHILD
    | PATHS
    | DEVICES
    | COUNT
    | NODES
    | LEVEL
    | MIN_TIME
    | MAX_TIME
    | MIN_VALUE
    | MAX_VALUE
    | AVG
    | FIRST_VALUE
    | SUM
    | LAST_VALUE
    | LAST
    | DISABLE
    | ALIGN
    | COMPRESSION
    | TIME
    | ATTRIBUTES
    | TAGS
    | RENAME
    | FULL
    | CLEAR
    | CACHE
    | SNAPSHOT
    | FOR
    | SCHEMA
    | TRACING
    | OFF
    | (ID | OPERATOR_IN)? LS_BRACKET INT? ID? RS_BRACKET? ID?
    | compressor
    | GLOBAL
    | PARTITION
    | DESC
    | ASC
    ;

dataType
    : INT32 | INT64 | FLOAT | DOUBLE | BOOLEAN | TEXT
    ;

dateFormat
    : DATETIME
    | NOW LR_BRACKET RR_BRACKET
    ;

constant
    : dateExpression
    | NaN
    | MINUS? realLiteral
    | MINUS? INT
    | stringLiteral
    | booleanClause
    | NULL
    ;

booleanClause
    : TRUE
    | FALSE
    ;

dateExpression
    : dateFormat ((PLUS | MINUS) DURATION)*
    ;

encoding
    : PLAIN | PLAIN_DICTIONARY | RLE | DIFF | TS_2DIFF | GORILLA | REGULAR
    ;

realLiteral
    :   INT DOT (INT | EXPONENT)?
    |   DOT  (INT|EXPONENT)
    |   EXPONENT
    ;

property
    : name=ID OPERATOR_EQ value=propertyValue
    ;

autoCreateSchema
    : booleanClause
    | booleanClause INT
    ;

triggerEventClause
    : (BEFORE | AFTER) INSERT
    ;

triggerAttributeClause
    : WITH LR_BRACKET triggerAttribute (COMMA triggerAttribute)* RR_BRACKET
    ;

triggerAttribute
    : key=stringLiteral OPERATOR_EQ value=stringLiteral
    ;

//============================
// Start of the keywords list
//============================
CREATE
    : C R E A T E
    ;

INSERT
    : I N S E R T
    ;

UPDATE
    : U P D A T E
    ;

DELETE
    : D E L E T E
    ;

SELECT
    : S E L E C T
    ;

SHOW
    : S H O W
    ;

QUERY
    : Q U E R Y
    ;

KILL
    : K I L L
    ;

PROCESSLIST
    : P R O C E S S L I S T
    ;


GRANT
    : G R A N T
    ;

INTO
    : I N T O
    ;

SET
    : S E T
    ;

WHERE
    : W H E R E
    ;

FROM
    : F R O M
    ;

TO
    : T O
    ;

ORDER
    : O R D E R
    ;

BY
    : B Y
    ;

DEVICE
    : D E V I C E
    ;

CONFIGURATION
    : C O N F I G U R A T I O N
    ;

DESCRIBE
    : D E S C R I B E
    ;

SLIMIT
    : S L I M I T
    ;

LIMIT
    : L I M I T
    ;

UNLINK
    : U N L I N K
    ;

OFFSET
    : O F F S E T
    ;

SOFFSET
    : S O F F S E T
    ;

FILL
    : F I L L
    ;

LINEAR
    : L I N E A R
    ;

PREVIOUS
    : P R E V I O U S
    ;

PREVIOUSUNTILLAST
    : P R E V I O U S U N T I L L A S T
    ;

METADATA
    : M E T A D A T A
    ;

TIMESERIES
    : T I M E S E R I E S
    ;

TIMESTAMP
    : T I M E S T A M P
    ;

PROPERTY
    : P R O P E R T Y
    ;

WITH
    : W I T H
    ;

ROOT
    : R O O T
    ;

DATATYPE
    : D A T A T Y P E
    ;

COMPRESSOR
    : C O M P R E S S O R
    ;

STORAGE
    : S T O R A G E
    ;

GROUP
    : G R O U P
    ;

LABEL
    : L A B E L
    ;

INT32
    : I N T '3' '2'
    ;

INT64
    : I N T '6' '4'
    ;

FLOAT
    : F L O A T
    ;

DOUBLE
    : D O U B L E
    ;

BOOLEAN
    : B O O L E A N
    ;

TEXT
    : T E X T
    ;

ENCODING
    : E N C O D I N G
    ;

PLAIN
    : P L A I N
    ;

PLAIN_DICTIONARY
    : P L A I N '_' D I C T I O N A R Y
    ;

RLE
    : R L E
    ;

DIFF
    : D I F F
    ;

TS_2DIFF
    : T S '_' '2' D I F F
    ;

GORILLA
    : G O R I L L A
    ;


REGULAR
    : R E G U L A R
    ;

BITMAP
    : B I T M A P
    ;

ADD
    : A D D
    ;

UPSERT
    : U P S E R T
    ;

ALIAS
    : A L I A S
    ;

VALUES
    : V A L U E S
    ;

NOW
    : N O W
    ;

LINK
    : L I N K
    ;

INDEX
    : I N D E X
    ;

USING
    : U S I N G
    ;

TRACING
    : T R A C I N G
    ;

ON
    : O N
    ;

OFF
    : O F F
    ;

DROP
    : D R O P
    ;

MERGE
    : M E R G E
    ;

LIST
    : L I S T
    ;

USER
    : U S E R
    ;

PRIVILEGES
    : P R I V I L E G E S
    ;

ROLE
    : R O L E
    ;

ALL
    : A L L
    ;

OF
    : O F
    ;

ALTER
    : A L T E R
    ;

PASSWORD
    : P A S S W O R D
    ;

REVOKE
    : R E V O K E
    ;

LOAD
    : L O A D
    ;

WATERMARK_EMBEDDING
    : W A T E R M A R K '_' E M B E D D I N G
    ;

UNSET
    : U N S E T
    ;

TTL
    : T T L
    ;

FLUSH
    : F L U S H
    ;

TASK
    : T A S K
    ;

INFO
    : I N F O
    ;

VERSION
    : V E R S I O N
    ;

REMOVE
    : R E M O V E
    ;
MOVE
    : M O V E
    ;

CHILD
    : C H I L D
    ;

PATHS
    : P A T H S
    ;

DEVICES
    : D E V I C E S
    ;

COUNT
    : C O U N T
    ;

NODES
    : N O D E S
    ;

LEVEL
    : L E V E L
    ;

MIN_TIME
    : M I N UNDERLINE T I M E
    ;

MAX_TIME
    : M A X UNDERLINE T I M E
    ;

MIN_VALUE
    : M I N UNDERLINE V A L U E
    ;

MAX_VALUE
    : M A X UNDERLINE V A L U E
    ;

AVG
    : A V G
    ;

FIRST_VALUE
    : F I R S T UNDERLINE V A L U E
    ;

SUM
    : S U M
    ;

LAST_VALUE
    : L A S T UNDERLINE V A L U E
    ;

LAST
    : L A S T
    ;

DISABLE
    : D I S A B L E
    ;

ALIGN
    : A L I G N
    ;

COMPRESSION
    : C O M P R E S S I O N
    ;

TIME
    : T I M E
    ;

ATTRIBUTES
    : A T T R I B U T E S
    ;

TAGS
    : T A G S
    ;

RENAME
    : R E N A M E
    ;

GLOBAL
  : G L O B A L
  | G
  ;

FULL
    : F U L L
    ;

CLEAR
    : C L E A R
    ;

CACHE
    : C A C H E
    ;

TRUE
    : T R U E
    ;

FALSE
    : F A L S E
    ;

UNCOMPRESSED
    : U N C O M P R E S S E D
    ;

SNAPPY
    : S N A P P Y
    ;

GZIP
    : G Z I P
    ;

LZO
    : L Z O
    ;

PAA
    : P A A
    ;

PLA
   : P L A
   ;

LZ4
   : L Z '4' 
   ;

LATEST
    : L A T E S T
    ;

PARTITION
    : P A R T I T I O N
    ;

SNAPSHOT
    : S N A P S H O T
    ;

FOR
    : F O R
    ;

SCHEMA
    : S C H E M A
    ;

TEMPORARY
    : T E M P O R A R Y
    ;

FUNCTION
    : F U N C T I O N
    ;

FUNCTIONS
    : F U N C T I O N S
    ;

AS
    : A S
    ;

TRIGGER
    : T R I G G E R
    ;

TRIGGERS
    : T R I G G E R S
    ;

BEFORE
    : B E F O R E
    ;

AFTER
    : A F T E R
    ;

START
    : S T A R T
    ;

STOP
    : S T O P
    ;

DESC
    : D E S C
    ;
ASC
    : A S C
    ;

TOP
    : T O P
    ;

CONTAIN
    : C O N T A I N
    ;

CONCAT
    : C O N C A T
    ;

LIKE
    : L I K E
    ;

TOLERANCE
    : T O L E R A N C E
    ;

EXPLAIN
    : E X P L A I N
    ;

NULL
    : N U L L
    ;

//============================
// End of the keywords list
//============================
COMMA : ',';

STAR : '*';

OPERATOR_EQ : '=' | '==';

OPERATOR_GT : '>';

OPERATOR_GTE : '>=';

OPERATOR_LT : '<';

OPERATOR_LTE : '<=';

OPERATOR_NEQ : '!=' | '<>';

OPERATOR_IN : I N;

OPERATOR_AND
    : A N D
    | '&'
    | '&&'
    ;

OPERATOR_OR
    : O R
    | '|'
    | '||'
    ;

OPERATOR_NOT
    : N O T | '!'
    ;

OPERATOR_CONTAINS
    : C O N T A I N S
    ;

MINUS : '-';

PLUS : '+';

DOT : '.';

LR_BRACKET : '(';

RR_BRACKET : ')';

LS_BRACKET : '[';

RS_BRACKET : ']';

L_BRACKET : '{';

R_BRACKET : '}';

UNDERLINE : '_';

NaN : 'NaN';

stringLiteral
   : SINGLE_QUOTE_STRING_LITERAL
   | DOUBLE_QUOTE_STRING_LITERAL
   ;

INT : [0-9]+;

EXPONENT : INT ('e'|'E') ('+'|'-')? INT ;

DURATION
    :
    (INT+ (Y|M O|W|D|H|M|S|M S|U S|N S))+
    ;

DATETIME
    : INT ('-'|'/') INT ('-'|'/') INT
      ((T | WS)
      INT ':' INT ':' INT (DOT INT)?
      (('+' | '-') INT ':' INT)?)?
    ;

/** Allow unicode rule/token names */
ID : FIRST_NAME_CHAR NAME_CHAR*;

fragment
NAME_CHAR
    :   'A'..'Z'
    |   'a'..'z'
    |   '0'..'9'
    |   '_'
    |   '-'
    |   ':'
    |   '/'
    |   '@'
    |   '#'
    |   '$'
    |   '%'
    |   '&'
    |   '+'
    |   CN_CHAR
    ;

fragment
FIRST_NAME_CHAR
    :   'A'..'Z'
    |   'a'..'z'
    |   '0'..'9'
    |   '_'
    |   '/'
    |   '@'
    |   '#'
    |   '$'
    |   '%'
    |   '&'
    |   '+'
    |   CN_CHAR
    ;

fragment CN_CHAR
  : '\u2E80'..'\u9FFF'
  ;

DOUBLE_QUOTE_STRING_LITERAL
    : '"' ('\\' . | ~'"' )*? '"'
    ;

SINGLE_QUOTE_STRING_LITERAL
    : '\'' ('\\' . | ~'\'' )*? '\''
    ;

//Characters and write it this way for case sensitivity
fragment A
    : 'a' | 'A'
    ;

fragment B
    : 'b' | 'B'
    ;

fragment C
    : 'c' | 'C'
    ;

fragment D
    : 'd' | 'D'
    ;

fragment E
    : 'e' | 'E'
    ;

fragment F
    : 'f' | 'F'
    ;

fragment G
    : 'g' | 'G'
    ;

fragment H
    : 'h' | 'H'
    ;

fragment I
    : 'i' | 'I'
    ;

fragment J
    : 'j' | 'J'
    ;

fragment K
    : 'k' | 'K'
    ;

fragment L
    : 'l' | 'L'
    ;

fragment M
    : 'm' | 'M'
    ;

fragment N
    : 'n' | 'N'
    ;

fragment O
    : 'o' | 'O'
    ;

fragment P
    : 'p' | 'P'
    ;

fragment Q
    : 'q' | 'Q'
    ;

fragment R
    : 'r' | 'R'
    ;

fragment S
    : 's' | 'S'
    ;

fragment T
    : 't' | 'T'
    ;

fragment U
    : 'u' | 'U'
    ;

fragment V
    : 'v' | 'V'
    ;

fragment W
    : 'w' | 'W'
    ;

fragment X
    : 'x' | 'X'
    ;

fragment Y
    : 'y' | 'Y'
    ;

fragment Z
    : 'z' | 'Z'
    ;

WS
    : [ \r\n\t]+ -> channel(HIDDEN)
    ;<|MERGE_RESOLUTION|>--- conflicted
+++ resolved
@@ -382,14 +382,10 @@
     ;
 
 insertValuesSpec
-<<<<<<< HEAD
     :(COMMA? insertMultiValue)*
     ;
 
 insertMultiValue
-    : LR_BRACKET dateFormat (COMMA constant)+ RR_BRACKET
-    | LR_BRACKET INT (COMMA constant)+ RR_BRACKET
-=======
     : LR_BRACKET dateFormat (COMMA measurementValue)+ RR_BRACKET
     | LR_BRACKET INT (COMMA measurementValue)+ RR_BRACKET
     ;
@@ -397,7 +393,6 @@
 measurementValue
     : constant
     | LR_BRACKET constant (COMMA constant)+ RR_BRACKET
->>>>>>> 42a04ac7
     ;
 
 setCol
