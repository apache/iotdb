--- conflicted
+++ resolved
@@ -1283,11 +1283,7 @@
 
 DIV : '/';
 
-<<<<<<< HEAD
-MOD : M O D | '%';
-=======
 MOD : '%';
->>>>>>> aca9faa9
 
 DOT : '.';
 
