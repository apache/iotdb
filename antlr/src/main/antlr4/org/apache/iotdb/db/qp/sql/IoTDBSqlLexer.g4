/*
 * Licensed to the Apache Software Foundation (ASF) under one
 * or more contributor license agreements.  See the NOTICE file
 * distributed with this work for additional information
 * regarding copyright ownership.  The ASF licenses this file
 * to you under the Apache License, Version 2.0 (the
 * "License"); you may not use this file except in compliance
 * with the License.  You may obtain a copy of the License at
 *
 *     http://www.apache.org/licenses/LICENSE-2.0
 *
 * Unless required by applicable law or agreed to in writing,
 * software distributed under the License is distributed on an
 * "AS IS" BASIS, WITHOUT WARRANTIES OR CONDITIONS OF ANY
 * KIND, either express or implied.  See the License for the
 * specific language governing permissions and limitations
 * under the License.
 */

lexer grammar IoTDBSqlLexer;

/**
 * 1. Whitespace
 */

// Instead of discarding whitespace completely, send them to a channel invisable to the parser, so
// that the lexer could still produce WS tokens for the CLI's highlighter.
WS
    :
    [ \u000B\t\r\n]+ -> channel(HIDDEN)
    ;


/**
 * 2. Keywords
 */

// Common Keywords

ADD
    : A D D
    ;

AFTER
    : A F T E R
    ;

ALIAS
    : A L I A S
    ;

ALIGN
    : A L I G N
    ;

ALIGNED
    : A L I G N E D
    ;

ALL
    : A L L
    ;

ALTER
    : A L T E R
    ;

ANY
    : A N Y
    ;

AS
    : A S
    ;

ASC
    : A S C
    ;

ATTRIBUTES
    : A T T R I B U T E S
    ;

AUTOREGISTER
    : A U T O R E G I S T E R
    ;

BEFORE
    : B E F O R E
    ;

BEGIN
    : B E G I N
    ;

BOUNDARY
    : B O U N D A R Y
    ;

BY
    : B Y
    ;

CACHE
    : C A C H E
    ;

CHILD
    : C H I L D
    ;

CLEAR
    : C L E A R
    ;

COMPRESSION
    : C O M P R E S S I O N
    ;

COMPRESSOR
    : C O M P R E S S O R
    ;

CONCAT
    : C O N C A T
    ;

CONFIGURATION
    : C O N F I G U R A T I O N
    ;

CONTINUOUS
    : C O N T I N U O U S
    ;

COUNT
    : C O U N T
    ;

CONTAIN
    : C O N T A I N
    ;

CQ
    : C Q
    ;

CQS
    : C Q S
    ;

CREATE
    : C R E A T E
    ;

DATATYPE
    : D A T A T Y P E
    ;

DEBUG
    : D E B U G
    ;

DELETE
    : D E L E T E
    ;

DESC
    : D E S C
    ;

DESCRIBE
    : D E S C R I B E
    ;

DEVICE
    : D E V I C E
    ;

DEVICES
    : D E V I C E S
    ;

DISABLE
    : D I S A B L E
    ;

DROP
    : D R O P
    ;

ENCODING
    : E N C O D I N G
    ;

END
    : E N D
    ;

EVERY
    : E V E R Y
    ;


EXPLAIN
    : E X P L A I N
    ;

FILL
    : F I L L
    ;

FLUSH
    : F L U S H
    ;

FOR
    : F O R
    ;

FROM
    : F R O M
    ;

FULL
    : F U L L
    ;

FUNCTION
    : F U N C T I O N
    ;

FUNCTIONS
    : F U N C T I O N S
    ;

GLOBAL
    : G L O B A L
    ;

GRANT
    : G R A N T
    ;

GROUP
    : G R O U P
    ;

INDEX
    : I N D E X
    ;

INFO
    : I N F O
    ;

INSERT
    : I N S E R T
    ;

INTO
    : I N T O
    ;

KILL
    : K I L L
    ;

LABEL
    : L A B E L
    ;

LAST
    : L A S T
    ;

LATEST
    : L A T E S T
    ;

LEVEL
    : L E V E L
    ;

LIKE
    : L I K E
    ;

LIMIT
    : L I M I T
    ;

LINEAR
    : L I N E A R
    ;

LINK
    : L I N K
    ;

LIST
    : L I S T
    ;

LOAD
    : L O A D
    ;

LOCK
    : L O C K
    ;

MERGE
    : M E R G E
    ;

METADATA
    : M E T A D A T A
    ;

NODES
    : N O D E S
    ;

NOW
    : N O W
    ;

OF
    : O F
    ;

OFF
    : O F F
    ;

OFFSET
    : O F F S E T
    ;

ON
    : O N
    ;

ORDER
    : O R D E R
    ;

PARTITION
    : P A R T I T I O N
    ;

PASSWORD
    : P A S S W O R D
    ;

PATHS
    : P A T H S
    ;

PIPE
    : P I P E
    ;

<<<<<<< HEAD
PIPES
    : P I P E S
=======
PIPESERVER
    : P I P E S E R V E R
>>>>>>> 5e62a81e
    ;

PIPESINK
    : P I P E S I N K
    ;

<<<<<<< HEAD
PIPESINKS
    : P I P E S I N K S
    ;

=======
>>>>>>> 5e62a81e
PIPESINKTYPE
    : P I P E S I N K T Y P E
    ;

PREVIOUS
    : P R E V I O U S
    ;

PREVIOUSUNTILLAST
    : P R E V I O U S U N T I L L A S T
    ;

PRIVILEGES
    : P R I V I L E G E S
    ;

PROCESSLIST
    : P R O C E S S L I S T
    ;

PROPERTY
    : P R O P E R T Y
    ;

QUERIES
    : Q U E R I E S
    ;

QUERY
    : Q U E R Y
    ;

READONLY
    : R E A D O N L Y
    ;

REGEXP
    : R E G E X P
    ;

REMOVE
    : R E M O V E
    ;

RENAME
    : R E N A M E
    ;

RESAMPLE
    : R E S A M P L E
    ;

RESOURCE
    : R E S O U R C E
    ;

REVOKE
    : R E V O K E
    ;

ROLE
    : R O L E
    ;

ROOT
    : R O O T
    ;

SCHEMA
    : S C H E M A
    ;

SELECT
    : S E L E C T
    ;

SET
    : S E T
    ;

SETTLE
    : S E T T L E
    ;

SGLEVEL
    : S G L E V E L
    ;

SHOW
    : S H O W
    ;

SLIMIT
    : S L I M I T
    ;

SNAPSHOT
    : S N A P S H O T
    ;

SOFFSET
    : S O F F S E T
    ;

STORAGE
    : S T O R A G E
    ;

START
    : S T A R T
    ;

STOP
    : S T O P
    ;

SYSTEM
    : S Y S T E M
    ;

TAGS
    : T A G S
    ;

TASK
    : T A S K
    ;

TEMPLATE
    : T E M P L A T E
    ;

TIME
    : T I M E
    ;

TIMESERIES
    : T I M E S E R I E S
    ;

TIMESTAMP
    : T I M E S T A M P
    ;

TO
    : T O
    ;

TOLERANCE
    : T O L E R A N C E
    ;

TOP
    : T O P
    ;

TRACING
    : T R A C I N G
    ;

TRIGGER
    : T R I G G E R
    ;

TRIGGERS
    : T R I G G E R S
    ;

TTL
    : T T L
    ;

UNLINK
    : U N L I N K
    ;

UNLOAD
    : U N L O A D
    ;

UNSET
    : U N S E T
    ;

UPDATE
    : U P D A T E
    ;

UPSERT
    : U P S E R T
    ;

USER
    : U S E R
    ;

USING
    : U S I N G
    ;

VALUES
    : V A L U E S
    ;

VERIFY
    : V E R I F Y
    ;

VERSION
    : V E R S I O N
    ;

WATERMARK_EMBEDDING
    : W A T E R M A R K '_' E M B E D D I N G
    ;

WHERE
    : W H E R E
    ;

WITH
    : W I T H
    ;

WITHOUT
    : W I T H O U T
    ;

WRITABLE
    : W R I T A B L E
    ;


// Data Type Keywords

DATATYPE_VALUE
    : BOOLEAN | DOUBLE | FLOAT | INT32 | INT64 | TEXT
    ;

BOOLEAN
    : B O O L E A N
    ;

DOUBLE
    : D O U B L E
    ;

FLOAT
    : F L O A T
    ;

INT32
    : I N T '3' '2'
    ;

INT64
    : I N T '6' '4'
    ;

TEXT
    : T E X T
    ;


// Encoding Type Keywords

ENCODING_VALUE
    : DICTIONARY | DIFF | GORILLA | PLAIN | REGULAR | RLE | TS_2DIFF
    ;

DICTIONARY
    : D I C T I O N A R Y
    ;

DIFF
    : D I F F
    ;

GORILLA
    : G O R I L L A
    ;

PLAIN
    : P L A I N
    ;

REGULAR
    : R E G U L A R
    ;

RLE
    : R L E
    ;

TS_2DIFF
    : T S '_' '2' D I F F
    ;


// Compressor Type Keywords

COMPRESSOR_VALUE
    : GZIP | LZ4 | SNAPPY | UNCOMPRESSED
    ;

GZIP
    : G Z I P
    ;

LZ4
    : L Z '4'
    ;

SNAPPY
    : S N A P P Y
    ;

UNCOMPRESSED
    : U N C O M P R E S S E D
    ;


// Privileges Keywords

PRIVILEGE_VALUE
    : SET_STORAGE_GROUP | CREATE_TIMESERIES | INSERT_TIMESERIES | READ_TIMESERIES | DELETE_TIMESERIES
    | CREATE_USER | DELETE_USER | MODIFY_PASSWORD | LIST_USER
    | GRANT_USER_PRIVILEGE | REVOKE_USER_PRIVILEGE | GRANT_USER_ROLE | REVOKE_USER_ROLE
    | CREATE_ROLE | DELETE_ROLE | LIST_ROLE | GRANT_ROLE_PRIVILEGE | REVOKE_ROLE_PRIVILEGE
    | CREATE_FUNCTION | DROP_FUNCTION | CREATE_TRIGGER | DROP_TRIGGER | START_TRIGGER | STOP_TRIGGER
    | CREATE_CONTINUOUS_QUERY | DROP_CONTINUOUS_QUERY
    ;

SET_STORAGE_GROUP
    : S E T '_' S T O R A G E '_' G R O U P
    ;

CREATE_TIMESERIES
    : C R E A T E '_' T I M E S E R I E S
    ;

INSERT_TIMESERIES
    : I N S E R T '_' T I M E S E R I E S
    ;

READ_TIMESERIES
    : R E A D '_' T I M E S E R I E S
    ;

DELETE_TIMESERIES
    : D E L E T E '_' T I M E S E R I E S
    ;

CREATE_USER
    : C R E A T E '_' U S E R
    ;

DELETE_USER
    : D E L E T E '_' U S E R
    ;

MODIFY_PASSWORD
    : M O D I F Y '_' P A S S W O R D
    ;

LIST_USER
    : L I S T '_' U S E R
    ;

GRANT_USER_PRIVILEGE
    : G R A N T '_' U S E R '_' P R I V I L E G E
    ;

REVOKE_USER_PRIVILEGE
    : R E V O K E '_' U S E R '_' P R I V I L E G E
    ;

GRANT_USER_ROLE
    : G R A N T '_' U S E R '_' R O L E
    ;

REVOKE_USER_ROLE
    : R E V O K E '_' U S E R '_' R O L E
    ;

CREATE_ROLE
    : C R E A T E '_' R O L E
    ;

DELETE_ROLE
    : D E L E T E '_' R O L E
    ;

LIST_ROLE
    : L I S T '_' R O L E
    ;

GRANT_ROLE_PRIVILEGE
    : G R A N T '_' R O L E '_' P R I V I L E G E
    ;

REVOKE_ROLE_PRIVILEGE
    : R E V O K E '_' R O L E '_' P R I V I L E G E
    ;

CREATE_FUNCTION
    : C R E A T E '_' F U N C T I O N
    ;

DROP_FUNCTION
    : D R O P '_' F U N C T I O N
    ;

CREATE_TRIGGER
    : C R E A T E '_' T R I G G E R
    ;

DROP_TRIGGER
    : D R O P '_' T R I G G E R
    ;

START_TRIGGER
    : S T A R T '_' T R I G G E R
    ;

STOP_TRIGGER
    : S T O P '_' T R I G G E R
    ;

CREATE_CONTINUOUS_QUERY
    : C R E A T E '_' C O N T I N U O U S '_' Q U E R Y
    ;

DROP_CONTINUOUS_QUERY
    : D R O P '_' C O N T I N U O U S '_' Q U E R Y
    ;


/**
 * 3. Operators
 */

// Operators. Arithmetics

MINUS : '-';
PLUS : '+';
DIV : '/';
MOD : '%';


// Operators. Comparation

OPERATOR_EQ : '=' | '==';
OPERATOR_GT : '>';
OPERATOR_GTE : '>=';
OPERATOR_LT : '<';
OPERATOR_LTE : '<=';
OPERATOR_NEQ : '!=' | '<>';

OPERATOR_IN : I N;

OPERATOR_AND
    : A N D
    | '&'
    | '&&'
    ;

OPERATOR_OR
    : O R
    | '|'
    | '||'
    ;

OPERATOR_NOT
    : N O T | '!'
    ;

OPERATOR_CONTAINS
    : C O N T A I N S
    ;


/**
 * 4. Constructors Symbols
 */

DOT : '.';
COMMA : ',';
SEMI: ';';
STAR: '*';
DOUBLE_STAR: '**';
LR_BRACKET : '(';
RR_BRACKET : ')';
LS_BRACKET : '[';
RS_BRACKET : ']';


/**
 * 5. Literals
 */

// String Literal

STRING_LITERAL
    : DQUOTA_STRING
    | SQUOTA_STRING
    ;


// Date & Time Literal

DURATION_LITERAL
    : (INTEGER_LITERAL+ (Y|M O|W|D|H|M|S|M S|U S|N S))+
    ;

DATETIME_LITERAL
    : INTEGER_LITERAL ('-'|'/') INTEGER_LITERAL ('-'|'/') INTEGER_LITERAL ((T | WS)
      INTEGER_LITERAL ':' INTEGER_LITERAL ':' INTEGER_LITERAL (DOT INTEGER_LITERAL)?
      (('+' | '-') INTEGER_LITERAL ':' INTEGER_LITERAL)?)?
    ;


// Number Literal

INTEGER_LITERAL
    : DEC_DIGIT+
    ;

EXPONENT_NUM_PART
    : DEC_DIGIT+ ('e'|'E') ('+'|'-')? DEC_DIGIT+
    ;

fragment DEC_DIGIT
    : [0-9]
    ;


// Boolean Literal

BOOLEAN_LITERAL
	: T R U E
	| F A L S E
	;


// Other Literals

NULL_LITERAL
    : N U L L
    ;

NAN_LITERAL
    : N A N
    ;


/**
 * 6. Identifier
 */

ID
    : NAME_CHAR+
    ;

QUTOED_ID_WITHOUT_DOT
    : BQUOTA_STRING_WITHOUT_DOT
    ;

QUTOED_ID
    : BQUOTA_STRING
    ;

fragment NAME_CHAR
    : 'A'..'Z'
    | 'a'..'z'
    | '0'..'9'
    | '_'
    | ':'
    | '@'
    | '#'
    | '$'
    | '{'
    | '}'
    | CN_CHAR
    ;

fragment CN_CHAR
    : '\u2E80'..'\u9FFF'
    ;

fragment DQUOTA_STRING
    : '"' ( '\\'. | '""' | ~('"'| '\\') )* '"'
    ;

fragment SQUOTA_STRING
    : '\'' ('\\'. | '\'\'' | ~('\'' | '\\'))* '\''
    ;

fragment BQUOTA_STRING
    : '`' ( '\\'. | '``' | ~('`'|'\\'))* '`'
    ;

fragment BQUOTA_STRING_WITHOUT_DOT
    : '`' ( '\\'. | '``' | ~('`'|'\\'|'.'))* '`'
    ;

// Characters and write it this way for case sensitivity

fragment A: [aA];
fragment B: [bB];
fragment C: [cC];
fragment D: [dD];
fragment E: [eE];
fragment F: [fF];
fragment G: [gG];
fragment H: [hH];
fragment I: [iI];
fragment J: [jJ];
fragment K: [kK];
fragment L: [lL];
fragment M: [mM];
fragment N: [nN];
fragment O: [oO];
fragment P: [pP];
fragment Q: [qQ];
fragment R: [rR];
fragment S: [sS];
fragment T: [tT];
fragment U: [uU];
fragment V: [vV];
fragment W: [wW];
fragment X: [xX];
fragment Y: [yY];
fragment Z: [zZ];<|MERGE_RESOLUTION|>--- conflicted
+++ resolved
@@ -362,26 +362,22 @@
     : P I P E
     ;
 
-<<<<<<< HEAD
 PIPES
     : P I P E S
-=======
+    ;
+
 PIPESERVER
     : P I P E S E R V E R
->>>>>>> 5e62a81e
     ;
 
 PIPESINK
     : P I P E S I N K
     ;
 
-<<<<<<< HEAD
 PIPESINKS
     : P I P E S I N K S
     ;
 
-=======
->>>>>>> 5e62a81e
 PIPESINKTYPE
     : P I P E S I N K T Y P E
     ;
