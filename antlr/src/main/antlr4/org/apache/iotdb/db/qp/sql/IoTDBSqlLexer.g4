/*
 * Licensed to the Apache Software Foundation (ASF) under one
 * or more contributor license agreements.  See the NOTICE file
 * distributed with this work for additional information
 * regarding copyright ownership.  The ASF licenses this file
 * to you under the Apache License, Version 2.0 (the
 * "License"); you may not use this file except in compliance
 * with the License.  You may obtain a copy of the License at
 *
 *     http://www.apache.org/licenses/LICENSE-2.0
 *
 * Unless required by applicable law or agreed to in writing,
 * software distributed under the License is distributed on an
 * "AS IS" BASIS, WITHOUT WARRANTIES OR CONDITIONS OF ANY
 * KIND, either express or implied.  See the License for the
 * specific language governing permissions and limitations
 * under the License.
 */

lexer grammar IoTDBSqlLexer;

/**
 * 1. Whitespace
 */

// Instead of discarding whitespace completely, send them to a channel invisable to the parser, so
// that the lexer could still produce WS tokens for the CLI's highlighter.
WS
    :
    [ \u000B\t\r\n]+ -> channel(HIDDEN)
    ;


/**
 * 2. Keywords
 */

// Common Keywords

ADD
    : A D D
    ;

AFTER
    : A F T E R
    ;

ALIAS
    : A L I A S
    ;

ALIGN
    : A L I G N
    ;

ALIGNED
    : A L I G N E D
    ;

ALL
    : A L L
    ;

ALTER
    : A L T E R
    ;

ANY
    : A N Y
    ;

AS
    : A S
    ;

ASC
    : A S C
    ;

ATTRIBUTES
    : A T T R I B U T E S
    ;

AUTOREGISTER
    : A U T O R E G I S T E R
    ;

BEFORE
    : B E F O R E
    ;

BEGIN
    : B E G I N
    ;

BOUNDARY
    : B O U N D A R Y
    ;

BY
    : B Y
    ;

CACHE
    : C A C H E
    ;

CHILD
    : C H I L D
    ;

CLEAR
    : C L E A R
    ;

COMPRESSION
    : C O M P R E S S I O N
    ;

COMPRESSOR
    : C O M P R E S S O R
    ;

CONCAT
    : C O N C A T
    ;

CONFIGURATION
    : C O N F I G U R A T I O N
    ;

CONTINUOUS
    : C O N T I N U O U S
    ;

COUNT
    : C O U N T
    ;

CONTAIN
    : C O N T A I N
    ;

CQ
    : C Q
    ;

CQS
    : C Q S
    ;

CREATE
    : C R E A T E
    ;

DATATYPE
    : D A T A T Y P E
    ;

DEBUG
    : D E B U G
    ;

DELETE
    : D E L E T E
    ;

DESC
    : D E S C
    ;

DESCRIBE
    : D E S C R I B E
    ;

DEVICE
    : D E V I C E
    ;

DEVICES
    : D E V I C E S
    ;

DISABLE
    : D I S A B L E
    ;

DROP
    : D R O P
    ;

ENCODING
    : E N C O D I N G
    ;

END
    : E N D
    ;

EVERY
    : E V E R Y
    ;


EXPLAIN
    : E X P L A I N
    ;

FILL
    : F I L L
    ;

FLUSH
    : F L U S H
    ;

FOR
    : F O R
    ;

FROM
    : F R O M
    ;

FULL
    : F U L L
    ;

FUNCTION
    : F U N C T I O N
    ;

FUNCTIONS
    : F U N C T I O N S
    ;

GLOBAL
    : G L O B A L
    ;

GRANT
    : G R A N T
    ;

GROUP
    : G R O U P
    ;

INDEX
    : I N D E X
    ;

INFO
    : I N F O
    ;

INSERT
    : I N S E R T
    ;

INTO
    : I N T O
    ;

KILL
    : K I L L
    ;

LABEL
    : L A B E L
    ;

LAST
    : L A S T
    ;

LATEST
    : L A T E S T
    ;

LEVEL
    : L E V E L
    ;

LIKE
    : L I K E
    ;

LIMIT
    : L I M I T
    ;

LINEAR
    : L I N E A R
    ;

LINK
    : L I N K
    ;

LIST
    : L I S T
    ;

LOAD
    : L O A D
    ;

LOCK
    : L O C K
    ;

MERGE
    : M E R G E
    ;

METADATA
    : M E T A D A T A
    ;

NODES
    : N O D E S
    ;

NOW
    : N O W
    ;

OF
    : O F
    ;

OFF
    : O F F
    ;

OFFSET
    : O F F S E T
    ;

ON
    : O N
    ;

ORDER
    : O R D E R
    ;

PARTITION
    : P A R T I T I O N
    ;

PASSWORD
    : P A S S W O R D
    ;

PATHS
    : P A T H S
    ;

PIPE
    : P I P E
    ;

<<<<<<< HEAD
=======
PIPES
    : P I P E S
    ;

>>>>>>> 442e6faf
PIPESERVER
    : P I P E S E R V E R
    ;

PIPESINK
    : P I P E S I N K
    ;

PIPESINKS
    : P I P E S I N K S
    ;

PIPESINKTYPE
    : P I P E S I N K T Y P E
    ;

PREVIOUS
    : P R E V I O U S
    ;

PREVIOUSUNTILLAST
    : P R E V I O U S U N T I L L A S T
    ;

PRIVILEGES
    : P R I V I L E G E S
    ;

PROCESSLIST
    : P R O C E S S L I S T
    ;

PROPERTY
    : P R O P E R T Y
    ;

QUERIES
    : Q U E R I E S
    ;

QUERY
    : Q U E R Y
    ;

READONLY
    : R E A D O N L Y
    ;

REGEXP
    : R E G E X P
    ;

REMOVE
    : R E M O V E
    ;

RENAME
    : R E N A M E
    ;

RESAMPLE
    : R E S A M P L E
    ;

RESOURCE
    : R E S O U R C E
    ;

REVOKE
    : R E V O K E
    ;

ROLE
    : R O L E
    ;

ROOT
    : R O O T
    ;

SCHEMA
    : S C H E M A
    ;

SELECT
    : S E L E C T
    ;

SET
    : S E T
    ;

SETTLE
    : S E T T L E
    ;

SGLEVEL
    : S G L E V E L
    ;

SHOW
    : S H O W
    ;

SLIMIT
    : S L I M I T
    ;

SNAPSHOT
    : S N A P S H O T
    ;

SOFFSET
    : S O F F S E T
    ;

STORAGE
    : S T O R A G E
    ;

START
    : S T A R T
    ;

STOP
    : S T O P
    ;

SYSTEM
    : S Y S T E M
    ;

TAGS
    : T A G S
    ;

TASK
    : T A S K
    ;

TEMPLATE
    : T E M P L A T E
    ;

TIME
    : T I M E
    ;

TIMESERIES
    : T I M E S E R I E S
    ;

TIMESTAMP
    : T I M E S T A M P
    ;

TO
    : T O
    ;

TOLERANCE
    : T O L E R A N C E
    ;

TOP
    : T O P
    ;

TRACING
    : T R A C I N G
    ;

TRIGGER
    : T R I G G E R
    ;

TRIGGERS
    : T R I G G E R S
    ;

TTL
    : T T L
    ;

UNLINK
    : U N L I N K
    ;

UNLOAD
    : U N L O A D
    ;

UNSET
    : U N S E T
    ;

UPDATE
    : U P D A T E
    ;

UPSERT
    : U P S E R T
    ;

USER
    : U S E R
    ;

USING
    : U S I N G
    ;

VALUES
    : V A L U E S
    ;

VERIFY
    : V E R I F Y
    ;

VERSION
    : V E R S I O N
    ;

WATERMARK_EMBEDDING
    : W A T E R M A R K '_' E M B E D D I N G
    ;

WHERE
    : W H E R E
    ;

WITH
    : W I T H
    ;

WITHOUT
    : W I T H O U T
    ;

WRITABLE
    : W R I T A B L E
    ;


// Data Type Keywords

DATATYPE_VALUE
    : BOOLEAN | DOUBLE | FLOAT | INT32 | INT64 | TEXT
    ;

BOOLEAN
    : B O O L E A N
    ;

DOUBLE
    : D O U B L E
    ;

FLOAT
    : F L O A T
    ;

INT32
    : I N T '3' '2'
    ;

INT64
    : I N T '6' '4'
    ;

TEXT
    : T E X T
    ;


// Encoding Type Keywords

ENCODING_VALUE
    : DICTIONARY | DIFF | GORILLA | PLAIN | REGULAR | RLE | TS_2DIFF
    ;

DICTIONARY
    : D I C T I O N A R Y
    ;

DIFF
    : D I F F
    ;

GORILLA
    : G O R I L L A
    ;

PLAIN
    : P L A I N
    ;

REGULAR
    : R E G U L A R
    ;

RLE
    : R L E
    ;

TS_2DIFF
    : T S '_' '2' D I F F
    ;


// Compressor Type Keywords

COMPRESSOR_VALUE
    : GZIP | LZ4 | SNAPPY | UNCOMPRESSED
    ;

GZIP
    : G Z I P
    ;

LZ4
    : L Z '4'
    ;

SNAPPY
    : S N A P P Y
    ;

UNCOMPRESSED
    : U N C O M P R E S S E D
    ;


// Privileges Keywords

PRIVILEGE_VALUE
    : SET_STORAGE_GROUP | CREATE_TIMESERIES | INSERT_TIMESERIES | READ_TIMESERIES | DELETE_TIMESERIES
    | CREATE_USER | DELETE_USER | MODIFY_PASSWORD | LIST_USER
    | GRANT_USER_PRIVILEGE | REVOKE_USER_PRIVILEGE | GRANT_USER_ROLE | REVOKE_USER_ROLE
    | CREATE_ROLE | DELETE_ROLE | LIST_ROLE | GRANT_ROLE_PRIVILEGE | REVOKE_ROLE_PRIVILEGE
    | CREATE_FUNCTION | DROP_FUNCTION | CREATE_TRIGGER | DROP_TRIGGER | START_TRIGGER | STOP_TRIGGER
    | CREATE_CONTINUOUS_QUERY | DROP_CONTINUOUS_QUERY
    ;

SET_STORAGE_GROUP
    : S E T '_' S T O R A G E '_' G R O U P
    ;

CREATE_TIMESERIES
    : C R E A T E '_' T I M E S E R I E S
    ;

INSERT_TIMESERIES
    : I N S E R T '_' T I M E S E R I E S
    ;

READ_TIMESERIES
    : R E A D '_' T I M E S E R I E S
    ;

DELETE_TIMESERIES
    : D E L E T E '_' T I M E S E R I E S
    ;

CREATE_USER
    : C R E A T E '_' U S E R
    ;

DELETE_USER
    : D E L E T E '_' U S E R
    ;

MODIFY_PASSWORD
    : M O D I F Y '_' P A S S W O R D
    ;

LIST_USER
    : L I S T '_' U S E R
    ;

GRANT_USER_PRIVILEGE
    : G R A N T '_' U S E R '_' P R I V I L E G E
    ;

REVOKE_USER_PRIVILEGE
    : R E V O K E '_' U S E R '_' P R I V I L E G E
    ;

GRANT_USER_ROLE
    : G R A N T '_' U S E R '_' R O L E
    ;

REVOKE_USER_ROLE
    : R E V O K E '_' U S E R '_' R O L E
    ;

CREATE_ROLE
    : C R E A T E '_' R O L E
    ;

DELETE_ROLE
    : D E L E T E '_' R O L E
    ;

LIST_ROLE
    : L I S T '_' R O L E
    ;

GRANT_ROLE_PRIVILEGE
    : G R A N T '_' R O L E '_' P R I V I L E G E
    ;

REVOKE_ROLE_PRIVILEGE
    : R E V O K E '_' R O L E '_' P R I V I L E G E
    ;

CREATE_FUNCTION
    : C R E A T E '_' F U N C T I O N
    ;

DROP_FUNCTION
    : D R O P '_' F U N C T I O N
    ;

CREATE_TRIGGER
    : C R E A T E '_' T R I G G E R
    ;

DROP_TRIGGER
    : D R O P '_' T R I G G E R
    ;

START_TRIGGER
    : S T A R T '_' T R I G G E R
    ;

STOP_TRIGGER
    : S T O P '_' T R I G G E R
    ;

CREATE_CONTINUOUS_QUERY
    : C R E A T E '_' C O N T I N U O U S '_' Q U E R Y
    ;

DROP_CONTINUOUS_QUERY
    : D R O P '_' C O N T I N U O U S '_' Q U E R Y
    ;


/**
 * 3. Operators
 */

// Operators. Arithmetics

MINUS : '-';
PLUS : '+';
DIV : '/';
MOD : '%';


// Operators. Comparation

OPERATOR_EQ : '=' | '==';
OPERATOR_GT : '>';
OPERATOR_GTE : '>=';
OPERATOR_LT : '<';
OPERATOR_LTE : '<=';
OPERATOR_NEQ : '!=' | '<>';

OPERATOR_IN : I N;

OPERATOR_AND
    : A N D
    | '&'
    | '&&'
    ;

OPERATOR_OR
    : O R
    | '|'
    | '||'
    ;

OPERATOR_NOT
    : N O T | '!'
    ;

OPERATOR_CONTAINS
    : C O N T A I N S
    ;


/**
 * 4. Constructors Symbols
 */

DOT : '.';
COMMA : ',';
SEMI: ';';
STAR: '*';
DOUBLE_STAR: '**';
LR_BRACKET : '(';
RR_BRACKET : ')';
LS_BRACKET : '[';
RS_BRACKET : ']';


/**
 * 5. Literals
 */

// String Literal

STRING_LITERAL
    : DQUOTA_STRING
    | SQUOTA_STRING
    ;


// Date & Time Literal

DURATION_LITERAL
    : (INTEGER_LITERAL+ (Y|M O|W|D|H|M|S|M S|U S|N S))+
    ;

DATETIME_LITERAL
    : INTEGER_LITERAL ('-'|'/') INTEGER_LITERAL ('-'|'/') INTEGER_LITERAL ((T | WS)
      INTEGER_LITERAL ':' INTEGER_LITERAL ':' INTEGER_LITERAL (DOT INTEGER_LITERAL)?
      (('+' | '-') INTEGER_LITERAL ':' INTEGER_LITERAL)?)?
    ;


// Number Literal

INTEGER_LITERAL
    : DEC_DIGIT+
    ;

EXPONENT_NUM_PART
    : DEC_DIGIT+ ('e'|'E') ('+'|'-')? DEC_DIGIT+
    ;

fragment DEC_DIGIT
    : [0-9]
    ;


// Boolean Literal

BOOLEAN_LITERAL
	: T R U E
	| F A L S E
	;


// Other Literals

NULL_LITERAL
    : N U L L
    ;

NAN_LITERAL
    : N A N
    ;


/**
 * 6. Identifier
 */

ID
    : NAME_CHAR+
    ;

QUTOED_ID_WITHOUT_DOT
    : BQUOTA_STRING_WITHOUT_DOT
    ;

QUTOED_ID
    : BQUOTA_STRING
    ;

fragment NAME_CHAR
    : 'A'..'Z'
    | 'a'..'z'
    | '0'..'9'
    | '_'
    | ':'
    | '@'
    | '#'
    | '$'
    | '{'
    | '}'
    | CN_CHAR
    ;

fragment CN_CHAR
    : '\u2E80'..'\u9FFF'
    ;

fragment DQUOTA_STRING
    : '"' ( '\\'. | '""' | ~('"'| '\\') )* '"'
    ;

fragment SQUOTA_STRING
    : '\'' ('\\'. | '\'\'' | ~('\'' | '\\'))* '\''
    ;

fragment BQUOTA_STRING
    : '`' ( '\\'. | '``' | ~('`'|'\\'))* '`'
    ;

fragment BQUOTA_STRING_WITHOUT_DOT
    : '`' ( '\\'. | '``' | ~('`'|'\\'|'.'))* '`'
    ;

// Characters and write it this way for case sensitivity

fragment A: [aA];
fragment B: [bB];
fragment C: [cC];
fragment D: [dD];
fragment E: [eE];
fragment F: [fF];
fragment G: [gG];
fragment H: [hH];
fragment I: [iI];
fragment J: [jJ];
fragment K: [kK];
fragment L: [lL];
fragment M: [mM];
fragment N: [nN];
fragment O: [oO];
fragment P: [pP];
fragment Q: [qQ];
fragment R: [rR];
fragment S: [sS];
fragment T: [tT];
fragment U: [uU];
fragment V: [vV];
fragment W: [wW];
fragment X: [xX];
fragment Y: [yY];
fragment Z: [zZ];<|MERGE_RESOLUTION|>--- conflicted
+++ resolved
@@ -362,13 +362,10 @@
     : P I P E
     ;
 
-<<<<<<< HEAD
-=======
 PIPES
     : P I P E S
     ;
 
->>>>>>> 442e6faf
 PIPESERVER
     : P I P E S E R V E R
     ;
