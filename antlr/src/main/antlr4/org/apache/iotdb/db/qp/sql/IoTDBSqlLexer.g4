--- conflicted
+++ resolved
@@ -354,28 +354,24 @@
     : P A T H S
     ;
 
-<<<<<<< HEAD
-=======
 PAUSE
     : P A U S E
     ;
 
->>>>>>> 92038b23
 PIPE
     : P I P E
     ;
 
-<<<<<<< HEAD
 PIPESERVER
     : P I P E S E R V E R
-=======
+    ;
+
 PIPESINK
     : P I P E S I N K
     ;
 
 PIPESINKTYPE
     : P I P E S I N K T Y P E
->>>>>>> 92038b23
     ;
 
 PREVIOUS
