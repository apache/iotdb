--- conflicted
+++ resolved
@@ -633,11 +633,7 @@
 // Encoding Type Keywords
 
 ENCODING_VALUE
-<<<<<<< HEAD
-    : DICTIONARY | DIFF | GORILLA | PLAIN | REGULAR | RLE | TS_2DIFF | FREQ
-=======
-    : DICTIONARY | DIFF | GORILLA | PLAIN | REGULAR | RLE | TS_2DIFF | ZIGZAG
->>>>>>> 5edf9e96
+    : DICTIONARY | DIFF | GORILLA | PLAIN | REGULAR | RLE | TS_2DIFF | ZIGZAG | FREQ
     ;
 
 DICTIONARY
@@ -668,14 +664,14 @@
     : T S '_' '2' D I F F
     ;
 
-<<<<<<< HEAD
+ZIGZAG
+    : Z I G Z A G
+    ;
+
 FREQ
     : F R E Q
-=======
-ZIGZAG
-    : Z I G Z A G
->>>>>>> 5edf9e96
-    ;
+    ;
+
 
 // Compressor Type Keywords
 
