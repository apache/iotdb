/*
 * Licensed to the Apache Software Foundation (ASF) under one
 * or more contributor license agreements.  See the NOTICE file
 * distributed with this work for additional information
 * regarding copyright ownership.  The ASF licenses this file
 * to you under the Apache License, Version 2.0 (the
 * "License"); you may not use this file except in compliance
 * with the License.  You may obtain a copy of the License at
 *
 *     http://www.apache.org/licenses/LICENSE-2.0
 *
 * Unless required by applicable law or agreed to in writing,
 * software distributed under the License is distributed on an
 * "AS IS" BASIS, WITHOUT WARRANTIES OR CONDITIONS OF ANY
 * KIND, either express or implied.  See the License for the
 * specific language governing permissions and limitations
 * under the License.
 */

parser grammar IoTDBSqlParser;

options { tokenVocab=SqlLexer; }


/**
 * 1. Top Level Description
 */

singleStatement
    : DEBUG? statement SEMI? EOF
    ;

statement
    : ddlStatement | dmlStatement | dclStatement | utilityStatement | syncStatement
    ;

ddlStatement
    : setStorageGroup | createStorageGroup | createTimeseries
    | createSchemaTemplate | createTimeseriesOfSchemaTemplate
    | createFunction | createTrigger | createContinuousQuery
    | alterTimeseries | deleteStorageGroup | deleteTimeseries | deletePartition
    | dropFunction | dropTrigger | dropContinuousQuery | dropSchemaTemplate
    | setTTL | unsetTTL | startTrigger | stopTrigger | setSchemaTemplate | unsetSchemaTemplate
    | showStorageGroup | showDevices | showTimeseries | showChildPaths | showChildNodes
    | showFunctions | showTriggers | showContinuousQueries | showTTL | showAllTTL
    | showSchemaTemplates | showNodesInSchemaTemplate
    | showPathsUsingSchemaTemplate | showPathsSetSchemaTemplate
    | countStorageGroup | countDevices | countTimeseries | countNodes
    ;

dmlStatement
    : selectStatement | insertStatement | deleteStatement;

dclStatement
    : createUser | createRole | alterUser | grantUser | grantRole | grantRoleToUser
    | revokeUser |  revokeRole | revokeRoleFromUser | dropUser | dropRole
    | listUser | listRole | listPrivilegesUser | listPrivilegesRole
    | listUserPrivileges | listRolePrivileges | listAllRoleOfUser | listAllUserOfRole
    ;

utilityStatement
    : merge | fullMerge | flush | clearCache | settle
    | setSystemStatus | showVersion | showFlushInfo | showLockInfo | showQueryResource
    | showQueryProcesslist | killQuery | grantWatermarkEmbedding | revokeWatermarkEmbedding
    | loadConfiguration | loadTimeseries | loadFile | removeFile | unloadFile;

syncStatement
    : startPipeServer | stopPipeServer | showPipeServer
    | createPipeSink | showPipeSinkType | showPipeSink | dropPipeSink
    | createPipe | showPipe | stopPipe | startPipe | dropPipe;

/**
 * 2. Data Definition Language (DDL)
 */

// Create Storage Group
setStorageGroup
    : SET STORAGE GROUP TO prefixPath
    ;

createStorageGroup
    : CREATE STORAGE GROUP prefixPath
    ;

// Create Timeseries
createTimeseries
    : CREATE ALIGNED TIMESERIES fullPath alignedMeasurements? #createAlignedTimeseries
    | CREATE TIMESERIES fullPath attributeClauses  #createNonAlignedTimeseries
    ;

alignedMeasurements
    : LR_BRACKET nodeNameWithoutWildcard attributeClauses
    (COMMA nodeNameWithoutWildcard attributeClauses)* RR_BRACKET
    ;

// Create Schema Template
createSchemaTemplate
    : CREATE SCHEMA? TEMPLATE templateName=identifier
    ALIGNED? LR_BRACKET templateMeasurementClause (COMMA templateMeasurementClause)* RR_BRACKET
    ;

templateMeasurementClause
    : nodeNameWithoutWildcard attributeClauses
    ;

// Create Timeseries Of Schema Template
createTimeseriesOfSchemaTemplate
    : CREATE TIMESERIES OF SCHEMA? TEMPLATE ON prefixPath
    ;

// Create Function
createFunction
    : CREATE FUNCTION udfName=identifier AS className=STRING_LITERAL
    ;

// Create Trigger
createTrigger
    : CREATE TRIGGER triggerName=identifier triggerEventClause ON fullPath AS className=STRING_LITERAL triggerAttributeClause?
    ;

triggerEventClause
    : (BEFORE | AFTER) INSERT
    ;

triggerAttributeClause
    : WITH LR_BRACKET triggerAttribute (COMMA triggerAttribute)* RR_BRACKET
    ;

triggerAttribute
    : key=attributeKey operator_eq value=attributeValue
    ;

// Create Continuous Query
createContinuousQuery
    : CREATE (CONTINUOUS QUERY | CQ) continuousQueryName=identifier resampleClause? cqSelectIntoClause
    ;

cqSelectIntoClause
    : BEGIN selectClause INTO intoPath fromClause cqGroupByTimeClause END
    ;

cqGroupByTimeClause
    : GROUP BY TIME LR_BRACKET DURATION_LITERAL RR_BRACKET
      (COMMA LEVEL operator_eq INTEGER_LITERAL (COMMA INTEGER_LITERAL)*)?
    ;

resampleClause
    : RESAMPLE (EVERY DURATION_LITERAL)? (FOR DURATION_LITERAL)? (BOUNDARY dateExpression)?
    ;

// Alter Timeseries
alterTimeseries
    : ALTER TIMESERIES fullPath alterClause
    ;

alterClause
    : RENAME beforeName=STRING_LITERAL TO currentName=STRING_LITERAL
    | SET attributePair (COMMA attributePair)*
    | DROP STRING_LITERAL (COMMA STRING_LITERAL)*
    | ADD TAGS attributePair (COMMA attributePair)*
    | ADD ATTRIBUTES attributePair (COMMA attributePair)*
    | UPSERT aliasClause? tagClause? attributeClause?
    ;

aliasClause
    : ALIAS operator_eq STRING_LITERAL
    ;

// Delete Storage Group
deleteStorageGroup
    : DELETE STORAGE GROUP prefixPath (COMMA prefixPath)*
    ;

// Delete Timeseries
deleteTimeseries
    : DELETE TIMESERIES prefixPath (COMMA prefixPath)*
    ;

// Delete Partition
deletePartition
    : DELETE PARTITION prefixPath INTEGER_LITERAL(COMMA INTEGER_LITERAL)*
    ;

// Drop Function
dropFunction
    : DROP FUNCTION udfName=identifier
    ;

// Drop Trigger
dropTrigger
    : DROP TRIGGER triggerName=identifier
    ;

// Drop Continuous Query
dropContinuousQuery
    : DROP (CONTINUOUS QUERY|CQ) continuousQueryName=identifier
    ;

// Drop Schema Template
dropSchemaTemplate
    : DROP SCHEMA? TEMPLATE templateName=identifier
    ;

// Set TTL
setTTL
    : SET TTL TO path=prefixPath time=INTEGER_LITERAL
    ;

// Unset TTL
unsetTTL
    : UNSET TTL TO path=prefixPath
    ;

// Set Schema Template
setSchemaTemplate
    : SET SCHEMA? TEMPLATE templateName=identifier TO prefixPath
    ;

// Unset Schema Template
unsetSchemaTemplate
    : UNSET SCHEMA? TEMPLATE templateName=identifier FROM prefixPath
    ;

// Start Trigger
startTrigger
    : START TRIGGER triggerName=identifier
    ;

// Stop Trigger
stopTrigger
    : STOP TRIGGER triggerName=identifier
    ;

// Show Storage Group
showStorageGroup
    : SHOW STORAGE GROUP prefixPath?
    ;

// Show Devices
showDevices
    : SHOW DEVICES prefixPath? (WITH STORAGE GROUP)? limitClause?
    ;

// Show Timeseries
showTimeseries
    : SHOW LATEST? TIMESERIES prefixPath? showWhereClause? limitClause?
    ;

showWhereClause
    : WHERE (attributePair | containsExpression)
    ;

// Show Child Paths
showChildPaths
    : SHOW CHILD PATHS prefixPath?
    ;

// Show Child Nodes
showChildNodes
    : SHOW CHILD NODES prefixPath?
    ;

// Show Functions
showFunctions
    : SHOW FUNCTIONS
    ;

// Show Triggers
showTriggers
    : SHOW TRIGGERS
    ;

// Show Continuous Queries
showContinuousQueries
    : SHOW (CONTINUOUS QUERIES | CQS)
    ;

// Show TTL
showTTL
    : SHOW TTL ON prefixPath (COMMA prefixPath)*
    ;

// Show All TTL
showAllTTL
    : SHOW ALL TTL
    ;

// Show Schema Template
showSchemaTemplates
    : SHOW SCHEMA? TEMPLATES
    ;

// Show Measurements In Schema Template
showNodesInSchemaTemplate
    : SHOW NODES OPERATOR_IN SCHEMA? TEMPLATE templateName=identifier
    ;

// Show Paths Set Schema Template
showPathsSetSchemaTemplate
    : SHOW PATHS SET SCHEMA? TEMPLATE templateName=identifier
    ;

// Show Paths Using Schema Template
showPathsUsingSchemaTemplate
    : SHOW PATHS USING SCHEMA? TEMPLATE templateName=identifier
    ;

// Count Storage Group
countStorageGroup
    : COUNT STORAGE GROUP prefixPath?
    ;

// Count Devices
countDevices
    : COUNT DEVICES prefixPath?
    ;

// Count Timeseries
countTimeseries
    : COUNT TIMESERIES prefixPath? (GROUP BY LEVEL operator_eq INTEGER_LITERAL)?
    ;

// Count Nodes
countNodes
    : COUNT NODES prefixPath LEVEL operator_eq INTEGER_LITERAL
    ;


/**
 * 3. Data Manipulation Language (DML)
 */

// Select Statement
selectStatement
    : TRACING? selectClause intoClause? fromClause whereClause? specialClause?
    ;

intoClause
    : INTO ALIGNED? intoPath (COMMA intoPath)*
    ;

intoPath
    : fullPath
    | nodeNameWithoutWildcard (DOT nodeNameWithoutWildcard)*
    ;

specialClause
    : specialLimit #specialLimitStatement
    | orderByTimeClause specialLimit? #orderByTimeStatement
    | groupByTimeClause orderByTimeClause? specialLimit? #groupByTimeStatement
    | groupByFillClause orderByTimeClause? specialLimit? #groupByFillStatement
    | groupByLevelClause orderByTimeClause? specialLimit? #groupByLevelStatement
    | fillClause slimitClause? alignByDeviceClauseOrDisableAlign? #fillStatement
    ;

specialLimit
    : limitClause slimitClause? alignByDeviceClauseOrDisableAlign? #limitStatement
    | slimitClause limitClause? alignByDeviceClauseOrDisableAlign? #slimitStatement
    | withoutNullClause limitClause? slimitClause? alignByDeviceClauseOrDisableAlign? #withoutNullStatement
    | alignByDeviceClauseOrDisableAlign #alignByDeviceClauseOrDisableAlignStatement
    ;

alignByDeviceClauseOrDisableAlign
    : alignByDeviceClause
    | disableAlign
    ;

alignByDeviceClause
    : ALIGN BY DEVICE
    | GROUP BY DEVICE
    ;

disableAlign
    : DISABLE ALIGN
    ;

orderByTimeClause
    : ORDER BY TIME (DESC | ASC)?
    ;

groupByTimeClause
    : GROUP BY LR_BRACKET timeRange COMMA DURATION_LITERAL (COMMA DURATION_LITERAL)? RR_BRACKET
    | GROUP BY LR_BRACKET timeRange COMMA DURATION_LITERAL (COMMA DURATION_LITERAL)? RR_BRACKET
    COMMA LEVEL operator_eq INTEGER_LITERAL (COMMA INTEGER_LITERAL)*
    ;

groupByFillClause
    : GROUP BY LR_BRACKET timeRange COMMA DURATION_LITERAL (COMMA DURATION_LITERAL)? RR_BRACKET
    fillClause
    ;

groupByLevelClause
    : GROUP BY LEVEL operator_eq INTEGER_LITERAL (COMMA INTEGER_LITERAL)*
    ;

fillClause
    : FILL LR_BRACKET (linearClause | previousClause | specificValueClause | previousUntilLastClause | oldTypeClause (COMMA oldTypeClause)*) RR_BRACKET
    ;

withoutNullClause
    : WITHOUT NULL_LITERAL (ALL | ANY) (LR_BRACKET expression (COMMA expression)* RR_BRACKET)?
    ;

oldTypeClause
    : (dataType=DATATYPE_VALUE | ALL) LS_BRACKET linearClause RS_BRACKET
    | (dataType=DATATYPE_VALUE | ALL) LS_BRACKET previousClause RS_BRACKET
    | (dataType=DATATYPE_VALUE | ALL) LS_BRACKET specificValueClause RS_BRACKET
    | (dataType=DATATYPE_VALUE | ALL) LS_BRACKET previousUntilLastClause RS_BRACKET
    ;

linearClause
    : LINEAR (COMMA aheadDuration=DURATION_LITERAL COMMA behindDuration=DURATION_LITERAL)?
    ;

previousClause
    : PREVIOUS (COMMA DURATION_LITERAL)?
    ;

specificValueClause
    : constant?
    ;

previousUntilLastClause
    : PREVIOUSUNTILLAST (COMMA DURATION_LITERAL)?
    ;

timeRange
    : LS_BRACKET startTime=timeValue COMMA endTime=timeValue RR_BRACKET
    | LR_BRACKET startTime=timeValue COMMA endTime=timeValue RS_BRACKET
    ;

// Insert Statement
insertStatement
    : INSERT INTO prefixPath insertColumnsSpec ALIGNED? VALUES insertValuesSpec
    ;

insertColumnsSpec
    : LR_BRACKET (TIMESTAMP|TIME)? (COMMA? nodeNameWithoutWildcard)+ RR_BRACKET
    ;

insertValuesSpec
    : (COMMA? insertMultiValue)*
    ;

insertMultiValue
    : LR_BRACKET timeValue (COMMA measurementValue)+ RR_BRACKET
    | LR_BRACKET (measurementValue COMMA?)+ RR_BRACKET
    ;

measurementValue
    : constant
    | LR_BRACKET constant (COMMA constant)+ RR_BRACKET
    ;

// Delete Statement
deleteStatement
    : DELETE FROM prefixPath (COMMA prefixPath)* (whereClause)?
    ;

whereClause
    : WHERE (orExpression | indexPredicateClause)
    ;

/**
 * 4. Data Control Language (DCL)
 */

// Create User
createUser
    : CREATE USER userName=identifier password=STRING_LITERAL
    ;

// Create Role
createRole
    : CREATE ROLE roleName=identifier
    ;

// Alter Password
alterUser
    : ALTER USER userName=usernameWithRoot SET PASSWORD password=STRING_LITERAL
    ;

// Grant User Privileges
grantUser
    : GRANT USER userName=identifier PRIVILEGES privileges ON prefixPath
    ;

// Grant Role Privileges
grantRole
    : GRANT ROLE roleName=identifier PRIVILEGES privileges ON prefixPath
    ;

// Grant User Role
grantRoleToUser
    : GRANT roleName=identifier TO userName=identifier
    ;

// Revoke User Privileges
revokeUser
    : REVOKE USER userName=identifier PRIVILEGES privileges ON prefixPath
    ;

// Revoke Role Privileges
revokeRole
    : REVOKE ROLE roleName=identifier PRIVILEGES privileges ON prefixPath
    ;

// Revoke Role From User
revokeRoleFromUser
    : REVOKE roleName=identifier FROM userName=identifier
    ;

// Drop User
dropUser
    : DROP USER userName=identifier
    ;

// Drop Role
dropRole
    : DROP ROLE roleName=identifier
    ;

// List Users
listUser
    : LIST USER
    ;

// List Roles
listRole
    : LIST ROLE
    ;

// List Privileges
listPrivilegesUser
    : LIST PRIVILEGES USER userName=usernameWithRoot ON prefixPath
    ;

// List Privileges of Roles On Specific Path
listPrivilegesRole
    : LIST PRIVILEGES ROLE roleName=identifier ON prefixPath
    ;

// List Privileges of Users
listUserPrivileges
    : LIST USER PRIVILEGES userName=usernameWithRoot
    ;

// List Privileges of Roles
listRolePrivileges
    : LIST ROLE PRIVILEGES roleName=identifier
    ;

// List Roles of Users
listAllRoleOfUser
    : LIST ALL ROLE OF USER userName=usernameWithRoot
    ;

// List Users of Role
listAllUserOfRole
    : LIST ALL USER OF ROLE roleName=identifier
    ;

privileges
    : privilegeValue (COMMA privilegeValue)*
    ;

privilegeValue
    : ALL
    | PRIVILEGE_VALUE
    ;

usernameWithRoot
    : ROOT
    | identifier
    ;


/**
 * 5. Utility Statements
 */

// Merge
merge
    : MERGE
    ;

// Full Merge
fullMerge
    : FULL MERGE
    ;

// Flush
flush
    : FLUSH prefixPath? (COMMA prefixPath)* BOOLEAN_LITERAL?
    ;

// Clear Cache
clearCache
    : CLEAR CACHE
    ;

// Settle
settle
    : SETTLE (prefixPath|tsFilePath=STRING_LITERAL)
    ;

// Set System To ReadOnly/Writable
setSystemStatus
    : SET SYSTEM TO (READONLY|WRITABLE)
    ;

// Show Version
showVersion
    : SHOW VERSION
    ;

// Show Flush Info
showFlushInfo
    : SHOW FLUSH INFO
    ;

// Show Lock Info
showLockInfo
    : SHOW LOCK INFO prefixPath
    ;


// Show Query Resource
showQueryResource
    : SHOW QUERY RESOURCE
    ;

// Show Query Processlist
showQueryProcesslist
    : SHOW QUERY PROCESSLIST
    ;

// Kill Query
killQuery
    : KILL QUERY INTEGER_LITERAL?
    ;

// Grant Watermark Embedding
grantWatermarkEmbedding
    : GRANT WATERMARK_EMBEDDING TO usernameWithRoot (COMMA usernameWithRoot)*
    ;

// Revoke Watermark Embedding
revokeWatermarkEmbedding
    : REVOKE WATERMARK_EMBEDDING FROM usernameWithRoot (COMMA usernameWithRoot)*
    ;

// Load Configuration
loadConfiguration
    : LOAD CONFIGURATION (MINUS GLOBAL)?
    ;

// Load Timeseries
loadTimeseries
    : LOAD TIMESERIES fileName=STRING_LITERAL prefixPath
    ;

// Load TsFile
loadFile
    : LOAD fileName=STRING_LITERAL loadFilesClause?
    ;

loadFilesClause
    : AUTOREGISTER operator_eq BOOLEAN_LITERAL (COMMA loadFilesClause)?
    | SGLEVEL operator_eq INTEGER_LITERAL (COMMA loadFilesClause)?
    | VERIFY operator_eq BOOLEAN_LITERAL (COMMA loadFilesClause)?
    ;

// Remove TsFile
removeFile
    : REMOVE fileName=STRING_LITERAL
    ;

// Unload TsFile
unloadFile
    : UNLOAD srcFileName=STRING_LITERAL dstFileDir=STRING_LITERAL
    ;

/**
 * 6. syncStatement
 */

// pipesink statement
createPipeSink
    : CREATE PIPESINK pipeSinkName=identifier AS pipeSinkType=identifier (LR_BRACKET syncAttributeClauses RR_BRACKET)?
    ;

showPipeSinkType
    : SHOW PIPESINKTYPE
    ;

showPipeSink
    : SHOW ((PIPESINK (pipeSinkName=identifier)?) | PIPESINKS)
    ;

dropPipeSink
    : DROP PIPESINK pipeSinkName=identifier
    ;

// pipe statement
createPipe
    : CREATE PIPE pipeName=identifier TO pipeSinkName=identifier (FROM LR_BRACKET selectStatement RR_BRACKET)? (WITH syncAttributeClauses)?
    ;

showPipe
    : SHOW ((PIPE (pipeName=identifier)?) | PIPES)
    ;

stopPipe
    : STOP PIPE pipeName=identifier
    ;

startPipe
    : START PIPE pipeName=identifier
    ;

dropPipe
    : DROP PIPE pipeName=identifier
    ;

// attribute clauses
syncAttributeClauses
    : attributePair (COMMA attributePair)*
    ;

// sync receiver
startPipeServer
    : START PIPESERVER
    ;

stopPipeServer
    : STOP PIPESERVER
    ;

showPipeServer
    : SHOW PIPESERVER
    ;

/**
 * 7. Common Clauses
 */

// IoTDB Objects

fullPath
    : ROOT (DOT nodeNameWithoutWildcard)*
    ;

prefixPath
    : ROOT (DOT nodeName)*
    ;

suffixPath
    : nodeName (DOT nodeName)*
    ;

nodeName
    : wildcard
    | wildcard? ID wildcard?
    | QUOTED_ID
    ;

nodeNameWithoutWildcard
    : identifier
    ;

wildcard
    : STAR
    | DOUBLE_STAR
    ;


// Identifier

identifier
    : ID
    | QUOTED_ID
    ;


// Constant & Literal

constant
    : dateExpression
    | (MINUS|PLUS)? realLiteral
    | (MINUS|PLUS)? INTEGER_LITERAL
    | STRING_LITERAL
    | BOOLEAN_LITERAL
    | NULL_LITERAL
    | NAN_LITERAL
    ;

datetimeLiteral
    : DATETIME_LITERAL
    | NOW LR_BRACKET RR_BRACKET
    ;

realLiteral
    : INTEGER_LITERAL DOT (INTEGER_LITERAL|EXPONENT_NUM_PART)?
    | DOT (INTEGER_LITERAL|EXPONENT_NUM_PART)
    | EXPONENT_NUM_PART
    ;

timeValue
    : datetimeLiteral
    | dateExpression
    | INTEGER_LITERAL
    ;

// Expression & Predicate

dateExpression
    : datetimeLiteral ((PLUS | MINUS) DURATION_LITERAL)*
    ;

// The order of following expressions decides their priorities. Thus, the priority of
// multiplication, division, and modulus higher than that of addition and substraction.
expression
    : LR_BRACKET unaryInBracket=expression RR_BRACKET
    | constant
    | time=(TIME | TIMESTAMP)
    | suffixPathCanInExpr
    | functionName LR_BRACKET expression (COMMA expression)* functionAttribute* RR_BRACKET
    | (PLUS | MINUS | OPERATOR_NOT) expressionAfterUnaryOperator=expression
    | leftExpression=expression (STAR | DIV | MOD) rightExpression=expression
    | leftExpression=expression (PLUS | MINUS) rightExpression=expression
    | leftExpression=expression (OPERATOR_GT | OPERATOR_GTE | OPERATOR_LT | OPERATOR_LTE | OPERATOR_DEQ | OPERATOR_NEQ) rightExpression=expression
<<<<<<< HEAD
    | leftExpression=expression (OPERATOR_AND | OPERATOR_OR) rightExpression=expression
    | functionName LR_BRACKET expression (COMMA expression)* functionAttribute* RR_BRACKET
    | suffixPath
    | constant
=======
    | unaryBeforeRegularExpression=expression (REGEXP | LIKE) STRING_LITERAL
    | unaryBeforeInExpression=expression OPERATOR_IN LR_BRACKET constant (COMMA constant)* RR_BRACKET
    | leftExpression=expression OPERATOR_AND rightExpression=expression
    | leftExpression=expression OPERATOR_OR rightExpression=expression
>>>>>>> 300903d2
    ;

functionName
    : identifier
    | COUNT
    ;

functionAttribute
    : COMMA functionAttributeKey=attributeKey OPERATOR_SEQ functionAttributeValue=attributeValue
    ;

containsExpression
    : name=attributeKey OPERATOR_CONTAINS value=attributeValue
    ;

orExpression
    : andExpression (OPERATOR_OR andExpression)*
    ;

andExpression
    : predicate (OPERATOR_AND predicate)*
    ;

predicate
    : (TIME | TIMESTAMP | suffixPath | fullPath) comparisonOperator constant
    | (TIME | TIMESTAMP | suffixPath | fullPath) inClause
    | OPERATOR_NOT? LR_BRACKET orExpression RR_BRACKET
    | (suffixPath | fullPath) (REGEXP | LIKE) STRING_LITERAL
    ;

operator_eq
    : OPERATOR_SEQ
    | OPERATOR_DEQ
    ;

comparisonOperator
    : type = OPERATOR_GT
    | type = OPERATOR_GTE
    | type = OPERATOR_LT
    | type = OPERATOR_LTE
    | type = OPERATOR_DEQ
    | type = OPERATOR_SEQ
    | type = OPERATOR_NEQ
    ;

inClause
    : OPERATOR_NOT? OPERATOR_IN LR_BRACKET constant (COMMA constant)* RR_BRACKET
    ;

indexPredicateClause
    : (suffixPath | fullPath) LIKE sequenceClause
    | (suffixPath | fullPath) CONTAIN sequenceClause
    WITH TOLERANCE constant (CONCAT sequenceClause WITH TOLERANCE constant)*
    ;

sequenceClause
    : LR_BRACKET constant (COMMA constant)* RR_BRACKET
    ;


// Select Clause

selectClause
    : SELECT (LAST | topClause)? resultColumn (COMMA resultColumn)*
    ;

topClause
    : TOP INTEGER_LITERAL
    ;

resultColumn
    : expression (AS (identifier | STRING_LITERAL))?
    ;


// From Clause

fromClause
    : FROM prefixPath (COMMA prefixPath)*
    ;


// Attribute Clause

attributeClauses
    : alias? WITH DATATYPE operator_eq dataType=DATATYPE_VALUE
    (COMMA ENCODING operator_eq encoding=ENCODING_VALUE)?
    (COMMA (COMPRESSOR | COMPRESSION) operator_eq compressor=COMPRESSOR_VALUE)?
    (COMMA attributePair)*
    tagClause?
    attributeClause?
    // Simplified version (supported since v0.13)
    | alias? WITH? (DATATYPE operator_eq)? dataType=DATATYPE_VALUE
    (ENCODING operator_eq encoding=ENCODING_VALUE)?
    ((COMPRESSOR | COMPRESSION) operator_eq compressor=COMPRESSOR_VALUE)?
    attributePair*
    tagClause?
    attributeClause?
    ;

alias
    : LR_BRACKET nodeName RR_BRACKET
    ;

tagClause
    : TAGS LR_BRACKET attributePair (COMMA attributePair)* RR_BRACKET
    ;

attributeClause
    : ATTRIBUTES LR_BRACKET attributePair (COMMA attributePair)* RR_BRACKET
    ;

attributePair
    : key=attributeKey (OPERATOR_SEQ | OPERATOR_DEQ) value=attributeValue
    ;

// attribute is treated as string in html
attributeKey
    : STRING_LITERAL
    ;

attributeValue
    : STRING_LITERAL
    ;

// Limit & Offset Clause

limitClause
    : LIMIT INTEGER_LITERAL offsetClause?
    | offsetClause? LIMIT INTEGER_LITERAL
    ;

offsetClause
    : OFFSET INTEGER_LITERAL
    ;

slimitClause
    : SLIMIT INTEGER_LITERAL soffsetClause?
    | soffsetClause? SLIMIT INTEGER_LITERAL
    ;

soffsetClause
    : SOFFSET INTEGER_LITERAL
    ;<|MERGE_RESOLUTION|>--- conflicted
+++ resolved
@@ -824,23 +824,16 @@
     : LR_BRACKET unaryInBracket=expression RR_BRACKET
     | constant
     | time=(TIME | TIMESTAMP)
-    | suffixPathCanInExpr
+    | suffixPath
     | functionName LR_BRACKET expression (COMMA expression)* functionAttribute* RR_BRACKET
     | (PLUS | MINUS | OPERATOR_NOT) expressionAfterUnaryOperator=expression
     | leftExpression=expression (STAR | DIV | MOD) rightExpression=expression
     | leftExpression=expression (PLUS | MINUS) rightExpression=expression
     | leftExpression=expression (OPERATOR_GT | OPERATOR_GTE | OPERATOR_LT | OPERATOR_LTE | OPERATOR_DEQ | OPERATOR_NEQ) rightExpression=expression
-<<<<<<< HEAD
-    | leftExpression=expression (OPERATOR_AND | OPERATOR_OR) rightExpression=expression
-    | functionName LR_BRACKET expression (COMMA expression)* functionAttribute* RR_BRACKET
-    | suffixPath
-    | constant
-=======
     | unaryBeforeRegularExpression=expression (REGEXP | LIKE) STRING_LITERAL
     | unaryBeforeInExpression=expression OPERATOR_IN LR_BRACKET constant (COMMA constant)* RR_BRACKET
     | leftExpression=expression OPERATOR_AND rightExpression=expression
     | leftExpression=expression OPERATOR_OR rightExpression=expression
->>>>>>> 300903d2
     ;
 
 functionName
