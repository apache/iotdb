/*
 * Licensed to the Apache Software Foundation (ASF) under one
 * or more contributor license agreements.  See the NOTICE file
 * distributed with this work for additional information
 * regarding copyright ownership.  The ASF licenses this file
 * to you under the Apache License, Version 2.0 (the
 * "License"); you may not use this file except in compliance
 * with the License.  You may obtain a copy of the License at
 *
 *     http://www.apache.org/licenses/LICENSE-2.0
 *
 * Unless required by applicable law or agreed to in writing,
 * software distributed under the License is distributed on an
 * "AS IS" BASIS, WITHOUT WARRANTIES OR CONDITIONS OF ANY
 * KIND, either express or implied.  See the License for the
 * specific language governing permissions and limitations
 * under the License.
 */

parser grammar IoTDBSqlParser;

options { tokenVocab=IoTDBSqlLexer; }


/**
 * 1. Top Level Description
 */

singleStatement
    : DEBUG? statement SEMI? EOF
    ;

statement
    : ddlStatement | dmlStatement | dclStatement | utilityStatement | syncStatement
    ;

ddlStatement
    : setStorageGroup | createStorageGroup | createTimeseries
    | createSchemaTemplate | createTimeseriesOfSchemaTemplate
    | createFunction | createTrigger | createContinuousQuery | createSnapshot
    | alterTimeseries | deleteStorageGroup | deleteTimeseries | deletePartition
    | dropFunction | dropTrigger | dropContinuousQuery | setTTL | unsetTTL
    | setSchemaTemplate | unsetSchemaTemplate | startTrigger | stopTrigger
    | showStorageGroup | showDevices | showTimeseries | showChildPaths | showChildNodes
    | showFunctions | showTriggers | showContinuousQueries | showTTL | showAllTTL
    | countStorageGroup | countDevices | countTimeseries | countNodes
    ;

dmlStatement
    : selectStatement | insertStatement | deleteStatement;

dclStatement
    : createUser | createRole | alterUser | grantUser | grantRole | grantRoleToUser
    | revokeUser |  revokeRole | revokeRoleFromUser | dropUser | dropRole
    | listUser | listRole | listPrivilegesUser | listPrivilegesRole
    | listUserPrivileges | listRolePrivileges | listAllRoleOfUser | listAllUserOfRole
    ;

utilityStatement
    : merge | fullMerge | flush | clearCache | settle
    | setSystemStatus | showVersion | showFlushInfo | showLockInfo | showQueryResource
    | showQueryProcesslist | killQuery | grantWatermarkEmbedding | revokeWatermarkEmbedding
    | loadConfiguration | loadTimeseries | loadFile | removeFile | unloadFile;

syncStatement
<<<<<<< HEAD
    : createPipeSink | showPipeSinkType | showPipeSink | dropPipeSink
=======
    : startPipeServer | stopPipeServer | showPipeServer
    | createPipeSink | showPipeSinkType | showPipeSink | dropPipeSink
>>>>>>> 5e62a81e
    | createPipe | showPipe | stopPipe | startPipe | dropPipe;

/**
 * 2. Data Definition Language (DDL)
 */

// Create Storage Group
setStorageGroup
    : SET STORAGE GROUP TO prefixPath
    ;

createStorageGroup
    : CREATE STORAGE GROUP prefixPath
    ;

// Create Timeseries
createTimeseries
    : CREATE ALIGNED TIMESERIES fullPath alignedMeasurements? #createAlignedTimeseries
    | CREATE TIMESERIES fullPath attributeClauses  #createNonAlignedTimeseries
    ;

alignedMeasurements
    : LR_BRACKET nodeNameWithoutWildcard attributeClauses
    (COMMA nodeNameWithoutWildcard attributeClauses)* RR_BRACKET
    ;

// Create Schema Template
createSchemaTemplate
    : CREATE SCHEMA TEMPLATE templateName=identifier
    LR_BRACKET templateMeasurementClause (COMMA templateMeasurementClause)* RR_BRACKET
    ;

templateMeasurementClause
    : suffixPath attributeClauses #nonAlignedTemplateMeasurement
    | suffixPath LR_BRACKET nodeNameWithoutWildcard attributeClauses
    (COMMA nodeNameWithoutWildcard attributeClauses)+ RR_BRACKET  #alignedTemplateMeasurement
    ;

// Create Timeseries Of Schema Template
createTimeseriesOfSchemaTemplate
    : CREATE TIMESERIES OF SCHEMA TEMPLATE ON prefixPath
    ;

// Create Function
createFunction
    : CREATE FUNCTION udfName=identifier AS className=STRING_LITERAL
    ;

// Create Trigger
createTrigger
    : CREATE TRIGGER triggerName=identifier triggerEventClause ON fullPath AS className=STRING_LITERAL triggerAttributeClause?
    ;

triggerEventClause
    : (BEFORE | AFTER) INSERT
    ;

triggerAttributeClause
    : WITH LR_BRACKET triggerAttribute (COMMA triggerAttribute)* RR_BRACKET
    ;

triggerAttribute
    : key=STRING_LITERAL OPERATOR_EQ value=STRING_LITERAL
    ;

// Create Continuous Query
createContinuousQuery
    : CREATE (CONTINUOUS QUERY | CQ) continuousQueryName=identifier resampleClause? cqSelectIntoClause
    ;

cqSelectIntoClause
    : BEGIN selectClause INTO intoPath fromClause cqGroupByTimeClause END
    ;

cqGroupByTimeClause
    : GROUP BY TIME LR_BRACKET DURATION_LITERAL RR_BRACKET
      (COMMA LEVEL OPERATOR_EQ INTEGER_LITERAL (COMMA INTEGER_LITERAL)*)?
    ;

resampleClause
    : RESAMPLE (EVERY DURATION_LITERAL)? (FOR DURATION_LITERAL)? (BOUNDARY dateExpression)?;

// Create Snapshot for Schema
createSnapshot
    : CREATE SNAPSHOT FOR SCHEMA
    ;

// Alter Timeseries
alterTimeseries
    : ALTER TIMESERIES fullPath alterClause
    ;

alterClause
    : RENAME beforeName=identifier TO currentName=identifier
    | SET propertyClause (COMMA propertyClause)*
    | DROP identifier (COMMA identifier)*
    | ADD TAGS propertyClause (COMMA propertyClause)*
    | ADD ATTRIBUTES propertyClause (COMMA propertyClause)*
    | UPSERT aliasClause? tagClause? attributeClause?
    ;

aliasClause
    : ALIAS OPERATOR_EQ identifier
    ;

// Delete Storage Group
deleteStorageGroup
    : DELETE STORAGE GROUP prefixPath (COMMA prefixPath)*
    ;

// Delete Timeseries
deleteTimeseries
    : DELETE TIMESERIES prefixPath (COMMA prefixPath)*
    ;

// Delete Partition
deletePartition
    : DELETE PARTITION prefixPath INTEGER_LITERAL(COMMA INTEGER_LITERAL)*
    ;

// Drop Function
dropFunction
    : DROP FUNCTION udfName=identifier
    ;

// Drop Trigger
dropTrigger
    : DROP TRIGGER triggerName=identifier
    ;

// Drop Continuous Query
dropContinuousQuery
    : DROP (CONTINUOUS QUERY|CQ) continuousQueryName=identifier
    ;

// Set TTL
setTTL
    : SET TTL TO path=prefixPath time=INTEGER_LITERAL
    ;

// Unset TTL
unsetTTL
    : UNSET TTL TO path=prefixPath
    ;

// Set Schema Template
setSchemaTemplate
    : SET SCHEMA TEMPLATE templateName=identifier TO prefixPath
    ;

// Unset Schema Template
unsetSchemaTemplate
    : UNSET SCHEMA TEMPLATE templateName=identifier FROM prefixPath
    ;

// Start Trigger
startTrigger
    : START TRIGGER triggerName=identifier
    ;

// Stop Trigger
stopTrigger
    : STOP TRIGGER triggerName=identifier
    ;

// Show Storage Group
showStorageGroup
    : SHOW STORAGE GROUP prefixPath?
    ;

// Show Devices
showDevices
    : SHOW DEVICES prefixPath? (WITH STORAGE GROUP)? limitClause?
    ;

// Show Timeseries
showTimeseries
    : SHOW LATEST? TIMESERIES prefixPath? showWhereClause? limitClause?
    ;

showWhereClause
    : WHERE (propertyClause | containsExpression)
    ;

// Show Child Paths
showChildPaths
    : SHOW CHILD PATHS prefixPath?
    ;

// Show Child Nodes
showChildNodes
    : SHOW CHILD NODES prefixPath?
    ;

// Show Functions
showFunctions
    : SHOW FUNCTIONS
    ;

// Show Triggers
showTriggers
    : SHOW TRIGGERS
    ;

// Show Continuous Queries
showContinuousQueries
    : SHOW (CONTINUOUS QUERIES | CQS)
    ;

// Show TTL
showTTL
    : SHOW TTL ON prefixPath (COMMA prefixPath)*
    ;

// Show All TTL
showAllTTL
    : SHOW ALL TTL
    ;

// Count Storage Group
countStorageGroup
    : COUNT STORAGE GROUP prefixPath?
    ;

// Count Devices
countDevices
    : COUNT DEVICES prefixPath?
    ;

// Count Timeseries
countTimeseries
    : COUNT TIMESERIES prefixPath? (GROUP BY LEVEL OPERATOR_EQ INTEGER_LITERAL)?
    ;

// Count Nodes
countNodes
    : COUNT NODES prefixPath LEVEL OPERATOR_EQ INTEGER_LITERAL
    ;


/**
 * 3. Data Manipulation Language (DML)
 */

// Select Statement
selectStatement
    : TRACING? selectClause intoClause? fromClause whereClause? specialClause?
    ;

intoClause
    : INTO ALIGNED? intoPath (COMMA intoPath)*
    ;

intoPath
    : fullPath
    | nodeNameWithoutWildcard (DOT nodeNameWithoutWildcard)*
    ;

specialClause
    : specialLimit #specialLimitStatement
    | orderByTimeClause specialLimit? #orderByTimeStatement
    | groupByTimeClause orderByTimeClause? specialLimit? #groupByTimeStatement
    | groupByFillClause orderByTimeClause? specialLimit? #groupByFillStatement
    | groupByLevelClause orderByTimeClause? specialLimit? #groupByLevelStatement
    | fillClause slimitClause? alignByDeviceClauseOrDisableAlign? #fillStatement
    ;

specialLimit
    : limitClause slimitClause? alignByDeviceClauseOrDisableAlign? #limitStatement
    | slimitClause limitClause? alignByDeviceClauseOrDisableAlign? #slimitStatement
    | withoutNullClause limitClause? slimitClause? alignByDeviceClauseOrDisableAlign? #withoutNullStatement
    | alignByDeviceClauseOrDisableAlign #alignByDeviceClauseOrDisableAlignStatement
    ;

alignByDeviceClauseOrDisableAlign
    : alignByDeviceClause
    | disableAlign
    ;

alignByDeviceClause
    : ALIGN BY DEVICE
    | GROUP BY DEVICE
    ;

disableAlign
    : DISABLE ALIGN
    ;

orderByTimeClause
    : ORDER BY TIME (DESC | ASC)?
    ;

groupByTimeClause
    : GROUP BY LR_BRACKET timeInterval COMMA DURATION_LITERAL (COMMA DURATION_LITERAL)? RR_BRACKET
    | GROUP BY LR_BRACKET timeInterval COMMA DURATION_LITERAL (COMMA DURATION_LITERAL)? RR_BRACKET
    COMMA LEVEL OPERATOR_EQ INTEGER_LITERAL (COMMA INTEGER_LITERAL)*
    ;

groupByFillClause
    : GROUP BY LR_BRACKET timeInterval COMMA DURATION_LITERAL (COMMA DURATION_LITERAL)? RR_BRACKET
    fillClause
    ;

groupByLevelClause
    : GROUP BY LEVEL OPERATOR_EQ INTEGER_LITERAL (COMMA INTEGER_LITERAL)*
    ;

fillClause
    : FILL LR_BRACKET (linearClause | previousClause | specificValueClause | previousUntilLastClause | oldTypeClause (COMMA oldTypeClause)*) RR_BRACKET
    ;

withoutNullClause
    : WITHOUT NULL_LITERAL (ALL | ANY)
    ;

oldTypeClause
    : (dataType=DATATYPE_VALUE | ALL) LS_BRACKET linearClause RS_BRACKET
    | (dataType=DATATYPE_VALUE | ALL) LS_BRACKET previousClause RS_BRACKET
    | (dataType=DATATYPE_VALUE | ALL) LS_BRACKET specificValueClause RS_BRACKET
    | (dataType=DATATYPE_VALUE | ALL) LS_BRACKET previousUntilLastClause RS_BRACKET
    ;

linearClause
    : LINEAR (COMMA aheadDuration=DURATION_LITERAL COMMA behindDuration=DURATION_LITERAL)?
    ;

previousClause
    : PREVIOUS (COMMA DURATION_LITERAL)?
    ;

specificValueClause
    : constant?
    ;

previousUntilLastClause
    : PREVIOUSUNTILLAST (COMMA DURATION_LITERAL)?
    ;

timeInterval
    : LS_BRACKET startTime=timeValue COMMA endTime=timeValue RR_BRACKET
    | LR_BRACKET startTime=timeValue COMMA endTime=timeValue RS_BRACKET
    ;

// Insert Statement
insertStatement
    : INSERT INTO prefixPath insertColumnsSpec ALIGNED? VALUES insertValuesSpec
    ;

insertColumnsSpec
    : LR_BRACKET (TIMESTAMP|TIME)? (COMMA? nodeNameWithoutWildcard)+ RR_BRACKET
    ;

insertValuesSpec
    : (COMMA? insertMultiValue)*
    ;

insertMultiValue
    : LR_BRACKET timeValue (COMMA measurementValue)+ RR_BRACKET
    | LR_BRACKET (measurementValue COMMA?)+ RR_BRACKET
    ;

measurementValue
    : constant
    | LR_BRACKET constant (COMMA constant)+ RR_BRACKET
    ;

// Delete Statement
deleteStatement
    : DELETE FROM prefixPath (COMMA prefixPath)* (whereClause)?
    ;

whereClause
    : WHERE (orExpression | indexPredicateClause)
    ;

/**
 * 4. Data Control Language (DCL)
 */

// Create User
createUser
    : CREATE USER userName=ID password=STRING_LITERAL
    ;

// Create Role
createRole
    : CREATE ROLE roleName=ID
    ;

// Alter Password
alterUser
    : ALTER USER userName=usernameWithRoot SET PASSWORD password=STRING_LITERAL
    ;

// Grant User Privileges
grantUser
    : GRANT USER userName=ID PRIVILEGES privileges ON prefixPath
    ;

// Grant Role Privileges
grantRole
    : GRANT ROLE roleName=ID PRIVILEGES privileges ON prefixPath
    ;

// Grant User Role
grantRoleToUser
    : GRANT roleName=ID TO userName=ID
    ;

// Revoke User Privileges
revokeUser
    : REVOKE USER userName=ID PRIVILEGES privileges ON prefixPath
    ;

// Revoke Role Privileges
revokeRole
    : REVOKE ROLE roleName=ID PRIVILEGES privileges ON prefixPath
    ;

// Revoke Role From User
revokeRoleFromUser
    : REVOKE roleName=ID FROM userName=ID
    ;

// Drop User
dropUser
    : DROP USER userName=ID
    ;

// Drop Role
dropRole
    : DROP ROLE roleName=ID
    ;

// List Users
listUser
    : LIST USER
    ;

// List Roles
listRole
    : LIST ROLE
    ;

// List Privileges
listPrivilegesUser
    : LIST PRIVILEGES USER userName=usernameWithRoot ON prefixPath
    ;

// List Privileges of Roles On Specific Path
listPrivilegesRole
    : LIST PRIVILEGES ROLE roleName=ID ON prefixPath
    ;

// List Privileges of Users
listUserPrivileges
    : LIST USER PRIVILEGES userName=usernameWithRoot
    ;

// List Privileges of Roles
listRolePrivileges
    : LIST ROLE PRIVILEGES roleName=ID
    ;

// List Roles of Users
listAllRoleOfUser
    : LIST ALL ROLE OF USER userName=usernameWithRoot
    ;

// List Users of Role
listAllUserOfRole
    : LIST ALL USER OF ROLE roleName=ID
    ;

privileges
    : privilegeValue (COMMA privilegeValue)*
    ;

privilegeValue
    : ALL
    | PRIVILEGE_VALUE
    ;

usernameWithRoot
    : ROOT
    | ID
    ;


/**
 * 5. Utility Statements
 */

// Merge
merge
    : MERGE
    ;

// Full Merge
fullMerge
    : FULL MERGE
    ;

// Flush
flush
    : FLUSH prefixPath? (COMMA prefixPath)* BOOLEAN_LITERAL?
    ;

// Clear Cache
clearCache
    : CLEAR CACHE
    ;

// Settle
settle
    : SETTLE (prefixPath|tsFilePath=STRING_LITERAL)
    ;

// Set System To ReadOnly/Writable
setSystemStatus
    : SET SYSTEM TO (READONLY|WRITABLE)
    ;

// Show Version
showVersion
    : SHOW VERSION
    ;

// Show Flush Info
showFlushInfo
    : SHOW FLUSH INFO
    ;

// Show Lock Info
showLockInfo
    : SHOW LOCK INFO prefixPath
    ;


// Show Query Resource
showQueryResource
    : SHOW QUERY RESOURCE
    ;

// Show Query Processlist
showQueryProcesslist
    : SHOW QUERY PROCESSLIST
    ;

// Kill Query
killQuery
    : KILL QUERY INTEGER_LITERAL?
    ;

// Grant Watermark Embedding
grantWatermarkEmbedding
    : GRANT WATERMARK_EMBEDDING TO usernameWithRoot (COMMA usernameWithRoot)*
    ;

// Revoke Watermark Embedding
revokeWatermarkEmbedding
    : REVOKE WATERMARK_EMBEDDING FROM usernameWithRoot (COMMA usernameWithRoot)*
    ;

// Load Configuration
loadConfiguration
    : LOAD CONFIGURATION (MINUS GLOBAL)?
    ;

// Load Timeseries
loadTimeseries
    : LOAD TIMESERIES fileName=STRING_LITERAL prefixPath
    ;

// Load TsFile
loadFile
    : LOAD fileName=STRING_LITERAL loadFilesClause?
    ;

loadFilesClause
    : AUTOREGISTER OPERATOR_EQ BOOLEAN_LITERAL (COMMA loadFilesClause)?
    | SGLEVEL OPERATOR_EQ INTEGER_LITERAL (COMMA loadFilesClause)?
    | VERIFY OPERATOR_EQ BOOLEAN_LITERAL (COMMA loadFilesClause)?
    ;

// Remove TsFile
removeFile
    : REMOVE fileName=STRING_LITERAL
    ;

// Unload TsFile
unloadFile
    : UNLOAD srcFileName=STRING_LITERAL dstFileDir=STRING_LITERAL
    ;

/**
 * 6. syncStatement
 */

// pipesink statement
createPipeSink
<<<<<<< HEAD
    : CREATE PIPESINK pipeSinkName=ID AS pipeSinkType=ID (LR_BRACKET syncAttributeClauses RR_BRACKET)?
=======
    : CREATE PIPESINK pipeSinkType=ID (LR_BRACKET syncAttributeClauses RR_BRACKET)? AS pipeSinkName=ID
>>>>>>> 5e62a81e
    ;

showPipeSinkType
    : SHOW PIPESINKTYPE
    ;

showPipeSink
<<<<<<< HEAD
    : SHOW ((PIPESINK (pipeSinkName=ID)?) | PIPESINKS)
=======
    : SHOW PIPESINK (pipeSinkName=ID)?
>>>>>>> 5e62a81e
    ;

dropPipeSink
    : DROP PIPESINK pipeSinkName=ID
    ;

// pipe statement
createPipe
    : CREATE PIPE pipeName=ID TO pipeSinkName=ID (FROM LR_BRACKET selectStatement RR_BRACKET)? (WITH syncAttributeClauses)?
    ;

showPipe
<<<<<<< HEAD
    : SHOW ((PIPE (pipeName=ID)?) | PIPES)
=======
    : SHOW PIPE (pipeName=ID)?
>>>>>>> 5e62a81e
    ;

stopPipe
    : STOP PIPE pipeName=ID
    ;

startPipe
    : START PIPE pipeName=ID
    ;

dropPipe
    : DROP PIPE pipeName=ID
    ;

// attribute clauses
syncAttributeClauses
    : propertyClause (COMMA propertyClause)*
    ;
<<<<<<< HEAD
=======

// sync receiver
startPipeServer
    : START PIPESERVER
    ;

stopPipeServer
    : STOP PIPESERVER
    ;

showPipeServer
    : SHOW PIPESERVER (pipeName=ID)?
    ;
>>>>>>> 5e62a81e

/**
 * 7. Common Clauses
 */

// IoTDB Objects

fullPath
    : ROOT (DOT nodeNameWithoutWildcard)*
    ;

prefixPath
    : ROOT (DOT nodeName)*
    ;

suffixPath
    : nodeName (DOT nodeName)*
    ;

nodeName
    : wildcard
    | wildcard? ID wildcard?
    | wildcard? INTEGER_LITERAL wildcard?
    | QUTOED_ID_WITHOUT_DOT
    | STRING_LITERAL
    ;

nodeNameWithoutWildcard
    : ID
    | INTEGER_LITERAL
    | QUTOED_ID_WITHOUT_DOT
    | STRING_LITERAL
    ;

suffixPathCanInExpr
    : nodeNameCanInExpr (DOT nodeNameCanInExpr)*
    ;

nodeNameCanInExpr
    : wildcard
    | wildcard? ID wildcard?
    | QUTOED_ID
    | QUTOED_ID_WITHOUT_DOT
    ;

wildcard
    : STAR
    | DOUBLE_STAR
    ;


// Identifier

identifier
    : ID
    | QUTOED_ID
    | QUTOED_ID_WITHOUT_DOT
    | INTEGER_LITERAL
    ;


// Constant & Literal

constant
    : dateExpression
    | (MINUS|PLUS)? realLiteral
    | (MINUS|PLUS)? INTEGER_LITERAL
    | STRING_LITERAL
    | BOOLEAN_LITERAL
    | NULL_LITERAL
    | NAN_LITERAL
    ;

datetimeLiteral
    : DATETIME_LITERAL
    | NOW LR_BRACKET RR_BRACKET
    ;

realLiteral
    : INTEGER_LITERAL DOT (INTEGER_LITERAL|EXPONENT_NUM_PART)?
    | DOT (INTEGER_LITERAL|EXPONENT_NUM_PART)
    | EXPONENT_NUM_PART
    ;

timeValue
    : datetimeLiteral
    | dateExpression
    | INTEGER_LITERAL
    ;

// Expression & Predicate

dateExpression
    : datetimeLiteral ((PLUS | MINUS) DURATION_LITERAL)*
    ;

// The order of following expressions decides their priorities. Thus, the priority of
// multiplication, division, and modulus higher than that of addition and substraction.
expression
    : LR_BRACKET unaryInBracket=expression RR_BRACKET
    | (PLUS | MINUS) unaryAfterSign=expression
    | leftExpression=expression (STAR | DIV | MOD) rightExpression=expression
    | leftExpression=expression (PLUS | MINUS) rightExpression=expression
    | functionName LR_BRACKET expression (COMMA expression)* functionAttribute* RR_BRACKET
    | suffixPathCanInExpr
    | constant
    ;

functionName
    : identifier
    | COUNT
    ;

functionAttribute
    : COMMA functionAttributeKey=STRING_LITERAL OPERATOR_EQ functionAttributeValue=STRING_LITERAL
    ;

containsExpression
    : name=identifier OPERATOR_CONTAINS value=propertyValue
    ;

orExpression
    : andExpression (OPERATOR_OR andExpression)*
    ;

andExpression
    : predicate (OPERATOR_AND predicate)*
    ;

predicate
    : (TIME | TIMESTAMP | suffixPath | fullPath) comparisonOperator constant
    | (TIME | TIMESTAMP | suffixPath | fullPath) inClause
    | OPERATOR_NOT? LR_BRACKET orExpression RR_BRACKET
    | (suffixPath | fullPath) (REGEXP | LIKE) STRING_LITERAL
    ;

comparisonOperator
    : type = OPERATOR_GT
    | type = OPERATOR_GTE
    | type = OPERATOR_LT
    | type = OPERATOR_LTE
    | type = OPERATOR_EQ
    | type = OPERATOR_NEQ
    ;

inClause
    : OPERATOR_NOT? OPERATOR_IN LR_BRACKET constant (COMMA constant)* RR_BRACKET
    ;

indexPredicateClause
    : (suffixPath | fullPath) LIKE sequenceClause
    | (suffixPath | fullPath) CONTAIN sequenceClause
    WITH TOLERANCE constant (CONCAT sequenceClause WITH TOLERANCE constant)*
    ;

sequenceClause
    : LR_BRACKET constant (COMMA constant)* RR_BRACKET
    ;


// Select Clause

selectClause
    : SELECT (LAST | topClause)? resultColumn (COMMA resultColumn)*
    ;

topClause
    : TOP INTEGER_LITERAL
    ;

resultColumn
    : expression (AS identifier)?
    ;


// From Clause

fromClause
    : FROM prefixPath (COMMA prefixPath)*
    ;


// Attribute Clause

attributeClauses
    : alias? WITH DATATYPE OPERATOR_EQ dataType=DATATYPE_VALUE
    (COMMA ENCODING OPERATOR_EQ encoding=ENCODING_VALUE)?
    (COMMA (COMPRESSOR | COMPRESSION) OPERATOR_EQ compressor=COMPRESSOR_VALUE)?
    (COMMA propertyClause)*
    tagClause?
    attributeClause?
    // Simplified version (supported since v0.13)
    | alias? WITH? (DATATYPE OPERATOR_EQ)? dataType=DATATYPE_VALUE
    (ENCODING OPERATOR_EQ encoding=ENCODING_VALUE)?
    ((COMPRESSOR | COMPRESSION) OPERATOR_EQ compressor=COMPRESSOR_VALUE)?
    propertyClause*
    tagClause?
    attributeClause?
    ;

alias
    : LR_BRACKET nodeNameCanInExpr RR_BRACKET
    ;

tagClause
    : TAGS LR_BRACKET propertyClause (COMMA propertyClause)* RR_BRACKET
    ;

propertyClause
    : name=identifier OPERATOR_EQ value=propertyValue
    ;

propertyValue
    : identifier
    | constant
    ;

attributeClause
    : ATTRIBUTES LR_BRACKET propertyClause (COMMA propertyClause)* RR_BRACKET
    ;

// Limit & Offset Clause

limitClause
    : LIMIT INTEGER_LITERAL offsetClause?
    | offsetClause? LIMIT INTEGER_LITERAL
    ;

offsetClause
    : OFFSET INTEGER_LITERAL
    ;

slimitClause
    : SLIMIT INTEGER_LITERAL soffsetClause?
    | soffsetClause? SLIMIT INTEGER_LITERAL
    ;

soffsetClause
    : SOFFSET INTEGER_LITERAL
    ;<|MERGE_RESOLUTION|>--- conflicted
+++ resolved
@@ -63,12 +63,8 @@
     | loadConfiguration | loadTimeseries | loadFile | removeFile | unloadFile;
 
 syncStatement
-<<<<<<< HEAD
-    : createPipeSink | showPipeSinkType | showPipeSink | dropPipeSink
-=======
     : startPipeServer | stopPipeServer | showPipeServer
     | createPipeSink | showPipeSinkType | showPipeSink | dropPipeSink
->>>>>>> 5e62a81e
     | createPipe | showPipe | stopPipe | startPipe | dropPipe;
 
 /**
@@ -670,11 +666,7 @@
 
 // pipesink statement
 createPipeSink
-<<<<<<< HEAD
     : CREATE PIPESINK pipeSinkName=ID AS pipeSinkType=ID (LR_BRACKET syncAttributeClauses RR_BRACKET)?
-=======
-    : CREATE PIPESINK pipeSinkType=ID (LR_BRACKET syncAttributeClauses RR_BRACKET)? AS pipeSinkName=ID
->>>>>>> 5e62a81e
     ;
 
 showPipeSinkType
@@ -682,11 +674,7 @@
     ;
 
 showPipeSink
-<<<<<<< HEAD
     : SHOW ((PIPESINK (pipeSinkName=ID)?) | PIPESINKS)
-=======
-    : SHOW PIPESINK (pipeSinkName=ID)?
->>>>>>> 5e62a81e
     ;
 
 dropPipeSink
@@ -699,11 +687,7 @@
     ;
 
 showPipe
-<<<<<<< HEAD
     : SHOW ((PIPE (pipeName=ID)?) | PIPES)
-=======
-    : SHOW PIPE (pipeName=ID)?
->>>>>>> 5e62a81e
     ;
 
 stopPipe
@@ -722,8 +706,6 @@
 syncAttributeClauses
     : propertyClause (COMMA propertyClause)*
     ;
-<<<<<<< HEAD
-=======
 
 // sync receiver
 startPipeServer
@@ -737,7 +719,6 @@
 showPipeServer
     : SHOW PIPESERVER (pipeName=ID)?
     ;
->>>>>>> 5e62a81e
 
 /**
  * 7. Common Clauses
