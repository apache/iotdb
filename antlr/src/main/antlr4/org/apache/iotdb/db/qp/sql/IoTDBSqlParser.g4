/*
 * Licensed to the Apache Software Foundation (ASF) under one
 * or more contributor license agreements.  See the NOTICE file
 * distributed with this work for additional information
 * regarding copyright ownership.  The ASF licenses this file
 * to you under the Apache License, Version 2.0 (the
 * "License"); you may not use this file except in compliance
 * with the License.  You may obtain a copy of the License at
 *
 *     http://www.apache.org/licenses/LICENSE-2.0
 *
 * Unless required by applicable law or agreed to in writing,
 * software distributed under the License is distributed on an
 * "AS IS" BASIS, WITHOUT WARRANTIES OR CONDITIONS OF ANY
 * KIND, either express or implied.  See the License for the
 * specific language governing permissions and limitations
 * under the License.
 */

parser grammar IoTDBSqlParser;

options { tokenVocab=IoTDBSqlLexer; }


/**
 * 1. Top Level Description
 */

singleStatement
    : DEBUG? statement SEMI? EOF
    ;

statement
    : ddlStatement | dmlStatement | dclStatement | utilityStatement | syncStatement
    ;

ddlStatement
    : setStorageGroup | createStorageGroup | createTimeseries
    | createSchemaTemplate | createTimeseriesOfSchemaTemplate
    | createFunction | createTrigger | createContinuousQuery | createSnapshot
    | alterTimeseries | deleteStorageGroup | deleteTimeseries | deletePartition
    | dropFunction | dropTrigger | dropContinuousQuery | setTTL | unsetTTL
    | setSchemaTemplate | unsetSchemaTemplate | startTrigger | stopTrigger
    | showStorageGroup | showDevices | showTimeseries | showChildPaths | showChildNodes
    | showFunctions | showTriggers | showContinuousQueries | showTTL | showAllTTL
    | countStorageGroup | countDevices | countTimeseries | countNodes
    ;

dmlStatement
    : selectStatement | insertStatement | deleteStatement;

dclStatement
    : createUser | createRole | alterUser | grantUser | grantRole | grantRoleToUser
    | revokeUser |  revokeRole | revokeRoleFromUser | dropUser | dropRole
    | listUser | listRole | listPrivilegesUser | listPrivilegesRole
    | listUserPrivileges | listRolePrivileges | listAllRoleOfUser | listAllUserOfRole
    ;

utilityStatement
    : merge | fullMerge | flush | clearCache | settle
    | setSystemStatus | showVersion | showFlushInfo | showLockInfo
    | showQueryProcesslist | killQuery | grantWatermarkEmbedding | revokeWatermarkEmbedding
    | loadConfiguration | loadTimeseries | loadFile | removeFile | unloadFile;

syncStatement
<<<<<<< HEAD
    : startPipeServer | stopPipeServer | showPipeServer
    | createPipeSink | showPipeSinkType | showPipeSink | dropPipeSink
    | createPipe | showPipe | pausePipe | startPipe | dropPipe;
=======
    : createPipeSink | showPipeSinkType | showPipeSink | dropPipeSink
    | createPipe | showPipe | stopPipe | startPipe | dropPipe;

>>>>>>> 8d3329b5
/**
 * 2. Data Definition Language (DDL)
 */

// Create Storage Group
setStorageGroup
    : SET STORAGE GROUP TO prefixPath
    ;

createStorageGroup
    : CREATE STORAGE GROUP prefixPath
    ;

// Create Timeseries
createTimeseries
    : CREATE ALIGNED TIMESERIES fullPath alignedMeasurements? #createAlignedTimeseries
    | CREATE TIMESERIES fullPath attributeClauses  #createNonAlignedTimeseries
    ;

alignedMeasurements
    : LR_BRACKET nodeNameWithoutWildcard attributeClauses
    (COMMA nodeNameWithoutWildcard attributeClauses)* RR_BRACKET
    ;

// Create Schema Template
createSchemaTemplate
    : CREATE SCHEMA TEMPLATE templateName=identifier
    LR_BRACKET templateMeasurementClause (COMMA templateMeasurementClause)* RR_BRACKET
    ;

templateMeasurementClause
    : suffixPath attributeClauses #nonAlignedTemplateMeasurement
    | suffixPath LR_BRACKET nodeNameWithoutWildcard attributeClauses
    (COMMA nodeNameWithoutWildcard attributeClauses)+ RR_BRACKET  #alignedTemplateMeasurement
    ;

// Create Timeseries Of Schema Template
createTimeseriesOfSchemaTemplate
    : CREATE TIMESERIES OF SCHEMA TEMPLATE ON prefixPath
    ;

// Create Function
createFunction
    : CREATE FUNCTION udfName=identifier AS className=STRING_LITERAL
    ;

// Create Trigger
createTrigger
    : CREATE TRIGGER triggerName=identifier triggerEventClause ON fullPath AS className=STRING_LITERAL triggerAttributeClause?
    ;

triggerEventClause
    : (BEFORE | AFTER) INSERT
    ;

triggerAttributeClause
    : WITH LR_BRACKET triggerAttribute (COMMA triggerAttribute)* RR_BRACKET
    ;

triggerAttribute
    : key=STRING_LITERAL OPERATOR_EQ value=STRING_LITERAL
    ;

// Create Continuous Query
createContinuousQuery
    : CREATE (CONTINUOUS QUERY | CQ) continuousQueryName=identifier resampleClause? cqSelectIntoClause
    ;

cqSelectIntoClause
    : BEGIN selectClause INTO intoPath fromClause cqGroupByTimeClause END
    ;

cqGroupByTimeClause
    : GROUP BY TIME LR_BRACKET DURATION_LITERAL RR_BRACKET
      (COMMA LEVEL OPERATOR_EQ INTEGER_LITERAL (COMMA INTEGER_LITERAL)*)?
    ;

resampleClause
    : RESAMPLE (EVERY DURATION_LITERAL)? (FOR DURATION_LITERAL)? (BOUNDARY dateExpression)?;

// Create Snapshot for Schema
createSnapshot
    : CREATE SNAPSHOT FOR SCHEMA
    ;

// Alter Timeseries
alterTimeseries
    : ALTER TIMESERIES fullPath alterClause
    ;

alterClause
    : RENAME beforeName=identifier TO currentName=identifier
    | SET propertyClause (COMMA propertyClause)*
    | DROP identifier (COMMA identifier)*
    | ADD TAGS propertyClause (COMMA propertyClause)*
    | ADD ATTRIBUTES propertyClause (COMMA propertyClause)*
    | UPSERT aliasClause? tagClause? attributeClause?
    ;

aliasClause
    : ALIAS OPERATOR_EQ identifier
    ;

// Delete Storage Group
deleteStorageGroup
    : DELETE STORAGE GROUP prefixPath (COMMA prefixPath)*
    ;

// Delete Timeseries
deleteTimeseries
    : DELETE TIMESERIES prefixPath (COMMA prefixPath)*
    ;

// Delete Partition
deletePartition
    : DELETE PARTITION prefixPath INTEGER_LITERAL(COMMA INTEGER_LITERAL)*
    ;

// Drop Function
dropFunction
    : DROP FUNCTION udfName=identifier
    ;

// Drop Trigger
dropTrigger
    : DROP TRIGGER triggerName=identifier
    ;

// Drop Continuous Query
dropContinuousQuery
    : DROP (CONTINUOUS QUERY|CQ) continuousQueryName=identifier
    ;

// Set TTL
setTTL
    : SET TTL TO path=prefixPath time=INTEGER_LITERAL
    ;

// Unset TTL
unsetTTL
    : UNSET TTL TO path=prefixPath
    ;

// Set Schema Template
setSchemaTemplate
    : SET SCHEMA TEMPLATE templateName=identifier TO prefixPath
    ;

// Unset Schema Template
unsetSchemaTemplate
    : UNSET SCHEMA TEMPLATE templateName=identifier FROM prefixPath
    ;

// Start Trigger
startTrigger
    : START TRIGGER triggerName=identifier
    ;

// Stop Trigger
stopTrigger
    : STOP TRIGGER triggerName=identifier
    ;

// Show Storage Group
showStorageGroup
    : SHOW STORAGE GROUP prefixPath?
    ;

// Show Devices
showDevices
    : SHOW DEVICES prefixPath? (WITH STORAGE GROUP)? limitClause?
    ;

// Show Timeseries
showTimeseries
    : SHOW LATEST? TIMESERIES prefixPath? showWhereClause? limitClause?
    ;

showWhereClause
    : WHERE (propertyClause | containsExpression)
    ;

// Show Child Paths
showChildPaths
    : SHOW CHILD PATHS prefixPath?
    ;

// Show Child Nodes
showChildNodes
    : SHOW CHILD NODES prefixPath?
    ;

// Show Functions
showFunctions
    : SHOW FUNCTIONS
    ;

// Show Triggers
showTriggers
    : SHOW TRIGGERS
    ;

// Show Continuous Queries
showContinuousQueries
    : SHOW (CONTINUOUS QUERIES | CQS)
    ;

// Show TTL
showTTL
    : SHOW TTL ON prefixPath (COMMA prefixPath)*
    ;

// Show All TTL
showAllTTL
    : SHOW ALL TTL
    ;

// Count Storage Group
countStorageGroup
    : COUNT STORAGE GROUP prefixPath?
    ;

// Count Devices
countDevices
    : COUNT DEVICES prefixPath?
    ;

// Count Timeseries
countTimeseries
    : COUNT TIMESERIES prefixPath? (GROUP BY LEVEL OPERATOR_EQ INTEGER_LITERAL)?
    ;

// Count Nodes
countNodes
    : COUNT NODES prefixPath LEVEL OPERATOR_EQ INTEGER_LITERAL
    ;


/**
 * 3. Data Manipulation Language (DML)
 */

// Select Statement
selectStatement
    : TRACING? selectClause intoClause? fromClause whereClause? specialClause?
    ;

intoClause
    : INTO ALIGNED? intoPath (COMMA intoPath)*
    ;

intoPath
    : fullPath
    | nodeNameWithoutWildcard (DOT nodeNameWithoutWildcard)*
    ;

specialClause
    : specialLimit #specialLimitStatement
    | orderByTimeClause specialLimit? #orderByTimeStatement
    | groupByTimeClause orderByTimeClause? specialLimit? #groupByTimeStatement
    | groupByFillClause orderByTimeClause? specialLimit? #groupByFillStatement
    | groupByLevelClause orderByTimeClause? specialLimit? #groupByLevelStatement
    | fillClause slimitClause? alignByDeviceClauseOrDisableAlign? #fillStatement
    ;

specialLimit
    : limitClause slimitClause? alignByDeviceClauseOrDisableAlign? #limitStatement
    | slimitClause limitClause? alignByDeviceClauseOrDisableAlign? #slimitStatement
    | withoutNullClause limitClause? slimitClause? alignByDeviceClauseOrDisableAlign? #withoutNullStatement
    | alignByDeviceClauseOrDisableAlign #alignByDeviceClauseOrDisableAlignStatement
    ;

alignByDeviceClauseOrDisableAlign
    : alignByDeviceClause
    | disableAlign
    ;

alignByDeviceClause
    : ALIGN BY DEVICE
    | GROUP BY DEVICE
    ;

disableAlign
    : DISABLE ALIGN
    ;

orderByTimeClause
    : ORDER BY TIME (DESC | ASC)?
    ;

groupByTimeClause
    : GROUP BY LR_BRACKET timeInterval COMMA DURATION_LITERAL (COMMA DURATION_LITERAL)? RR_BRACKET
    | GROUP BY LR_BRACKET timeInterval COMMA DURATION_LITERAL (COMMA DURATION_LITERAL)? RR_BRACKET
    COMMA LEVEL OPERATOR_EQ INTEGER_LITERAL (COMMA INTEGER_LITERAL)*
    ;

groupByFillClause
    : GROUP BY LR_BRACKET timeInterval COMMA DURATION_LITERAL (COMMA DURATION_LITERAL)? RR_BRACKET
    fillClause
    ;

groupByLevelClause
    : GROUP BY LEVEL OPERATOR_EQ INTEGER_LITERAL (COMMA INTEGER_LITERAL)*
    ;

fillClause
    : FILL LR_BRACKET (linearClause | previousClause | specificValueClause | previousUntilLastClause | oldTypeClause (COMMA oldTypeClause)*) RR_BRACKET
    ;

withoutNullClause
    : WITHOUT NULL_LITERAL (ALL | ANY)
    ;

oldTypeClause
    : (dataType=DATATYPE_VALUE | ALL) LS_BRACKET linearClause RS_BRACKET
    | (dataType=DATATYPE_VALUE | ALL) LS_BRACKET previousClause RS_BRACKET
    | (dataType=DATATYPE_VALUE | ALL) LS_BRACKET specificValueClause RS_BRACKET
    | (dataType=DATATYPE_VALUE | ALL) LS_BRACKET previousUntilLastClause RS_BRACKET
    ;

linearClause
    : LINEAR (COMMA aheadDuration=DURATION_LITERAL COMMA behindDuration=DURATION_LITERAL)?
    ;

previousClause
    : PREVIOUS (COMMA DURATION_LITERAL)?
    ;

specificValueClause
    : constant?
    ;

previousUntilLastClause
    : PREVIOUSUNTILLAST (COMMA DURATION_LITERAL)?
    ;

timeInterval
    : LS_BRACKET startTime=timeValue COMMA endTime=timeValue RR_BRACKET
    | LR_BRACKET startTime=timeValue COMMA endTime=timeValue RS_BRACKET
    ;

// Insert Statement
insertStatement
    : INSERT INTO prefixPath insertColumnsSpec ALIGNED? VALUES insertValuesSpec
    ;

insertColumnsSpec
    : LR_BRACKET (TIMESTAMP|TIME)? (COMMA? nodeNameWithoutWildcard)+ RR_BRACKET
    ;

insertValuesSpec
    : (COMMA? insertMultiValue)*
    ;

insertMultiValue
    : LR_BRACKET timeValue (COMMA measurementValue)+ RR_BRACKET
    | LR_BRACKET (measurementValue COMMA?)+ RR_BRACKET
    ;

measurementValue
    : constant
    | LR_BRACKET constant (COMMA constant)+ RR_BRACKET
    ;

// Delete Statement
deleteStatement
    : DELETE FROM prefixPath (COMMA prefixPath)* (whereClause)?
    ;

whereClause
    : WHERE (orExpression | indexPredicateClause)
    ;

/**
 * 4. Data Control Language (DCL)
 */

// Create User
createUser
    : CREATE USER userName=ID password=STRING_LITERAL
    ;

// Create Role
createRole
    : CREATE ROLE roleName=ID
    ;

// Alter Password
alterUser
    : ALTER USER userName=usernameWithRoot SET PASSWORD password=STRING_LITERAL
    ;

// Grant User Privileges
grantUser
    : GRANT USER userName=ID PRIVILEGES privileges ON prefixPath
    ;

// Grant Role Privileges
grantRole
    : GRANT ROLE roleName=ID PRIVILEGES privileges ON prefixPath
    ;

// Grant User Role
grantRoleToUser
    : GRANT roleName=ID TO userName=ID
    ;

// Revoke User Privileges
revokeUser
    : REVOKE USER userName=ID PRIVILEGES privileges ON prefixPath
    ;

// Revoke Role Privileges
revokeRole
    : REVOKE ROLE roleName=ID PRIVILEGES privileges ON prefixPath
    ;

// Revoke Role From User
revokeRoleFromUser
    : REVOKE roleName=ID FROM userName=ID
    ;

// Drop User
dropUser
    : DROP USER userName=ID
    ;

// Drop Role
dropRole
    : DROP ROLE roleName=ID
    ;

// List Users
listUser
    : LIST USER
    ;

// List Roles
listRole
    : LIST ROLE
    ;

// List Privileges
listPrivilegesUser
    : LIST PRIVILEGES USER userName=usernameWithRoot ON prefixPath
    ;

// List Privileges of Roles On Specific Path
listPrivilegesRole
    : LIST PRIVILEGES ROLE roleName=ID ON prefixPath
    ;

// List Privileges of Users
listUserPrivileges
    : LIST USER PRIVILEGES userName=usernameWithRoot
    ;

// List Privileges of Roles
listRolePrivileges
    : LIST ROLE PRIVILEGES roleName=ID
    ;

// List Roles of Users
listAllRoleOfUser
    : LIST ALL ROLE OF USER userName=usernameWithRoot
    ;

// List Users of Role
listAllUserOfRole
    : LIST ALL USER OF ROLE roleName=ID
    ;

privileges
    : privilegeValue (COMMA privilegeValue)*
    ;

privilegeValue
    : ALL
    | PRIVILEGE_VALUE
    ;

usernameWithRoot
    : ROOT
    | ID
    ;


/**
 * 5. Utility Statements
 */

// Merge
merge
    : MERGE
    ;

// Full Merge
fullMerge
    : FULL MERGE
    ;

// Flush
flush
    : FLUSH prefixPath? (COMMA prefixPath)* BOOLEAN_LITERAL?
    ;

// Clear Cache
clearCache
    : CLEAR CACHE
    ;

// Settle
settle
    : SETTLE (prefixPath|tsFilePath=STRING_LITERAL)
    ;

// Set System To ReadOnly/Writable
setSystemStatus
    : SET SYSTEM TO (READONLY|WRITABLE)
    ;

// Show Version
showVersion
    : SHOW VERSION
    ;

// Show Flush Info
showFlushInfo
    : SHOW FLUSH INFO
    ;

// Show Lock Info
showLockInfo
    : SHOW LOCK INFO prefixPath
    ;


// Show Query Processlist
showQueryProcesslist
    : SHOW QUERY PROCESSLIST
    ;

// Kill Query
killQuery
    : KILL QUERY INTEGER_LITERAL?
    ;

// Grant Watermark Embedding
grantWatermarkEmbedding
    : GRANT WATERMARK_EMBEDDING TO usernameWithRoot (COMMA usernameWithRoot)*
    ;

// Revoke Watermark Embedding
revokeWatermarkEmbedding
    : REVOKE WATERMARK_EMBEDDING FROM usernameWithRoot (COMMA usernameWithRoot)*
    ;

// Load Configuration
loadConfiguration
    : LOAD CONFIGURATION (MINUS GLOBAL)?
    ;

// Load Timeseries
loadTimeseries
    : LOAD TIMESERIES fileName=STRING_LITERAL prefixPath
    ;

// Load TsFile
loadFile
    : LOAD fileName=STRING_LITERAL loadFilesClause?
    ;

loadFilesClause
    : AUTOREGISTER OPERATOR_EQ BOOLEAN_LITERAL (COMMA loadFilesClause)?
    | SGLEVEL OPERATOR_EQ INTEGER_LITERAL (COMMA loadFilesClause)?
    | VERIFY OPERATOR_EQ BOOLEAN_LITERAL (COMMA loadFilesClause)?
    ;

// Remove TsFile
removeFile
    : REMOVE fileName=STRING_LITERAL
    ;

// Unload TsFile
unloadFile
    : UNLOAD srcFileName=STRING_LITERAL dstFileDir=STRING_LITERAL
    ;

/**
 * 6. syncStatement
 */

// pipesink statement
createPipeSink
    : CREATE PIPESINK pipeSinkType=ID (LR_BRACKET syncAttributeClauses RR_BRACKET)? AS pipeSinkName=ID
    ;

showPipeSinkType
    : SHOW PIPESINKTYPE
    ;

showPipeSink
    : SHOW PIPESINK (pipeSinkName=ID)?
    ;

dropPipeSink
    : DROP PIPESINK pipeSinkName=ID
    ;

// pipe statement
createPipe
    : CREATE PIPE pipeName=ID TO pipeSinkName=ID (FROM LR_BRACKET selectStatement RR_BRACKET)? (WITH syncAttributeClauses)?
    ;

showPipe
    : SHOW PIPE (pipeName=ID)?
    ;

stopPipe
    : STOP PIPE pipeName=ID
    ;

startPipe
    : START PIPE pipeName=ID
    ;

dropPipe
    : DROP PIPE pipeName=ID
    ;

// attribute clauses
syncAttributeClauses
    : propertyClause (COMMA propertyClause)*
    ;

// sync receiver
startPipeServer
    : START PIPESERVER
    ;

stopPipeServer
    : STOP PIPESERVER
    ;

showPipeServer
    : SHOW PIPESERVER (pipeName=ID)?
    ;

/**
 * 7. Common Clauses
 */

// IoTDB Objects

fullPath
    : ROOT (DOT nodeNameWithoutWildcard)*
    ;

prefixPath
    : ROOT (DOT nodeName)*
    ;

suffixPath
    : nodeName (DOT nodeName)*
    ;

nodeName
    : wildcard
    | wildcard? ID wildcard?
    | wildcard? INTEGER_LITERAL wildcard?
    | QUTOED_ID_WITHOUT_DOT
    | STRING_LITERAL
    ;

nodeNameWithoutWildcard
    : ID
    | INTEGER_LITERAL
    | QUTOED_ID_WITHOUT_DOT
    | STRING_LITERAL
    ;

suffixPathCanInExpr
    : nodeNameCanInExpr (DOT nodeNameCanInExpr)*
    ;

nodeNameCanInExpr
    : wildcard
    | wildcard? ID wildcard?
    | QUTOED_ID
    | QUTOED_ID_WITHOUT_DOT
    ;

wildcard
    : STAR
    | DOUBLE_STAR
    ;


// Identifier

identifier
    : ID
    | QUTOED_ID
    | QUTOED_ID_WITHOUT_DOT
    | INTEGER_LITERAL
    ;


// Constant & Literal

constant
    : dateExpression
    | (MINUS|PLUS)? realLiteral
    | (MINUS|PLUS)? INTEGER_LITERAL
    | STRING_LITERAL
    | BOOLEAN_LITERAL
    | NULL_LITERAL
    | NAN_LITERAL
    ;

datetimeLiteral
    : DATETIME_LITERAL
    | NOW LR_BRACKET RR_BRACKET
    ;

realLiteral
    : INTEGER_LITERAL DOT (INTEGER_LITERAL|EXPONENT_NUM_PART)?
    | DOT (INTEGER_LITERAL|EXPONENT_NUM_PART)
    | EXPONENT_NUM_PART
    ;

timeValue
    : datetimeLiteral
    | dateExpression
    | INTEGER_LITERAL
    ;

// Expression & Predicate

dateExpression
    : datetimeLiteral ((PLUS | MINUS) DURATION_LITERAL)*
    ;

// The order of following expressions decides their priorities. Thus, the priority of
// multiplication, division, and modulus higher than that of addition and substraction.
expression
    : LR_BRACKET unaryInBracket=expression RR_BRACKET
    | (PLUS | MINUS) unaryAfterSign=expression
    | leftExpression=expression (STAR | DIV | MOD) rightExpression=expression
    | leftExpression=expression (PLUS | MINUS) rightExpression=expression
    | functionName LR_BRACKET expression (COMMA expression)* functionAttribute* RR_BRACKET
    | suffixPathCanInExpr
    | constant
    ;

functionName
    : identifier
    | COUNT
    ;

functionAttribute
    : COMMA functionAttributeKey=STRING_LITERAL OPERATOR_EQ functionAttributeValue=STRING_LITERAL
    ;

containsExpression
    : name=identifier OPERATOR_CONTAINS value=propertyValue
    ;

orExpression
    : andExpression (OPERATOR_OR andExpression)*
    ;

andExpression
    : predicate (OPERATOR_AND predicate)*
    ;

predicate
    : (TIME | TIMESTAMP | suffixPath | fullPath) comparisonOperator constant
    | (TIME | TIMESTAMP | suffixPath | fullPath) inClause
    | OPERATOR_NOT? LR_BRACKET orExpression RR_BRACKET
    | (suffixPath | fullPath) (REGEXP | LIKE) STRING_LITERAL
    ;

comparisonOperator
    : type = OPERATOR_GT
    | type = OPERATOR_GTE
    | type = OPERATOR_LT
    | type = OPERATOR_LTE
    | type = OPERATOR_EQ
    | type = OPERATOR_NEQ
    ;

inClause
    : OPERATOR_NOT? OPERATOR_IN LR_BRACKET constant (COMMA constant)* RR_BRACKET
    ;

indexPredicateClause
    : (suffixPath | fullPath) LIKE sequenceClause
    | (suffixPath | fullPath) CONTAIN sequenceClause
    WITH TOLERANCE constant (CONCAT sequenceClause WITH TOLERANCE constant)*
    ;

sequenceClause
    : LR_BRACKET constant (COMMA constant)* RR_BRACKET
    ;


// Select Clause

selectClause
    : SELECT (LAST | topClause)? resultColumn (COMMA resultColumn)*
    ;

topClause
    : TOP INTEGER_LITERAL
    ;

resultColumn
    : expression (AS identifier)?
    ;


// From Clause

fromClause
    : FROM prefixPath (COMMA prefixPath)*
    ;


// Attribute Clause

attributeClauses
    : alias? WITH DATATYPE OPERATOR_EQ dataType=DATATYPE_VALUE
    (COMMA ENCODING OPERATOR_EQ encoding=ENCODING_VALUE)?
    (COMMA (COMPRESSOR | COMPRESSION) OPERATOR_EQ compressor=COMPRESSOR_VALUE)?
    (COMMA propertyClause)*
    tagClause?
    attributeClause?
    // Simplified version (supported since v0.13)
    | alias? WITH? (DATATYPE OPERATOR_EQ)? dataType=DATATYPE_VALUE
    (ENCODING OPERATOR_EQ encoding=ENCODING_VALUE)?
    ((COMPRESSOR | COMPRESSION) OPERATOR_EQ compressor=COMPRESSOR_VALUE)?
    propertyClause*
    tagClause?
    attributeClause?
    ;

alias
    : LR_BRACKET nodeNameCanInExpr RR_BRACKET
    ;

tagClause
    : TAGS LR_BRACKET propertyClause (COMMA propertyClause)* RR_BRACKET
    ;

propertyClause
    : name=identifier OPERATOR_EQ value=propertyValue
    ;

propertyValue
    : identifier
    | constant
    ;

attributeClause
    : ATTRIBUTES LR_BRACKET propertyClause (COMMA propertyClause)* RR_BRACKET
    ;

// Limit & Offset Clause

limitClause
    : LIMIT INTEGER_LITERAL offsetClause?
    | offsetClause? LIMIT INTEGER_LITERAL
    ;

offsetClause
    : OFFSET INTEGER_LITERAL
    ;

slimitClause
    : SLIMIT INTEGER_LITERAL soffsetClause?
    | soffsetClause? SLIMIT INTEGER_LITERAL
    ;

soffsetClause
    : SOFFSET INTEGER_LITERAL
    ;<|MERGE_RESOLUTION|>--- conflicted
+++ resolved
@@ -63,15 +63,9 @@
     | loadConfiguration | loadTimeseries | loadFile | removeFile | unloadFile;
 
 syncStatement
-<<<<<<< HEAD
     : startPipeServer | stopPipeServer | showPipeServer
     | createPipeSink | showPipeSinkType | showPipeSink | dropPipeSink
-    | createPipe | showPipe | pausePipe | startPipe | dropPipe;
-=======
-    : createPipeSink | showPipeSinkType | showPipeSink | dropPipeSink
     | createPipe | showPipe | stopPipe | startPipe | dropPipe;
-
->>>>>>> 8d3329b5
 /**
  * 2. Data Definition Language (DDL)
  */
