--- conflicted
+++ resolved
@@ -21,6 +21,7 @@
 
 options { tokenVocab=SqlLexer; }
 
+import IdentifierParser;
 
 /**
  * 1. Top Level Description
@@ -31,18 +32,18 @@
     ;
 
 statement
-    : ddlStatement | dmlStatement | dclStatement | utilityStatement
+    : ddlStatement | dmlStatement | dclStatement | utilityStatement | syncStatement
     ;
 
 ddlStatement
     : setStorageGroup | createStorageGroup | createTimeseries
-    | createSchemaTemplate | createTimeseriesOfSchemaTemplate | deactivateSchemaTemplate
-    | createFunction | createTrigger | createContinuousQuery | createSnapshot
+    | createSchemaTemplate | createTimeseriesOfSchemaTemplate
+    | createFunction | createTrigger | createContinuousQuery
     | alterTimeseries | deleteStorageGroup | deleteTimeseries | deletePartition
     | dropFunction | dropTrigger | dropContinuousQuery | dropSchemaTemplate
     | setTTL | unsetTTL | startTrigger | stopTrigger | setSchemaTemplate | unsetSchemaTemplate
     | showStorageGroup | showDevices | showTimeseries | showChildPaths | showChildNodes
-    | showFunctions | showTriggers | showContinuousQueries | showTTL | showAllTTL
+    | showFunctions | showTriggers | showContinuousQueries | showTTL | showAllTTL | showCluster | showRegion | showDataNodes | showConfigNodes
     | showSchemaTemplates | showNodesInSchemaTemplate
     | showPathsUsingSchemaTemplate | showPathsSetSchemaTemplate
     | countStorageGroup | countDevices | countTimeseries | countNodes
@@ -55,21 +56,17 @@
     : createUser | createRole | alterUser | grantUser | grantRole | grantRoleToUser
     | revokeUser |  revokeRole | revokeRoleFromUser | dropUser | dropRole
     | listUser | listRole | listPrivilegesUser | listPrivilegesRole
-    | listUserPrivileges | listRolePrivileges | listAllRoleOfUser | listAllUserOfRole
     ;
 
 utilityStatement
-    : merge | fullMerge | flush | clearCache | settle
+    : merge | fullMerge | flush | clearCache | settle | explain
     | setSystemStatus | showVersion | showFlushInfo | showLockInfo | showQueryResource
     | showQueryProcesslist | killQuery | grantWatermarkEmbedding | revokeWatermarkEmbedding
     | loadConfiguration | loadTimeseries | loadFile | removeFile | unloadFile;
 
-<<<<<<< HEAD
-=======
 syncStatement
     : createPipeSink | showPipeSinkType | showPipeSink | dropPipeSink
     | createPipe | showPipe | stopPipe | startPipe | dropPipe;
->>>>>>> 04d6ecd9
 
 /**
  * 2. Data Definition Language (DDL)
@@ -77,11 +74,19 @@
 
 // Create Storage Group
 setStorageGroup
-    : SET STORAGE GROUP TO prefixPath
+    : SET STORAGE GROUP TO prefixPath storageGroupAttributesClause?
     ;
 
 createStorageGroup
-    : CREATE STORAGE GROUP prefixPath
+    : CREATE STORAGE GROUP prefixPath storageGroupAttributesClause?
+    ;
+
+storageGroupAttributesClause
+    : WITH storageGroupAttributeClause (COMMA storageGroupAttributeClause)*
+    ;
+
+storageGroupAttributeClause
+    : (TTL | SCHEMA_REPLICATION_FACTOR | DATA_REPLICATION_FACTOR | TIME_PARTITION_INTERVAL) '=' INTEGER_LITERAL
     ;
 
 // Create Timeseries
@@ -110,14 +115,13 @@
     : CREATE TIMESERIES OF SCHEMA? TEMPLATE ON prefixPath
     ;
 
-// Inverse procedure of Create Timeseries Of Schema Template
-deactivateSchemaTemplate
-    : DEACTIVATE SCHEMA? TEMPLATE templateName=identifier FROM prefixPath
-    ;
-
 // Create Function
 createFunction
-    : CREATE FUNCTION udfName=identifier AS className=STRING_LITERAL
+    : CREATE FUNCTION udfName=identifier AS className=STRING_LITERAL (USING uri (COMMA uri)*)?
+    ;
+
+uri
+    : STRING_LITERAL
     ;
 
 // Create Trigger
@@ -134,7 +138,7 @@
     ;
 
 triggerAttribute
-    : key=STRING_LITERAL OPERATOR_EQ value=STRING_LITERAL
+    : key=attributeKey operator_eq value=attributeValue
     ;
 
 // Create Continuous Query
@@ -148,15 +152,11 @@
 
 cqGroupByTimeClause
     : GROUP BY TIME LR_BRACKET DURATION_LITERAL RR_BRACKET
-      (COMMA LEVEL OPERATOR_EQ INTEGER_LITERAL (COMMA INTEGER_LITERAL)*)?
+      (COMMA LEVEL operator_eq INTEGER_LITERAL (COMMA INTEGER_LITERAL)*)?
     ;
 
 resampleClause
-    : RESAMPLE (EVERY DURATION_LITERAL)? (FOR DURATION_LITERAL)? (BOUNDARY dateExpression)?;
-
-// Create Snapshot for Schema
-createSnapshot
-    : CREATE SNAPSHOT FOR SCHEMA
+    : RESAMPLE (EVERY DURATION_LITERAL)? (FOR DURATION_LITERAL)? (BOUNDARY dateExpression)?
     ;
 
 // Alter Timeseries
@@ -165,16 +165,21 @@
     ;
 
 alterClause
-    : RENAME beforeName=identifier TO currentName=identifier
-    | SET propertyClause (COMMA propertyClause)*
-    | DROP identifier (COMMA identifier)*
-    | ADD TAGS propertyClause (COMMA propertyClause)*
-    | ADD ATTRIBUTES propertyClause (COMMA propertyClause)*
+    : RENAME beforeName=attributeKey TO currentName=attributeKey
+    | SET attributePair (COMMA attributePair)*
+    | DROP attributeKey (COMMA attributeKey)*
+    | ADD TAGS attributePair (COMMA attributePair)*
+    | ADD ATTRIBUTES attributePair (COMMA attributePair)*
     | UPSERT aliasClause? tagClause? attributeClause?
     ;
 
 aliasClause
-    : ALIAS OPERATOR_EQ identifier
+    : ALIAS operator_eq alias
+    ;
+
+alias
+    : constant
+    | identifier
     ;
 
 // Delete Storage Group
@@ -254,21 +259,17 @@
 
 // Show Timeseries
 showTimeseries
-    : SHOW LATEST? TIMESERIES prefixPath? showWhereClause? limitClause?
-    ;
-
-showWhereClause
-    : WHERE (propertyClause | containsExpression)
+    : SHOW LATEST? TIMESERIES prefixPath? tagWhereClause? limitClause?
     ;
 
 // Show Child Paths
 showChildPaths
-    : SHOW CHILD PATHS prefixPath? limitClause?
+    : SHOW CHILD PATHS prefixPath?
     ;
 
 // Show Child Nodes
 showChildNodes
-    : SHOW CHILD NODES prefixPath? limitClause?
+    : SHOW CHILD NODES prefixPath?
     ;
 
 // Show Functions
@@ -296,6 +297,26 @@
     : SHOW ALL TTL
     ;
 
+// Show Cluster
+showCluster
+    : SHOW CLUSTER
+    ;
+
+// Show Region
+showRegion
+    : SHOW (SCHEMA | DATA)? REGIONS (OF STORAGE GROUP prefixPath? (COMMA prefixPath)*)?
+    ;
+
+// Show Data Nodes
+showDataNodes
+    : SHOW DATANODES
+    ;
+
+// Show Config Nodes
+showConfigNodes
+    : SHOW CONFIGNODES
+    ;
+
 // Show Schema Template
 showSchemaTemplates
     : SHOW SCHEMA? TEMPLATES
@@ -328,12 +349,16 @@
 
 // Count Timeseries
 countTimeseries
-    : COUNT TIMESERIES prefixPath? (GROUP BY LEVEL OPERATOR_EQ INTEGER_LITERAL)?
+    : COUNT TIMESERIES prefixPath? tagWhereClause? (GROUP BY LEVEL operator_eq INTEGER_LITERAL)?
     ;
 
 // Count Nodes
 countNodes
-    : COUNT NODES prefixPath LEVEL OPERATOR_EQ INTEGER_LITERAL
+    : COUNT NODES prefixPath LEVEL operator_eq INTEGER_LITERAL
+    ;
+
+tagWhereClause
+    : WHERE (attributePair | containsExpression)
     ;
 
 
@@ -357,11 +382,11 @@
 
 specialClause
     : specialLimit #specialLimitStatement
-    | orderByTimeClause specialLimit? #orderByTimeStatement
-    | groupByTimeClause orderByTimeClause? specialLimit? #groupByTimeStatement
-    | groupByFillClause orderByTimeClause? specialLimit? #groupByFillStatement
-    | groupByLevelClause orderByTimeClause? specialLimit? #groupByLevelStatement
-    | fillClause slimitClause? alignByDeviceClauseOrDisableAlign? #fillStatement
+    | orderByClause specialLimit? #orderByTimeStatement
+    | groupByTimeClause havingClause? orderByClause? specialLimit? #groupByTimeStatement
+    | groupByFillClause havingClause? orderByClause? specialLimit? #groupByFillStatement
+    | groupByLevelClause havingClause? orderByClause? specialLimit? #groupByLevelStatement
+    | fillClause orderByClause? specialLimit? #fillStatement
     ;
 
 specialLimit
@@ -371,6 +396,10 @@
     | alignByDeviceClauseOrDisableAlign #alignByDeviceClauseOrDisableAlignStatement
     ;
 
+havingClause
+    : HAVING expression
+    ;
+
 alignByDeviceClauseOrDisableAlign
     : alignByDeviceClause
     | disableAlign
@@ -385,23 +414,33 @@
     : DISABLE ALIGN
     ;
 
-orderByTimeClause
-    : ORDER BY TIME (DESC | ASC)?
+orderByClause
+    : ORDER BY orderByAttributeClause (COMMA orderByAttributeClause)*
+    ;
+
+orderByAttributeClause
+    : sortKey (DESC | ASC)?
+    ;
+
+sortKey
+    : TIME
+    | TIMESERIES
+    | DEVICE
     ;
 
 groupByTimeClause
-    : GROUP BY LR_BRACKET timeInterval COMMA DURATION_LITERAL (COMMA DURATION_LITERAL)? RR_BRACKET
-    | GROUP BY LR_BRACKET timeInterval COMMA DURATION_LITERAL (COMMA DURATION_LITERAL)? RR_BRACKET
-    COMMA LEVEL OPERATOR_EQ INTEGER_LITERAL (COMMA INTEGER_LITERAL)*
+    : GROUP BY LR_BRACKET timeRange COMMA DURATION_LITERAL (COMMA DURATION_LITERAL)? fillClause? RR_BRACKET
+    | GROUP BY LR_BRACKET timeRange COMMA DURATION_LITERAL (COMMA DURATION_LITERAL)? RR_BRACKET
+    COMMA LEVEL operator_eq INTEGER_LITERAL (COMMA INTEGER_LITERAL)* fillClause?
     ;
 
 groupByFillClause
-    : GROUP BY LR_BRACKET timeInterval COMMA DURATION_LITERAL (COMMA DURATION_LITERAL)? RR_BRACKET
+    : GROUP BY LR_BRACKET timeRange COMMA DURATION_LITERAL (COMMA DURATION_LITERAL)? RR_BRACKET
     fillClause
     ;
 
 groupByLevelClause
-    : GROUP BY LEVEL OPERATOR_EQ INTEGER_LITERAL (COMMA INTEGER_LITERAL)*
+    : GROUP BY LEVEL operator_eq INTEGER_LITERAL (COMMA INTEGER_LITERAL)* fillClause?
     ;
 
 fillClause
@@ -413,10 +452,10 @@
     ;
 
 oldTypeClause
-    : (dataType=DATATYPE_VALUE | ALL) LS_BRACKET linearClause RS_BRACKET
-    | (dataType=DATATYPE_VALUE | ALL) LS_BRACKET previousClause RS_BRACKET
-    | (dataType=DATATYPE_VALUE | ALL) LS_BRACKET specificValueClause RS_BRACKET
-    | (dataType=DATATYPE_VALUE | ALL) LS_BRACKET previousUntilLastClause RS_BRACKET
+    : (ALL | dataType=attributeValue) LS_BRACKET linearClause RS_BRACKET
+    | (ALL | dataType=attributeValue) LS_BRACKET previousClause RS_BRACKET
+    | (ALL | dataType=attributeValue) LS_BRACKET specificValueClause RS_BRACKET
+    | (ALL | dataType=attributeValue) LS_BRACKET previousUntilLastClause RS_BRACKET
     ;
 
 linearClause
@@ -435,7 +474,7 @@
     : PREVIOUSUNTILLAST (COMMA DURATION_LITERAL)?
     ;
 
-timeInterval
+timeRange
     : LS_BRACKET startTime=timeValue COMMA endTime=timeValue RR_BRACKET
     | LR_BRACKET startTime=timeValue COMMA endTime=timeValue RS_BRACKET
     ;
@@ -469,7 +508,7 @@
     ;
 
 whereClause
-    : WHERE (orExpression | indexPredicateClause)
+    : WHERE expression
     ;
 
 /**
@@ -478,12 +517,12 @@
 
 // Create User
 createUser
-    : CREATE USER userName=ID password=STRING_LITERAL
+    : CREATE USER userName=identifier password=STRING_LITERAL
     ;
 
 // Create Role
 createRole
-    : CREATE ROLE roleName=ID
+    : CREATE ROLE roleName=identifier
     ;
 
 // Alter Password
@@ -493,90 +532,62 @@
 
 // Grant User Privileges
 grantUser
-    : GRANT USER userName=ID PRIVILEGES privileges ON prefixPath
+    : GRANT USER userName=identifier PRIVILEGES privileges (ON prefixPath (COMMA prefixPath)*)?
     ;
 
 // Grant Role Privileges
 grantRole
-<<<<<<< HEAD
-    : GRANT ROLE roleName=ID PRIVILEGES privileges ON prefixPath
-=======
     : GRANT ROLE roleName=identifier PRIVILEGES privileges (ON prefixPath (COMMA prefixPath)*)?
->>>>>>> 04d6ecd9
     ;
 
 // Grant User Role
 grantRoleToUser
-    : GRANT roleName=ID TO userName=ID
+    : GRANT roleName=identifier TO userName=identifier
     ;
 
 // Revoke User Privileges
 revokeUser
-    : REVOKE USER userName=ID PRIVILEGES privileges ON prefixPath
+    : REVOKE USER userName=identifier PRIVILEGES privileges (ON prefixPath (COMMA prefixPath)*)?
     ;
 
 // Revoke Role Privileges
 revokeRole
-<<<<<<< HEAD
-    : REVOKE ROLE roleName=ID PRIVILEGES privileges ON prefixPath
-=======
     : REVOKE ROLE roleName=identifier PRIVILEGES privileges (ON prefixPath (COMMA prefixPath)*)?
->>>>>>> 04d6ecd9
     ;
 
 // Revoke Role From User
 revokeRoleFromUser
-    : REVOKE roleName=ID FROM userName=ID
+    : REVOKE roleName=identifier FROM userName=identifier
     ;
 
 // Drop User
 dropUser
-    : DROP USER userName=ID
+    : DROP USER userName=identifier
     ;
 
 // Drop Role
 dropRole
-    : DROP ROLE roleName=ID
+    : DROP ROLE roleName=identifier
     ;
 
 // List Users
 listUser
-    : LIST USER
+    : LIST USER (OF ROLE roleName=identifier)?
     ;
 
 // List Roles
 listRole
-    : LIST ROLE
-    ;
-
-// List Privileges
+    : LIST ROLE (OF USER userName=usernameWithRoot)?
+    ;
+
+// List Privileges of Users On Specific Path
 listPrivilegesUser
-    : LIST PRIVILEGES USER userName=usernameWithRoot ON prefixPath
+    : LIST PRIVILEGES USER userName=usernameWithRoot (ON prefixPath (COMMA prefixPath)*)?
     ;
 
 // List Privileges of Roles On Specific Path
 listPrivilegesRole
-    : LIST PRIVILEGES ROLE roleName=ID ON prefixPath
-    ;
-
-// List Privileges of Users
-listUserPrivileges
-    : LIST USER PRIVILEGES userName=usernameWithRoot
-    ;
-
-// List Privileges of Roles
-listRolePrivileges
-    : LIST ROLE PRIVILEGES roleName=ID
-    ;
-
-// List Roles of Users
-listAllRoleOfUser
-    : LIST ALL ROLE OF USER userName=usernameWithRoot
-    ;
-
-// List Users of Role
-listAllUserOfRole
-    : LIST ALL USER OF ROLE roleName=ID
+    : LIST PRIVILEGES ROLE roleName=identifier (ON prefixPath (COMMA prefixPath)*)?
     ;
 
 privileges
@@ -590,7 +601,7 @@
 
 usernameWithRoot
     : ROOT
-    | ID
+    | identifier
     ;
 
 
@@ -600,22 +611,22 @@
 
 // Merge
 merge
-    : MERGE
+    : MERGE (ON (LOCAL | CLUSTER))?
     ;
 
 // Full Merge
 fullMerge
-    : FULL MERGE
+    : FULL MERGE (ON (LOCAL | CLUSTER))?
     ;
 
 // Flush
 flush
-    : FLUSH prefixPath? (COMMA prefixPath)* BOOLEAN_LITERAL?
+    : FLUSH prefixPath? (COMMA prefixPath)* BOOLEAN_LITERAL? (ON (LOCAL | CLUSTER))?
     ;
 
 // Clear Cache
 clearCache
-    : CLEAR CACHE
+    : CLEAR CACHE (ON (LOCAL | CLUSTER))?
     ;
 
 // Settle
@@ -623,6 +634,11 @@
     : SETTLE (prefixPath|tsFilePath=STRING_LITERAL)
     ;
 
+// Explain
+explain
+    : EXPLAIN selectStatement
+    ;
+
 // Set System To ReadOnly/Writable
 setSystemStatus
     : SET SYSTEM TO (READONLY|WRITABLE)
@@ -685,9 +701,9 @@
     ;
 
 loadFilesClause
-    : AUTOREGISTER OPERATOR_EQ BOOLEAN_LITERAL (COMMA loadFilesClause)?
-    | SGLEVEL OPERATOR_EQ INTEGER_LITERAL (COMMA loadFilesClause)?
-    | VERIFY OPERATOR_EQ BOOLEAN_LITERAL (COMMA loadFilesClause)?
+    : AUTOREGISTER operator_eq BOOLEAN_LITERAL (COMMA loadFilesClause)?
+    | SGLEVEL operator_eq INTEGER_LITERAL (COMMA loadFilesClause)?
+    | VERIFY operator_eq BOOLEAN_LITERAL (COMMA loadFilesClause)?
     ;
 
 // Remove TsFile
@@ -700,8 +716,6 @@
     : UNLOAD srcFileName=STRING_LITERAL dstFileDir=STRING_LITERAL
     ;
 
-<<<<<<< HEAD
-=======
 /**
  * 6. syncStatement
  */
@@ -749,10 +763,9 @@
     : attributePair (COMMA attributePair)*
     ;
 
->>>>>>> 04d6ecd9
 
 /**
- * 6. Common Clauses
+ * 7. Common Clauses
  */
 
 // IoTDB Objects
@@ -761,6 +774,11 @@
     : ROOT (DOT nodeNameWithoutWildcard)*
     ;
 
+fullPathInExpression
+    : ROOT (DOT nodeName)*
+    | nodeName (DOT nodeName)*
+    ;
+
 prefixPath
     : ROOT (DOT nodeName)*
     ;
@@ -771,43 +789,17 @@
 
 nodeName
     : wildcard
-    | wildcard? ID wildcard?
-    | wildcard? INTEGER_LITERAL wildcard?
-    | QUTOED_ID_IN_NODE_NAME
-    | STRING_LITERAL
+    | wildcard? identifier wildcard?
+    | identifier
     ;
 
 nodeNameWithoutWildcard
-    : ID
-    | INTEGER_LITERAL
-    | QUTOED_ID_IN_NODE_NAME
-    | STRING_LITERAL
-    ;
-
-suffixPathCanInExpr
-    : nodeNameCanInExpr (DOT nodeNameCanInExpr)*
-    ;
-
-nodeNameCanInExpr
-    : wildcard
-    | wildcard? ID wildcard?
-    | QUTOED_ID
-    | QUTOED_ID_IN_NODE_NAME
+    : identifier
     ;
 
 wildcard
     : STAR
     | DOUBLE_STAR
-    ;
-
-
-// Identifier
-
-identifier
-    : ID
-    | QUTOED_ID
-    | QUTOED_ID_IN_NODE_NAME
-    | INTEGER_LITERAL
     ;
 
 
@@ -837,7 +829,7 @@
 timeValue
     : datetimeLiteral
     | dateExpression
-    | INTEGER_LITERAL
+    | (PLUS | MINUS)? INTEGER_LITERAL
     ;
 
 // Expression & Predicate
@@ -850,12 +842,20 @@
 // multiplication, division, and modulus higher than that of addition and substraction.
 expression
     : LR_BRACKET unaryInBracket=expression RR_BRACKET
-    | (PLUS | MINUS) unaryAfterSign=expression
+    | constant
+    | time=(TIME | TIMESTAMP)
+    | fullPathInExpression
+    | functionName LR_BRACKET expression (COMMA expression)* RR_BRACKET
+    | (PLUS | MINUS | OPERATOR_NOT) expressionAfterUnaryOperator=expression
     | leftExpression=expression (STAR | DIV | MOD) rightExpression=expression
     | leftExpression=expression (PLUS | MINUS) rightExpression=expression
-    | functionName LR_BRACKET expression (COMMA expression)* functionAttribute* RR_BRACKET
-    | suffixPathCanInExpr
-    | constant
+    | leftExpression=expression (OPERATOR_GT | OPERATOR_GTE | OPERATOR_LT | OPERATOR_LTE | OPERATOR_SEQ | OPERATOR_DEQ | OPERATOR_NEQ) rightExpression=expression
+    | unaryBeforeRegularOrLikeExpression=expression (REGEXP | LIKE) STRING_LITERAL
+    | firstExpression=expression OPERATOR_NOT? OPERATOR_BETWEEN secondExpression=expression OPERATOR_AND thirdExpression=expression
+    | unaryBeforeIsNullExpression=expression OPERATOR_IS OPERATOR_NOT? NULL_LITERAL
+    | unaryBeforeInExpression=expression OPERATOR_NOT? (OPERATOR_IN | OPERATOR_CONTAINS) LR_BRACKET constant (COMMA constant)* RR_BRACKET
+    | leftExpression=expression OPERATOR_AND rightExpression=expression
+    | leftExpression=expression OPERATOR_OR rightExpression=expression
     ;
 
 functionName
@@ -863,65 +863,24 @@
     | COUNT
     ;
 
-functionAttribute
-    : COMMA functionAttributeKey=STRING_LITERAL OPERATOR_EQ functionAttributeValue=STRING_LITERAL
-    ;
-
 containsExpression
-    : name=identifier OPERATOR_CONTAINS value=propertyValue
-    ;
-
-orExpression
-    : andExpression (OPERATOR_OR andExpression)*
-    ;
-
-andExpression
-    : predicate (OPERATOR_AND predicate)*
-    ;
-
-predicate
-    : (TIME | TIMESTAMP | suffixPath | fullPath) comparisonOperator constant
-    | (TIME | TIMESTAMP | suffixPath | fullPath) inClause
-    | OPERATOR_NOT? LR_BRACKET orExpression RR_BRACKET
-    | (suffixPath | fullPath) (REGEXP | LIKE) STRING_LITERAL
-    ;
-
-comparisonOperator
-    : type = OPERATOR_GT
-    | type = OPERATOR_GTE
-    | type = OPERATOR_LT
-    | type = OPERATOR_LTE
-    | type = OPERATOR_EQ
-    | type = OPERATOR_NEQ
-    ;
-
-inClause
-    : OPERATOR_NOT? OPERATOR_IN LR_BRACKET constant (COMMA constant)* RR_BRACKET
-    ;
-
-indexPredicateClause
-    : (suffixPath | fullPath) LIKE sequenceClause
-    | (suffixPath | fullPath) CONTAIN sequenceClause
-    WITH TOLERANCE constant (CONCAT sequenceClause WITH TOLERANCE constant)*
-    ;
-
-sequenceClause
-    : LR_BRACKET constant (COMMA constant)* RR_BRACKET
+    : name=attributeKey OPERATOR_CONTAINS value=attributeValue
+    ;
+
+operator_eq
+    : OPERATOR_SEQ
+    | OPERATOR_DEQ
     ;
 
 
 // Select Clause
 
 selectClause
-    : SELECT (LAST | topClause)? resultColumn (COMMA resultColumn)*
-    ;
-
-topClause
-    : TOP INTEGER_LITERAL
+    : SELECT LAST? resultColumn (COMMA resultColumn)*
     ;
 
 resultColumn
-    : expression (AS identifier)?
+    : expression (AS alias)?
     ;
 
 
@@ -935,40 +894,41 @@
 // Attribute Clause
 
 attributeClauses
-    : alias? WITH DATATYPE OPERATOR_EQ dataType=DATATYPE_VALUE
-    (COMMA ENCODING OPERATOR_EQ encoding=ENCODING_VALUE)?
-    (COMMA (COMPRESSOR | COMPRESSION) OPERATOR_EQ compressor=COMPRESSOR_VALUE)?
-    (COMMA propertyClause)*
+    : aliasNodeName? WITH attributeKey operator_eq dataType=attributeValue
+    (COMMA attributePair)*
     tagClause?
     attributeClause?
     // Simplified version (supported since v0.13)
-    | alias? WITH? (DATATYPE OPERATOR_EQ)? dataType=DATATYPE_VALUE
-    (ENCODING OPERATOR_EQ encoding=ENCODING_VALUE)?
-    ((COMPRESSOR | COMPRESSION) OPERATOR_EQ compressor=COMPRESSOR_VALUE)?
-    propertyClause*
+    | aliasNodeName? WITH? (attributeKey operator_eq)? dataType=attributeValue
+    attributePair*
     tagClause?
     attributeClause?
     ;
 
-alias
-    : LR_BRACKET nodeNameCanInExpr RR_BRACKET
+aliasNodeName
+    : LR_BRACKET nodeName RR_BRACKET
     ;
 
 tagClause
-    : TAGS LR_BRACKET propertyClause (COMMA propertyClause)* RR_BRACKET
-    ;
-
-propertyClause
-    : name=identifier OPERATOR_EQ value=propertyValue
-    ;
-
-propertyValue
+    : TAGS LR_BRACKET attributePair (COMMA attributePair)* RR_BRACKET
+    ;
+
+attributeClause
+    : ATTRIBUTES LR_BRACKET attributePair (COMMA attributePair)* RR_BRACKET
+    ;
+
+attributePair
+    : key=attributeKey operator_eq value=attributeValue
+    ;
+
+attributeKey
     : identifier
     | constant
     ;
 
-attributeClause
-    : ATTRIBUTES LR_BRACKET propertyClause (COMMA propertyClause)* RR_BRACKET
+attributeValue
+    : identifier
+    | constant
     ;
 
 // Limit & Offset Clause
