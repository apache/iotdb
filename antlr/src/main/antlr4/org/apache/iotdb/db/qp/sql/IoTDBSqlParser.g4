--- conflicted
+++ resolved
@@ -1117,33 +1117,9 @@
     | constant
     ;
 
-<<<<<<< HEAD
 alias
     : constant
     | identifier
-=======
-collectorAttributesClause
-    : WITH COLLECTOR LR_BRACKET (collectorAttributeClause COMMA)* collectorAttributeClause? RR_BRACKET
-    ;
-
-collectorAttributeClause
-    : collectorKey=STRING_LITERAL OPERATOR_SEQ collectorValue=STRING_LITERAL
-    ;
-
-processorAttributesClause
-    : WITH PROCESSOR LR_BRACKET (processorAttributeClause COMMA)* processorAttributeClause? RR_BRACKET
-    ;
-
-processorAttributeClause
-    : processorKey=STRING_LITERAL OPERATOR_SEQ processorValue=STRING_LITERAL
-    ;
-
-connectorAttributesClause
-    : WITH CONNECTOR LR_BRACKET (connectorAttributeClause COMMA)* connectorAttributeClause? RR_BRACKET
-    ;
-
-connectorAttributeClause
-    : connectorKey=STRING_LITERAL OPERATOR_SEQ connectorValue=STRING_LITERAL
     ;
 
 subStringExpression
@@ -1153,5 +1129,4 @@
 
 signedIntegerLiteral
     : (PLUS|MINUS)?INTEGER_LITERAL
->>>>>>> 5b3d89f3
     ;