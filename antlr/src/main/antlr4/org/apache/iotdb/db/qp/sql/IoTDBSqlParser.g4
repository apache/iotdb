--- conflicted
+++ resolved
@@ -63,14 +63,9 @@
     | loadConfiguration | loadTimeseries | loadFile | removeFile | unloadFile;
 
 syncStatement
-<<<<<<< HEAD
-    : startPipeServer | stopPipeServer | showPipe
-    ;
-=======
-    : createPipeSink | showPipeSinkType | showPipeSink | dropPipeSink
+    : startPipeServer | stopPipeServer | showPipeServer
+    | createPipeSink | showPipeSinkType | showPipeSink | dropPipeSink
     | createPipe | showPipe | pausePipe | startPipe | dropPipe;
-
->>>>>>> 92038b23
 /**
  * 2. Data Definition Language (DDL)
  */
@@ -719,6 +714,19 @@
 // attribute clauses
 syncAttributeClauses
     : propertyClause (COMMA propertyClause)*
+    ;
+
+// sync receiver
+startPipeServer
+    : START PIPESERVER
+    ;
+
+stopPipeServer
+    : STOP PIPESERVER
+    ;
+
+showPipeServer
+    : SHOW PIPESERVER (pipeName=ID)?
     ;
 
 /**
@@ -927,17 +935,4 @@
 
 soffsetClause
     : SOFFSET INTEGER_LITERAL
-    ;
-
-// sync receiver
-startPipeServer
-    : START PIPESERVER
-    ;
-
-stopPipeServer
-    : STOP PIPESERVER
-    ;
-
-showPipe
-    : SHOW PIPE (pipeName=ID)?
     ;