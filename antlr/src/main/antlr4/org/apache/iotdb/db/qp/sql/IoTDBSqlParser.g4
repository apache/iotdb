--- conflicted
+++ resolved
@@ -36,20 +36,6 @@
     ;
 
 ddlStatement
-<<<<<<< HEAD
-    : createStorageGroup | createTimeseries | createSchemaTemplate | createTimeseriesOfSchemaTemplate
-    | createFunction | createTrigger | createPipePlugin | createContinuousQuery
-    | alterTimeseries | alterStorageGroup | deleteStorageGroup | deleteTimeseries | deletePartition | deleteTimeseriesOfSchemaTemplate
-    | dropFunction | dropTrigger | dropPipePlugin | dropContinuousQuery | dropSchemaTemplate
-    | setTTL | unsetTTL | startTrigger | stopTrigger | setSchemaTemplate | unsetSchemaTemplate
-    | setSpaceQuota
-    | showStorageGroup | showDevices | showTimeseries | showChildPaths | showChildNodes
-    | showFunctions | showTriggers | showPipePlugins | showContinuousQueries | showTTL | showAllTTL | showCluster | showVariables | showRegion | showDataNodes | showConfigNodes
-    | showSchemaTemplates | showNodesInSchemaTemplate
-    | showPathsUsingSchemaTemplate | showPathsSetSchemaTemplate
-    | showSpaceQuota
-    | countStorageGroup | countDevices | countTimeseries | countNodes
-=======
     // Database
     : createDatabase | dropDatabase | dropPartition | alterDatabase | showDatabases | countDatabases
     // Timeseries & Path
@@ -69,10 +55,11 @@
     | createContinuousQuery | dropContinuousQuery | showContinuousQueries
     // Cluster
     | showVariables | showCluster | showRegions | showDataNodes | showConfigNodes
->>>>>>> 79f7507a
     | getRegionId | getTimeSlotList | getSeriesSlotList | migrateRegion
     // ML Model
     | createModel | dropModel | showModels | showTrails
+    // Quota
+    | setSpaceQuota | showSpaceQuota
     ;
 
 dmlStatement
@@ -349,7 +336,6 @@
     : (BEFORE | AFTER) (INSERT | DELETE)
     ;
 
-<<<<<<< HEAD
 // Set Space Quota
 setSpaceQuota
     : SET SPACE QUOTA attributePair (COMMA attributePair)* ON prefixPath (COMMA prefixPath)*
@@ -358,10 +344,10 @@
 // Start Trigger
 startTrigger
     : START TRIGGER triggerName=identifier
-=======
+    ;
+
 triggerAttributeClause
     : WITH LR_BRACKET triggerAttribute (COMMA triggerAttribute)* RR_BRACKET
->>>>>>> 79f7507a
     ;
 
 triggerAttribute
@@ -473,7 +459,6 @@
     : MIGRATE REGION regionId=INTEGER_LITERAL FROM fromId=INTEGER_LITERAL TO toId=INTEGER_LITERAL
     ;
 
-<<<<<<< HEAD
 // Show Space Quota
 showSpaceQuota
     : SHOW SPACE QUOTA (prefixPath (COMMA prefixPath)*)?
@@ -482,13 +467,12 @@
 // Count Storage Group
 countStorageGroup
     : COUNT (STORAGE GROUP | DATABASES) prefixPath?
-=======
+    ;
 
 // Pipe Plugin =========================================================================================
 // Create Pipe Plugin
 createPipePlugin
     : CREATE PIPEPLUGIN pluginName=identifier AS className=STRING_LITERAL uriClause
->>>>>>> 79f7507a
     ;
 
 // Drop Pipe Plugin
