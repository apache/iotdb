/*
 * Licensed to the Apache Software Foundation (ASF) under one
 * or more contributor license agreements.  See the NOTICE file
 * distributed with this work for additional information
 * regarding copyright ownership.  The ASF licenses this file
 * to you under the Apache License, Version 2.0 (the
 * "License"); you may not use this file except in compliance
 * with the License.  You may obtain a copy of the License at
 *
 *     http://www.apache.org/licenses/LICENSE-2.0
 *
 * Unless required by applicable law or agreed to in writing,
 * software distributed under the License is distributed on an
 * "AS IS" BASIS, WITHOUT WARRANTIES OR CONDITIONS OF ANY
 * KIND, either express or implied.  See the License for the
 * specific language governing permissions and limitations
 * under the License.
 */

parser grammar IoTDBSqlParser;

options { tokenVocab=IoTDBSqlLexer; }


/**
 * 1. Top Level Description
 */

singleStatement
    : DEBUG? statement SEMI? EOF
    ;

statement
    : ddlStatement | dmlStatement | dclStatement | utilityStatement | syncStatement
    ;

ddlStatement
    : setStorageGroup | createStorageGroup | createTimeseries
    | createSchemaTemplate | createTimeseriesOfSchemaTemplate
    | createFunction | createTrigger | createContinuousQuery | createSnapshot
    | alterTimeseries | deleteStorageGroup | deleteTimeseries | deletePartition
    | dropFunction | dropTrigger | dropContinuousQuery | setTTL | unsetTTL
    | setSchemaTemplate | unsetSchemaTemplate | startTrigger | stopTrigger
    | showStorageGroup | showDevices | showTimeseries | showChildPaths | showChildNodes
    | showFunctions | showTriggers | showContinuousQueries | showTTL | showAllTTL
    | countStorageGroup | countDevices | countTimeseries | countNodes
    ;

dmlStatement
    : selectStatement | insertStatement | deleteStatement;

dclStatement
    : createUser | createRole | alterUser | grantUser | grantRole | grantRoleToUser
    | revokeUser |  revokeRole | revokeRoleFromUser | dropUser | dropRole
    | listUser | listRole | listPrivilegesUser | listPrivilegesRole
    | listUserPrivileges | listRolePrivileges | listAllRoleOfUser | listAllUserOfRole
    ;

utilityStatement
    : merge | fullMerge | flush | clearCache | settle
    | setSystemStatus | showVersion | showFlushInfo | showLockInfo | showQueryResource
    | showQueryProcesslist | killQuery | grantWatermarkEmbedding | revokeWatermarkEmbedding
    | loadConfiguration | loadTimeseries | loadFile | removeFile | unloadFile;

syncStatement
<<<<<<< HEAD
    : startPipeServer | stopPipeServer | showPipeServer
    | createPipeSink | showPipeSinkType | showPipeSink | dropPipeSink
    | createPipe | showPipe | stopPipe | startPipe | dropPipe;
=======
    : createPipeSink | showPipeSinkType | showPipeSink | dropPipeSink
    | createPipe | showPipe | stopPipe | startPipe | dropPipe;

>>>>>>> 1619b338
/**
 * 2. Data Definition Language (DDL)
 */

// Create Storage Group
setStorageGroup
    : SET STORAGE GROUP TO prefixPath
    ;

createStorageGroup
    : CREATE STORAGE GROUP prefixPath
    ;

// Create Timeseries
createTimeseries
    : CREATE ALIGNED TIMESERIES fullPath alignedMeasurements? #createAlignedTimeseries
    | CREATE TIMESERIES fullPath attributeClauses  #createNonAlignedTimeseries
    ;

alignedMeasurements
    : LR_BRACKET nodeNameWithoutWildcard attributeClauses
    (COMMA nodeNameWithoutWildcard attributeClauses)* RR_BRACKET
    ;

// Create Schema Template
createSchemaTemplate
    : CREATE SCHEMA TEMPLATE templateName=identifier
    LR_BRACKET templateMeasurementClause (COMMA templateMeasurementClause)* RR_BRACKET
    ;

templateMeasurementClause
    : suffixPath attributeClauses #nonAlignedTemplateMeasurement
    | suffixPath LR_BRACKET nodeNameWithoutWildcard attributeClauses
    (COMMA nodeNameWithoutWildcard attributeClauses)+ RR_BRACKET  #alignedTemplateMeasurement
    ;

// Create Timeseries Of Schema Template
createTimeseriesOfSchemaTemplate
    : CREATE TIMESERIES OF SCHEMA TEMPLATE ON prefixPath
    ;

// Create Function
createFunction
    : CREATE FUNCTION udfName=identifier AS className=STRING_LITERAL
    ;

// Create Trigger
createTrigger
    : CREATE TRIGGER triggerName=identifier triggerEventClause ON fullPath AS className=STRING_LITERAL triggerAttributeClause?
    ;

triggerEventClause
    : (BEFORE | AFTER) INSERT
    ;

triggerAttributeClause
    : WITH LR_BRACKET triggerAttribute (COMMA triggerAttribute)* RR_BRACKET
    ;

triggerAttribute
    : key=STRING_LITERAL OPERATOR_EQ value=STRING_LITERAL
    ;

// Create Continuous Query
createContinuousQuery
    : CREATE (CONTINUOUS QUERY | CQ) continuousQueryName=identifier resampleClause? cqSelectIntoClause
    ;

cqSelectIntoClause
    : BEGIN selectClause INTO intoPath fromClause cqGroupByTimeClause END
    ;

cqGroupByTimeClause
    : GROUP BY TIME LR_BRACKET DURATION_LITERAL RR_BRACKET
      (COMMA LEVEL OPERATOR_EQ INTEGER_LITERAL (COMMA INTEGER_LITERAL)*)?
    ;

resampleClause
    : RESAMPLE (EVERY DURATION_LITERAL)? (FOR DURATION_LITERAL)? (BOUNDARY dateExpression)?;

// Create Snapshot for Schema
createSnapshot
    : CREATE SNAPSHOT FOR SCHEMA
    ;

// Alter Timeseries
alterTimeseries
    : ALTER TIMESERIES fullPath alterClause
    ;

alterClause
    : RENAME beforeName=identifier TO currentName=identifier
    | SET propertyClause (COMMA propertyClause)*
    | DROP identifier (COMMA identifier)*
    | ADD TAGS propertyClause (COMMA propertyClause)*
    | ADD ATTRIBUTES propertyClause (COMMA propertyClause)*
    | UPSERT aliasClause? tagClause? attributeClause?
    ;

aliasClause
    : ALIAS OPERATOR_EQ identifier
    ;

// Delete Storage Group
deleteStorageGroup
    : DELETE STORAGE GROUP prefixPath (COMMA prefixPath)*
    ;

// Delete Timeseries
deleteTimeseries
    : DELETE TIMESERIES prefixPath (COMMA prefixPath)*
    ;

// Delete Partition
deletePartition
    : DELETE PARTITION prefixPath INTEGER_LITERAL(COMMA INTEGER_LITERAL)*
    ;

// Drop Function
dropFunction
    : DROP FUNCTION udfName=identifier
    ;

// Drop Trigger
dropTrigger
    : DROP TRIGGER triggerName=identifier
    ;

// Drop Continuous Query
dropContinuousQuery
    : DROP (CONTINUOUS QUERY|CQ) continuousQueryName=identifier
    ;

// Set TTL
setTTL
    : SET TTL TO path=prefixPath time=INTEGER_LITERAL
    ;

// Unset TTL
unsetTTL
    : UNSET TTL TO path=prefixPath
    ;

// Set Schema Template
setSchemaTemplate
    : SET SCHEMA TEMPLATE templateName=identifier TO prefixPath
    ;

// Unset Schema Template
unsetSchemaTemplate
    : UNSET SCHEMA TEMPLATE templateName=identifier FROM prefixPath
    ;

// Start Trigger
startTrigger
    : START TRIGGER triggerName=identifier
    ;

// Stop Trigger
stopTrigger
    : STOP TRIGGER triggerName=identifier
    ;

// Show Storage Group
showStorageGroup
    : SHOW STORAGE GROUP prefixPath?
    ;

// Show Devices
showDevices
    : SHOW DEVICES prefixPath? (WITH STORAGE GROUP)? limitClause?
    ;

// Show Timeseries
showTimeseries
    : SHOW LATEST? TIMESERIES prefixPath? showWhereClause? limitClause?
    ;

showWhereClause
    : WHERE (propertyClause | containsExpression)
    ;

// Show Child Paths
showChildPaths
    : SHOW CHILD PATHS prefixPath?
    ;

// Show Child Nodes
showChildNodes
    : SHOW CHILD NODES prefixPath?
    ;

// Show Functions
showFunctions
    : SHOW FUNCTIONS
    ;

// Show Triggers
showTriggers
    : SHOW TRIGGERS
    ;

// Show Continuous Queries
showContinuousQueries
    : SHOW (CONTINUOUS QUERIES | CQS)
    ;

// Show TTL
showTTL
    : SHOW TTL ON prefixPath (COMMA prefixPath)*
    ;

// Show All TTL
showAllTTL
    : SHOW ALL TTL
    ;

// Count Storage Group
countStorageGroup
    : COUNT STORAGE GROUP prefixPath?
    ;

// Count Devices
countDevices
    : COUNT DEVICES prefixPath?
    ;

// Count Timeseries
countTimeseries
    : COUNT TIMESERIES prefixPath? (GROUP BY LEVEL OPERATOR_EQ INTEGER_LITERAL)?
    ;

// Count Nodes
countNodes
    : COUNT NODES prefixPath LEVEL OPERATOR_EQ INTEGER_LITERAL
    ;


/**
 * 3. Data Manipulation Language (DML)
 */

// Select Statement
selectStatement
    : TRACING? selectClause intoClause? fromClause whereClause? specialClause?
    ;

intoClause
    : INTO ALIGNED? intoPath (COMMA intoPath)*
    ;

intoPath
    : fullPath
    | nodeNameWithoutWildcard (DOT nodeNameWithoutWildcard)*
    ;

specialClause
    : specialLimit #specialLimitStatement
    | orderByTimeClause specialLimit? #orderByTimeStatement
    | groupByTimeClause orderByTimeClause? specialLimit? #groupByTimeStatement
    | groupByFillClause orderByTimeClause? specialLimit? #groupByFillStatement
    | groupByLevelClause orderByTimeClause? specialLimit? #groupByLevelStatement
    | fillClause slimitClause? alignByDeviceClauseOrDisableAlign? #fillStatement
    ;

specialLimit
    : limitClause slimitClause? alignByDeviceClauseOrDisableAlign? #limitStatement
    | slimitClause limitClause? alignByDeviceClauseOrDisableAlign? #slimitStatement
    | withoutNullClause limitClause? slimitClause? alignByDeviceClauseOrDisableAlign? #withoutNullStatement
    | alignByDeviceClauseOrDisableAlign #alignByDeviceClauseOrDisableAlignStatement
    ;

alignByDeviceClauseOrDisableAlign
    : alignByDeviceClause
    | disableAlign
    ;

alignByDeviceClause
    : ALIGN BY DEVICE
    | GROUP BY DEVICE
    ;

disableAlign
    : DISABLE ALIGN
    ;

orderByTimeClause
    : ORDER BY TIME (DESC | ASC)?
    ;

groupByTimeClause
    : GROUP BY LR_BRACKET timeInterval COMMA DURATION_LITERAL (COMMA DURATION_LITERAL)? RR_BRACKET
    | GROUP BY LR_BRACKET timeInterval COMMA DURATION_LITERAL (COMMA DURATION_LITERAL)? RR_BRACKET
    COMMA LEVEL OPERATOR_EQ INTEGER_LITERAL (COMMA INTEGER_LITERAL)*
    ;

groupByFillClause
    : GROUP BY LR_BRACKET timeInterval COMMA DURATION_LITERAL (COMMA DURATION_LITERAL)? RR_BRACKET
    fillClause
    ;

groupByLevelClause
    : GROUP BY LEVEL OPERATOR_EQ INTEGER_LITERAL (COMMA INTEGER_LITERAL)*
    ;

fillClause
    : FILL LR_BRACKET (linearClause | previousClause | specificValueClause | previousUntilLastClause | oldTypeClause (COMMA oldTypeClause)*) RR_BRACKET
    ;

withoutNullClause
    : WITHOUT NULL_LITERAL (ALL | ANY)
    ;

oldTypeClause
    : (dataType=DATATYPE_VALUE | ALL) LS_BRACKET linearClause RS_BRACKET
    | (dataType=DATATYPE_VALUE | ALL) LS_BRACKET previousClause RS_BRACKET
    | (dataType=DATATYPE_VALUE | ALL) LS_BRACKET specificValueClause RS_BRACKET
    | (dataType=DATATYPE_VALUE | ALL) LS_BRACKET previousUntilLastClause RS_BRACKET
    ;

linearClause
    : LINEAR (COMMA aheadDuration=DURATION_LITERAL COMMA behindDuration=DURATION_LITERAL)?
    ;

previousClause
    : PREVIOUS (COMMA DURATION_LITERAL)?
    ;

specificValueClause
    : constant?
    ;

previousUntilLastClause
    : PREVIOUSUNTILLAST (COMMA DURATION_LITERAL)?
    ;

timeInterval
    : LS_BRACKET startTime=timeValue COMMA endTime=timeValue RR_BRACKET
    | LR_BRACKET startTime=timeValue COMMA endTime=timeValue RS_BRACKET
    ;

// Insert Statement
insertStatement
    : INSERT INTO prefixPath insertColumnsSpec ALIGNED? VALUES insertValuesSpec
    ;

insertColumnsSpec
    : LR_BRACKET (TIMESTAMP|TIME)? (COMMA? nodeNameWithoutWildcard)+ RR_BRACKET
    ;

insertValuesSpec
    : (COMMA? insertMultiValue)*
    ;

insertMultiValue
    : LR_BRACKET timeValue (COMMA measurementValue)+ RR_BRACKET
    | LR_BRACKET (measurementValue COMMA?)+ RR_BRACKET
    ;

measurementValue
    : constant
    | LR_BRACKET constant (COMMA constant)+ RR_BRACKET
    ;

// Delete Statement
deleteStatement
    : DELETE FROM prefixPath (COMMA prefixPath)* (whereClause)?
    ;

whereClause
    : WHERE (orExpression | indexPredicateClause)
    ;

/**
 * 4. Data Control Language (DCL)
 */

// Create User
createUser
    : CREATE USER userName=ID password=STRING_LITERAL
    ;

// Create Role
createRole
    : CREATE ROLE roleName=ID
    ;

// Alter Password
alterUser
    : ALTER USER userName=usernameWithRoot SET PASSWORD password=STRING_LITERAL
    ;

// Grant User Privileges
grantUser
    : GRANT USER userName=ID PRIVILEGES privileges ON prefixPath
    ;

// Grant Role Privileges
grantRole
    : GRANT ROLE roleName=ID PRIVILEGES privileges ON prefixPath
    ;

// Grant User Role
grantRoleToUser
    : GRANT roleName=ID TO userName=ID
    ;

// Revoke User Privileges
revokeUser
    : REVOKE USER userName=ID PRIVILEGES privileges ON prefixPath
    ;

// Revoke Role Privileges
revokeRole
    : REVOKE ROLE roleName=ID PRIVILEGES privileges ON prefixPath
    ;

// Revoke Role From User
revokeRoleFromUser
    : REVOKE roleName=ID FROM userName=ID
    ;

// Drop User
dropUser
    : DROP USER userName=ID
    ;

// Drop Role
dropRole
    : DROP ROLE roleName=ID
    ;

// List Users
listUser
    : LIST USER
    ;

// List Roles
listRole
    : LIST ROLE
    ;

// List Privileges
listPrivilegesUser
    : LIST PRIVILEGES USER userName=usernameWithRoot ON prefixPath
    ;

// List Privileges of Roles On Specific Path
listPrivilegesRole
    : LIST PRIVILEGES ROLE roleName=ID ON prefixPath
    ;

// List Privileges of Users
listUserPrivileges
    : LIST USER PRIVILEGES userName=usernameWithRoot
    ;

// List Privileges of Roles
listRolePrivileges
    : LIST ROLE PRIVILEGES roleName=ID
    ;

// List Roles of Users
listAllRoleOfUser
    : LIST ALL ROLE OF USER userName=usernameWithRoot
    ;

// List Users of Role
listAllUserOfRole
    : LIST ALL USER OF ROLE roleName=ID
    ;

privileges
    : privilegeValue (COMMA privilegeValue)*
    ;

privilegeValue
    : ALL
    | PRIVILEGE_VALUE
    ;

usernameWithRoot
    : ROOT
    | ID
    ;


/**
 * 5. Utility Statements
 */

// Merge
merge
    : MERGE
    ;

// Full Merge
fullMerge
    : FULL MERGE
    ;

// Flush
flush
    : FLUSH prefixPath? (COMMA prefixPath)* BOOLEAN_LITERAL?
    ;

// Clear Cache
clearCache
    : CLEAR CACHE
    ;

// Settle
settle
    : SETTLE (prefixPath|tsFilePath=STRING_LITERAL)
    ;

// Set System To ReadOnly/Writable
setSystemStatus
    : SET SYSTEM TO (READONLY|WRITABLE)
    ;

// Show Version
showVersion
    : SHOW VERSION
    ;

// Show Flush Info
showFlushInfo
    : SHOW FLUSH INFO
    ;

// Show Lock Info
showLockInfo
    : SHOW LOCK INFO prefixPath
    ;


// Show Query Resource
showQueryResource
    : SHOW QUERY RESOURCE
    ;

// Show Query Processlist
showQueryProcesslist
    : SHOW QUERY PROCESSLIST
    ;

// Kill Query
killQuery
    : KILL QUERY INTEGER_LITERAL?
    ;

// Grant Watermark Embedding
grantWatermarkEmbedding
    : GRANT WATERMARK_EMBEDDING TO usernameWithRoot (COMMA usernameWithRoot)*
    ;

// Revoke Watermark Embedding
revokeWatermarkEmbedding
    : REVOKE WATERMARK_EMBEDDING FROM usernameWithRoot (COMMA usernameWithRoot)*
    ;

// Load Configuration
loadConfiguration
    : LOAD CONFIGURATION (MINUS GLOBAL)?
    ;

// Load Timeseries
loadTimeseries
    : LOAD TIMESERIES fileName=STRING_LITERAL prefixPath
    ;

// Load TsFile
loadFile
    : LOAD fileName=STRING_LITERAL loadFilesClause?
    ;

loadFilesClause
    : AUTOREGISTER OPERATOR_EQ BOOLEAN_LITERAL (COMMA loadFilesClause)?
    | SGLEVEL OPERATOR_EQ INTEGER_LITERAL (COMMA loadFilesClause)?
    | VERIFY OPERATOR_EQ BOOLEAN_LITERAL (COMMA loadFilesClause)?
    ;

// Remove TsFile
removeFile
    : REMOVE fileName=STRING_LITERAL
    ;

// Unload TsFile
unloadFile
    : UNLOAD srcFileName=STRING_LITERAL dstFileDir=STRING_LITERAL
    ;

/**
 * 6. syncStatement
 */

// pipesink statement
createPipeSink
    : CREATE PIPESINK pipeSinkType=ID (LR_BRACKET syncAttributeClauses RR_BRACKET)? AS pipeSinkName=ID
    ;

showPipeSinkType
    : SHOW PIPESINKTYPE
    ;

showPipeSink
    : SHOW PIPESINK (pipeSinkName=ID)?
    ;

dropPipeSink
    : DROP PIPESINK pipeSinkName=ID
    ;

// pipe statement
createPipe
    : CREATE PIPE pipeName=ID TO pipeSinkName=ID (FROM LR_BRACKET selectStatement RR_BRACKET)? (WITH syncAttributeClauses)?
    ;

showPipe
    : SHOW PIPE (pipeName=ID)?
    ;

stopPipe
    : STOP PIPE pipeName=ID
    ;

startPipe
    : START PIPE pipeName=ID
    ;

dropPipe
    : DROP PIPE pipeName=ID
    ;

// attribute clauses
syncAttributeClauses
    : propertyClause (COMMA propertyClause)*
    ;
<<<<<<< HEAD

// sync receiver
startPipeServer
    : START PIPESERVER
    ;

stopPipeServer
    : STOP PIPESERVER
    ;

showPipeServer
    : SHOW PIPESERVER (pipeName=ID)?
    ;
=======
>>>>>>> 1619b338

/**
 * 7. Common Clauses
 */

// IoTDB Objects

fullPath
    : ROOT (DOT nodeNameWithoutWildcard)*
    ;

prefixPath
    : ROOT (DOT nodeName)*
    ;

suffixPath
    : nodeName (DOT nodeName)*
    ;

nodeName
    : wildcard
    | wildcard? ID wildcard?
    | wildcard? INTEGER_LITERAL wildcard?
    | QUTOED_ID_WITHOUT_DOT
    | STRING_LITERAL
    ;

nodeNameWithoutWildcard
    : ID
    | INTEGER_LITERAL
    | QUTOED_ID_WITHOUT_DOT
    | STRING_LITERAL
    ;

suffixPathCanInExpr
    : nodeNameCanInExpr (DOT nodeNameCanInExpr)*
    ;

nodeNameCanInExpr
    : wildcard
    | wildcard? ID wildcard?
    | QUTOED_ID
    | QUTOED_ID_WITHOUT_DOT
    ;

wildcard
    : STAR
    | DOUBLE_STAR
    ;


// Identifier

identifier
    : ID
    | QUTOED_ID
    | QUTOED_ID_WITHOUT_DOT
    | INTEGER_LITERAL
    ;


// Constant & Literal

constant
    : dateExpression
    | (MINUS|PLUS)? realLiteral
    | (MINUS|PLUS)? INTEGER_LITERAL
    | STRING_LITERAL
    | BOOLEAN_LITERAL
    | NULL_LITERAL
    | NAN_LITERAL
    ;

datetimeLiteral
    : DATETIME_LITERAL
    | NOW LR_BRACKET RR_BRACKET
    ;

realLiteral
    : INTEGER_LITERAL DOT (INTEGER_LITERAL|EXPONENT_NUM_PART)?
    | DOT (INTEGER_LITERAL|EXPONENT_NUM_PART)
    | EXPONENT_NUM_PART
    ;

timeValue
    : datetimeLiteral
    | dateExpression
    | INTEGER_LITERAL
    ;

// Expression & Predicate

dateExpression
    : datetimeLiteral ((PLUS | MINUS) DURATION_LITERAL)*
    ;

// The order of following expressions decides their priorities. Thus, the priority of
// multiplication, division, and modulus higher than that of addition and substraction.
expression
    : LR_BRACKET unaryInBracket=expression RR_BRACKET
    | (PLUS | MINUS) unaryAfterSign=expression
    | leftExpression=expression (STAR | DIV | MOD) rightExpression=expression
    | leftExpression=expression (PLUS | MINUS) rightExpression=expression
    | functionName LR_BRACKET expression (COMMA expression)* functionAttribute* RR_BRACKET
    | suffixPathCanInExpr
    | constant
    ;

functionName
    : identifier
    | COUNT
    ;

functionAttribute
    : COMMA functionAttributeKey=STRING_LITERAL OPERATOR_EQ functionAttributeValue=STRING_LITERAL
    ;

containsExpression
    : name=identifier OPERATOR_CONTAINS value=propertyValue
    ;

orExpression
    : andExpression (OPERATOR_OR andExpression)*
    ;

andExpression
    : predicate (OPERATOR_AND predicate)*
    ;

predicate
    : (TIME | TIMESTAMP | suffixPath | fullPath) comparisonOperator constant
    | (TIME | TIMESTAMP | suffixPath | fullPath) inClause
    | OPERATOR_NOT? LR_BRACKET orExpression RR_BRACKET
    | (suffixPath | fullPath) (REGEXP | LIKE) STRING_LITERAL
    ;

comparisonOperator
    : type = OPERATOR_GT
    | type = OPERATOR_GTE
    | type = OPERATOR_LT
    | type = OPERATOR_LTE
    | type = OPERATOR_EQ
    | type = OPERATOR_NEQ
    ;

inClause
    : OPERATOR_NOT? OPERATOR_IN LR_BRACKET constant (COMMA constant)* RR_BRACKET
    ;

indexPredicateClause
    : (suffixPath | fullPath) LIKE sequenceClause
    | (suffixPath | fullPath) CONTAIN sequenceClause
    WITH TOLERANCE constant (CONCAT sequenceClause WITH TOLERANCE constant)*
    ;

sequenceClause
    : LR_BRACKET constant (COMMA constant)* RR_BRACKET
    ;


// Select Clause

selectClause
    : SELECT (LAST | topClause)? resultColumn (COMMA resultColumn)*
    ;

topClause
    : TOP INTEGER_LITERAL
    ;

resultColumn
    : expression (AS identifier)?
    ;


// From Clause

fromClause
    : FROM prefixPath (COMMA prefixPath)*
    ;


// Attribute Clause

attributeClauses
    : alias? WITH DATATYPE OPERATOR_EQ dataType=DATATYPE_VALUE
    (COMMA ENCODING OPERATOR_EQ encoding=ENCODING_VALUE)?
    (COMMA (COMPRESSOR | COMPRESSION) OPERATOR_EQ compressor=COMPRESSOR_VALUE)?
    (COMMA propertyClause)*
    tagClause?
    attributeClause?
    // Simplified version (supported since v0.13)
    | alias? WITH? (DATATYPE OPERATOR_EQ)? dataType=DATATYPE_VALUE
    (ENCODING OPERATOR_EQ encoding=ENCODING_VALUE)?
    ((COMPRESSOR | COMPRESSION) OPERATOR_EQ compressor=COMPRESSOR_VALUE)?
    propertyClause*
    tagClause?
    attributeClause?
    ;

alias
    : LR_BRACKET nodeNameCanInExpr RR_BRACKET
    ;

tagClause
    : TAGS LR_BRACKET propertyClause (COMMA propertyClause)* RR_BRACKET
    ;

propertyClause
    : name=identifier OPERATOR_EQ value=propertyValue
    ;

propertyValue
    : identifier
    | constant
    ;

attributeClause
    : ATTRIBUTES LR_BRACKET propertyClause (COMMA propertyClause)* RR_BRACKET
    ;

// Limit & Offset Clause

limitClause
    : LIMIT INTEGER_LITERAL offsetClause?
    | offsetClause? LIMIT INTEGER_LITERAL
    ;

offsetClause
    : OFFSET INTEGER_LITERAL
    ;

slimitClause
    : SLIMIT INTEGER_LITERAL soffsetClause?
    | soffsetClause? SLIMIT INTEGER_LITERAL
    ;

soffsetClause
    : SOFFSET INTEGER_LITERAL
    ;<|MERGE_RESOLUTION|>--- conflicted
+++ resolved
@@ -63,15 +63,10 @@
     | loadConfiguration | loadTimeseries | loadFile | removeFile | unloadFile;
 
 syncStatement
-<<<<<<< HEAD
     : startPipeServer | stopPipeServer | showPipeServer
     | createPipeSink | showPipeSinkType | showPipeSink | dropPipeSink
     | createPipe | showPipe | stopPipe | startPipe | dropPipe;
-=======
-    : createPipeSink | showPipeSinkType | showPipeSink | dropPipeSink
-    | createPipe | showPipe | stopPipe | startPipe | dropPipe;
-
->>>>>>> 1619b338
+
 /**
  * 2. Data Definition Language (DDL)
  */
@@ -711,7 +706,6 @@
 syncAttributeClauses
     : propertyClause (COMMA propertyClause)*
     ;
-<<<<<<< HEAD
 
 // sync receiver
 startPipeServer
@@ -725,8 +719,6 @@
 showPipeServer
     : SHOW PIPESERVER (pipeName=ID)?
     ;
-=======
->>>>>>> 1619b338
 
 /**
  * 7. Common Clauses
