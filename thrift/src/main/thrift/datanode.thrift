--- conflicted
+++ resolved
@@ -336,16 +336,8 @@
 
   common.TSStatus flush(common.TFlushReq req)
 
-  common.TSStatus clearCache()
-
-<<<<<<< HEAD
-  common.TSStatus deletePartition(common.TDeletePartitionReq req)
-
-=======
-  /**
-   * Config node will Set the TTL for the storage group on a list of data nodes.
-   */
->>>>>>> eeb553db
+  common.TSStatus clearCache(common.TClearCacheReq req)
+
   common.TSStatus setTTL(common.TSetTTLReq req)
   
   /**
