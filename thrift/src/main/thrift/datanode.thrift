/*
 * Licensed to the Apache Software Foundation (ASF) under one
 * or more contributor license agreements.  See the NOTICE file
 * distributed with this work for additional information
 * regarding copyright ownership.  The ASF licenses this file
 * to you under the Apache License, Version 2.0 (the
 * "License"); you may not use this file except in compliance
 * with the License.  You may obtain a copy of the License at
 *
 *     http://www.apache.org/licenses/LICENSE-2.0
 *
 * Unless required by applicable law or agreed to in writing,
 * software distributed under the License is distributed on an
 * "AS IS" BASIS, WITHOUT WARRANTIES OR CONDITIONS OF ANY
 * KIND, either express or implied.  See the License for the
 * specific language governing permissions and limitations
 * under the License.
 */
include "common.thrift"
namespace java org.apache.iotdb.mpp.rpc.thrift

struct TCreateSchemaRegionReq {
  1: required common.TRegionReplicaSet regionReplicaSet
  2: required string storageGroup
}

struct TCreateDataRegionReq {
  1: required common.TRegionReplicaSet regionReplicaSet
  2: required string storageGroup
  3: optional i64 ttl
}

struct TInvalidateCacheReq {
  1: required bool storageGroup
  2: required string fullPath
}

struct TRegionLeaderChangeReq {
  1: required common.TConsensusGroupId regionId
  2: required common.TDataNodeLocation newLeaderNode
}

struct TCreatePeerReq {
  1: required common.TConsensusGroupId regionId
  2: required list<common.TDataNodeLocation> regionLocations
  3: required string storageGroup
  4: optional i64 ttl
}

struct TMaintainPeerReq {
  1: required common.TConsensusGroupId regionId
  2: required common.TDataNodeLocation destNode
}

struct TFragmentInstanceId {
  1: required string queryId
  2: required i32 fragmentId
  3: required string instanceId
}

struct TGetDataBlockRequest {
  1: required TFragmentInstanceId sourceFragmentInstanceId
  2: required i32 startSequenceId
  3: required i32 endSequenceId
}

struct TGetDataBlockResponse {
  1: required list<binary> tsBlocks
}

struct TAcknowledgeDataBlockEvent {
  1: required TFragmentInstanceId sourceFragmentInstanceId
  2: required i32 startSequenceId
  3: required i32 endSequenceId
}

struct TNewDataBlockEvent {
  1: required TFragmentInstanceId targetFragmentInstanceId
  2: required string targetPlanNodeId
  3: required TFragmentInstanceId sourceFragmentInstanceId
  4: required i32 startSequenceId
  5: required list<i64> blockSizes
}

struct TEndOfDataBlockEvent {
  1: required TFragmentInstanceId targetFragmentInstanceId
  2: required string targetPlanNodeId
  3: required TFragmentInstanceId sourceFragmentInstanceId
  4: required i32 lastSequenceId
}

struct TFragmentInstance {
  1: required binary body
}

struct TPlanNode {
  1: required binary body
}

struct TSendFragmentInstanceReq {
  1: required TFragmentInstance fragmentInstance
  2: required common.TConsensusGroupId consensusGroupId
}

struct TSendFragmentInstanceResp {
  1: required bool accepted
  2: optional string message
}

struct TSendPlanNodeReq {
  1: required TPlanNode planNode
  2: required common.TConsensusGroupId consensusGroupId
}

struct TSendPlanNodeResp {
  1: required bool accepted
  2: optional string message
  3: optional common.TSStatus status
}

struct TFetchFragmentInstanceStateReq {
  1: required TFragmentInstanceId fragmentInstanceId
}

// TODO: need to supply more fields according to implementation
struct TFragmentInstanceStateResp {
  1: required string state
  2: optional list<string> failedMessages
}

struct TCancelQueryReq {
  1: required string queryId
  2: required list<TFragmentInstanceId> fragmentInstanceIds
}

struct TCancelPlanFragmentReq {
  1: required string planFragmentId
}

struct TCancelFragmentInstanceReq {
  1: required TFragmentInstanceId fragmentInstanceId
}

struct TCancelResp {
  1: required bool cancelled
  2: optional string message
}

struct TSchemaFetchRequest {
  1: required binary serializedPathPatternTree
  2: required bool isPrefixMatchPath
}

struct TSchemaFetchResponse {
  1: required binary serializedSchemaTree
}

struct TDisableDataNodeReq {
  1: required common.TDataNodeLocation dataNodeLocation
}

struct TCreateFunctionRequest {
  1: required string udfName
  2: required string className
  3: required list<string> uris
}

struct TDropFunctionRequest {
  1: required string udfName
}

struct TCreateTriggerInstanceReq {
  1: required binary triggerInformation
  2: required binary jarFile
}

struct TActiveTriggerInstanceReq {
  1: required string triggerName
}

struct TInactiveTriggerInstanceReq {
  1: required string triggerName
}

struct TDropTriggerInstanceReq {
  1: required string triggerName
  2: required bool needToDeleteJarFile
}

<<<<<<< HEAD
struct TUpdateTriggerLocationReq {
  1: required string triggerName
  2: required common.TDataNodeLocation newLocation
=======
struct TFireTriggerReq {
  1: required string triggerName
  2: required binary tablet
  3: required byte triggerEvent
}

struct TFireTriggerResp {
  1: required bool foundExecutor
  2: required i32 fireResult
>>>>>>> 40779e48
}

struct TInvalidatePermissionCacheReq {
  1: required string username
  2: required string roleName
}

struct THeartbeatReq {
  1: required i64 heartbeatTimestamp
  2: required bool needJudgeLeader
  3: required bool needSamplingLoad
}

struct THeartbeatResp {
  1: required i64 heartbeatTimestamp
  2: required string status
  3: optional string statusReason
  4: optional map<common.TConsensusGroupId, bool> judgedLeaders
  5: optional TLoadSample loadSample
}

struct TLoadSample {
  // Percentage of occupied cpu in DataNode
  1: required i16 cpuUsageRate
  // Percentage of occupied memory space in DataNode
  2: required double memoryUsageRate
  // Percentage of occupied disk space in DataNode
  3: required double diskUsageRate
}

struct TRegionRouteReq {
  1: required i64 timestamp
  2: required map<common.TConsensusGroupId, common.TRegionReplicaSet> regionRouteMap
}

struct TUpdateConfigNodeGroupReq {
  1: required list<common.TConfigNodeLocation> configNodeLocations
}

struct TUpdateTemplateReq{
  1: required byte type
  2: required binary templateInfo
}

struct TTsFilePieceReq{
    1: required binary body
    2: required string uuid
    3: required common.TConsensusGroupId consensusGroupId
}

struct TLoadCommandReq{
    1: required i32 commandType
    2: required string uuid
}

struct TLoadResp{
  1: required bool accepted
  2: optional string message
  3: optional common.TSStatus status
}

struct TConstructSchemaBlackListReq{
  1: required list<common.TConsensusGroupId> schemaRegionIdList
  2: required binary pathPatternTree
}

struct TRollbackSchemaBlackListReq{
  1: required list<common.TConsensusGroupId> schemaRegionIdList
  2: required binary pathPatternTree
}

struct TInvalidateMatchedSchemaCacheReq{
  1: required binary pathPatternTree
}

struct TFetchSchemaBlackListReq{
  1: required list<common.TConsensusGroupId> schemaRegionIdList
  2: required binary pathPatternTree
}

struct TFetchSchemaBlackListResp{
  1: required common.TSStatus status
  2: required binary pathPatternTree
}

struct TDeleteDataForDeleteTimeSeriesReq{
  1: required list<common.TConsensusGroupId> dataRegionIdList
  2: required binary pathPatternTree
}

struct TDeleteTimeSeriesReq{
  1: required list<common.TConsensusGroupId> schemaRegionIdList
  2: required binary pathPatternTree
}

struct TCreatePipeOnDataNodeReq{
  1: required binary pipeInfo
}

struct TOperatePipeOnDataNodeReq {
    1: required string pipeName
    // ordinal of {@linkplain SyncOperation}
    2: required i8 operation
}

service IDataNodeRPCService {

  // -----------------------------------For Data Node-----------------------------------------------

  /**
  * dispatch FragmentInstance to remote node for query request
  */
  TSendFragmentInstanceResp sendFragmentInstance(TSendFragmentInstanceReq req);

  /**
  * dispatch PlanNode to remote node for write request in order to save resource
  */
  TSendPlanNodeResp sendPlanNode(TSendPlanNodeReq req);

  TFragmentInstanceStateResp fetchFragmentInstanceState(TFetchFragmentInstanceStateReq req);

  TCancelResp cancelQuery(TCancelQueryReq req);

  TCancelResp cancelPlanFragment(TCancelPlanFragmentReq req);

  TCancelResp cancelFragmentInstance(TCancelFragmentInstanceReq req);

  TSchemaFetchResponse fetchSchema(TSchemaFetchRequest req)

  TLoadResp sendTsFilePieceNode(TTsFilePieceReq req);

  TLoadResp sendLoadCommand(TLoadCommandReq req);


  // -----------------------------------For Config Node-----------------------------------------------

  /**
   * Config node will create a schema region on a list of data nodes.
   *
   * @param data nodes of the schema region, and schema region id generated by config node
   */
  common.TSStatus createSchemaRegion(TCreateSchemaRegionReq req)

  /**
   * Config node will create a data region on a list of data nodes.
   *
   * @param data nodes of the data region, and data region id generated by config node
   */
  common.TSStatus createDataRegion(TCreateDataRegionReq req)

  /**
     * Config node will invalidate Partition Info cache.
     *
     * @param bool:isStorageGroup, string:fullPath
     */
  common.TSStatus invalidatePartitionCache(TInvalidateCacheReq req)

  /**
     * Config node will invalidate Schema Info cache.
     *
     * @param bool:isStorageGroup, string:fullPath
     */
  common.TSStatus invalidateSchemaCache(TInvalidateCacheReq req)

  /**
     * Config node will delete a data/schema region of a certain storageGroup.
     *
     * @param data nodes of the data region, and data region id generated by config node
     */
  common.TSStatus deleteRegion(common.TConsensusGroupId consensusGroupId)

  /**
   * Config node will change a region leader to other data node int same consensus group
   * if the region is not leader on the node, will do nothing
   * @param change a region leader to which node
   */
  common.TSStatus changeRegionLeader(TRegionLeaderChangeReq req);

  /**
   * Create a new Region peer in the given DataNode for the specified RegionGroup
   *
   * @param TCreatePeerReq which contains RegionId and its colleagues' locations
   */
  common.TSStatus createNewRegionPeer(TCreatePeerReq req);

  /**
   * Add a Region peer to the specified RegionGroup
   *
   * @param TMaintainPeerReq which contains RegionId and the DataNodeLocation that selected to perform the add peer process
   */
  common.TSStatus addRegionPeer(TMaintainPeerReq req);

  /**
   * Remove a Region peer from the specified RegionGroup
   *
   * @param TMaintainPeerReq which contains RegionId and the DataNodeLocation that selected to perform the remove peer process
   */
  common.TSStatus removeRegionPeer(TMaintainPeerReq req);

  /**
   * Delete a Region peer in the given ConsensusGroup and all of its data on the specified DataNode
   *
   * @param TMaintainPeerReq which contains RegionId and the DataNodeLocation where the specified Region peer located
   */
  common.TSStatus deleteOldRegionPeer(TMaintainPeerReq req);

  /**
  * Config node will disable the Data node, the Data node will not accept read/write request when disabled
  * @param data node location
  */
  common.TSStatus disableDataNode(TDisableDataNodeReq req)

  /**
  * Config node will stop the Data node.
  */
  common.TSStatus stopDataNode()

  /**
  * ConfigNode will ask DataNode for heartbeat in every few seconds.
  *
  * @param ConfigNode will send the latest config_node_list and load balancing policies in THeartbeatReq
  **/
  THeartbeatResp getDataNodeHeartBeat(THeartbeatReq req)

  /**
  * ConfigNode will ask DataNode to update region cache
  *
  * @param ConfigNode will send timestamp and new regionRouteMap in TRegionRouteReq
  **/
  common.TSStatus updateRegionCache(TRegionRouteReq req)

  /**
   * Config node will create a function on a list of data nodes.
   *
   * @param function name, function class name, and executable uris
   **/
  common.TSStatus createFunction(TCreateFunctionRequest req)

  /**
   * Config node will drop a function on a list of data nodes.
   *
   * @param function name
   **/
  common.TSStatus dropFunction(TDropFunctionRequest req)

  /**
   * Config node will create a trigger instance on data node.
   *
   * @param TriggerInformation, jar file.
   **/
  common.TSStatus createTriggerInstance(TCreateTriggerInstanceReq req)

  /**
   * Config node will active a trigger instance on data node.
   *
   * @param trigger name.
   **/
  common.TSStatus activeTriggerInstance(TActiveTriggerInstanceReq req)


  /**
   * Config node will inactive a trigger instance on data node.
   *
   * @param trigger name.
   **/
  common.TSStatus inactiveTriggerInstance(TInactiveTriggerInstanceReq req)


  /**
   * Config node will drop a trigger on all online config nodes and data nodes.
   *
   * @param trigger name, whether need to delete jar
   **/
  common.TSStatus dropTriggerInstance(TDropTriggerInstanceReq req)

  /**
<<<<<<< HEAD
   * Config node will renew DataNodeLocation of a stateful trigger.
   *
   * @param trigger name, new DataNodeLocation
   **/
  common.TSStatus updateTriggerLocation (TUpdateTriggerLocationReq req)
=======
    * Fire a stateful trigger on current data node.
    *
    * @param trigger name, tablet and event
    **/
  TFireTriggerResp fireTrigger(TFireTriggerReq req)
>>>>>>> 40779e48

  /**
   * Config node will invalidate permission Info cache.
   *
   * @param string:username, list<string>:roleList
   */
  common.TSStatus invalidatePermissionCache(TInvalidatePermissionCacheReq req)

  /* Maintenance Tools */

  common.TSStatus merge()

  common.TSStatus flush(common.TFlushReq req)

  common.TSStatus clearCache()

  common.TSStatus loadConfiguration()

  common.TSStatus setSystemStatus(string status)

  /**
   * Config node will Set the TTL for the storage group on a list of data nodes.
   */
  common.TSStatus setTTL(common.TSetTTLReq req)
  
  /**
   * configNode will notify all DataNodes when the capacity of the ConfigNodeGroup is expanded or reduced
   *
   * @param list<common.TConfigNodeLocation> configNodeLocations
   */
  common.TSStatus updateConfigNodeGroup(TUpdateConfigNodeGroupReq req)

  /**
   * Update template cache when template info or template set info is updated
   */
  common.TSStatus updateTemplate(TUpdateTemplateReq req)

  /**
   * Construct schema black list in target schemaRegion to block R/W on matched timeseries
   */
  common.TSStatus constructSchemaBlackList(TConstructSchemaBlackListReq req)

  /**
   * Remove the schema black list to recover R/W on matched timeseries
   */
  common.TSStatus rollbackSchemaBlackList(TRollbackSchemaBlackListReq req)

  /**
   * Config node will invalidate Schema Info cache, which matched by given pathPatternTree.
   *
   * @param binary: pathPatternTree
   */
  common.TSStatus invalidateMatchedSchemaCache(TInvalidateMatchedSchemaCacheReq req)

  /**
   * Config node will fetch the schema info in black list.
   *
   * @param binary: pathPatternTree
   */
  TFetchSchemaBlackListResp fetchSchemaBlackList(TFetchSchemaBlackListReq req)

  /**
   * Config node inform this dataNode to execute a distribution data deleion mpp task
   */
  common.TSStatus deleteDataForDeleteTimeSeries(TDeleteDataForDeleteTimeSeriesReq req)

 /**
  * Delete matched timeseries and remove according schema black list in target schemRegion
  */
  common.TSStatus deleteTimeSeries(TDeleteTimeSeriesReq req)

 /**
  * Create PIPE on DataNode
  */
  common.TSStatus createPipeOnDataNode(TCreatePipeOnDataNodeReq req)

 /**
  * Start, stop or drop PIPE on DataNode
  */
  common.TSStatus operatePipeOnDataNode(TOperatePipeOnDataNodeReq req)
}

service MPPDataExchangeService {
  TGetDataBlockResponse getDataBlock(TGetDataBlockRequest req);

  void onAcknowledgeDataBlockEvent(TAcknowledgeDataBlockEvent e);

  void onNewDataBlockEvent(TNewDataBlockEvent e);

  void onEndOfDataBlockEvent(TEndOfDataBlockEvent e);
}<|MERGE_RESOLUTION|>--- conflicted
+++ resolved
@@ -187,11 +187,11 @@
   2: required bool needToDeleteJarFile
 }
 
-<<<<<<< HEAD
 struct TUpdateTriggerLocationReq {
   1: required string triggerName
   2: required common.TDataNodeLocation newLocation
-=======
+}
+
 struct TFireTriggerReq {
   1: required string triggerName
   2: required binary tablet
@@ -201,7 +201,6 @@
 struct TFireTriggerResp {
   1: required bool foundExecutor
   2: required i32 fireResult
->>>>>>> 40779e48
 }
 
 struct TInvalidatePermissionCacheReq {
@@ -478,19 +477,18 @@
   common.TSStatus dropTriggerInstance(TDropTriggerInstanceReq req)
 
   /**
-<<<<<<< HEAD
    * Config node will renew DataNodeLocation of a stateful trigger.
    *
    * @param trigger name, new DataNodeLocation
    **/
   common.TSStatus updateTriggerLocation (TUpdateTriggerLocationReq req)
-=======
+
+  /**
     * Fire a stateful trigger on current data node.
     *
     * @param trigger name, tablet and event
     **/
   TFireTriggerResp fireTrigger(TFireTriggerReq req)
->>>>>>> 40779e48
 
   /**
    * Config node will invalidate permission Info cache.
