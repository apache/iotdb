--- conflicted
+++ resolved
@@ -194,13 +194,12 @@
   2: required map<common.TConsensusGroupId, common.TRegionReplicaSet> regionRouteMap
 }
 
-<<<<<<< HEAD
+struct TUpdateConfigNodeGroupReq {
+  1: required list<common.TConfigNodeLocation> configNodeLocations
+}
+
 struct TUpdateTemplateReq{
     1: required binary templateInfo
-=======
-struct TUpdateConfigNodeGroupReq {
-  1: required list<common.TConfigNodeLocation> configNodeLocations
->>>>>>> d3e71a2b
 }
 
 service IDataNodeRPCService {
@@ -333,17 +332,14 @@
   common.TSStatus flush(common.TFlushReq req)
 
   common.TSStatus setTTL(common.TSetTTLReq req)
-<<<<<<< HEAD
+  /**
+   * configNode will notify all DataNodes when the capacity of the ConfigNodeGroup is expanded or reduced
+   *
+   * @param list<common.TConfigNodeLocation> configNodeLocations
+   */
+  common.TSStatus updateConfigNodeGroup(TUpdateConfigNodeGroupReq req)
 
   common.TSStatus updateTemplate(TUpdateTemplateReq req)
-=======
-  /**
-   * configNode will notify all DataNodes when the capacity of the ConfigNodeGroup is expanded or reduced
-   *
-   * @param list<common.TConfigNodeLocation> configNodeLocations
-   */
-  common.TSStatus updateConfigNodeGroup(TUpdateConfigNodeGroupReq req)
->>>>>>> d3e71a2b
 }
 
 service MPPDataExchangeService {
