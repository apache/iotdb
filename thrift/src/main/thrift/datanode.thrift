--- conflicted
+++ resolved
@@ -764,12 +764,21 @@
   * Delete model training metrics on DataNode
   */
   common.TSStatus deleteModelMetrics(TDeleteModelMetricsReq req)
+
+  /**
+   * Set space quota
+   **/
+  common.TSStatus setSpaceQuota(common.TSetSpaceQuotaReq req)
+
+  /**
+   * Set throttle quota
+   **/
+  common.TSStatus setThrottleQuota(common.TSetThrottleQuotaReq req)
 }
 
 service MPPDataExchangeService {
   TGetDataBlockResponse getDataBlock(TGetDataBlockRequest req);
 
-<<<<<<< HEAD
   void onAcknowledgeDataBlockEvent(TAcknowledgeDataBlockEvent e);
 
   void onCloseSinkChannelEvent(TCloseSinkChannelEvent e);
@@ -779,31 +788,6 @@
   void onEndOfDataBlockEvent(TEndOfDataBlockEvent e);
 }
 
-=======
-  /**
-   * Set space quota
-   **/
-  common.TSStatus setSpaceQuota(common.TSetSpaceQuotaReq req)
-
-  /**
-   * Set throttle quota
-   **/
-  common.TSStatus setThrottleQuota(common.TSetThrottleQuotaReq req)
-}
-
-service MPPDataExchangeService {
-  TGetDataBlockResponse getDataBlock(TGetDataBlockRequest req);
-
-  void onAcknowledgeDataBlockEvent(TAcknowledgeDataBlockEvent e);
-
-  void onCloseSinkChannelEvent(TCloseSinkChannelEvent e);
-
-  void onNewDataBlockEvent(TNewDataBlockEvent e);
-
-  void onEndOfDataBlockEvent(TEndOfDataBlockEvent e);
-}
-
->>>>>>> 44dfbf1b
 service IMLNodeInternalRPCService{
  /**
   * Fecth the data of the specified time series
@@ -824,8 +808,4 @@
   * Record model training metrics on DataNode
   */
   common.TSStatus recordModelMetrics(TRecordModelMetricsReq req)
-<<<<<<< HEAD
-
-=======
->>>>>>> 44dfbf1b
-}
+}