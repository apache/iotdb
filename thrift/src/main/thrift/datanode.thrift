--- conflicted
+++ resolved
@@ -175,13 +175,10 @@
 }
 
 struct TActiveTriggerInstanceReq {
-<<<<<<< HEAD
   1: required string triggerName
 }
 
 struct TInactiveTriggerInstanceReq {
-=======
->>>>>>> 85329a92
   1: required string triggerName
 }
 
@@ -436,7 +433,7 @@
    * @param trigger name.
    **/
   common.TSStatus activeTriggerInstance(TActiveTriggerInstanceReq req)
-<<<<<<< HEAD
+
 
   /**
    * Config node will inactive a trigger instance on data node.
@@ -444,8 +441,7 @@
    * @param trigger name.
    **/
   common.TSStatus inactiveTriggerInstance(TInactiveTriggerInstanceReq req)
-=======
->>>>>>> 85329a92
+
 
   /**
    * Config node will drop a trigger on all online config nodes and data nodes.
