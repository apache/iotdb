--- conflicted
+++ resolved
@@ -337,13 +337,10 @@
 
   common.TSStatus flush(common.TFlushReq req)
 
-<<<<<<< HEAD
   common.TSStatus setTTL(TSetTTLReq req)
-=======
+
   common.TSStatus clearCache(common.TClearCacheReq req)
 
-  common.TSStatus setTTL(common.TSetTTLReq req)
->>>>>>> def138b5
   /**
    * configNode will notify all DataNodes when the capacity of the ConfigNodeGroup is expanded or reduced
    *
