/*
 * Licensed to the Apache Software Foundation (ASF) under one
 * or more contributor license agreements.  See the NOTICE file
 * distributed with this work for additional information
 * regarding copyright ownership.  The ASF licenses this file
 * to you under the Apache License, Version 2.0 (the
 * "License"); you may not use this file except in compliance
 * with the License.  You may obtain a copy of the License at
 *
 *     http://www.apache.org/licenses/LICENSE-2.0
 *
 * Unless required by applicable law or agreed to in writing,
 * software distributed under the License is distributed on an
 * "AS IS" BASIS, WITHOUT WARRANTIES OR CONDITIONS OF ANY
 * KIND, either express or implied.  See the License for the
 * specific language governing permissions and limitations
 * under the License.
 */

namespace java org.apache.iotdb.mpp.rpc.thrift


struct ThriftFragmentInstanceId {
  1: required string queryId
  2: required string fragmentId
  3: required string instanceId
}

struct GetDataBlockReqest {
  1: required ThriftFragmentInstanceId fragnemtInstanceId
  2: required i64 blockId
}

struct GetDataBlockResponse {
  1: required list<binary> tsBlocks
}

struct NewDataBlockEvent {
  1: required ThriftFragmentInstanceId fragmentInstanceId
  2: required string operatorId
  3: required i64 blockId
}

struct EndOfDataBlockEvent {
  1: required ThriftFragmentInstanceId fragmentInstanceId
  2: required string operatorId
}

<<<<<<< HEAD
struct TFragmentInstance {
  1: required binary body
}

struct TSendFragmentInstanceReq {
  1: required TFragmentInstance fragmentInstance
}

struct TSendFragmentInstanceResp {
  1: required bool accepted
  2: optional string message
}

struct TFetchFragmentInstanceStateReq {
  1: required FragmentInstanceId fragmentInstanceId
}

// TODO: need to supply more fields according to implementation
struct TFragmentInstanceStateResp {
  1: required string state
}

struct TCancelQueryReq {
  1: required string queryId
}

struct TCancelPlanFragmentReq {
  1: required string planFragmentId
}

struct TCancelFragmentInstanceReq {
  1: required FragmentInstanceId fragmentInstanceId
}

struct TCancelResp {
  1: required bool cancelled
  2: optional string messsga
}

service InternalService {
    TSendFragmentInstanceResp sendFragmentInstance(TSendFragmentInstanceReq req);

    TFragmentInstanceStateResp fetchFragmentInstanceState(TFetchFragmentInstanceStateReq req);

    TCancelResp cancelQuery(TCancelQueryReq req);

    TCancelResp cancelPlanFragment(TCancelPlanFragmentReq req);

    TCancelResp cancelFragmentInstance(TCancelFragmentInstanceReq req);
=======
struct ShcameFetchReqest {
  1: required binary serializedPathPatternTree
  2: required bool isPrefixMatchPath
}

struct ShcameFetchResponse {
  1: required binary serializedSchameTree
}

service InternalService {
   ShcameFetchResponse fetchSchema(ShcameFetchReqest req)
>>>>>>> a9d7b17d
}

service DataBlockService {
  GetDataBlockResponse getDataBlock(GetDataBlockReqest req);

  void onNewDataBlockEvent(NewDataBlockEvent e);

  void onEndOfDataBlockEvent(EndOfDataBlockEvent e);
}<|MERGE_RESOLUTION|>--- conflicted
+++ resolved
@@ -20,14 +20,14 @@
 namespace java org.apache.iotdb.mpp.rpc.thrift
 
 
-struct ThriftFragmentInstanceId {
+struct TFragmentInstanceId {
   1: required string queryId
   2: required string fragmentId
   3: required string instanceId
 }
 
 struct GetDataBlockReqest {
-  1: required ThriftFragmentInstanceId fragnemtInstanceId
+  1: required TFragmentInstanceId fragnemtInstanceId
   2: required i64 blockId
 }
 
@@ -36,17 +36,16 @@
 }
 
 struct NewDataBlockEvent {
-  1: required ThriftFragmentInstanceId fragmentInstanceId
+  1: required TFragmentInstanceId fragmentInstanceId
   2: required string operatorId
   3: required i64 blockId
 }
 
 struct EndOfDataBlockEvent {
-  1: required ThriftFragmentInstanceId fragmentInstanceId
+  1: required TFragmentInstanceId fragmentInstanceId
   2: required string operatorId
 }
 
-<<<<<<< HEAD
 struct TFragmentInstance {
   1: required binary body
 }
@@ -61,7 +60,7 @@
 }
 
 struct TFetchFragmentInstanceStateReq {
-  1: required FragmentInstanceId fragmentInstanceId
+  1: required TFragmentInstanceId fragmentInstanceId
 }
 
 // TODO: need to supply more fields according to implementation
@@ -78,12 +77,21 @@
 }
 
 struct TCancelFragmentInstanceReq {
-  1: required FragmentInstanceId fragmentInstanceId
+  1: required TFragmentInstanceId fragmentInstanceId
 }
 
 struct TCancelResp {
   1: required bool cancelled
   2: optional string messsga
+}
+
+struct ShcameFetchReqest {
+  1: required binary serializedPathPatternTree
+  2: required bool isPrefixMatchPath
+}
+
+struct ShcameFetchResponse {
+  1: required binary serializedSchameTree
 }
 
 service InternalService {
@@ -96,19 +104,8 @@
     TCancelResp cancelPlanFragment(TCancelPlanFragmentReq req);
 
     TCancelResp cancelFragmentInstance(TCancelFragmentInstanceReq req);
-=======
-struct ShcameFetchReqest {
-  1: required binary serializedPathPatternTree
-  2: required bool isPrefixMatchPath
-}
 
-struct ShcameFetchResponse {
-  1: required binary serializedSchameTree
-}
-
-service InternalService {
-   ShcameFetchResponse fetchSchema(ShcameFetchReqest req)
->>>>>>> a9d7b17d
+    ShcameFetchResponse fetchSchema(ShcameFetchReqest req)
 }
 
 service DataBlockService {
