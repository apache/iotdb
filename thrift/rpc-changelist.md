--- conflicted
+++ resolved
@@ -34,12 +34,9 @@
 | ------------------------------------------------------------ | ------------------ |
 | Add TSTracingInfo                                            | Minghui Liu        |
 | Add structs and interfaces to append, prune, query and unset Schema Template (detail: TSAppendSchemaTemplateReq, TSPruneSchemaTemplateReq, TSQueryTemplateReq, TSQueryTemplateResp, TSUnsetSchemaTemplateReq, appendSchemaTemplate, pruneSchemaTemplate, querySchemaTemplate, unsetSchemaTemplate), and serializedTemplate in TSCreateSchemaTemplateReq | Xin Zhao           |
-<<<<<<< HEAD
 | Add struct TSInsertStringRecordsOfOneDeviceReq               | Hang Zhang         |
 | Add method TSStatus insertStringRecordsOfOneDevice(1:TSInsertStringRecordsOfOneDeviceReq req) | Hang Zhang |
-=======
 | Add TSDropSchemaTemplateReq, TSStatus dropSchemaTemplate     | Xin Zhao           |
->>>>>>> 38807eac
 
 ## 3. Update
 
