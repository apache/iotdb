# Licensed to the Apache Software Foundation (ASF) under one
# or more contributor license agreements.  See the NOTICE file
# distributed with this work for additional information
# regarding copyright ownership.  The ASF licenses this file
# to you under the Apache License, Version 2.0 (the
# "License"); you may not use this file except in compliance
# with the License.  You may obtain a copy of the License at
#
#     http://www.apache.org/licenses/LICENSE-2.0
#
# Unless required by applicable law or agreed to in writing,
# software distributed under the License is distributed on an
# "AS IS" BASIS, WITHOUT WARRANTIES OR CONDITIONS OF ANY
# KIND, either express or implied.  See the License for the
# specific language governing permissions and limitations
# under the License.
#


import sys
import signal
import psutil
import multiprocessing as mp
from subprocess import call
from iotdb.mlnode.process.task_factory import create_task
from iotdb.mlnode.log import logger
# def _create_inference_task(configs, task_map, task_id):
#     trial = ForecastingInferenceTrial(configs, debug_inference_data())
#     trial.start()


def kill_process(pid):
    """
    Kill the process by pid
    """
    if sys.platform == 'win32':
        try:
            process = psutil.Process(pid=pid)
            process.send_signal(signal.CTRL_BREAK_EVENT)
        except psutil.NoSuchProcess:
            print(f'Tried to kill process (pid = {pid}), but the process does not exist.')
    else:
        cmds = ['kill', str(pid)]
        call(cmds)


class Manager(object):
    def __init__(self, pool_num):
        """
        resource_manager: a manager that manage resources shared between processes
        task_map: a map shared between processes and storing the tasks' states #TODO: trial_id-pid
        pool: a multiprocessing process pool
        """
        self.resource_manager = mp.Manager()
        self.task_trial_map = self.resource_manager.dict()
        # signal.signal(signal.SIGCHLD, signal.SIG_IGN)  # leave to the os to clean up zombie processes
        self.training_pool = mp.Pool(pool_num)

    def submit_training_task(self, data_configs, model_configs, task_configs):
        model_id = task_configs['model_id']
        self.task_trial_map[model_id] = self.resource_manager.dict()
        try:
            task = create_task(
                task_configs,
                model_configs,
                data_configs,
                self.task_trial_map
            )
        except Exception as e:
            logger.exception(e)
            return e, False
        self.training_pool.apply_async(
            task, args=()
        )
<<<<<<< HEAD
=======
        return None, True
>>>>>>> 7605a732

    # def create_inference_task_pool(self, configs):
    #     """
    #     Create an inference based on configs; will add the inference process to the pool
    #     """
    #     task_id = self.generate_taskid()
    #     self.pool.apply_async(_create_inference_task, args=(configs, self.task_map, task_id,))
    #     self.task_map[task_id] = self.resource_manager.dict()
    #     return task_id

    # def _get_task_state(self, task_id):
    #     return self.task_map[task_id]
<<<<<<< HEAD

=======
>>>>>>> 7605a732
<|MERGE_RESOLUTION|>--- conflicted
+++ resolved
@@ -72,10 +72,6 @@
         self.training_pool.apply_async(
             task, args=()
         )
-<<<<<<< HEAD
-=======
-        return None, True
->>>>>>> 7605a732
 
     # def create_inference_task_pool(self, configs):
     #     """
@@ -88,7 +84,3 @@
 
     # def _get_task_state(self, task_id):
     #     return self.task_map[task_id]
-<<<<<<< HEAD
-
-=======
->>>>>>> 7605a732
