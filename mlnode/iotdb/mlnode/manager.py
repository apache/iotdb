--- conflicted
+++ resolved
@@ -15,10 +15,6 @@
 # specific language governing permissions and limitations
 # under the License.
 #
-<<<<<<< HEAD
-=======
-import multiprocessing as mp
->>>>>>> 94bf8a58
 
 
 import psutil
@@ -65,9 +61,9 @@
     task_map[task_id][trial_id] = pid
 
 
-def _create_inference_task(configs, task_map, task_id):
-    trial = ForecastingInferenceTrial(configs, debug_inference_data())
-    trial.start()
+# def _create_inference_task(configs, task_map, task_id):
+#     trial = ForecastingInferenceTrial(configs, debug_inference_data())
+#     trial.start()
 
 
 class Manager(object):
@@ -100,14 +96,14 @@
         self.task_map[task_id] = self.resource_manager.dict()
         return task_id
 
-    def create_inference_task_pool(self, configs):
-        """
-        Create an inference based on configs; will add the inference process to the pool
-        """
-        task_id = self.generate_taskid()
-        self.pool.apply_async(_create_inference_task, args=(configs, self.task_map, task_id,))
-        self.task_map[task_id] = self.resource_manager.dict()
-        return task_id
+    # def create_inference_task_pool(self, configs):
+    #     """
+    #     Create an inference based on configs; will add the inference process to the pool
+    #     """
+    #     task_id = self.generate_taskid()
+    #     self.pool.apply_async(_create_inference_task, args=(configs, self.task_map, task_id,))
+    #     self.task_map[task_id] = self.resource_manager.dict()
+    #     return task_id
 
     def kill_process(self, pid):
         """
