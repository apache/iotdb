--- conflicted
+++ resolved
@@ -28,12 +28,11 @@
         self.message = "Bad node url: {}".format(node_url)
 
 
-<<<<<<< HEAD
-class BadConfigError(_BaseError):
-    def __init__(self, msg):
-        self.message = "Bad config: {}".format(msg)
-=======
 class ModelNotExistError(_BaseError):
     def __init__(self, file_path: str):
         self.message = "Model path: ({}) not exists".format(file_path)
->>>>>>> 1c77a206
+
+
+class BadConfigError(_BaseError):
+    def __init__(self, msg):
+        self.message = "Bad config: {}".format(msg)