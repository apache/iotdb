# Licensed to the Apache Software Foundation (ASF) under one
# or more contributor license agreements.  See the NOTICE file
# distributed with this work for additional information
# regarding copyright ownership.  The ASF licenses this file
# to you under the Apache License, Version 2.0 (the
# "License"); you may not use this file except in compliance
# with the License.  You may obtain a copy of the License at
#
#     http://www.apache.org/licenses/LICENSE-2.0
#
# Unless required by applicable law or agreed to in writing,
# software distributed under the License is distributed on an
# "AS IS" BASIS, WITHOUT WARRANTIES OR CONDITIONS OF ANY
# KIND, either express or implied.  See the License for the
# specific language governing permissions and limitations
# under the License.
#

from iotdb.mlnode.algorithm.factory import create_forecast_model
from iotdb.mlnode.constant import TSStatusCode
<<<<<<< HEAD
from iotdb.mlnode.util import get_status, parse_training_request
from iotdb.mlnode.algorithm.model_factory import create_forecast_model
from iotdb.mlnode.datats.data_factory import create_forecast_data
from iotdb.mlnode.log import logger
=======
from iotdb.mlnode.data_access.factory import create_forecast_dataset
from iotdb.mlnode.log import logger
from iotdb.mlnode.parser import parse_training_request
from iotdb.mlnode.util import get_status
>>>>>>> 0750fa6f
from iotdb.thrift.mlnode import IMLNodeRPCService
from iotdb.thrift.mlnode.ttypes import (TCreateTrainingTaskReq,
                                        TDeleteModelReq, TForecastReq,
                                        TForecastResp)
from iotdb.mlnode.manager import Manager


class MLNodeRPCServiceHandler(IMLNodeRPCService.Iface):
    def __init__(self):
        self.manager = Manager(pool_num=10)  # TODO: add pool num to config

    def deleteModel(self, req: TDeleteModelReq):
        return get_status(TSStatusCode.SUCCESS_STATUS, "")

    def createTrainingTask(self, req: TCreateTrainingTaskReq):
        # parse request stage (check required config and config type)
        data_config, model_config, task_config = parse_training_request(req)

        # create model stage (check model config legitimacy)
        try:
            model, model_config = create_forecast_model(**model_config)
<<<<<<< HEAD
        except Exception as e: # Create model failed
=======
        except Exception as e:  # Create model failed
>>>>>>> 0750fa6f
            return get_status(TSStatusCode.FAIL_STATUS, str(e))
        logger.info('model config: ' + str(model_config))

        # create data stage (check data config legitimacy)
        try:
<<<<<<< HEAD
            dataset, data_config = create_forecast_data(**data_config)
=======
            dataset, data_config = create_forecast_dataset(**data_config)
>>>>>>> 0750fa6f
        except Exception as e:  # Create data failed
            return get_status(TSStatusCode.FAIL_STATUS, str(e))
        logger.info('data config: ' + str(data_config))

        # create task stage (check task config legitimacy)

        # submit task stage (check resource and decide pending/start)
<<<<<<< HEAD
        self.manager.submit_training_task(task_config, model_config, model, dataset)
=======
>>>>>>> 0750fa6f

        return get_status(TSStatusCode.SUCCESS_STATUS, 'Successfully create training task')

    def forecast(self, req: TForecastReq):
        status = get_status(TSStatusCode.SUCCESS_STATUS, "")
        forecast_result = b'forecast result'
        return TForecastResp(status, forecast_result)<|MERGE_RESOLUTION|>--- conflicted
+++ resolved
@@ -18,17 +18,10 @@
 
 from iotdb.mlnode.algorithm.factory import create_forecast_model
 from iotdb.mlnode.constant import TSStatusCode
-<<<<<<< HEAD
-from iotdb.mlnode.util import get_status, parse_training_request
-from iotdb.mlnode.algorithm.model_factory import create_forecast_model
-from iotdb.mlnode.datats.data_factory import create_forecast_data
-from iotdb.mlnode.log import logger
-=======
 from iotdb.mlnode.data_access.factory import create_forecast_dataset
 from iotdb.mlnode.log import logger
 from iotdb.mlnode.parser import parse_training_request
 from iotdb.mlnode.util import get_status
->>>>>>> 0750fa6f
 from iotdb.thrift.mlnode import IMLNodeRPCService
 from iotdb.thrift.mlnode.ttypes import (TCreateTrainingTaskReq,
                                         TDeleteModelReq, TForecastReq,
@@ -50,21 +43,13 @@
         # create model stage (check model config legitimacy)
         try:
             model, model_config = create_forecast_model(**model_config)
-<<<<<<< HEAD
-        except Exception as e: # Create model failed
-=======
         except Exception as e:  # Create model failed
->>>>>>> 0750fa6f
             return get_status(TSStatusCode.FAIL_STATUS, str(e))
         logger.info('model config: ' + str(model_config))
 
         # create data stage (check data config legitimacy)
         try:
-<<<<<<< HEAD
-            dataset, data_config = create_forecast_data(**data_config)
-=======
             dataset, data_config = create_forecast_dataset(**data_config)
->>>>>>> 0750fa6f
         except Exception as e:  # Create data failed
             return get_status(TSStatusCode.FAIL_STATUS, str(e))
         logger.info('data config: ' + str(data_config))
@@ -72,10 +57,7 @@
         # create task stage (check task config legitimacy)
 
         # submit task stage (check resource and decide pending/start)
-<<<<<<< HEAD
         self.manager.submit_training_task(task_config, model_config, model, dataset)
-=======
->>>>>>> 0750fa6f
 
         return get_status(TSStatusCode.SUCCESS_STATUS, 'Successfully create training task')
 
