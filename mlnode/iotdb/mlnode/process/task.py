--- conflicted
+++ resolved
@@ -78,30 +78,6 @@
         super(ForecastingTrainingTask, self).__init__(task_configs, model_configs, data_configs, task_trial_map)
 
     def __call__(self):
-<<<<<<< HEAD
-        tuning = self.task_configs["tuning"]
-        if tuning:
-            study = optuna.create_study(direction='minimize')
-            study.optimize(TrainingTrialObjective(
-                self.task_configs,
-                self.model_configs,
-                self.data_configs
-            ), n_trials=20)
-        else:
-            #TODO: use logger, with more meaningful informations
-            print('call the task')
-            model, model_cfg = create_forecast_model(**self.model_configs)
-            print('model created')
-            datasource = DataSource(**self.data_configs)
-            print('datasource created')
-            dataset, dataset_cfg = create_forecasting_dataset(
-                data_source=datasource,
-                **self.data_configs)
-            print('data created')
-            self.task_configs['trial_id'] = 0
-            trial = ForecastingTrainingTrial(self.task_configs, model, self.model_configs, dataset)
-            loss = trial.start()
-=======
         try:
             tuning = self.task_configs["tuning"]
             if tuning:
@@ -112,6 +88,7 @@
                     self.data_configs
                 ), n_trials=20)
             else:
+                #TODO: use logger, with more meaningful informations
                 print('call the task')
                 model, model_cfg = create_forecast_model(**self.model_configs)
                 print('model created')
@@ -127,5 +104,4 @@
                 self.task_trial_map[self.task_configs['model_id']][0] = pid
                 loss = trial.start()
         except Exception as e:
-            print(e)
->>>>>>> 607f1757
+            print(e)