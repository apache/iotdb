# Licensed to the Apache Software Foundation (ASF) under one
# or more contributor license agreements.  See the NOTICE file
# distributed with this work for additional information
# regarding copyright ownership.  The ASF licenses this file
# to you under the Apache License, Version 2.0 (the
# "License"); you may not use this file except in compliance
# with the License.  You may obtain a copy of the License at
#
#     http://www.apache.org/licenses/LICENSE-2.0
#
# Unless required by applicable law or agreed to in writing,
# software distributed under the License is distributed on an
# "AS IS" BASIS, WITHOUT WARRANTIES OR CONDITIONS OF ANY
# KIND, either express or implied.  See the License for the
# specific language governing permissions and limitations
# under the License.
#


import os
import torch
import time
import numpy as np
import pandas as pd
from iotdb.mlnode.datats.utils.timefeatures import data_transform, timestamp_transform
from iotdb.mlnode.storage.model_storager import modelStorager
from torch.utils.data import DataLoader


def parse_trial_config(**kwargs):
    support_cfg = {
        "batch_size": 32,
        "learning_rate": 0.0001,
        "epochs": 10,
        "use_gpu": False,
        "devices": [0],
        "use_multi_gpu": False,
        "gpu": 0,
        "input_len": 96,
        "pred_len": 96,
<<<<<<< HEAD
        **kwargs
    }
=======
    }
    print(kwargs)
    for k, v in kwargs.items():
        if k in support_cfg.keys():
            if type(v) != type(support_cfg[k]):
                raise RuntimeError(
                    "Trial config {} should have {} type, but got {} instead" \
                        .format(k, type(support_cfg[k]).__name__, type(v).__name__)
                )
            support_cfg[k] = v
    for k in ["input_len", "pred_len"]:
        if support_cfg[k] <= 0:
            raise RuntimeError(
                "Trial config {} should be positive integer but got {}" \
                .format(k, support_cfg[k])
            )
    return support_cfg
>>>>>>> 7605a732


class BasicTrial(object):
    def __init__(self, trial_configs, model, model_configs, dataset, **kwargs):
        # TODO: check param and only store useful param
        self.trial_configs = parse_trial_config(**trial_configs)
        self.model = model
        self.model_configs = model_configs
        self.device = self._acquire_device()
        self.model = self.model.to(self.device)
        self.dataset = dataset

        self.model_id = trial_configs["model_id"]
        self.trial_id = trial_configs["trial_id"]

    def _build_data(self):
        raise NotImplementedError

    def _acquire_device(self):
        if self.trial_configs["use_gpu"]:
            os.environ["CUDA_VISIBLE_DEVICES"] = str(
                self.trial_configs["gpu"]) if not self.trial_configs["use_multi_gpu"] else self.trial_configs["devices"]
            device = torch.device('cuda:{}'.format(self.trial_configs["gpu"]))
        else:
            device = torch.device('cpu')
        return device

    def start(self):
        raise NotImplementedError


class ForecastingTrainingTrial(BasicTrial):
    def __init__(self, trial_configs, model, model_configs, dataset, **kwargs):
        super(ForecastingTrainingTrial, self).__init__(trial_configs, model, model_configs, dataset, **kwargs)
        self.dataloader = self._build_data()

    def _build_data(self):
        train_loader = DataLoader(
            self.dataset,
            batch_size=self.trial_configs["batch_size"],
            shuffle=True,
            drop_last=True
        )
        return train_loader

    def train(self, model, optimizer, criterion, dataloader, epoch):
        model.train()
        train_loss = []
        print("start training...")

        epoch_time = time.time()
        for i, (batch_x, batch_y, batch_x_mark, batch_y_mark) in enumerate(dataloader):
            optimizer.zero_grad()
            batch_x = batch_x.float().to(self.device)
            batch_y = batch_y.float().to(self.device)

            batch_x_mark = batch_x_mark.float().to(self.device)
            batch_y_mark = batch_y_mark.float().to(self.device)

            # decoder input
            dec_inp = torch.zeros_like(batch_y[:, -self.trial_configs["pred_len"]:, :]).float()
            outputs = model(batch_x, batch_x_mark, dec_inp, batch_y_mark)
            outputs = outputs[:, -self.trial_configs["pred_len"]:]
            batch_y = batch_y[:, -self.trial_configs["pred_len"]:]
            loss = criterion(outputs, batch_y)
            train_loss.append(loss.item())

            if (i + 1) % 50 == 0:
                print('\titers: {0}, epoch: {1} | loss: {2:.7f}'.format(i + 1, epoch + 1, loss.item()))

            loss.backward()
            optimizer.step()

        train_loss = np.average(train_loss)
        # TODO: manage these training output
        print('Epoch: {0} cost time: {1} | Train Loss: {2:.7f}'.format(epoch + 1, time.time() - epoch_time, train_loss))
        return train_loss

    def validate(self, model, criterion, dataloader, epoch):
        model.eval()
        val_loss = []
        for i, (batch_x, batch_y, batch_x_mark, batch_y_mark) in enumerate(dataloader):
            batch_x = batch_x.float().to(self.device)
            batch_y = batch_y.float().to(self.device)

            batch_x_mark = batch_x_mark.float().to(self.device)
            batch_y_mark = batch_y_mark.float().to(self.device)

            # decoder input
            dec_inp = torch.zeros_like(batch_y[:, -self.trial_configs["pred_len"]:, :]).float()
            outputs = model(batch_x, batch_x_mark, dec_inp, batch_y_mark)

            outputs = outputs[:, -self.trial_configs["pred_len"]:]
            batch_y = batch_y[:, -self.trial_configs["pred_len"]:]
            loss = criterion(outputs, batch_y)
            val_loss.append(loss.item())

        val_loss = np.average(val_loss)
        # TODO: record_metrics based on trial_configs['metric_name']
        print('Epoch: {0} Vali Loss: {1:.7f}'.format(epoch + 1, val_loss))
        return val_loss

    def start(self):
        optimizer = torch.optim.Adam(self.model.parameters(), lr=self.trial_configs["learning_rate"])
        criterion = torch.nn.MSELoss()

        best_loss = np.inf
        for epoch in range(self.trial_configs["epochs"]):
            train_loss = self.train(self.model, optimizer, criterion, self.dataloader, epoch)
            val_loss = self.validate(self.model, criterion, self.dataloader, epoch)
            if val_loss < best_loss:
                best_loss = val_loss
                # TODO: generate trial id
                modelStorager.save_model(self.model, self.model_configs, model_id=self.model_id, trial_id=self.trial_id)
        return best_loss


class ForecastingInferenceTrial(BasicTrial):
    def __init__(self, args, data_raw):
        """
        model configs
        model path
        model id
        data 
        """
        super(ForecastingInferenceTrial, self).__init__(args)
        self.input_len = args.seq_len
        self.output_len = args.pred_len
        self.data, self.data_stamp = data_transform(
            data_raw)  # suppose data is in pandas.dataframe format, col 0 is timestamp
        self.model = modelStorager.load_best_model_by_id(self.model_id)

    def data_align(self, data, data_stamp):
        """
        data: L x C, ndarray
        time_stamp: L, 
        """
        # data_stamp = pd.to_datetime(data_stamp.values, unit='ms', utc=True).tz_convert('Asia/Shanghai')
        time_deltas = data_stamp.diff().dropna()
        mean_timedelta = time_deltas.mean()
        mean_timedelta = pd.Timedelta(milliseconds=mean_timedelta)
        if data.shape[0] < self.input_len:
            extra_len = self.input_len - data.shape[0]
            data = np.concatenate([data[:1, :].repeat(extra_len, 1), data], axis=0)
            extrapolated_timestamp = pd.date_range(data_stamp[0] - mean_timedelta, periods=extra_len,
                                                   freq=mean_timedelta)
            data_stamp = np.concatenate([extrapolated_timestamp, data_stamp])
        else:
            data = data[-self.input_len:, :]
            data_stamp = data_stamp[-self.input_len:]

        data = data[None, :]  # add batch dim
        return data, data_stamp

    def inference(self, model, data, data_stamp, out_timestamp):
        model.eval()
        B, L, C = data.shape
        dec_inp = torch.zeros((B, self.output_len, C)).to(self.device)
        output = model(data, data_stamp, dec_inp, out_timestamp)

        return output

    def start(self):
        data, data_stamp = self.data_align(self.data, self.data_stamp)
        # compute output time stamp
        time_deltas = data_stamp.diff().dropna()
        mean_timedelta = time_deltas.mean()
        mean_timedelta = pd.Timedelta(milliseconds=mean_timedelta)

        data_stamp = pd.to_datetime(data_stamp.values, unit='ms', utc=True).tz_convert('Asia/Shanghai')
        out_timestamp_raw = pd.date_range(data_stamp[-1] + mean_timedelta, periods=self.output_len, freq=mean_timedelta)

        # convert into tensor
        data = torch.from_numpy(data).to(self.device)
        data_stamp = torch.from_numpy(timestamp_transform(data_stamp)).to(self.device)
        out_timestamp = torch.from_numpy(timestamp_transform(out_timestamp_raw)).to(self.device)

        output = self.inference(self.model, data, data_stamp, out_timestamp)
        print("inference finished.")
        return output, out_timestamp_raw<|MERGE_RESOLUTION|>--- conflicted
+++ resolved
@@ -38,10 +38,6 @@
         "gpu": 0,
         "input_len": 96,
         "pred_len": 96,
-<<<<<<< HEAD
-        **kwargs
-    }
-=======
     }
     print(kwargs)
     for k, v in kwargs.items():
@@ -59,7 +55,6 @@
                 .format(k, support_cfg[k])
             )
     return support_cfg
->>>>>>> 7605a732
 
 
 class BasicTrial(object):
