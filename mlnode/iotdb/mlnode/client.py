--- conflicted
+++ resolved
@@ -22,13 +22,9 @@
 from thrift.transport import TSocket, TTransport
 
 from iotdb.mlnode.config import config
-<<<<<<< HEAD
-from iotdb.mlnode.log import logger
-=======
 from iotdb.mlnode.constant import TSStatusCode
 from iotdb.mlnode.log import logger
 from iotdb.mlnode.util import verify_success
->>>>>>> 1bfcab29
 from iotdb.thrift.common.ttypes import TEndPoint, TSStatus
 from iotdb.thrift.confignode import IConfigNodeRPCService
 from iotdb.thrift.confignode.ttypes import TUpdateModelInfoReq
@@ -39,19 +35,6 @@
 from iotdb.thrift.mlnode import IMLNodeRPCService
 from iotdb.thrift.mlnode.ttypes import TCreateTrainingTaskReq, TDeleteModelReq
 
-<<<<<<< HEAD
-# status code
-SUCCESS_STATUS = 200
-REDIRECTION_RECOMMEND = 400
-
-
-def verify_success(status: TSStatus, err_msg: str) -> None:
-    if status.code != SUCCESS_STATUS:
-        logger.warn(err_msg + ", error status is ", status)
-        raise RuntimeError(str(status.code) + ": " + status.message)
-
-=======
->>>>>>> 1bfcab29
 
 class ClientManager(object):
     def __init__(self):
@@ -251,11 +234,7 @@
         pass
 
     def __update_config_node_leader(self, status: TSStatus) -> bool:
-<<<<<<< HEAD
-        if status.code == REDIRECTION_RECOMMEND:
-=======
         if status.code == TSStatusCode.REDIRECTION_RECOMMEND:
->>>>>>> 1bfcab29
             if status.redirectNode is not None:
                 self.__config_leader = status.redirectNode
             else:
