# Licensed to the Apache Software Foundation (ASF) under one
# or more contributor license agreements.  See the NOTICE file
# distributed with this work for additional information
# regarding copyright ownership.  The ASF licenses this file
# to you under the Apache License, Version 2.0 (the
# "License"); you may not use this file except in compliance
# with the License.  You may obtain a copy of the License at
#
#     http://www.apache.org/licenses/LICENSE-2.0
#
# Unless required by applicable law or agreed to in writing,
# software distributed under the License is distributed on an
# "AS IS" BASIS, WITHOUT WARRANTIES OR CONDITIONS OF ANY
# KIND, either express or implied.  See the License for the
# specific language governing permissions and limitations
# under the License.
#
import os

from dynaconf import Dynaconf

from iotdb.mlnode.constant import (MLNODE_CONF_DIRECTORY_NAME,
                                   MLNODE_CONF_FILE_NAME,
                                   MLNODE_MODEL_STORAGE_DIRECTORY_NAME)
from iotdb.mlnode.exception import BadNodeUrlError
from iotdb.mlnode.log import logger
from iotdb.mlnode.util import parse_endpoint_url
from iotdb.thrift.common.ttypes import TEndPoint


class MLNodeConfig(object):
    def __init__(self):
        # Used for connection of DataNode/ConfigNode clients
        self.__mn_rpc_address: str = "127.0.0.1"
        self.__mn_rpc_port: int = 10810

        # Directory to save models
<<<<<<< HEAD
        self.__mn_model_storage_dir = "models"

        # Cache number of model storage to avoid repeated loading
        self.__mn_model_storage_cachesize = 30
=======
        self.__mn_model_storage_dir = MLNODE_MODEL_STORAGE_DIRECTORY_NAME

        # Cache number of model storage to avoid repeated loading
        self.__mn_model_storage_cache_size = 30
>>>>>>> 1db187cd

        # Target ConfigNode to be connected by MLNode
        self.__mn_target_config_node: TEndPoint = TEndPoint("127.0.0.1", 10710)

        # Target DataNode to be connected by MLNode
        self.__mn_target_data_node: TEndPoint = TEndPoint("127.0.0.1", 10730)

    def get_mn_rpc_address(self) -> str:
        return self.__mn_rpc_address

    def set_mn_rpc_address(self, mn_rpc_address: str) -> None:
        self.__mn_rpc_address = mn_rpc_address

    def get_mn_rpc_port(self) -> int:
        return self.__mn_rpc_port

    def set_mn_rpc_port(self, mn_rpc_port: int) -> None:
        self.__mn_rpc_port = mn_rpc_port

    def get_mn_model_storage_dir(self) -> str:
        return self.__mn_model_storage_dir

    def set_mn_model_storage_dir(self, mn_model_storage_dir: str):
        self.__mn_model_storage_dir = mn_model_storage_dir

<<<<<<< HEAD
    def get_mn_model_storage_cachesize(self) -> int:
        return self.__mn_model_storage_cachesize

    def set_mn_model_storage_cachesize(self, mn_model_storage_cachesize: int):
        self.__mn_model_storage_cachesize = mn_model_storage_cachesize
=======
    def get_mn_model_storage_cache_size(self) -> int:
        return self.__mn_model_storage_cache_size

    def set_mn_model_storage_cache_size(self, mn_model_storage_cache_size: int):
        self.__mn_model_storage_cache_size = mn_model_storage_cache_size
>>>>>>> 1db187cd

    def get_mn_target_config_node(self) -> TEndPoint:
        return self.__mn_target_config_node

    def set_mn_target_config_node(self, mn_target_config_node: str) -> None:
        self.__mn_target_config_node = parse_endpoint_url(mn_target_config_node)

    def get_mn_target_data_node(self) -> TEndPoint:
        return self.__mn_target_data_node

    def set_mn_target_data_node(self, mn_target_data_node: str) -> None:
        self.__mn_target_data_node = parse_endpoint_url(mn_target_data_node)


class MLNodeDescriptor(object):
    def __init__(self):
        self.__config = MLNodeConfig()
        self.__load_config_from_file()

    def __load_config_from_file(self) -> None:
        conf_file = os.path.join(os.getcwd(), MLNODE_CONF_DIRECTORY_NAME, MLNODE_CONF_FILE_NAME)
        if not os.path.exists(conf_file):
            logger.info("Cannot find MLNode config file '{}', use default configuration.".format(conf_file))
            return

        logger.info("Start to read MLNode config file '{}'...".format(conf_file))

        # noinspection PyBroadException
        try:
            file_configs = Dynaconf(
                envvar_prefix="DYNACONF",
                settings_files=[conf_file],
            )

            if file_configs.mn_rpc_address is not None:
                self.__config.set_mn_rpc_address(file_configs.mn_rpc_address)

            if file_configs.mn_rpc_port is not None:
                self.__config.set_mn_rpc_port(file_configs.mn_rpc_port)

            if file_configs.mn_model_storage_dir is not None:
                self.__config.set_mn_model_storage_dir(file_configs.mn_model_storage_dir)

<<<<<<< HEAD
            if file_configs.mn_model_storage_cachesize is not None:
                self.__config.set_mn_model_storage_cachesize(file_configs.mn_model_storage_cachesize)
=======
            if file_configs.mn_model_storage_cache_size is not None:
                self.__config.set_mn_model_storage_cachesize(file_configs.mn_model_storage_cache_size)
>>>>>>> 1db187cd

            if file_configs.mn_target_config_node is not None:
                self.__config.set_mn_target_config_node(file_configs.mn_target_config_node)

            if file_configs.mn_target_data_node is not None:
                self.__config.set_mn_target_data_node(file_configs.mn_target_data_node)
        except BadNodeUrlError:
            logger.warn("Cannot load MLNode conf file, use default configuration.")
        except Exception as e:
            logger.warn("Cannot load MLNode conf file, use default configuration. {}".format(e))

    def get_config(self) -> MLNodeConfig:
        return self.__config


config = MLNodeDescriptor().get_config()<|MERGE_RESOLUTION|>--- conflicted
+++ resolved
@@ -35,17 +35,10 @@
         self.__mn_rpc_port: int = 10810
 
         # Directory to save models
-<<<<<<< HEAD
-        self.__mn_model_storage_dir = "models"
-
-        # Cache number of model storage to avoid repeated loading
-        self.__mn_model_storage_cachesize = 30
-=======
         self.__mn_model_storage_dir = MLNODE_MODEL_STORAGE_DIRECTORY_NAME
 
         # Cache number of model storage to avoid repeated loading
         self.__mn_model_storage_cache_size = 30
->>>>>>> 1db187cd
 
         # Target ConfigNode to be connected by MLNode
         self.__mn_target_config_node: TEndPoint = TEndPoint("127.0.0.1", 10710)
@@ -71,19 +64,11 @@
     def set_mn_model_storage_dir(self, mn_model_storage_dir: str):
         self.__mn_model_storage_dir = mn_model_storage_dir
 
-<<<<<<< HEAD
-    def get_mn_model_storage_cachesize(self) -> int:
-        return self.__mn_model_storage_cachesize
-
-    def set_mn_model_storage_cachesize(self, mn_model_storage_cachesize: int):
-        self.__mn_model_storage_cachesize = mn_model_storage_cachesize
-=======
     def get_mn_model_storage_cache_size(self) -> int:
         return self.__mn_model_storage_cache_size
 
     def set_mn_model_storage_cache_size(self, mn_model_storage_cache_size: int):
         self.__mn_model_storage_cache_size = mn_model_storage_cache_size
->>>>>>> 1db187cd
 
     def get_mn_target_config_node(self) -> TEndPoint:
         return self.__mn_target_config_node
@@ -127,13 +112,8 @@
             if file_configs.mn_model_storage_dir is not None:
                 self.__config.set_mn_model_storage_dir(file_configs.mn_model_storage_dir)
 
-<<<<<<< HEAD
-            if file_configs.mn_model_storage_cachesize is not None:
-                self.__config.set_mn_model_storage_cachesize(file_configs.mn_model_storage_cachesize)
-=======
             if file_configs.mn_model_storage_cache_size is not None:
                 self.__config.set_mn_model_storage_cachesize(file_configs.mn_model_storage_cache_size)
->>>>>>> 1db187cd
 
             if file_configs.mn_target_config_node is not None:
                 self.__config.set_mn_target_config_node(file_configs.mn_target_config_node)
