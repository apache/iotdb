--- conflicted
+++ resolved
@@ -19,17 +19,10 @@
 -r requirements.txt
 # Pytest to run tests
 
-<<<<<<< HEAD
 pandas>=1.3.5
 numpy>=1.21.4
+torch
+pylru
 pytest
 thrift
-dynaconf
-torch
-pylru
-=======
-pytest
-thrift
-dynaconf
-torch
->>>>>>> 1db187cd
+dynaconf