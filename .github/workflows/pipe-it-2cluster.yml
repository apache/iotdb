--- conflicted
+++ resolved
@@ -77,22 +77,6 @@
         cluster1: [PipeConsensusBatchMode]
         cluster2: [LightWeightStandaloneMode, ScalableSingleNodeMode, HighPerformanceMode, PipeConsensusBatchMode]
         os: [ ubuntu-latest ]
-<<<<<<< HEAD
-=======
-        exclude:
-          - cluster1: LightWeightStandaloneMode
-            cluster2: LightWeightStandaloneMode
-          - cluster1: LightWeightStandaloneMode
-            cluster2: ScalableSingleNodeMode
-          - cluster1: ScalableSingleNodeMode
-            cluster2: LightWeightStandaloneMode
-          - cluster1: ScalableSingleNodeMode
-            cluster2: HighPerformanceMode
-          - cluster1: HighPerformanceMode
-            cluster2: LightWeightStandaloneMode
-          - cluster1: HighPerformanceMode
-            cluster2: HighPerformanceMode
->>>>>>> 38f7219a
     runs-on: ${{ matrix.os }}
     steps:
       - uses: actions/checkout@v4
