name: Multi-Cluster IT

on:
  push:
    branches:
      - master
      - 'rel/1.*'
      - 'rc/1.*'
<<<<<<< HEAD
      - 'TreeToTableView'
=======
      - 'force_ci/**'
>>>>>>> be9a05f6
    paths-ignore:
      - 'docs/**'
      - 'site/**'
      - 'iotdb-core/datanode/src/main/java/org/apache/iotdb/db/queryengine/**' #queryengine
  pull_request:
    branches:
      - master
      - 'rel/1.*'
      - 'rc/1.*'
<<<<<<< HEAD
      - 'TreeToTableView'
=======
      - 'force_ci/**'
>>>>>>> be9a05f6
    paths-ignore:
      - 'docs/**'
      - 'site/**'
      - 'iotdb-core/datanode/src/main/java/org/apache/iotdb/db/queryengine/**' #queryengine
  # allow manually run the action:
  workflow_dispatch:

concurrency:
  group: ${{ github.workflow }}-${{ github.ref }}
  cancel-in-progress: true

env:
  MAVEN_OPTS: -Dhttp.keepAlive=false -Dmaven.wagon.http.pool=false -Dmaven.wagon.http.retryHandler.class=standard -Dmaven.wagon.http.retryHandler.count=3
  MAVEN_ARGS: --batch-mode --no-transfer-progress
  DEVELOCITY_ACCESS_KEY: ${{ secrets.GE_ACCESS_TOKEN }}

jobs:
  auto-create-schema:
    strategy:
      fail-fast: false
      max-parallel: 15
      matrix:
        java: [17]
        # StrongConsistencyClusterMode is ignored now because RatisConsensus has not been supported yet.
        cluster: [LightWeightStandaloneMode, ScalableSingleNodeMode, HighPerformanceMode, PipeConsensusBatchMode, PipeConsensusStreamMode]
        os: [ ubuntu-latest ]
    runs-on: ${{ matrix.os }}
    steps:
      - uses: actions/checkout@v4
      - name: Set up JDK ${{ matrix.java }}
        uses: actions/setup-java@v4
        with:
          distribution: liberica
          java-version: ${{ matrix.java }}
      - name: Sleep for a random duration between 0 and 10000 milliseconds
        run: |
          sleep  $(( $(( RANDOM % 10000 + 1 )) / 1000))
      - name: IT Test
        shell: bash
        # we do not compile client-cpp for saving time, it is tested in client.yml
        # we can skip influxdb-protocol because it has been tested separately in influxdb-protocol.yml
        run: |
          mvn clean verify \
          -P with-integration-tests \
          -DskipUTs \
          -DintegrationTest.forkCount=1 -DConfigNodeMaxHeapSize=256 -DDataNodeMaxHeapSize=1024 -DDataNodeMaxDirectMemorySize=768 \
          -DClusterConfigurations=${{ matrix.cluster }},${{ matrix.cluster }} \
          -pl integration-test \
          -am -PMultiClusterIT2AutoCreateSchema \
          -ntp
      - name: Upload Artifact
        if: failure()
        uses: actions/upload-artifact@v4
        with:
          name: cluster-log-auto-create-schema-java${{ matrix.java }}-${{ runner.os }}-${{ matrix.cluster }}-${{ matrix.cluster }}
          path: integration-test/target/cluster-logs
          retention-days: 30
  manual-create-schema:
    strategy:
      fail-fast: false
      max-parallel: 15
      matrix:
        java: [17]
        # StrongConsistencyClusterMode is ignored now because RatisConsensus has not been supported yet.
        cluster1: [LightWeightStandaloneMode, ScalableSingleNodeMode, HighPerformanceMode, PipeConsensusBatchMode, PipeConsensusStreamMode]
        cluster2: [LightWeightStandaloneMode, ScalableSingleNodeMode, HighPerformanceMode]
        os: [ ubuntu-latest ]
        exclude:
          - cluster1: LightWeightStandaloneMode
            cluster2: LightWeightStandaloneMode
          - cluster1: LightWeightStandaloneMode
            cluster2: ScalableSingleNodeMode
          - cluster1: ScalableSingleNodeMode
            cluster2: LightWeightStandaloneMode
          - cluster1: ScalableSingleNodeMode
            cluster2: HighPerformanceMode
          - cluster1: HighPerformanceMode
            cluster2: LightWeightStandaloneMode
          - cluster1: HighPerformanceMode
            cluster2: HighPerformanceMode
          - cluster1: PipeConsensusBatchMode
            cluster2: LightWeightStandaloneMode
          - cluster1: PipeConsensusBatchMode
            cluster2: HighPerformanceMode
          - cluster1: PipeConsensusStreamMode
            cluster2: LightWeightStandaloneMode
          - cluster1: PipeConsensusStreamMode
            cluster2: HighPerformanceMode
    runs-on: ${{ matrix.os }}
    steps:
      - uses: actions/checkout@v4
      - name: Set up JDK ${{ matrix.java }}
        uses: actions/setup-java@v4
        with:
          distribution: liberica
          java-version: ${{ matrix.java }}
      - name: Sleep for a random duration between 0 and 10000 milliseconds
        run: |
          sleep  $(( $(( RANDOM % 10000 + 1 )) / 1000))
      - name: IT Test
        shell: bash
        # we do not compile client-cpp for saving time, it is tested in client.yml
        # we can skip influxdb-protocol because it has been tested separately in influxdb-protocol.yml
        run: |
          mvn clean verify \
          -P with-integration-tests \
          -DskipUTs \
          -DintegrationTest.forkCount=1 -DConfigNodeMaxHeapSize=256 -DDataNodeMaxHeapSize=1024 -DDataNodeMaxDirectMemorySize=768 \
          -DClusterConfigurations=${{ matrix.cluster1 }},${{ matrix.cluster2 }} \
          -pl integration-test \
          -am -PMultiClusterIT2ManualCreateSchema \
          -ntp
      - name: Upload Artifact
        if: failure()
        uses: actions/upload-artifact@v4
        with:
          name: cluster-log-manual-create-schema-java${{ matrix.java }}-${{ runner.os }}-${{ matrix.cluster1 }}-${{ matrix.cluster2 }}
          path: integration-test/target/cluster-logs
          retention-days: 30
  subscription-arch-verification:
    strategy:
      fail-fast: false
      max-parallel: 15
      matrix:
        java: [ 17 ]
        # StrongConsistencyClusterMode is ignored now because RatisConsensus has not been supported yet.
        cluster1: [ ScalableSingleNodeMode ]
        cluster2: [ ScalableSingleNodeMode ]
        os: [ ubuntu-latest ]
    runs-on: ${{ matrix.os }}
    steps:
      - uses: actions/checkout@v4
      - name: Set up JDK ${{ matrix.java }}
        uses: actions/setup-java@v4
        with:
          distribution: liberica
          java-version: ${{ matrix.java }}
      - name: Sleep for a random duration between 0 and 10000 milliseconds
        run: |
          sleep  $(( $(( RANDOM % 10000 + 1 )) / 1000))
      - name: IT Test
        shell: bash
        # we do not compile client-cpp for saving time, it is tested in client.yml
        # we can skip influxdb-protocol because it has been tested separately in influxdb-protocol.yml
        run: |
          mvn clean verify \
          -P with-integration-tests \
          -DskipUTs \
          -DintegrationTest.forkCount=1 -DConfigNodeMaxHeapSize=256 -DDataNodeMaxHeapSize=1024 -DDataNodeMaxDirectMemorySize=768 \
          -DClusterConfigurations=${{ matrix.cluster1 }},${{ matrix.cluster2 }} \
          -pl integration-test \
          -am -PMultiClusterIT2SubscriptionArchVerification \
          -ntp
      - name: Upload Artifact
        if: failure()
        uses: actions/upload-artifact@v4
        with:
          name: cluster-log-subscription-java${{ matrix.java }}-${{ runner.os }}-${{ matrix.cluster1 }}-${{ matrix.cluster2 }}
          path: integration-test/target/cluster-logs
          retention-days: 30
  subscription-regression-consumer:
    strategy:
      fail-fast: false
      max-parallel: 15
      matrix:
        java: [ 17 ]
        # do not use HighPerformanceMode here, otherwise some tests will cause the GH runner to receive a shutdown signal
        cluster1: [ ScalableSingleNodeMode ]
        cluster2: [ ScalableSingleNodeMode ]
        os: [ ubuntu-latest ]
    runs-on: ${{ matrix.os }}
    steps:
      - uses: actions/checkout@v4
      - name: Set up JDK ${{ matrix.java }}
        uses: actions/setup-java@v4
        with:
          distribution: liberica
          java-version: ${{ matrix.java }}
      - name: Sleep for a random duration between 0 and 10000 milliseconds
        run: |
          sleep  $(( $(( RANDOM % 10000 + 1 )) / 1000))
      - name: IT Test
        shell: bash
        # we do not compile client-cpp for saving time, it is tested in client.yml
        # we can skip influxdb-protocol because it has been tested separately in influxdb-protocol.yml
        run: |
          mvn clean verify \
          -P with-integration-tests \
          -DskipUTs \
          -DintegrationTest.forkCount=1 -DConfigNodeMaxHeapSize=256 -DDataNodeMaxHeapSize=1024 -DDataNodeMaxDirectMemorySize=768 \
          -DClusterConfigurations=${{ matrix.cluster1 }},${{ matrix.cluster2 }} \
          -pl integration-test \
          -am -PMultiClusterIT2SubscriptionRegressionConsumer \
          -ntp
      - name: Upload Artifact
        if: failure()
        uses: actions/upload-artifact@v4
        with:
          name: cluster-log-subscription-regression-consumer-java${{ matrix.java }}-${{ runner.os }}-${{ matrix.cluster1 }}-${{ matrix.cluster2 }}
          path: integration-test/target/cluster-logs
          retention-days: 30
  subscription-regression-misc:
    strategy:
      fail-fast: false
      max-parallel: 15
      matrix:
        java: [ 17 ]
        # do not use HighPerformanceMode here, otherwise some tests will cause the GH runner to receive a shutdown signal
        cluster1: [ ScalableSingleNodeMode ]
        cluster2: [ ScalableSingleNodeMode ]
        os: [ ubuntu-latest ]
    runs-on: ${{ matrix.os }}
    steps:
      - uses: actions/checkout@v4
      - name: Set up JDK ${{ matrix.java }}
        uses: actions/setup-java@v4
        with:
          distribution: liberica
          java-version: ${{ matrix.java }}
      - name: Sleep for a random duration between 0 and 10000 milliseconds
        run: |
          sleep  $(( $(( RANDOM % 10000 + 1 )) / 1000))
      - name: IT Test
        shell: bash
        # we do not compile client-cpp for saving time, it is tested in client.yml
        # we can skip influxdb-protocol because it has been tested separately in influxdb-protocol.yml
        run: |
          mvn clean verify \
          -P with-integration-tests \
          -DskipUTs \
          -DintegrationTest.forkCount=1 -DConfigNodeMaxHeapSize=256 -DDataNodeMaxHeapSize=1024 -DDataNodeMaxDirectMemorySize=768 \
          -DClusterConfigurations=${{ matrix.cluster1 }},${{ matrix.cluster2 }} \
          -pl integration-test \
          -am -PMultiClusterIT2SubscriptionRegressionMisc \
          -ntp
      - name: Upload Artifact
        if: failure()
        uses: actions/upload-artifact@v4
        with:
          name: cluster-log-subscription-regression-misc-java${{ matrix.java }}-${{ runner.os }}-${{ matrix.cluster1 }}-${{ matrix.cluster2 }}
          path: integration-test/target/cluster-logs
          retention-days: 30
  table-model:
    strategy:
      fail-fast: false
      max-parallel: 15
      matrix:
        java: [17]
        # StrongConsistencyClusterMode is ignored now because RatisConsensus has not been supported yet.
        cluster: [LightWeightStandaloneMode, ScalableSingleNodeMode, HighPerformanceMode, PipeConsensusBatchMode, PipeConsensusStreamMode]
        os: [ ubuntu-latest ]
    runs-on: ${{ matrix.os }}
    steps:
      - uses: actions/checkout@v4
      - name: Set up JDK ${{ matrix.java }}
        uses: actions/setup-java@v4
        with:
          distribution: liberica
          java-version: ${{ matrix.java }}
      - name: Sleep for a random duration between 0 and 10000 milliseconds
        run: |
          sleep  $(( $(( RANDOM % 10000 + 1 )) / 1000))
      - name: IT Test
        shell: bash
        # we do not compile client-cpp for saving time, it is tested in client.yml
        # we can skip influxdb-protocol because it has been tested separately in influxdb-protocol.yml
        run: |
          mvn clean verify \
          -P with-integration-tests \
          -DskipUTs \
          -DintegrationTest.forkCount=1 -DConfigNodeMaxHeapSize=256 -DDataNodeMaxHeapSize=1024 -DDataNodeMaxDirectMemorySize=768 \
          -DClusterConfigurations=${{ matrix.cluster }},${{ matrix.cluster }} \
          -pl integration-test \
          -am -PMultiClusterIT2TableModel \
          -ntp
      - name: Upload Artifact
        if: failure()
        uses: actions/upload-artifact@v4
        with:
          name: cluster-log-table-model-java${{ matrix.java }}-${{ runner.os }}-${{ matrix.cluster }}-${{ matrix.cluster }}
          path: integration-test/target/cluster-logs
          retention-days: 30<|MERGE_RESOLUTION|>--- conflicted
+++ resolved
@@ -6,11 +6,7 @@
       - master
       - 'rel/1.*'
       - 'rc/1.*'
-<<<<<<< HEAD
-      - 'TreeToTableView'
-=======
       - 'force_ci/**'
->>>>>>> be9a05f6
     paths-ignore:
       - 'docs/**'
       - 'site/**'
@@ -20,11 +16,7 @@
       - master
       - 'rel/1.*'
       - 'rc/1.*'
-<<<<<<< HEAD
-      - 'TreeToTableView'
-=======
       - 'force_ci/**'
->>>>>>> be9a05f6
     paths-ignore:
       - 'docs/**'
       - 'site/**'
