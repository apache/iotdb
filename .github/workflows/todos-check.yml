name: Check TODOs and FIXMEs in Changed Files

on:
  pull_request:
    branches:
      - master
      - 'rel/*'
      - "rc/*"
<<<<<<< HEAD
      - 'TreeToTableView'
=======
      - 'force_ci/**'
>>>>>>> be9a05f6
    paths-ignore:
      - 'docs/**'
      - 'site/**'
  # allow manually run the action:
  workflow_dispatch:

jobs:
  todo-check:
    runs-on: ubuntu-latest

    steps:
      - name: Checkout code
        uses: actions/checkout@v4

      - name: Check for TODOs and FIXMEs in changed files
        run: |
          # Fetch the target branch
          git fetch origin $GITHUB_BASE_REF
          
          git switch -c check_branch
          
          # Get the diff of the changes
          DIFF=$(git diff origin/$GITHUB_BASE_REF check_branch)
          
  
          # Check the diff for TODOs
          if echo "$DIFF" | grep -Eq '^\+.*(TODO|FIXME)'; then
            echo "TODO or FIXME found in the changes. Please resolve it before merging."
            # exit 1
          else
            echo "No TODOs found in changed content."
          fi<|MERGE_RESOLUTION|>--- conflicted
+++ resolved
@@ -6,11 +6,7 @@
       - master
       - 'rel/*'
       - "rc/*"
-<<<<<<< HEAD
-      - 'TreeToTableView'
-=======
       - 'force_ci/**'
->>>>>>> be9a05f6
     paths-ignore:
       - 'docs/**'
       - 'site/**'
