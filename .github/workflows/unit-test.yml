# This workflow will build a Java project with Maven
# For more information see: https://help.github.com/actions/language-and-framework-guides/building-and-testing-java-with-maven

name: Unit-Test

on:
  push:
    branches:
      - master
      - 'rel/*'
      - "rc/*"
<<<<<<< HEAD
      - 'TreeToTableView'
=======
      - 'force_ci/**'
>>>>>>> be9a05f6
    paths-ignore:
      - 'docs/**'
      - 'site/**'
  pull_request:
    branches:
      - master
      - 'rel/*'
      - "rc/*"
<<<<<<< HEAD
      - 'TreeToTableView'
=======
      - 'force_ci/**'
>>>>>>> be9a05f6
    paths-ignore:
      - 'docs/**'
      - 'site/**'
  # allow manually run the action:
  workflow_dispatch:

concurrency:
  group: ${{ github.workflow }}-${{ github.ref }}
  cancel-in-progress: true

env:
  MAVEN_OPTS: -Xms2g -Xmx4g -Dhttp.keepAlive=false -Dmaven.wagon.http.pool=false -Dmaven.wagon.http.retryHandler.class=standard -Dmaven.wagon.http.retryHandler.count=3
  MAVEN_ARGS: --batch-mode --no-transfer-progress
  DEVELOCITY_ACCESS_KEY: ${{ secrets.GE_ACCESS_TOKEN }}

jobs:
  unit-test:
    strategy:
      fail-fast: false
      max-parallel: 15
      matrix:
        java: [ 17 ]
        os: [ ubuntu-latest, windows-latest ]
        it_task: [ 'others', 'datanode' ]
    runs-on: ${{ matrix.os }}

    steps:
      - uses: actions/checkout@v4
      - name: Set up JDK ${{ matrix.java }}
        uses: actions/setup-java@v4
        with:
          distribution: corretto
          java-version: ${{ matrix.java }}
      - name: Cache Maven packages
        uses: actions/cache@v4
        with:
          path: ~/.m2
          key: ${{ runner.os }}-m2-${{ hashFiles('**/pom.xml') }}
          restore-keys: ${{ runner.os }}-m2-
      - name: Test Datanode Module with Maven
        shell: bash
        if: ${{ matrix.it_task == 'datanode'}}
        run: mvn clean integration-test -Dtest.port.closed=true -pl iotdb-core/datanode -am -DskipTests -Diotdb.test.only=true
      - name: Test Other Modules with Maven
        shell: bash
        if: ${{ matrix.it_task == 'others'}}
        run: |
          mvn clean install -DskipTests
          mvn -P get-jar-with-dependencies,with-integration-tests clean test -Dtest.port.closed=true -Diotdb.test.skip=true<|MERGE_RESOLUTION|>--- conflicted
+++ resolved
@@ -9,11 +9,7 @@
       - master
       - 'rel/*'
       - "rc/*"
-<<<<<<< HEAD
-      - 'TreeToTableView'
-=======
       - 'force_ci/**'
->>>>>>> be9a05f6
     paths-ignore:
       - 'docs/**'
       - 'site/**'
@@ -22,11 +18,7 @@
       - master
       - 'rel/*'
       - "rc/*"
-<<<<<<< HEAD
-      - 'TreeToTableView'
-=======
       - 'force_ci/**'
->>>>>>> be9a05f6
     paths-ignore:
       - 'docs/**'
       - 'site/**'
