name: Multi-Language Client
on:
  push:
    branches:
      - master
      - "rc/*"
<<<<<<< HEAD
      - 'TreeToTableView'
=======
      - 'force_ci/**'
>>>>>>> be9a05f6
    paths:
      - 'pom.xml'
      - 'iotdb-client/pom.xml'
      - 'iotdb-client/client-py/**'
      - 'iotdb-client/client-cpp/**'
      - 'example/client-cpp-example/**'
      - 'iotdb-protocol/thrift-datanode/src/main/thrift/client.thrift'
      - 'iotdb-protocol/thrift-commons/src/main/thrift/common.thrift'
      - '.github/workflows/multi-language-client.yml'
  pull_request:
    branches:
      - master
      - "rc/*"
<<<<<<< HEAD
      - 'TreeToTableView'
=======
      - 'force_ci/**'
>>>>>>> be9a05f6
    paths:
      - 'pom.xml'
      - 'iotdb-client/pom.xml'
      - 'iotdb-client/client-py/**'
      - 'iotdb-client/client-cpp/**'
      - 'example/client-cpp-example/**'
      - 'iotdb-protocol/thrift-datanode/src/main/thrift/client.thrift'
      - 'iotdb-protocol/thrift-commons/src/main/thrift/common.thrift'
      - '.github/workflows/multi-language-client.yml'
  # allow manually run the action:
  workflow_dispatch:


concurrency:
  group: ${{ github.workflow }}-${{ github.ref }}
  cancel-in-progress: true

env:
  MAVEN_OPTS: -Dhttp.keepAlive=false -Dmaven.wagon.http.pool=false -Dmaven.wagon.http.retryHandler.class=standard -Dmaven.wagon.http.retryHandler.count=3
  MAVEN_ARGS: --batch-mode --no-transfer-progress

jobs:
  cpp:
    strategy:
      fail-fast: false
      max-parallel: 15
      matrix:
        os: [ubuntu-20.04, ubuntu-22.04, ubuntu-24.04, windows-2019, windows-2022, macos-latest]
    runs-on: ${{ matrix.os}}

    steps:
      - uses: actions/checkout@v4
      - name: Install CPP Dependencies (Ubuntu)
        if: runner.os == 'Linux'
        shell: bash
        run: |
          sudo apt-get update
          sudo apt-get install libboost-all-dev
      - name: Install CPP Dependencies (Mac)
        # remove some xcode to release disk space
        if: runner.os == 'macOS'
        shell: bash
        run: |
          brew install boost
          sudo rm -rf /Applications/Xcode_14.3.1.app
          sudo rm -rf /Applications/Xcode_15.0.1.app
          sudo rm -rf /Applications/Xcode_15.1.app
          sudo rm -rf /Applications/Xcode_15.2.app
          sudo rm -rf /Applications/Xcode_15.3.app
      - name: Install CPP Dependencies (Windows)
        if: runner.os == 'Windows'
        run: |
          choco install winflexbison3
          if ("${{ matrix.os }}" -eq "windows-2019") {
            choco install boost-msvc-14.2
          } else {
            choco install boost-msvc-14.3
          }
          $boost_path = (Get-ChildItem -Path 'C:\local\' -Filter 'boost_*').FullName
          echo $boost_path >> $env:GITHUB_PATH
      - name: Cache Maven packages
        uses: actions/cache@v4
        with:
          path: ~/.m2
          key: ${{ runner.os }}-m2-${{ hashFiles('**/pom.xml') }}
          restore-keys: ${{ runner.os }}-m2-
      - name: Build IoTDB server
        shell: bash
        run: ./mvnw clean install -pl distribution -am -DskipTests
      - name: Test with Maven
        shell: bash
        # Explicitly using mvnw here as the build requires maven 3.9 and the default installation is older
        # Explicitly using "install" instead of package in order to be sure we're using libs built on this machine
        # (was causing problems on windows, but could cause problem on linux, when updating the thrift module)
        run: |
          if [[ "$RUNNER_OS" == "Linux" ]]; then
            ./mvnw clean verify -P with-cpp -pl iotdb-client/client-cpp,example/client-cpp-example -am -Diotdb-tools-thrift.version=0.14.1.1-glibc223-SNAPSHOT
          elif [[ "${{ matrix.os }}" == "windows-2019" ]]; then
            ./mvnw clean verify -P with-cpp -pl iotdb-client/client-cpp,example/client-cpp-example -am -Diotdb-tools-thrift.version=0.14.1.1-msvc142-SNAPSHOT -Dcmake.generator="Visual Studio 16 2019"
          else  
            ./mvnw clean verify -P with-cpp -pl iotdb-client/client-cpp,example/client-cpp-example -am
          fi
      - name: Upload Artifact
        if: failure()
        uses: actions/upload-artifact@v4
        with:
          name: cpp-IT-${{ runner.os }}
          path: distribution/target/apache-iotdb-*-all-bin/apache-iotdb-*-all-bin/logs
          retention-days: 1

  go:
    runs-on: ubuntu-latest

    steps:
      - uses: actions/checkout@v4
        with:
          token: ${{secrets.GITHUB_TOKEN}}
          submodules: recursive
      - name: Cache Maven packages
        uses: actions/cache@v4
        with:
          path: ~/.m2
          key: ${{ runner.os }}-m2-${{ hashFiles('**/pom.xml') }}
          restore-keys: ${{ runner.os }}-m2-
      - name: Compile IoTDB Server
        run: mvn clean package -pl distribution -am -DskipTests
      - name: Integration test
        shell: bash
        run: |
          cd iotdb-client 
          git clone https://github.com/apache/iotdb-client-go.git 
          cd iotdb-client-go 
          make e2e_test_for_parent_git_repo e2e_test_clean_for_parent_git_repo

  python:
    strategy:
      fail-fast: false
      max-parallel: 15
      matrix:
        python: [ '3.6', '3.x' ]
    runs-on: ${{ (matrix.python == '3.6' && 'ubuntu-20.04') || 'ubuntu-latest' }}

    steps:
      - uses: actions/setup-python@v5
        with:
          python-version: ${{ matrix.python }}
      - uses: actions/checkout@v4
      - name: Cache Maven packages
        uses: actions/cache@v4
        with:
          path: ~/.m2
          key: ${{ runner.os }}-m2-${{ hashFiles('**/pom.xml') }}
          restore-keys: ${{ runner.os }}-m2-
      - name: Cache pip packages
        uses: actions/cache@v4
        with:
          path: ~/.cache/pip
          key: ${{ runner.os }}-pip-${{ hashFiles('**/requirements.txt') }}
          restore-keys: ${{ runner.os }}-pip-
      - name: Build IoTDB server distribution zip and python client
        run: mvn -B clean install -pl distribution,iotdb-client/client-py -am -DskipTests
      - name: Build IoTDB server docker image
        run: |
          docker build . -f docker/src/main/Dockerfile-1c1d -t "iotdb:dev"
          docker images
      - name: Install IoTDB python client requirements
        run: pip3 install -r iotdb-client/client-py/requirements_dev.txt
      - name: Check code style
        if: ${{ matrix.python == '3.x'}}
        shell: bash
        run: black iotdb-client/client-py/ --check --diff
      - name: Integration test and test make package
        shell: bash
        run: |
          cd iotdb-client/client-py/ && pytest .
          ./release.sh<|MERGE_RESOLUTION|>--- conflicted
+++ resolved
@@ -4,11 +4,7 @@
     branches:
       - master
       - "rc/*"
-<<<<<<< HEAD
-      - 'TreeToTableView'
-=======
       - 'force_ci/**'
->>>>>>> be9a05f6
     paths:
       - 'pom.xml'
       - 'iotdb-client/pom.xml'
@@ -22,11 +18,7 @@
     branches:
       - master
       - "rc/*"
-<<<<<<< HEAD
-      - 'TreeToTableView'
-=======
       - 'force_ci/**'
->>>>>>> be9a05f6
     paths:
       - 'pom.xml'
       - 'iotdb-client/pom.xml'
