name: Multi-Language Client
on:
  push:
    branches:
      - master
      - "rc/*"
<<<<<<< HEAD
      - 'TreeToTableView'
=======
      - 'force_ci/**'
>>>>>>> 90e7a809
    paths:
      - 'pom.xml'
      - 'iotdb-client/pom.xml'
      - 'iotdb-client/client-py/**'
      - 'iotdb-client/client-cpp/**'
      - 'example/client-cpp-example/**'
      - 'iotdb-protocol/thrift-datanode/src/main/thrift/client.thrift'
      - 'iotdb-protocol/thrift-commons/src/main/thrift/common.thrift'
      - '.github/workflows/multi-language-client.yml'
  pull_request:
    branches:
      - master
      - "rc/*"
<<<<<<< HEAD
      - 'TreeToTableView'
=======
      - 'force_ci/**'
>>>>>>> 90e7a809
    paths:
      - 'pom.xml'
      - 'iotdb-client/pom.xml'
      - 'iotdb-client/client-py/**'
      - 'iotdb-client/client-cpp/**'
      - 'example/client-cpp-example/**'
      - 'iotdb-protocol/thrift-datanode/src/main/thrift/client.thrift'
      - 'iotdb-protocol/thrift-commons/src/main/thrift/common.thrift'
      - '.github/workflows/multi-language-client.yml'
  # allow manually run the action:
  workflow_dispatch:


concurrency:
  group: ${{ github.workflow }}-${{ github.ref }}
  cancel-in-progress: true

env:
  MAVEN_OPTS: -Dhttp.keepAlive=false -Dmaven.wagon.http.pool=false -Dmaven.wagon.http.retryHandler.class=standard -Dmaven.wagon.http.retryHandler.count=3
  MAVEN_ARGS: --batch-mode --no-transfer-progress

jobs:
  cpp:
    strategy:
      fail-fast: false
      max-parallel: 15
      matrix:
        os: [ubuntu-20.04, ubuntu-22.04, ubuntu-24.04, windows-2019, windows-2022, macos-latest]
    runs-on: ${{ matrix.os}}

    steps:
      - uses: actions/checkout@v4
      - name: Install CPP Dependencies (Ubuntu)
        if: runner.os == 'Linux'
        shell: bash
        run: |
          sudo apt-get update
          sudo apt-get install libboost-all-dev
      - name: Install CPP Dependencies (Mac)
        # remove some xcode to release disk space
        if: runner.os == 'macOS'
        shell: bash
        run: |
          brew install boost
          sudo rm -rf /Applications/Xcode_14.3.1.app
          sudo rm -rf /Applications/Xcode_15.0.1.app
          sudo rm -rf /Applications/Xcode_15.1.app
          sudo rm -rf /Applications/Xcode_15.2.app
          sudo rm -rf /Applications/Xcode_15.3.app
      - name: Install CPP Dependencies (Windows)
        if: runner.os == 'Windows'
        run: |
          choco install winflexbison3
          if ("${{ matrix.os }}" -eq "windows-2019") {
            choco install boost-msvc-14.2
          } else {
            choco install boost-msvc-14.3
          }
          $boost_path = (Get-ChildItem -Path 'C:\local\' -Filter 'boost_*').FullName
          echo $boost_path >> $env:GITHUB_PATH
      - name: Cache Maven packages
        uses: actions/cache@v4
        with:
          path: ~/.m2
          key: ${{ runner.os }}-m2-${{ hashFiles('**/pom.xml') }}
          restore-keys: ${{ runner.os }}-m2-
      - name: Build IoTDB server
        shell: bash
        run: ./mvnw clean install -pl distribution -am -DskipTests
      - name: Test with Maven
        shell: bash
        # Explicitly using mvnw here as the build requires maven 3.9 and the default installation is older
        # Explicitly using "install" instead of package in order to be sure we're using libs built on this machine
        # (was causing problems on windows, but could cause problem on linux, when updating the thrift module)
        run: |
          if [[ "$RUNNER_OS" == "Linux" ]]; then
            ./mvnw clean verify -P with-cpp -pl iotdb-client/client-cpp,example/client-cpp-example -am -Diotdb-tools-thrift.version=0.14.1.1-glibc223-SNAPSHOT
          elif [[ "${{ matrix.os }}" == "windows-2019" ]]; then
            ./mvnw clean verify -P with-cpp -pl iotdb-client/client-cpp,example/client-cpp-example -am -Diotdb-tools-thrift.version=0.14.1.1-msvc142-SNAPSHOT -Dcmake.generator="Visual Studio 16 2019"
          else  
            ./mvnw clean verify -P with-cpp -pl iotdb-client/client-cpp,example/client-cpp-example -am
          fi
      - name: Upload Artifact
        if: failure()
        uses: actions/upload-artifact@v4
        with:
          name: cpp-IT-${{ runner.os }}
          path: distribution/target/apache-iotdb-*-all-bin/apache-iotdb-*-all-bin/logs
          retention-days: 1

  go:
    runs-on: ubuntu-latest

    steps:
      - uses: actions/checkout@v4
        with:
          token: ${{secrets.GITHUB_TOKEN}}
          submodules: recursive
      - name: Cache Maven packages
        uses: actions/cache@v4
        with:
          path: ~/.m2
          key: ${{ runner.os }}-m2-${{ hashFiles('**/pom.xml') }}
          restore-keys: ${{ runner.os }}-m2-
      - name: Compile IoTDB Server
        run: mvn clean package -pl distribution -am -DskipTests
      - name: Integration test
        shell: bash
        run: |
          cd iotdb-client 
          git clone https://github.com/apache/iotdb-client-go.git 
          cd iotdb-client-go 
          make e2e_test_for_parent_git_repo e2e_test_clean_for_parent_git_repo

  python:
    strategy:
      fail-fast: false
      max-parallel: 15
      matrix:
        python: [ '3.6', '3.x' ]
    runs-on: ${{ (matrix.python == '3.6' && 'ubuntu-20.04') || 'ubuntu-latest' }}

    steps:
      - uses: actions/setup-python@v5
        with:
          python-version: ${{ matrix.python }}
      - uses: actions/checkout@v4
      - name: Cache Maven packages
        uses: actions/cache@v4
        with:
          path: ~/.m2
          key: ${{ runner.os }}-m2-${{ hashFiles('**/pom.xml') }}
          restore-keys: ${{ runner.os }}-m2-
      - name: Cache pip packages
        uses: actions/cache@v4
        with:
          path: ~/.cache/pip
          key: ${{ runner.os }}-pip-${{ hashFiles('**/requirements.txt') }}
          restore-keys: ${{ runner.os }}-pip-
      - name: Build IoTDB server distribution zip and python client
        run: mvn -B clean install -pl distribution,iotdb-client/client-py -am -DskipTests
      - name: Build IoTDB server docker image
        run: |
          docker build . -f docker/src/main/Dockerfile-1c1d -t "iotdb:dev"
          docker images
      - name: Install IoTDB python client requirements
        run: pip3 install -r iotdb-client/client-py/requirements_dev.txt
      - name: Check code style
        if: ${{ matrix.python == '3.x'}}
        shell: bash
        run: black iotdb-client/client-py/ --check --diff
      - name: Integration test and test make package
        shell: bash
        run: |
          cd iotdb-client/client-py/ && pytest .
          ./release.sh<|MERGE_RESOLUTION|>--- conflicted
+++ resolved
@@ -4,11 +4,7 @@
     branches:
       - master
       - "rc/*"
-<<<<<<< HEAD
-      - 'TreeToTableView'
-=======
       - 'force_ci/**'
->>>>>>> 90e7a809
     paths:
       - 'pom.xml'
       - 'iotdb-client/pom.xml'
@@ -22,11 +18,7 @@
     branches:
       - master
       - "rc/*"
-<<<<<<< HEAD
-      - 'TreeToTableView'
-=======
       - 'force_ci/**'
->>>>>>> 90e7a809
     paths:
       - 'pom.xml'
       - 'iotdb-client/pom.xml'
