--- conflicted
+++ resolved
@@ -8,23 +8,14 @@
     branches:
       - master
       - 'rel/*'
-<<<<<<< HEAD
-      - new_sync
-=======
       - "new_*"
->>>>>>> 0f21cef1
     paths-ignore:
       - 'docs/**'
   pull_request:
     branches:
       - master
       - 'rel/*'
-<<<<<<< HEAD
-      - cluster_new
-      - new_sync
-=======
       - "new_*"
->>>>>>> 0f21cef1
     paths-ignore:
       - 'docs/**'
   # allow manually run the action:
