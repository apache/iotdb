name: Table Cluster IT - 1C3D

on:
  push:
    branches:
      - master
      - 'rel/1.*'
      - 'rc/1.*'
<<<<<<< HEAD
      - 'TreeToTableView'
=======
      - 'force_ci/**'
>>>>>>> 90e7a809
    paths-ignore:
      - 'docs/**'
      - 'site/**'
  pull_request:
    branches:
      - master
      - 'rel/1.*'
      - 'rc/1.*'
<<<<<<< HEAD
      - 'TreeToTableView'
=======
      - 'force_ci/**'
>>>>>>> 90e7a809
    paths-ignore:
      - 'docs/**'
      - 'site/**'
  # allow manually run the action:
  workflow_dispatch:

concurrency:
  group: ${{ github.workflow }}-${{ github.ref }}
  cancel-in-progress: true

env:
  MAVEN_OPTS: -Dhttp.keepAlive=false -Dmaven.wagon.http.pool=false -Dmaven.wagon.http.retryHandler.class=standard -Dmaven.wagon.http.retryHandler.count=3
  MAVEN_ARGS: --batch-mode --no-transfer-progress
  DEVELOCITY_ACCESS_KEY: ${{ secrets.GE_ACCESS_TOKEN }}

jobs:
  Simple:
    strategy:
      fail-fast: false
      max-parallel: 20
      matrix:
        java: [ 17 ]
    runs-on: [self-hosted, iotdb]
#      group: self-hosted
#      labels: iotdb
    steps:
      - uses: actions/checkout@v4
      - name: Set up JDK ${{ matrix.java }}
        uses: actions/setup-java@v4
        with:
          distribution: liberica
          java-version: ${{ matrix.java }}
      - name: IT/UT Test
        shell: bash
        # we do not compile client-cpp for saving time, it is tested in client.yml
        # we can skip influxdb-protocol because it has been tested separately in influxdb-protocol.yml
        run: |
          mvn clean verify \
          -P with-integration-tests \
          -DskipUTs \
          -DintegrationTest.forkCount=6 -DConfigNodeMaxHeapSize=1024 -DDataNodeMaxHeapSize=1024 \
          -pl integration-test \
          -am -PTableClusterIT
      - name: Upload Artifact
        if: failure()
        uses: actions/upload-artifact@v4
        with:
          name: table-cluster-log-java${{ matrix.java }}-${{ runner.os }}
          path: integration-test/target/cluster-logs
          retention-days: 1<|MERGE_RESOLUTION|>--- conflicted
+++ resolved
@@ -6,11 +6,7 @@
       - master
       - 'rel/1.*'
       - 'rc/1.*'
-<<<<<<< HEAD
-      - 'TreeToTableView'
-=======
       - 'force_ci/**'
->>>>>>> 90e7a809
     paths-ignore:
       - 'docs/**'
       - 'site/**'
@@ -19,11 +15,7 @@
       - master
       - 'rel/1.*'
       - 'rc/1.*'
-<<<<<<< HEAD
-      - 'TreeToTableView'
-=======
       - 'force_ci/**'
->>>>>>> 90e7a809
     paths-ignore:
       - 'docs/**'
       - 'site/**'
