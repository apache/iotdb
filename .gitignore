--- conflicted
+++ resolved
@@ -101,14 +101,10 @@
 Makefile
 **/CMakeFiles/
 
-<<<<<<< HEAD
-
-
 ### cluster test data
 node1/
 node2/
 node3/
-=======
+
 # Exclude copied license
-/client-py/LICENSE
->>>>>>> d726fb31
+/client-py/LICENSE