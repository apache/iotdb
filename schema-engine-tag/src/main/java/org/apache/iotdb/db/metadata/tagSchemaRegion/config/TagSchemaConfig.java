--- conflicted
+++ resolved
@@ -27,16 +27,14 @@
   // the size of wal buffer used to store a wal record
   private int walBufferSize = 1024 * 1024;
 
-<<<<<<< HEAD
   // the size of buffer used to write a record.(unit: byte)
   private int outBufferSize = 1024 * 1024;
 
   // degree of a b+ tree
   private int degree = 100;
-=======
+
   // the maximum number of immutableMemTables, when this is reached, flush operation is required
   private int numOfImmutableMemTable = 5;
->>>>>>> 769fbadb
 
   public int getNumOfDeviceIdsInMemTable() {
     return numOfDeviceIdsInMemTable;
@@ -83,6 +81,8 @@
     return "TagSchemaConfig{"
         + "numOfDeviceIdsInMemTable="
         + numOfDeviceIdsInMemTable
+        + "numOfImmutableMemTable="
+        + numOfImmutableMemTable
         + ", walBufferSize="
         + walBufferSize
         + ", outBufferSize="
