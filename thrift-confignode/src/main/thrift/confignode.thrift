/*
 * Licensed to the Apache Software Foundation (ASF) under one
 * or more contributor license agreements.  See the NOTICE file
 * distributed with this work for additional information
 * regarding copyright ownership.  The ASF licenses this file
 * to you under the Apache License, Version 2.0 (the
 * "License"); you may not use this file except in compliance
 * with the License.  You may obtain a copy of the License at
 *
 *     http://www.apache.org/licenses/LICENSE-2.0
 *
 * Unless required by applicable law or agreed to in writing,
 * software distributed under the License is distributed on an
 * "AS IS" BASIS, WITHOUT WARRANTIES OR CONDITIONS OF ANY
 * KIND, either express or implied.  See the License for the
 * specific language governing permissions and limitations
 * under the License.
 */

include "common.thrift"
namespace java org.apache.iotdb.confignode.rpc.thrift
namespace py iotdb.thrift.confignode

// DataNode
struct TDataNodeRegisterReq {
  1: required common.TDataNodeInfo dataNodeInfo
  // Map<StorageGroupName, TStorageGroupSchema>
  // DataNode can use statusMap to report its status to the ConfigNode when restart
  2: optional map<string, TStorageGroupSchema> statusMap
}

struct TDataNodeActiveReq {
  1: required common.TDataNodeLocation location
  2: required i32 dataNodeId
}

struct TGlobalConfig {
  1: required string dataRegionConsensusProtocolClass
  2: required string schemaRegionConsensusProtocolClass
  3: required i32 seriesPartitionSlotNum
  4: required string seriesPartitionExecutorClass
  5: required i64 timePartitionInterval
}

struct TDataNodeRegisterResp {
  1: required common.TSStatus status
  2: required list<common.TConfigNodeLocation> configNodeList
  3: optional i32 dataNodeId
  4: optional TGlobalConfig globalConfig
}

struct TDataNodeInfoResp {
  1: required common.TSStatus status
  // map<DataNodeId, DataNodeLocation>
  2: optional map<i32, common.TDataNodeInfo> dataNodeInfoMap
}

// StorageGroup
struct TSetStorageGroupReq {
  1: required TStorageGroupSchema storageGroup
}

struct TDeleteStorageGroupReq {
  1: required string prefixPath
}

struct TDeleteStorageGroupsReq {
  1: required list<string> prefixPathList
}

struct TSetSchemaReplicationFactorReq {
  1: required string storageGroup
  2: required i32 schemaReplicationFactor
}

struct TSetDataReplicationFactorReq {
  1: required string storageGroup
  2: required i32 dataReplicationFactor
}

struct TSetTimePartitionIntervalReq {
  1: required string storageGroup
  2: required i64 timePartitionInterval
}

struct TCountStorageGroupResp {
  1: required common.TSStatus status
  2: optional i32 count
}

struct TStorageGroupSchemaResp {
  1: required common.TSStatus status
  // map<string, StorageGroupMessage>
  2: optional map<string, TStorageGroupSchema> storageGroupSchemaMap
}

struct TStorageGroupSchema {
  1: required string name
  2: optional i64 TTL
  3: optional i32 schemaReplicationFactor
  4: optional i32 dataReplicationFactor
  5: optional i64 timePartitionInterval
  6: optional i32 maxSchemaRegionGroupCount
  7: optional i32 maxDataRegionGroupCount
}

// Schema
struct TSchemaPartitionReq {
  1: required binary pathPatternTree
}

struct TSchemaPartitionResp {
  1: required common.TSStatus status
  // map<StorageGroupName, map<TSeriesPartitionSlot, TRegionReplicaSet>>
  2: optional map<string, map<common.TSeriesPartitionSlot, common.TRegionReplicaSet>> schemaRegionMap
}

// Node Management

struct TSchemaNodeManagementReq {
  1: required binary pathPatternTree
  2: optional i32 level
}

struct TSchemaNodeManagementResp {
  1: required common.TSStatus status
  // map<StorageGroupName, map<TSeriesPartitionSlot, TRegionReplicaSet>>
  2: optional map<string, map<common.TSeriesPartitionSlot, common.TRegionReplicaSet>> schemaRegionMap
  3: optional set<string> matchedNode
}

// Data
struct TDataPartitionReq {
  // map<StorageGroupName, map<TSeriesPartitionSlot, list<TTimePartitionSlot>>>
  1: required map<string, map<common.TSeriesPartitionSlot, list<common.TTimePartitionSlot>>> partitionSlotsMap
}

struct TDataPartitionResp {
  1: required common.TSStatus status
  // map<StorageGroupName, map<TSeriesPartitionSlot, map<TTimePartitionSlot, list<TRegionReplicaSet>>>>
  2: optional map<string, map<common.TSeriesPartitionSlot, map<common.TTimePartitionSlot, list<common.TRegionReplicaSet>>>> dataPartitionMap
}

// Authorize
struct TAuthorizerReq {
  1: required i32 authorType
  2: required string userName
  3: required string roleName
  4: required string password
  5: required string newPassword
  6: required set<i32> permissions
  7: required string nodeName
}

struct TAuthorizerResp {
  1: required common.TSStatus status
  2: optional map<string, list<string>> authorizerInfo
}

struct TUserResp {
  1: required string username
  2: required string password
  3: required list<string> privilegeList
  4: required list<string> roleList
}

struct TRoleResp {
  1: required string roleName
  2: required list<string> privilegeList
}

struct TPermissionInfoResp {
  1: required common.TSStatus status
  2: optional TUserResp userInfo
  3: optional map<string, TRoleResp> roleInfo
}

struct TLoginReq {
  1: required string userrname
  2: required string password
}

struct TCheckUserPrivilegesReq {
  1: required string username;
  2: required list<string> paths
  3: required i32 permission
}

// ConfigNode
struct TConfigNodeRegisterReq {
  1: required common.TConfigNodeLocation configNodeLocation
  2: required string dataRegionConsensusProtocolClass
  3: required string schemaRegionConsensusProtocolClass
  4: required i32 seriesPartitionSlotNum
  5: required string seriesPartitionExecutorClass
  6: required i64 defaultTTL
  7: required i64 timePartitionInterval
  8: required i32 schemaReplicationFactor
  9: required double schemaRegionPerDataNode
  10: required i32 dataReplicationFactor
  11: required double dataRegionPerProcessor
}

struct TConfigNodeRegisterResp {
  1: required common.TSStatus status
  2: optional common.TConsensusGroupId partitionRegionId
  3: optional list<common.TConfigNodeLocation> configNodeList
}

// Show cluster
struct TClusterNodeInfos {
  1: required common.TSStatus status
  2: required list<common.TConfigNodeLocation> configNodeList
  3: required list<common.TDataNodeLocation> dataNodeList
  4: required map<i32, string> nodeStatus
}

// UDF
struct TCreateFunctionReq {
  1: required string udfName
  2: required string className
  3: required list<string> uris
}

struct TDropFunctionReq {
  1: required string udfName
}

// show regions
struct TShowRegionReq {
  1: optional common.TConsensusGroupType consensusGroupType;
}

struct TShowRegionResp {
  1: required common.TSStatus status
  2: optional list<common.TRegionInfo> regionInfoList;
}

<<<<<<< HEAD
// show datanodes
struct TShowDataNodesResp {
  1: required common.TSStatus status
  2: optional list<common.TDataNodesInfo> dataNodesInfoList
=======
struct TRegionRouteMapResp {
  1: required common.TSStatus status
  // For version stamp
  2: optional i64 timestamp
  // The routing policy of read/write requests for each RegionGroup is based on the order in the TRegionReplicaSet.
  // The replica with higher sorting result in TRegionReplicaSet will have higher priority.
  3: optional map<common.TConsensusGroupId, common.TRegionReplicaSet> regionRouteMap
>>>>>>> 8b81917e
}

service IConfigNodeRPCService {

  /* DataNode */

  TDataNodeRegisterResp registerDataNode(TDataNodeRegisterReq req)

  common.TSStatus activeDataNode(TDataNodeActiveReq req)

  TDataNodeInfoResp getDataNodeInfo(i32 dataNodeId)

  /* Show Cluster */
  TClusterNodeInfos getAllClusterNodeInfos()

  /* StorageGroup */

  common.TSStatus setStorageGroup(TSetStorageGroupReq req)

  common.TSStatus deleteStorageGroup(TDeleteStorageGroupReq req)

  common.TSStatus deleteStorageGroups(TDeleteStorageGroupsReq req)

  common.TSStatus setTTL(common.TSetTTLReq req)

  common.TSStatus setSchemaReplicationFactor(TSetSchemaReplicationFactorReq req)

  common.TSStatus setDataReplicationFactor(TSetDataReplicationFactorReq req)

  common.TSStatus setTimePartitionInterval(TSetTimePartitionIntervalReq req)

  TCountStorageGroupResp countMatchedStorageGroups(list<string> storageGroupPathPattern)

  TStorageGroupSchemaResp getMatchedStorageGroupSchemas(list<string> storageGroupPathPattern)

  /* Schema */

  TSchemaPartitionResp getSchemaPartition(TSchemaPartitionReq req)

  TSchemaPartitionResp getOrCreateSchemaPartition(TSchemaPartitionReq req)

  /* Node Management */

  TSchemaNodeManagementResp getSchemaNodeManagementPartition(TSchemaNodeManagementReq req)

  /* Data */

  TDataPartitionResp getDataPartition(TDataPartitionReq req)

  TDataPartitionResp getOrCreateDataPartition(TDataPartitionReq req)

  /* Authorize */

  common.TSStatus operatePermission(TAuthorizerReq req)

  TAuthorizerResp queryPermission(TAuthorizerReq req)

  TPermissionInfoResp login(TLoginReq req)

  TPermissionInfoResp checkUserPrivileges(TCheckUserPrivilegesReq req)

  /* ConfigNode */

  TConfigNodeRegisterResp registerConfigNode(TConfigNodeRegisterReq req)

  common.TSStatus addConsensusGroup(TConfigNodeRegisterResp req)

  common.TSStatus notifyRegisterSuccess()

  common.TSStatus removeConfigNode(common.TConfigNodeLocation configNodeLocation)

  common.TSStatus stopConfigNode(common.TConfigNodeLocation configNodeLocation)

  /* UDF */

  common.TSStatus createFunction(TCreateFunctionReq req)

  common.TSStatus dropFunction(TDropFunctionReq req)

  /* Flush */

  common.TSStatus flush(common.TFlushReq req)

  /* Show Region */

  TShowRegionResp showRegion(TShowRegionReq req)

  /* Routing */

  TRegionRouteMapResp getLatestRegionRouteMap()

  /* Get confignode heartbeat */

  i64 getConfigNodeHeartBeat(i64 timestamp)

  /* Show DataNodes */

  TShowDataNodesResp showDataNodes()

}
<|MERGE_RESOLUTION|>--- conflicted
+++ resolved
@@ -236,12 +236,12 @@
   2: optional list<common.TRegionInfo> regionInfoList;
 }
 
-<<<<<<< HEAD
 // show datanodes
 struct TShowDataNodesResp {
   1: required common.TSStatus status
   2: optional list<common.TDataNodesInfo> dataNodesInfoList
-=======
+}
+
 struct TRegionRouteMapResp {
   1: required common.TSStatus status
   // For version stamp
@@ -249,7 +249,6 @@
   // The routing policy of read/write requests for each RegionGroup is based on the order in the TRegionReplicaSet.
   // The replica with higher sorting result in TRegionReplicaSet will have higher priority.
   3: optional map<common.TConsensusGroupId, common.TRegionReplicaSet> regionRouteMap
->>>>>>> 8b81917e
 }
 
 service IConfigNodeRPCService {
