/*
 * Licensed to the Apache Software Foundation (ASF) under one
 * or more contributor license agreements.  See the NOTICE file
 * distributed with this work for additional information
 * regarding copyright ownership.  The ASF licenses this file
 * to you under the Apache License, Version 2.0 (the
 * "License"); you may not use this file except in compliance
 * with the License.  You may obtain a copy of the License at
 *
 *     http://www.apache.org/licenses/LICENSE-2.0
 *
 * Unless required by applicable law or agreed to in writing,
 * software distributed under the License is distributed on an
 * "AS IS" BASIS, WITHOUT WARRANTIES OR CONDITIONS OF ANY
 * KIND, either express or implied.  See the License for the
 * specific language governing permissions and limitations
 * under the License.
 */

include "common.thrift"
namespace java org.apache.iotdb.confignode.rpc.thrift
namespace py iotdb.thrift.confignode

// DataNode
struct TDataNodeRegisterReq {
  1: required common.TDataNodeConfiguration dataNodeConfiguration
  // Map<StorageGroupName, TStorageGroupSchema>
  // DataNode can use statusMap to report its status to the ConfigNode when restart
  2: optional map<string, TStorageGroupSchema> statusMap
}

struct TDataNodeRegisterResp {
  1: required common.TSStatus status
  2: required list<common.TConfigNodeLocation> configNodeList
  3: optional i32 dataNodeId
  4: optional TGlobalConfig globalConfig
  5: optional binary templateInfo
  6: optional TRatisConfig ratisConfig
  7: optional list<binary> allTriggerInformation
  8: optional TCQConfig cqConfig
  9: optional list<binary> allUDFInformation
}

struct TGlobalConfig {
  1: required string dataRegionConsensusProtocolClass
  2: required string schemaRegionConsensusProtocolClass
  3: required i32 seriesPartitionSlotNum
  4: required string seriesPartitionExecutorClass
  5: required i64 timePartitionInterval
  6: required string readConsistencyLevel
  7: required double diskSpaceWarningThreshold
}

struct TRatisConfig {
  1: required i64 schemaAppenderBufferSize
  2: required i64 dataAppenderBufferSize

  3: required i64 schemaSnapshotTriggerThreshold
  4: required i64 dataSnapshotTriggerThreshold

  5: required bool schemaLogUnsafeFlushEnable
  6: required bool dataLogUnsafeFlushEnable

  7: required i64 schemaLogSegmentSizeMax
  8: required i64 dataLogSegmentSizeMax

  9: required i64 schemaGrpcFlowControlWindow
  10: required i64 dataGrpcFlowControlWindow

  11: required i64 schemaLeaderElectionTimeoutMin
  12: required i64 dataLeaderElectionTimeoutMin

  13: required i64 schemaLeaderElectionTimeoutMax
  14: required i64 dataLeaderElectionTimeoutMax

  15: required i64 schemaRequestTimeout
  16: required i64 dataRequestTimeout

  17: required i32 schemaMaxRetryAttempts
  18: required i32 dataMaxRetryAttempts
  19: required i64 schemaInitialSleepTime
  20: required i64 dataInitialSleepTime
  21: required i64 schemaMaxSleepTime
  22: required i64 dataMaxSleepTime

  23: required i64 schemaPreserveWhenPurge
  24: required i64 dataPreserveWhenPurge

  25: required i64 firstElectionTimeoutMin
  26: required i64 firstElectionTimeoutMax
}

<<<<<<< HEAD
struct TCQConfig {
  1: required i64 cqMinEveryIntervalInMs
}

=======
struct TDataNodeUpdateReq{
  1: required common.TDataNodeLocation dataNodeLocation
}


>>>>>>> a78085d3
struct TDataNodeRemoveReq {
  1: required list<common.TDataNodeLocation> dataNodeLocations
}

struct TDataNodeRemoveResp {
  1: required common.TSStatus status
  2: optional map<common.TDataNodeLocation, common.TSStatus> nodeToStatus
}

struct TRegionMigrateResultReportReq {
  1: required common.TConsensusGroupId regionId
  2: required common.TSStatus migrateResult
  3: optional map<common.TDataNodeLocation, common.TRegionMigrateFailedType> failedNodeAndReason
}

struct TDataNodeConfigurationResp {
  1: required common.TSStatus status
  // map<DataNodeId, DataNodeConfiguration>
  2: optional map<i32, common.TDataNodeConfiguration> dataNodeConfigurationMap
}

// StorageGroup
struct TSetStorageGroupReq {
  1: required TStorageGroupSchema storageGroup
}

struct TDeleteStorageGroupReq {
  1: required string prefixPath
}

struct TDeleteStorageGroupsReq {
  1: required list<string> prefixPathList
}

struct TSetSchemaReplicationFactorReq {
  1: required string storageGroup
  2: required i32 schemaReplicationFactor
}

struct TSetDataReplicationFactorReq {
  1: required string storageGroup
  2: required i32 dataReplicationFactor
}

struct TSetTimePartitionIntervalReq {
  1: required string storageGroup
  2: required i64 timePartitionInterval
}

struct TCountStorageGroupResp {
  1: required common.TSStatus status
  2: optional i32 count
}

struct TStorageGroupSchemaResp {
  1: required common.TSStatus status
  // map<string, TStorageGroupSchema>
  2: optional map<string, TStorageGroupSchema> storageGroupSchemaMap
}

struct TStorageGroupSchema {
  1: required string name
  2: optional i64 TTL
  3: optional i32 schemaReplicationFactor
  4: optional i32 dataReplicationFactor
  5: optional i64 timePartitionInterval
  6: optional i32 maxSchemaRegionGroupCount
  7: optional i32 maxDataRegionGroupCount
}

// Schema
struct TSchemaPartitionReq {
  1: required binary pathPatternTree
}

struct TSchemaPartitionTableResp {
  1: required common.TSStatus status
  // map<StorageGroupName, map<TSeriesPartitionSlot, TConsensusGroupId>>
  2: optional map<string, map<common.TSeriesPartitionSlot, common.TConsensusGroupId>> schemaPartitionTable
}

// Node Management
struct TSchemaNodeManagementReq {
  1: required binary pathPatternTree
  2: optional i32 level
}

struct TSchemaNodeManagementResp {
  1: required common.TSStatus status
  // map<StorageGroupName, map<TSeriesPartitionSlot, TRegionReplicaSet>>
  2: optional map<string, map<common.TSeriesPartitionSlot, common.TRegionReplicaSet>> schemaRegionMap
  3: optional set<common.TSchemaNode> matchedNode
}

// Data
struct TDataPartitionReq {
  // map<StorageGroupName, map<TSeriesPartitionSlot, list<TTimePartitionSlot>>>
  1: required map<string, map<common.TSeriesPartitionSlot, list<common.TTimePartitionSlot>>> partitionSlotsMap
}

struct TDataPartitionTableResp {
  1: required common.TSStatus status
  // map<StorageGroupName, map<TSeriesPartitionSlot, map<TTimePartitionSlot, list<TConsensusGroupId>>>>
  2: optional map<string, map<common.TSeriesPartitionSlot, map<common.TTimePartitionSlot, list<common.TConsensusGroupId>>>> dataPartitionTable
}

struct TGetRegionIdReq {
    1: required string storageGroup
    2: required common.TConsensusGroupType type
    3: required common.TSeriesPartitionSlot seriesSlotId
    4: optional common.TTimePartitionSlot timeSlotId
}

struct TGetRegionIdResp {
    1: required common.TSStatus status
    2: optional list<common.TConsensusGroupId> dataRegionIdList
}

struct TGetTimeSlotListReq {
    1: required string storageGroup
    2: required common.TSeriesPartitionSlot seriesSlotId
    3: optional i64 startTime
    4: optional i64 endTime
}

struct TGetTimeSlotListResp {
    1: required common.TSStatus status
    2: optional list<common.TTimePartitionSlot> timeSlotList
}

struct TGetSeriesSlotListReq {
    1: required string storageGroup
    2: optional common.TConsensusGroupType type
}

struct TGetSeriesSlotListResp {
    1: required common.TSStatus status
    2: optional list<common.TSeriesPartitionSlot> seriesSlotList
}

// Authorize
struct TAuthorizerReq {
  1: required i32 authorType
  2: required string userName
  3: required string roleName
  4: required string password
  5: required string newPassword
  6: required set<i32> permissions
  7: required list<string> nodeNameList
}

struct TAuthorizerResp {
  1: required common.TSStatus status
  2: optional map<string, list<string>> authorizerInfo
}

struct TUserResp {
  1: required string username
  2: required string password
  3: required list<string> privilegeList
  4: required list<string> roleList
}

struct TRoleResp {
  1: required string roleName
  2: required list<string> privilegeList
}

struct TPermissionInfoResp {
  1: required common.TSStatus status
  2: optional TUserResp userInfo
  3: optional map<string, TRoleResp> roleInfo
}

struct TLoginReq {
  1: required string userrname
  2: required string password
}

struct TCheckUserPrivilegesReq {
  1: required string username
  2: required list<string> paths
  3: required i32 permission
}

// ConfigNode
struct TConfigNodeRegisterReq {
  1: required common.TConfigNodeLocation configNodeLocation
  // The Non-Seed-ConfigNode must ensure that the following
  // fields are consistent with the Seed-ConfigNode
  2: required string dataRegionConsensusProtocolClass
  3: required string schemaRegionConsensusProtocolClass
  4: required i32 seriesPartitionSlotNum
  5: required string seriesPartitionExecutorClass
  6: required i64 defaultTTL
  7: required i64 timePartitionInterval
  8: required i32 schemaReplicationFactor
  9: required double schemaRegionPerDataNode
  10: required i32 dataReplicationFactor
  11: required double dataRegionPerProcessor
  12: required string readConsistencyLevel
  13: required double diskSpaceWarningThreshold
}

struct TConfigNodeRegisterResp {
  1: required common.TSStatus status
  2: required i32 configNodeId
}

struct TAddConsensusGroupReq {
  1: required list<common.TConfigNodeLocation> configNodeList
}

// UDF
struct TCreateFunctionReq {
  1: required string udfName
  2: required string className
  3: required string jarName
  4: required binary jarFile
  5: required string jarMD5
}

struct TDropFunctionReq {
  1: required string udfName
}

// Get UDF table from config node
struct TGetUDFTableResp {
  1: required common.TSStatus status
  2: required list<binary> allUDFInformation
}

// Get jars of the corresponding trigger
struct TGetUDFJarReq {
  1: required list<string> jarNameList
}

struct TGetUDFJarResp {
  1: required common.TSStatus status
  2: required list<binary> jarList
}

// Trigger
enum TTriggerState {
  // The intermediate state of Create trigger, the trigger need to create has not yet activated on any DataNodes.
  INACTIVE
  // The successful state of Create trigger, the trigger need to create has activated on some DataNodes.
  ACTIVE
  // The intermediate state of Drop trigger, the cluster is in the process of removing the trigger.
  DROPPING
  // The intermediate state of Transfer trigger, the cluster is in the process of transferring the trigger.
  TRANSFERRING
}

struct TCreateTriggerReq {
  1: required string triggerName
  2: required string className,
  3: required string jarPath,
  4: required bool usingURI,
  5: required byte triggerEvent,
  6: required byte triggerType
  7: required binary pathPattern,
  8: required map<string, string> attributes,
  9: optional binary jarFile,
  10: optional string jarMD5,
  11: required i32 failureStrategy
}

struct TDropTriggerReq {
  1: required string triggerName
}

struct TGetLocationForTriggerResp {
  1: required common.TSStatus status
  2: optional common.TDataNodeLocation dataNodeLocation
}

// Get trigger table from config node
struct TGetTriggerTableResp {
  1: required common.TSStatus status
  2: required list<binary> allTriggerInformation
}

// Get jars of the corresponding trigger
struct TGetTriggerJarReq {
  1: required list<string> jarNameList
}

struct TGetTriggerJarResp {
  1: required common.TSStatus status
  2: required list<binary> jarList
}

// Show cluster
struct TShowClusterResp {
  1: required common.TSStatus status
  2: required list<common.TConfigNodeLocation> configNodeList
  3: required list<common.TDataNodeLocation> dataNodeList
  4: required map<i32, string> nodeStatus
}

// Show datanodes
struct TDataNodeInfo {
  1: required i32 dataNodeId
  2: required string status
  3: required string rpcAddresss
  4: required i32 rpcPort
  5: required i32 dataRegionNum
  6: required i32 schemaRegionNum
}

struct TShowDataNodesResp {
  1: required common.TSStatus status
  2: optional list<TDataNodeInfo> dataNodesInfoList
}

// Show confignodes
struct TConfigNodeInfo {
  1: required i32 configNodeId
  2: required string status
  3: required string internalAddress
  4: required i32 internalPort
  5: required string roleType
}

struct TShowConfigNodesResp {
  1: required common.TSStatus status
  2: optional list<TConfigNodeInfo> configNodesInfoList
}

// Show storageGroup
struct TStorageGroupInfo {
  1: required string name
  2: required i64 TTL
  3: required i32 schemaReplicationFactor
  4: required i32 dataReplicationFactor
  5: required i64 timePartitionInterval
  6: required i32 schemaRegionNum
  7: required i32 dataRegionNum
}

struct TShowStorageGroupResp {
  1: required common.TSStatus status
  // map<StorageGroupName, TStorageGroupInfo>
  2: optional map<string, TStorageGroupInfo> storageGroupInfoMap
}

// Show regions
struct TShowRegionReq {
  1: optional common.TConsensusGroupType consensusGroupType;
  2: optional list<string> storageGroups
}

struct TRegionInfo {
  1: required common.TConsensusGroupId consensusGroupId
  2: required string storageGroup
  3: required i32 dataNodeId
  4: required string clientRpcIp
  5: required i32 clientRpcPort
  6: required i32 seriesSlots
  7: required i64 timeSlots
  8: optional string status
  9: optional string roleType
}

struct TShowRegionResp {
  1: required common.TSStatus status
  2: optional list<TRegionInfo> regionInfoList;
}

// Routing
struct TRegionRouteMapResp {
  1: required common.TSStatus status
  // For version stamp
  2: optional i64 timestamp
  // The routing policy of read/write requests for each RegionGroup is based on the order in the TRegionReplicaSet.
  // The replica with higher sorting result in TRegionReplicaSet will have higher priority.
  3: optional map<common.TConsensusGroupId, common.TRegionReplicaSet> regionRouteMap
}

// Template
struct TCreateSchemaTemplateReq {
  1: required string name
  2: required binary serializedTemplate
}

struct TGetAllTemplatesResp {
  1: required common.TSStatus status
  2: optional list<binary> templateList
}

struct TGetTemplateResp {
  1: required common.TSStatus status
  2: optional binary template
}

struct TSetSchemaTemplateReq {
  1: required string name
  2: required string path
}

struct TGetPathsSetTemplatesResp {
  1: required common.TSStatus status
  2: optional list<string> pathList
}

// SYNC
struct TShowPipeInfo {
  1: required i64 createTime
  2: required string pipeName
  3: required string role
  4: required string remote
  5: required string status
  6: required string message
}

struct TGetAllPipeInfoResp{
  1: required common.TSStatus status
  2: optional list<binary> allPipeInfo
}

struct TCreatePipeReq {
    1: required string pipeName
    2: required string pipeSinkName
    3: required i64 startTime
    4: optional map<string, string> attributes
}

struct TPipeSinkInfo {
  1: required string pipeSinkName
  2: required string pipeSinkType
  3: optional map<string, string> attributes
}

struct TDropPipeSinkReq {
  1: required string pipeSinkName
}

struct TGetPipeSinkReq {
  1: optional string pipeSinkName
}

struct TGetPipeSinkResp {
  1: required common.TSStatus status
  2: required list<TPipeSinkInfo> pipeSinkInfoList
}

struct TShowPipeReq {
  1: optional string pipeName
}

struct TShowPipeResp {
  1: required common.TSStatus status
  2: optional list<TShowPipeInfo> pipeInfoList
}

struct TDeleteTimeSeriesReq{
  1: required string queryId
  2: required binary pathPatternTree
}

// ====================================================
// CQ
// ====================================================
struct TCreateCQReq {
  1: required string cqId,
  2: required i64 everyInterval
  3: required i64 boundaryTime
  4: required i64 startTimeOffset
  5: required i64 endTimeOffset
  6: required byte timeoutPolicy
  7: required string queryBody
  8: required string sql
  9: required string zoneId
  10: required string username
}

struct TDropCQReq {
  1: required string cqId
}

struct TCQEntry {
  1: required string cqId
  2: required string sql
  3: required byte state
}

struct TShowCQResp {
  1: required common.TSStatus status
  2: required list<TCQEntry> cqList
}


struct TDeactivateSchemaTemplateReq{
  1: required string queryId
  2: required binary pathPatternTree
  3: optional string templateName
}

service IConfigNodeRPCService {

  // ======================================================
  // DataNode
  // ======================================================

  /**
   * Register a new DataNode into the cluster
   *
   * @return SUCCESS_STATUS if the new DataNode registered successfully
   *         DATANODE_ALREADY_REGISTERED if the DataNode already registered
   */
  TDataNodeRegisterResp registerDataNode(TDataNodeRegisterReq req)

  /**
   * Generate a set of DataNodeRemoveProcedure to remove some specific DataNodes from the cluster
   *
   * @return SUCCESS_STATUS if the DataNodeRemoveProcedure submitted successfully
   *         LACK_REPLICATION if the number of DataNodes will be too small to maintain
   *                          RegionReplicas after remove these DataNodes
   *         DATANODE_NOT_EXIST if one of the DataNodes in the TDataNodeRemoveReq doesn't exist in the cluster
   *         NODE_DELETE_FAILED_ERROR if failed to submit the DataNodeRemoveProcedure
   */
  TDataNodeRemoveResp removeDataNode(TDataNodeRemoveReq req)

  /**
   * Update the specified DataNode‘s location in the cluster when restart
   *
   * @return SUCCESS_STATUS if the DataNode updated successfully
   *         DATANODE_NOT_EXIST if one of the DataNodes in the TDataNodeUpdateReq doesn't exist in the cluster
   *         UPDATE_DATANODE_FAILED if failed to update the DataNode
   */
  TDataNodeRegisterResp updateDataNode(TDataNodeUpdateReq req)

  /**
   * Get one or more DataNodes' configuration
   *
   * @param dataNodeId, the specific DataNode's index
   * @return The specific DataNode's configuration if the DataNode exists,
   *         or all DataNodes' configuration if dataNodeId is -1
   */
  TDataNodeConfigurationResp getDataNodeConfiguration(i32 dataNodeId)

  /** Report region migration complete */
  common.TSStatus reportRegionMigrateResult(TRegionMigrateResultReportReq req)

  // ======================================================
  // StorageGroup
  // ======================================================

  /**
   * Set a new StorageGroup, all fields in TStorageGroupSchema can be customized
   * while the undefined fields will automatically use default values
   *
   * @return SUCCESS_STATUS if the new StorageGroup set successfully
   *         PATH_ILLEGAL if the new StorageGroup's name is illegal
   *         STORAGE_GROUP_ALREADY_EXISTS if the StorageGroup already exist
   */
  common.TSStatus setStorageGroup(TSetStorageGroupReq req)

  /**
   * Generate a DeleteStorageGroupProcedure to delete a specific StorageGroup
   *
   * @return SUCCESS_STATUS if the DeleteStorageGroupProcedure submitted successfully
   *         TIMESERIES_NOT_EXIST if the specific StorageGroup doesn't exist
   *         EXECUTE_STATEMENT_ERROR if failed to submit the DeleteStorageGroupProcedure
   */
  common.TSStatus deleteStorageGroup(TDeleteStorageGroupReq req)

  /**
   * Generate a set of DeleteStorageGroupProcedure to delete some specific StorageGroups
   *
   * @return SUCCESS_STATUS if the DeleteStorageGroupProcedure submitted successfully
   *         TIMESERIES_NOT_EXIST if the specific StorageGroup doesn't exist
   *         EXECUTE_STATEMENT_ERROR if failed to submit the DeleteStorageGroupProcedure
   */
  common.TSStatus deleteStorageGroups(TDeleteStorageGroupsReq req)

  /** Update the specific StorageGroup's TTL */
  common.TSStatus setTTL(common.TSetTTLReq req)

  /** Update the specific StorageGroup's SchemaReplicationFactor */
  common.TSStatus setSchemaReplicationFactor(TSetSchemaReplicationFactorReq req)

  /** Update the specific StorageGroup's DataReplicationFactor */
  common.TSStatus setDataReplicationFactor(TSetDataReplicationFactorReq req)

  /** Update the specific StorageGroup's PartitionInterval */
  common.TSStatus setTimePartitionInterval(TSetTimePartitionIntervalReq req)

  /** Count the matched StorageGroups */
  TCountStorageGroupResp countMatchedStorageGroups(list<string> storageGroupPathPattern)

  /** Get the matched StorageGroups' TStorageGroupSchema */
  TStorageGroupSchemaResp getMatchedStorageGroupSchemas(list<string> storageGroupPathPattern)

  // ======================================================
  // SchemaPartition
  // ======================================================

  /**
   * Get SchemaPartitionTable by specific PathPatternTree,
   * the returned SchemaPartitionTable will not contain the unallocated SeriesPartitionSlots
   * See https://apache-iotdb.feishu.cn/docs/doccnqe3PLPEKwsCX1xadXQ2JOg for detailed matching rules
   */
  TSchemaPartitionTableResp getSchemaPartitionTable(TSchemaPartitionReq req)

  /**
   * Get or create SchemaPartitionTable by specific PathPatternTree,
   * the returned SchemaPartitionTable always contains all the SeriesPartitionSlots
   * since the unallocated SeriesPartitionSlots will be allocated by the way
   *
   * @return SUCCESS_STATUS if the SchemaPartitionTable got or created successfully
   *         NOT_ENOUGH_DATA_NODE if the number of cluster DataNodes is not enough for creating new SchemaRegions
   *         STORAGE_GROUP_NOT_EXIST if some StorageGroups don't exist
   */
  TSchemaPartitionTableResp getOrCreateSchemaPartitionTable(TSchemaPartitionReq req)

  // ======================================================
  // Node Management TODO: @MarcosZyk add interface annotation
  // ======================================================

  TSchemaNodeManagementResp getSchemaNodeManagementPartition(TSchemaNodeManagementReq req)

  // ======================================================
  // DataPartition
  // ======================================================

  /**
   * Get DataPartitionTable by specific PartitionSlotsMap,
   * the returned DataPartitionTable will not contain the unallocated SeriesPartitionSlots and TimePartitionSlots
   */
  TDataPartitionTableResp getDataPartitionTable(TDataPartitionReq req)

  /**
   * Get or create DataPartitionTable by specific PartitionSlotsMap,
   * the returned SchemaPartitionTable always contains all the SeriesPartitionSlots and TimePartitionSlots
   * since the unallocated SeriesPartitionSlots and TimePartitionSlots will be allocated by the way
   *
   * @return SUCCESS_STATUS if the DataPartitionTable got or created successfully
   *         NOT_ENOUGH_DATA_NODE if the number of cluster DataNodes is not enough for creating new DataRegions
   *         STORAGE_GROUP_NOT_EXIST if some StorageGroups don't exist
   */
  TDataPartitionTableResp getOrCreateDataPartitionTable(TDataPartitionReq req)

  // ======================================================
  // Authorize
  // ======================================================

  /**
   * Execute permission write operations such as create user, create role, and grant permission.
   * There is no need to update the cache information of the DataNode for creating users and roles
   *
   * @return SUCCESS_STATUS if the permission write operation is executed successfully
   *         INVALIDATE_PERMISSION_CACHE_ERROR if the update cache of the permission information in the datanode fails
   *         EXECUTE_PERMISSION_EXCEPTION_ERROR if the permission write operation fails, like the user doesn't exist
   *         INTERNAL_SERVER_ERROR if the permission type does not exist
   */
  common.TSStatus operatePermission(TAuthorizerReq req)

  /**
   * Execute permission read operations such as list user
   *
   * @return SUCCESS_STATUS if the permission read operation is executed successfully
   *         ROLE_NOT_EXIST_ERROR if the role does not exist
   *         USER_NOT_EXIST_ERROR if the user does not exist
   *         INTERNAL_SERVER_ERROR if the permission type does not exist
   */
  TAuthorizerResp queryPermission(TAuthorizerReq req)

  /**
   * Authenticate user login
   *
   * @return SUCCESS_STATUS if the user exists and the correct username and password are entered
   *         WRONG_LOGIN_PASSWORD_ERROR if the user enters the wrong username or password
   */
  TPermissionInfoResp login(TLoginReq req)

  /**
   * Permission checking for user operations
   *
   * @return SUCCESS_STATUS if the user has the permission
   *         EXECUTE_PERMISSION_EXCEPTION_ERROR if the seriesPath or the privilege is illegal.
   *         NO_PERMISSION_ERROR if the user does not have this permission
   */
  TPermissionInfoResp checkUserPrivileges(TCheckUserPrivilegesReq req)

  // ======================================================
  // ConfigNode
  // ======================================================

  /**
   * The Non-Seed-ConfigNode submit a registration request to the ConfigNode-leader when first startup
   *
   * @return SUCCESS_STATUS if the AddConfigNodeProcedure submitted successfully
   *         ERROR_GLOBAL_CONFIG if some global configurations in the Non-Seed-ConfigNode
   *                             are inconsist with the ConfigNode-leader
   */
  TConfigNodeRegisterResp registerConfigNode(TConfigNodeRegisterReq req)

  /** The ConfigNode-leader will guide the Non-Seed-ConfigNode to join the ConsensusGroup when first startup */
  common.TSStatus addConsensusGroup(TAddConsensusGroupReq req)

  /** The ConfigNode-leader will notify the Non-Seed-ConfigNode that the registration success */
  common.TSStatus notifyRegisterSuccess()

  /**
   * Remove the specific ConfigNode from the cluster
   *
   * @return SUCCESS_STATUS if the RemoveConfigNodeProcedure submitted successfully
   *         REMOVE_CONFIGNODE_FAILED if the number of ConfigNode is less than 1
   *                                  or the specific ConfigNode doesn't exist
   *                                  or the specific ConfigNode is leader
   */
  common.TSStatus removeConfigNode(common.TConfigNodeLocation configNodeLocation)

  /**
   * Let the specific ConfigNode delete the peer
   *
   * @return SUCCESS_STATUS if delete peer  successfully
   *         REMOVE_CONFIGNODE_FAILED if the specific ConfigNode doesn't exist in the current cluster
   *                                  or Ratis internal failure
   */
  common.TSStatus deleteConfigNodePeer(common.TConfigNodeLocation configNodeLocation)

  /** Stop the specific ConfigNode */
  common.TSStatus stopConfigNode(common.TConfigNodeLocation configNodeLocation)

  /** The ConfigNode-leader will ping other ConfigNodes periodically */
  i64 getConfigNodeHeartBeat(i64 timestamp)

  // ======================================================
  // UDF
  // ======================================================

  /**
   * Create a function on all online ConfigNodes and DataNodes
   *
   * @return SUCCESS_STATUS if the function was created successfully
   *         EXECUTE_STATEMENT_ERROR if operations on any node failed
   */
  common.TSStatus createFunction(TCreateFunctionReq req)

  /**
   * Remove a function on all online ConfigNodes and DataNodes
   *
   * @return SUCCESS_STATUS if the function was removed successfully
   *         EXECUTE_STATEMENT_ERROR if operations on any node failed
   */
  common.TSStatus dropFunction(TDropFunctionReq req)

  /**
   * Return the UDF table
   */
  TGetUDFTableResp getUDFTable()

  /**
   * Return the UDF jar list of the jar name list
   */
  TGetUDFJarResp getUDFJar(TGetUDFJarReq req)

  // ======================================================
  // Trigger
  // ======================================================

  /**
   * Create a statless trigger on all online DataNodes or Create a stateful trigger on a specific DataNode
   * and sync Information of it to all ConfigNodes
   *
   * @return SUCCESS_STATUS if the trigger was created successfully
   *         EXECUTE_STATEMENT_ERROR if operations on any node failed
   */
  common.TSStatus createTrigger(TCreateTriggerReq req)

  /**
   * Remove a trigger on all online ConfigNodes and DataNodes
   *
   * @return SUCCESS_STATUS if the function was removed successfully
   *         EXECUTE_STATEMENT_ERROR if operations on any node failed
   */
  common.TSStatus dropTrigger(TDropTriggerReq req)

  /** Get TDataNodeLocation of a stateful trigger */
  TGetLocationForTriggerResp getLocationOfStatefulTrigger(string triggerName)

  /**
     * Return the trigger table
     */
  TGetTriggerTableResp getTriggerTable()

  /**
     * Return the Stateful trigger table
     */
  TGetTriggerTableResp getStatefulTriggerTable()

  /**
     * Return the trigger jar list of the trigger name list
     */
  TGetTriggerJarResp getTriggerJar(TGetTriggerJarReq req)

  // ======================================================
  // Maintenance Tools
  // ======================================================

  /** Execute Level Compaction and unsequence Compaction task on all DataNodes */
  common.TSStatus merge()

  /** Persist all the data points in the memory table of the storage group to the disk, and seal the data file on all DataNodes */
  common.TSStatus flush(common.TFlushReq req)

  /** Clear the cache of chunk, chunk metadata and timeseries metadata to release the memory footprint on all DataNodes */
  common.TSStatus clearCache()

  /** Load configuration on all DataNodes */
  common.TSStatus loadConfiguration()

  /** Set system status on DataNodes */
  common.TSStatus setSystemStatus(string status)

  // ======================================================
  // Cluster Tools
  // ======================================================

  /** Show cluster ConfigNodes' and DataNodes' information */
  TShowClusterResp showCluster()

  /** Show cluster DataNodes' information */
  TShowDataNodesResp showDataNodes()

  /** Show cluster ConfigNodes' information */
  TShowConfigNodesResp showConfigNodes()

  /** Show cluster StorageGroups' information */
  TShowStorageGroupResp showStorageGroup(list<string> storageGroupPathPattern)

  /**
   * Show the matched cluster Regions' information
   * See https://apache-iotdb.feishu.cn/docx/doxcnOzmIlaE2MX5tKjmYWuMSRg for detailed matching rules
   */
  TShowRegionResp showRegion(TShowRegionReq req)

  // ======================================================
  // Routing
  // ======================================================

  /** The ConfigNode-leader will generate and return a latest RegionRouteMap */
  TRegionRouteMapResp getLatestRegionRouteMap()

  // ======================================================
  // Template TODO: @MarcosZyk add interface annotation
  // ======================================================

  common.TSStatus createSchemaTemplate(TCreateSchemaTemplateReq req)

  TGetAllTemplatesResp getAllTemplates()

  TGetTemplateResp getTemplate(string req)

  common.TSStatus setSchemaTemplate(TSetSchemaTemplateReq req)

  TGetPathsSetTemplatesResp getPathsSetTemplate(string req)

  common.TSStatus deactivateSchemaTemplate(TDeactivateSchemaTemplateReq req)

  /**
   * Generate a set of DeleteTimeSeriesProcedure to delete some specific TimeSeries
   *
   * @return SUCCESS_STATUS if the DeleteTimeSeriesProcedure submitted and executed successfully
   *         TIMESERIES_NOT_EXIST if the specific TimeSeries doesn't exist
   *         EXECUTE_STATEMENT_ERROR if failed to submit or execute the DeleteTimeSeriesProcedure
   */
  common.TSStatus deleteTimeSeries(TDeleteTimeSeriesReq req)

  // ======================================================
  // Sync
  // ======================================================

  /** Create PipeSink */
  common.TSStatus createPipeSink(TPipeSinkInfo req)

  /** Drop PipeSink */
  common.TSStatus dropPipeSink(TDropPipeSinkReq req)

  /** Get PipeSink by name, if name is empty, get all PipeSink */
  TGetPipeSinkResp getPipeSink(TGetPipeSinkReq req)

  /** Create Pipe */
  common.TSStatus createPipe(TCreatePipeReq req)

  /** Start Pipe */
  common.TSStatus startPipe(string pipeName)

  /** Stop Pipe */
  common.TSStatus stopPipe(string pipeName)

  /** Drop Pipe */
  common.TSStatus dropPipe(string pipeName)

  /** Show Pipe by name, if name is empty, show all Pipe */
  TShowPipeResp showPipe(TShowPipeReq req)

  /* Get all pipe information. It is used for DataNode registration and restart*/
  TGetAllPipeInfoResp getAllPipeInfo();

  // ======================================================
  // TestTools
  // ======================================================

  /** Get a particular DataPartition's corresponding Regions */
  TGetRegionIdResp getRegionId(TGetRegionIdReq req)

  /** Get a specific SeriesSlot's TimeSlots by start time and end time */
  TGetTimeSlotListResp getTimeSlotList(TGetTimeSlotListReq req)

  /** Get the given storage group's assigned SeriesSlots */
  TGetSeriesSlotListResp getSeriesSlotList(TGetSeriesSlotListReq req)


  // ====================================================
  // CQ
  // ====================================================

  /**
   * Create a CQ
   *
   * @return SUCCESS_STATUS if the trigger was created successfully
   */
  common.TSStatus createCQ(TCreateCQReq req)

  /**
   * Drop a CQ
   *
   * @return SUCCESS_STATUS if the CQ was removed successfully
   */
  common.TSStatus dropCQ(TDropCQReq req)

  /**
   * Return the trigger table of config leader
   */
  TShowCQResp showCQ()
}
<|MERGE_RESOLUTION|>--- conflicted
+++ resolved
@@ -90,18 +90,14 @@
   26: required i64 firstElectionTimeoutMax
 }
 
-<<<<<<< HEAD
 struct TCQConfig {
   1: required i64 cqMinEveryIntervalInMs
 }
 
-=======
 struct TDataNodeUpdateReq{
   1: required common.TDataNodeLocation dataNodeLocation
 }
 
-
->>>>>>> a78085d3
 struct TDataNodeRemoveReq {
   1: required list<common.TDataNodeLocation> dataNodeLocations
 }
