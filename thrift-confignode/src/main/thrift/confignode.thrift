/*
 * Licensed to the Apache Software Foundation (ASF) under one
 * or more contributor license agreements.  See the NOTICE file
 * distributed with this work for additional information
 * regarding copyright ownership.  The ASF licenses this file
 * to you under the Apache License, Version 2.0 (the
 * "License"); you may not use this file except in compliance
 * with the License.  You may obtain a copy of the License at
 *
 *     http://www.apache.org/licenses/LICENSE-2.0
 *
 * Unless required by applicable law or agreed to in writing,
 * software distributed under the License is distributed on an
 * "AS IS" BASIS, WITHOUT WARRANTIES OR CONDITIONS OF ANY
 * KIND, either express or implied.  See the License for the
 * specific language governing permissions and limitations
 * under the License.
 */

include "common.thrift"
namespace java org.apache.iotdb.confignode.rpc.thrift
namespace py iotdb.thrift.confignode

// DataNode
struct TDataNodeRegisterReq {
  1: required common.TDataNodeConfiguration dataNodeConfiguration
  // Map<StorageGroupName, TStorageGroupSchema>
  // DataNode can use statusMap to report its status to the ConfigNode when restart
  2: optional map<string, TStorageGroupSchema> statusMap
}

struct TDataNodeRegisterResp {
  1: required common.TSStatus status
  2: required list<common.TConfigNodeLocation> configNodeList
  3: optional i32 dataNodeId
  4: optional TGlobalConfig globalConfig
  5: optional binary templateInfo
}

struct TGlobalConfig {
  1: required string dataRegionConsensusProtocolClass
  2: required string schemaRegionConsensusProtocolClass
  3: required i32 seriesPartitionSlotNum
  4: required string seriesPartitionExecutorClass
  5: required i64 timePartitionInterval
  6: required string readConsistencyLevel
}

struct TDataNodeRemoveReq {
  1: required list<common.TDataNodeLocation> dataNodeLocations
}

struct TDataNodeRemoveResp {
  1: required common.TSStatus status
  2: optional map<common.TDataNodeLocation, common.TSStatus> nodeToStatus
}

struct TRegionMigrateResultReportReq {
  1: required common.TConsensusGroupId regionId
  2: required common.TSStatus migrateResult
  3: optional map<common.TDataNodeLocation, common.TRegionMigrateFailedType> failedNodeAndReason
}

struct TDataNodeConfigurationResp {
  1: required common.TSStatus status
  // map<DataNodeId, DataNodeConfiguration>
  2: optional map<i32, common.TDataNodeConfiguration> dataNodeConfigurationMap
}

// StorageGroup
struct TSetStorageGroupReq {
  1: required TStorageGroupSchema storageGroup
}

struct TDeleteStorageGroupReq {
  1: required string prefixPath
}

struct TDeleteStorageGroupsReq {
  1: required list<string> prefixPathList
}

struct TSetSchemaReplicationFactorReq {
  1: required string storageGroup
  2: required i32 schemaReplicationFactor
}

struct TSetDataReplicationFactorReq {
  1: required string storageGroup
  2: required i32 dataReplicationFactor
}

struct TSetTimePartitionIntervalReq {
  1: required string storageGroup
  2: required i64 timePartitionInterval
}

struct TCountStorageGroupResp {
  1: required common.TSStatus status
  2: optional i32 count
}

struct TStorageGroupSchemaResp {
  1: required common.TSStatus status
  // map<string, StorageGroupMessage>
  2: optional map<string, TStorageGroupSchema> storageGroupSchemaMap
}

struct TStorageGroupSchema {
  1: required string name
  2: optional i64 TTL
  3: optional i32 schemaReplicationFactor
  4: optional i32 dataReplicationFactor
  5: optional i64 timePartitionInterval
  6: optional i32 maxSchemaRegionGroupCount
  7: optional i32 maxDataRegionGroupCount
}

// Schema
struct TSchemaPartitionReq {
  1: required binary pathPatternTree
}

// TODO: Replace this by TSchemaPartitionTableResp
struct TSchemaPartitionResp {
  1: required common.TSStatus status
  // map<StorageGroupName, map<TSeriesPartitionSlot, TRegionReplicaSet>>
  2: optional map<string, map<common.TSeriesPartitionSlot, common.TRegionReplicaSet>> schemaRegionMap
}

struct TSchemaPartitionTableResp {
  1: required common.TSStatus status
  // map<StorageGroupName, map<TSeriesPartitionSlot, TConsensusGroupId>>
  2: optional map<string, map<common.TSeriesPartitionSlot, common.TConsensusGroupId>> schemaPartitionTable
}

// Node Management
struct TSchemaNodeManagementReq {
  1: required binary pathPatternTree
  2: optional i32 level
}

struct TSchemaNodeManagementResp {
  1: required common.TSStatus status
  // map<StorageGroupName, map<TSeriesPartitionSlot, TRegionReplicaSet>>
  2: optional map<string, map<common.TSeriesPartitionSlot, common.TRegionReplicaSet>> schemaRegionMap
  3: optional set<common.TSchemaNode> matchedNode
}

// Data
struct TDataPartitionReq {
  // map<StorageGroupName, map<TSeriesPartitionSlot, list<TTimePartitionSlot>>>
  1: required map<string, map<common.TSeriesPartitionSlot, list<common.TTimePartitionSlot>>> partitionSlotsMap
}

// TODO: Replace this by TDataPartitionTableResp
struct TDataPartitionResp {
  1: required common.TSStatus status
  // map<StorageGroupName, map<TSeriesPartitionSlot, map<TTimePartitionSlot, list<TRegionReplicaSet>>>>
  2: optional map<string, map<common.TSeriesPartitionSlot, map<common.TTimePartitionSlot, list<common.TRegionReplicaSet>>>> dataPartitionMap
}

struct TDataPartitionTableResp {
  1: required common.TSStatus status
  // map<StorageGroupName, map<TSeriesPartitionSlot, map<TTimePartitionSlot, list<TConsensusGroupId>>>>
  2: optional map<string, map<common.TSeriesPartitionSlot, map<common.TTimePartitionSlot, list<common.TConsensusGroupId>>>> dataPartitionTable
}

// Authorize
struct TAuthorizerReq {
  1: required i32 authorType
  2: required string userName
  3: required string roleName
  4: required string password
  5: required string newPassword
  6: required set<i32> permissions
  7: required list<string> nodeNameList
}

struct TAuthorizerResp {
  1: required common.TSStatus status
  2: optional map<string, list<string>> authorizerInfo
}

struct TUserResp {
  1: required string username
  2: required string password
  3: required list<string> privilegeList
  4: required list<string> roleList
}

struct TRoleResp {
  1: required string roleName
  2: required list<string> privilegeList
}

struct TPermissionInfoResp {
  1: required common.TSStatus status
  2: optional TUserResp userInfo
  3: optional map<string, TRoleResp> roleInfo
}

struct TLoginReq {
  1: required string userrname
  2: required string password
}

struct TCheckUserPrivilegesReq {
  1: required string username;
  2: required list<string> paths
  3: required i32 permission
}

// ConfigNode
struct TConfigNodeRegisterReq {
  1: required common.TConfigNodeLocation configNodeLocation
  // The Non-Seed-ConfigNode must ensure that the following
  // fields are consistent with the Seed-ConfigNode
  2: required string dataRegionConsensusProtocolClass
  3: required string schemaRegionConsensusProtocolClass
  4: required i32 seriesPartitionSlotNum
  5: required string seriesPartitionExecutorClass
  6: required i64 defaultTTL
  7: required i64 timePartitionInterval
  8: required i32 schemaReplicationFactor
  9: required double schemaRegionPerDataNode
  10: required i32 dataReplicationFactor
  11: required double dataRegionPerProcessor
  12: required string readConsistencyLevel
}

struct TAddConsensusGroupReq {
  1: required list<common.TConfigNodeLocation> configNodeList
}

// UDF
struct TCreateFunctionReq {
  1: required string udfName
  2: required string className
  3: required list<string> uris
}

struct TDropFunctionReq {
  1: required string udfName
}

// Show cluster
struct TShowClusterResp {
  1: required common.TSStatus status
  2: required list<common.TConfigNodeLocation> configNodeList
  3: required list<common.TDataNodeLocation> dataNodeList
  4: required map<i32, string> nodeStatus
}

// Show datanodes
struct TDataNodeInfo {
  1: required i32 dataNodeId
  2: required string status
  3: required string rpcAddresss
  4: required i32 rpcPort
  5: required i32 dataRegionNum
  6: required i32 schemaRegionNum
}

struct TShowDataNodesResp {
  1: required common.TSStatus status
  2: optional list<TDataNodeInfo> dataNodesInfoList
}

// Show confignodes
struct TConfigNodeInfo {
  1: required i32 configNodeId
  2: required string status
  3: required string internalAddress
  4: required i32 internalPort
}

struct TShowConfigNodesResp {
  1: required common.TSStatus status
  2: optional list<TConfigNodeInfo> configNodesInfoList
}

// Show regions
struct TShowRegionReq {
  1: optional common.TConsensusGroupType consensusGroupType;
  2: optional list<string> storageGroups
}

struct TRegionInfo {
  1: required common.TConsensusGroupId consensusGroupId
  2: required string storageGroup
  3: required i32 dataNodeId
  4: required string clientRpcIp
  5: required i32 clientRpcPort
  6: required i64 seriesSlots
  7: required i64 timeSlots
  8: optional string status
  9: optional string roleType
}

struct TShowRegionResp {
  1: required common.TSStatus status
  2: optional list<TRegionInfo> regionInfoList;
}

// Routing
struct TRegionRouteMapResp {
  1: required common.TSStatus status
  // For version stamp
  2: optional i64 timestamp
  // The routing policy of read/write requests for each RegionGroup is based on the order in the TRegionReplicaSet.
  // The replica with higher sorting result in TRegionReplicaSet will have higher priority.
  3: optional map<common.TConsensusGroupId, common.TRegionReplicaSet> regionRouteMap
}

// Template
struct TCreateSchemaTemplateReq {
  1: required string name
  2: required binary serializedTemplate
}

struct TGetAllTemplatesResp {
  1: required common.TSStatus status
  2: optional list<binary> templateList
}

struct TGetTemplateResp {
  1: required common.TSStatus status
  2: optional binary template
}

struct TSetSchemaTemplateReq {
  1: required string name
  2: required string path
}
struct TGetPathsSetTemplatesResp {
  1: required common.TSStatus status
  2: optional list<string> pathList
}

service IConfigNodeRPCService {

  // ======================================================
  // DataNode
  // ======================================================

  /**
   * Register a new DataNode into the cluster
   *
   * @return SUCCESS_STATUS if the new DataNode registered successfully
   *         DATANODE_ALREADY_REGISTERED if the DataNode already registered
   */
  TDataNodeRegisterResp registerDataNode(TDataNodeRegisterReq req)

  /**
   * Generate a set of DataNodeRemoveProcedure to remove some specific DataNodes from the cluster
   *
   * @return SUCCESS_STATUS if the DataNodeRemoveProcedure submitted successfully
   *         LACK_REPLICATION if the number of DataNodes will be too small to maintain
   *                          RegionReplicas after remove these DataNodes
   *         DATANODE_NOT_EXIST if one of the DataNodes in the TDataNodeRemoveReq doesn't exist in the cluster
   *         NODE_DELETE_FAILED_ERROR if failed to submit the DataNodeRemoveProcedure
   */
  TDataNodeRemoveResp removeDataNode(TDataNodeRemoveReq req)

  /**
   * Get one or more DataNodes' configuration
   *
   * @param dataNodeId, the specific DataNode's index
   * @return The specific DataNode's configuration if the DataNode exists,
   *         or all DataNodes' configuration if dataNodeId is -1
   */
  TDataNodeConfigurationResp getDataNodeConfiguration(i32 dataNodeId)

  /** Report region migration complete */
  common.TSStatus reportRegionMigrateResult(TRegionMigrateResultReportReq req)

  // ======================================================
  // StorageGroup
  // ======================================================

  /**
   * Set a new StorageGroup, all fields in TStorageGroupSchema can be customized
   * while the undefined fields will automatically use default values
   *
   * @return SUCCESS_STATUS if the new StorageGroup set successfully
   *         PATH_ILLEGAL if the new StorageGroup's name is illegal
   *         STORAGE_GROUP_ALREADY_EXISTS if the StorageGroup already exist
   */
  common.TSStatus setStorageGroup(TSetStorageGroupReq req)

  /**
   * Generate a DeleteStorageGroupProcedure to delete a specific StorageGroup
   *
   * @return SUCCESS_STATUS if the DeleteStorageGroupProcedure submitted successfully
   *         TIMESERIES_NOT_EXIST if the specific StorageGroup doesn't exist
   *         EXECUTE_STATEMENT_ERROR if failed to submit the DeleteStorageGroupProcedure
   */
  common.TSStatus deleteStorageGroup(TDeleteStorageGroupReq req)

  /**
   * Generate a set of DeleteStorageGroupProcedure to delete some specific StorageGroups
   *
   * @return SUCCESS_STATUS if the DeleteStorageGroupProcedure submitted successfully
   *         TIMESERIES_NOT_EXIST if the specific StorageGroup doesn't exist
   *         EXECUTE_STATEMENT_ERROR if failed to submit the DeleteStorageGroupProcedure
   */
  common.TSStatus deleteStorageGroups(TDeleteStorageGroupsReq req)

  /** Update the specific StorageGroup's TTL */
  common.TSStatus setTTL(common.TSetTTLReq req)

  /** Update the specific StorageGroup's SchemaReplicationFactor */
  common.TSStatus setSchemaReplicationFactor(TSetSchemaReplicationFactorReq req)

  /** Update the specific StorageGroup's DataReplicationFactor */
  common.TSStatus setDataReplicationFactor(TSetDataReplicationFactorReq req)

  /** Update the specific StorageGroup's PartitionInterval */
  common.TSStatus setTimePartitionInterval(TSetTimePartitionIntervalReq req)

  /** Count the matched StorageGroups */
  TCountStorageGroupResp countMatchedStorageGroups(list<string> storageGroupPathPattern)

  /** Get the matched StorageGroups' TStorageGroupSchema */
  TStorageGroupSchemaResp getMatchedStorageGroupSchemas(list<string> storageGroupPathPattern)

  // ======================================================
  // SchemaPartition
  // ======================================================

  // TODO: Replace this by getSchemaPartitionTable
  TSchemaPartitionResp getSchemaPartition(TSchemaPartitionReq req)

  /**
   * Get SchemaPartitionTable by specific PathPatternTree,
   * the returned SchemaPartitionTable will not contain the unallocated SeriesPartitionSlots
   * See https://apache-iotdb.feishu.cn/docs/doccnqe3PLPEKwsCX1xadXQ2JOg for detailed matching rules
   */
  TSchemaPartitionTableResp getSchemaPartitionTable(TSchemaPartitionReq req)

  // TODO: Replace this by getOrCreateSchemaPartitionTable
  TSchemaPartitionResp getOrCreateSchemaPartition(TSchemaPartitionReq req)

  /**
   * Get or create SchemaPartitionTable by specific PathPatternTree,
   * the returned SchemaPartitionTable always contains all the SeriesPartitionSlots
   * since the unallocated SeriesPartitionSlots will be allocated by the way
   *
   * @return SUCCESS_STATUS if the SchemaPartitionTable got or created successfully
   *         NOT_ENOUGH_DATA_NODE if the number of cluster DataNodes is not enough for creating new SchemaRegions
   *         STORAGE_GROUP_NOT_EXIST if some StorageGroups don't exist
   */
  TSchemaPartitionTableResp getOrCreateSchemaPartitionTable(TSchemaPartitionReq req)

  // ======================================================
  // Node Management TODO: @MarcosZyk add interface annotation
  // ======================================================

  TSchemaNodeManagementResp getSchemaNodeManagementPartition(TSchemaNodeManagementReq req)

  // ======================================================
  // DataPartition
  // ======================================================

  // TODO: Replace this by getDataPartitionTable
  TDataPartitionResp getDataPartition(TDataPartitionReq req)

  /**
   * Get DataPartitionTable by specific PartitionSlotsMap,
   * the returned DataPartitionTable will not contain the unallocated SeriesPartitionSlots and TimePartitionSlots
   */
  TDataPartitionTableResp getDataPartitionTable(TDataPartitionReq req)

  // TODO: Replace this by getOrCreateDataPartitionTable
  TDataPartitionResp getOrCreateDataPartition(TDataPartitionReq req)

  /**
   * Get or create DataPartitionTable by specific PartitionSlotsMap,
   * the returned SchemaPartitionTable always contains all the SeriesPartitionSlots and TimePartitionSlots
   * since the unallocated SeriesPartitionSlots and TimePartitionSlots will be allocated by the way
   *
   * @return SUCCESS_STATUS if the DataPartitionTable got or created successfully
   *         NOT_ENOUGH_DATA_NODE if the number of cluster DataNodes is not enough for creating new DataRegions
   *         STORAGE_GROUP_NOT_EXIST if some StorageGroups don't exist
   */
  TDataPartitionTableResp getOrCreateDataPartitionTable(TDataPartitionReq req)

  // ======================================================
  // Authorize
  // ======================================================

  /**
   * Execute permission write operations such as create user, create role, and grant permission.
   * There is no need to update the cache information of the DataNode for creating users and roles
   *
   * @return SUCCESS_STATUS if the permission write operation is executed successfully
   *         INVALIDATE_PERMISSION_CACHE_ERROR if the update cache of the permission information in the datanode fails
   *         EXECUTE_PERMISSION_EXCEPTION_ERROR if the permission write operation fails, like the user doesn't exist
   *         INTERNAL_SERVER_ERROR if the permission type does not exist
   */
  common.TSStatus operatePermission(TAuthorizerReq req)

  /**
   * Execute permission read operations such as list user
   *
   * @return SUCCESS_STATUS if the permission read operation is executed successfully
   *         ROLE_NOT_EXIST_ERROR if the role does not exist
   *         USER_NOT_EXIST_ERROR if the user does not exist
   *         INTERNAL_SERVER_ERROR if the permission type does not exist
   */
  TAuthorizerResp queryPermission(TAuthorizerReq req)

  /**
   * Authenticate user login
   *
   * @return SUCCESS_STATUS if the user exists and the correct username and password are entered
   *         WRONG_LOGIN_PASSWORD_ERROR if the user enters the wrong username or password
   */
  TPermissionInfoResp login(TLoginReq req)

  /**
   * Permission checking for user operations
   *
   * @return SUCCESS_STATUS if the user has the permission
   *         EXECUTE_PERMISSION_EXCEPTION_ERROR if the seriesPath or the privilege is illegal.
   *         NO_PERMISSION_ERROR if the user does not have this permission
   */
  TPermissionInfoResp checkUserPrivileges(TCheckUserPrivilegesReq req)

  // ======================================================
  // ConfigNode
  // ======================================================

  /**
   * The Non-Seed-ConfigNode submit a registration request to the ConfigNode-leader when first startup
   *
   * @return SUCCESS_STATUS if the AddConfigNodeProcedure submitted successfully
   *         ERROR_GLOBAL_CONFIG if some global configurations in the Non-Seed-ConfigNode
   *                             are inconsist with the ConfigNode-leader
   */
  common.TSStatus registerConfigNode(TConfigNodeRegisterReq req)

  /** The ConfigNode-leader will guide the Non-Seed-ConfigNode to join the ConsensusGroup when first startup */
  common.TSStatus addConsensusGroup(TAddConsensusGroupReq req)

  /** The ConfigNode-leader will notify the Non-Seed-ConfigNode that the registration success */
  common.TSStatus notifyRegisterSuccess()

  /**
   * Remove the specific ConfigNode from the cluster
   *
   * @return SUCCESS_STATUS if the RemoveConfigNodeProcedure submitted successfully
   *         REMOVE_CONFIGNODE_FAILED if the number of ConfigNode is less than 1
   *                                  or the specific ConfigNode doesn't exist
   *                                  or the specific ConfigNode is leader
   */
  common.TSStatus removeConfigNode(common.TConfigNodeLocation configNodeLocation)

  /**
   * Let the specific ConfigNode remove the ConsensusGroup
   *
   * @return SUCCESS_STATUS if remove ConsensusGroup successfully
   *         REMOVE_CONFIGNODE_FAILED if the specific ConfigNode doesn't exist in the current cluster
   *                                  or Ratis internal failure
   */
  common.TSStatus removeConsensusGroup(common.TConfigNodeLocation configNodeLocation)

  /** Stop the specific ConfigNode */
  common.TSStatus stopConfigNode(common.TConfigNodeLocation configNodeLocation)

  /** The ConfigNode-leader will ping other ConfigNodes periodically */
  i64 getConfigNodeHeartBeat(i64 timestamp)

  // ======================================================
  // UDF
  // ======================================================

  /**
     * Create a function on all online ConfigNodes and DataNodes
     *
     * @return SUCCESS_STATUS if the function was created successfully
     *         EXECUTE_STATEMENT_ERROR if operations on any node failed
     */
  common.TSStatus createFunction(TCreateFunctionReq req)

  /**
     * Remove a function on all online ConfigNodes and DataNodes
     *
     * @return SUCCESS_STATUS if the function was removed successfully
     *         EXECUTE_STATEMENT_ERROR if operations on any node failed
     */
  common.TSStatus dropFunction(TDropFunctionReq req)

  // ======================================================
  // Maintenance Tools
  // ======================================================

<<<<<<< HEAD
  common.TSStatus merge()
=======
  /** Execute Level Compaction and unsequence Compaction task on all DataNodes */
  common.TSStatus merge(TMergeReq req)
>>>>>>> 67360ea7

  /** Persist all the data points in the memory table of the storage group to the disk, and seal the data file on all DataNodes */
  common.TSStatus flush(common.TFlushReq req)

<<<<<<< HEAD
  common.TSStatus clearCache()
=======
  /** Clear the cache of chunk, chunk metadata and timeseries metadata to release the memory footprint on all DataNodes */
  common.TSStatus clearCache(TClearCacheReq req)
>>>>>>> 67360ea7

  // ======================================================
  // Cluster Tools
  // ======================================================

  /** Show cluster ConfigNodes' and DataNodes' information */
  TShowClusterResp showCluster()

  /** Show cluster DataNodes' information */
  TShowDataNodesResp showDataNodes()

  /** Show cluster ConfigNodes' information */
  TShowConfigNodesResp showConfigNodes()

  /**
   * Show the matched cluster Regions' information
   * See https://apache-iotdb.feishu.cn/docx/doxcnOzmIlaE2MX5tKjmYWuMSRg for detailed matching rules
   */
  TShowRegionResp showRegion(TShowRegionReq req)

  // ======================================================
  // Routing
  // ======================================================

  /** The ConfigNode-leader will generate and return a latest RegionRouteMap */
  TRegionRouteMapResp getLatestRegionRouteMap()

  // ======================================================
  // Template TODO: @MarcosZyk add interface annotation
  // ======================================================

  common.TSStatus createSchemaTemplate(TCreateSchemaTemplateReq req)

  TGetAllTemplatesResp getAllTemplates()

  TGetTemplateResp getTemplate(string req)

  common.TSStatus setSchemaTemplate(TSetSchemaTemplateReq req)

  TGetPathsSetTemplatesResp getPathsSetTemplate(string req)

}
<|MERGE_RESOLUTION|>--- conflicted
+++ resolved
@@ -596,22 +596,14 @@
   // Maintenance Tools
   // ======================================================
 
-<<<<<<< HEAD
+  /** Execute Level Compaction and unsequence Compaction task on all DataNodes */
   common.TSStatus merge()
-=======
-  /** Execute Level Compaction and unsequence Compaction task on all DataNodes */
-  common.TSStatus merge(TMergeReq req)
->>>>>>> 67360ea7
 
   /** Persist all the data points in the memory table of the storage group to the disk, and seal the data file on all DataNodes */
   common.TSStatus flush(common.TFlushReq req)
 
-<<<<<<< HEAD
+  /** Clear the cache of chunk, chunk metadata and timeseries metadata to release the memory footprint on all DataNodes */
   common.TSStatus clearCache()
-=======
-  /** Clear the cache of chunk, chunk metadata and timeseries metadata to release the memory footprint on all DataNodes */
-  common.TSStatus clearCache(TClearCacheReq req)
->>>>>>> 67360ea7
 
   // ======================================================
   // Cluster Tools
