--- conflicted
+++ resolved
@@ -208,7 +208,13 @@
   3: optional list<common.TConfigNodeLocation> configNodeList
 }
 
-<<<<<<< HEAD
+// UDF
+struct TCreateFunctionReq {
+  1: required string udfName
+  2: required string className
+  3: required list<string> uris
+}
+
 // Sync
 struct TOperateReceiverPipeReq{
   1:required transport.RequestType type // todo(cyz) 移到common，并改名
@@ -237,15 +243,6 @@
 
 
 
-=======
-// UDF
-struct TCreateFunctionReq {
-  1: required string udfName
-  2: required string className
-  3: required list<string> uris
-}
-
->>>>>>> c6436677
 service ConfigIService {
 
   /* DataNode */
@@ -306,14 +303,12 @@
 
   common.TSStatus applyConfigNode(common.TConfigNodeLocation configNodeLocation)
 
-<<<<<<< HEAD
+  /* UDF */
+
+  common.TSStatus createFunction(TCreateFunctionReq req)
+
   /* Sync */
   common.TSStatus operateReceiverPipe(TOperateReceiverPipeReq req)
 
   TShowPipeResp showPipe(TShowPipeReq req)
-=======
-  /* UDF */
-
-  common.TSStatus createFunction(TCreateFunctionReq req)
->>>>>>> c6436677
 }