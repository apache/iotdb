/*
 * Licensed to the Apache Software Foundation (ASF) under one
 * or more contributor license agreements.  See the NOTICE file
 * distributed with this work for additional information
 * regarding copyright ownership.  The ASF licenses this file
 * to you under the Apache License, Version 2.0 (the
 * "License"); you may not use this file except in compliance
 * with the License.  You may obtain a copy of the License at
 *
 *     http://www.apache.org/licenses/LICENSE-2.0
 *
 * Unless required by applicable law or agreed to in writing,
 * software distributed under the License is distributed on an
 * "AS IS" BASIS, WITHOUT WARRANTIES OR CONDITIONS OF ANY
 * KIND, either express or implied.  See the License for the
 * specific language governing permissions and limitations
 * under the License.
 */

include "rpc.thrift"
namespace java org.apache.iotdb.confignode.rpc.thrift
namespace py iotdb.thrift.confignode

struct DataNodeRegisterReq {
    1: required rpc.EndPoint endPoint
}

struct DataNodeRegisterResp {
    1: required rpc.TSStatus registerResult
    2: optional i32 dataNodeID
}

struct DataNodeMessage {
  1: required i32 dataNodeID
  2: required rpc.EndPoint endPoint
}

struct SetStorageGroupReq {
    1: required string storageGroup
}

struct DeleteStorageGroupReq {
    1: required string storageGroup
}

struct StorageGroupMessage {
    1: required string storageGroup
}

struct GetDeviceGroupIDReq {
    1: required string device
}

struct GetSchemaPartitionReq {
    1: required string storageGroup
    2: required list<i32> deviceGroupIDs
}

struct SchemaPartitionInfo {
    1: required map<i32, i32> deviceGroupSchemaRegionGroupMap
    2: required map<i32, list<i32>> SchemaRegionGroupDataNodeMap
}

struct GetDataPartitionReq {
    1: required string storageGroup
    2: required map<i32, list<i64>> deviceGroupStartTimeMap
}

struct DataPartitionInfo {
    1: required map<i32, map<i64, list<i32>>> deviceGroupStartTimeDataRegionGroupMap
    2: required map<i32, list<i32>> dataRegionGroupDataNodeMap
}

struct DeviceGroupHashInfo {
    1: required i32 deviceGroupCount
    2: required string hashClass
}

<<<<<<< HEAD
struct CreateUserReq{
    1: required string username
    2: required string password
}

struct CreateRoleReq{
    1: required string username
=======
struct FetchDataPartitionReq {
    1: required map<i32, list<i64>> deviceGroupIDToStartTimeMap
}

struct FetchSchemaPartitionReq {
    1: required list<string> devicePaths
}

struct FetchPartitionReq {
    1: required map<i32, list<i64>> deviceGroupIDToStartTimeMap
}

struct RegionInfo {
    1: required i32 regionId
    2: required list<rpc.EndPoint> endPointList
}

struct DataPartitionInfoResp {
    // Map<StorageGroup, Map<DeviceGroupID, Map<TimePartitionId, List<DataRegionReplicaInfo>>>>
    1: required map<string, map<i32, map<i64, list<RegionInfo>>>> dataPartitionMap
}

struct SchemaPartitionInfoResp {
    // Map<StorageGroup, Map<DeviceGroupID, SchemaRegionPlaceInfo>>
    1: required map<string, map<i32, RegionInfo>> schemaPartitionInfo
}

struct PartitionInfoResp {
    // Map<StorageGroup, Map<DeviceGroupID, Map<TimePartitionId, List<DataRegionReplicaInfo>>>>
    1: required map<string, map<i32, map<i64, list<RegionInfo>>>> dataPartitionMap
    // Map<StorageGroup, Map<DeviceGroupID, SchemaRegionPlaceInfo>>
    2: required map<string, map<i32, RegionInfo>> schemaPartitionInfo
>>>>>>> cec372af
}

service ConfigIService {
  // Return TSStatusCode.SUCCESS_STATUS and the register DataNode id when successful registered.
  // Otherwise, return TSStatusCode.INTERNAL_SERVER_ERROR
  DataNodeRegisterResp registerDataNode(DataNodeRegisterReq req)

  map<i32, DataNodeMessage> getDataNodesMessage(i32 dataNodeID)

  rpc.TSStatus setStorageGroup(SetStorageGroupReq req)

  rpc.TSStatus deleteStorageGroup(DeleteStorageGroupReq req)

  map<string, StorageGroupMessage> getStorageGroupsMessage()

  // Gets SchemaRegions for DeviceGroups in a StorageGroup
  SchemaPartitionInfo getSchemaPartition(GetSchemaPartitionReq req)

  // Gets DataRegions for DeviceGroups in a StorageGroup at different starttime
  DataPartitionInfo getDataPartition(GetDataPartitionReq req)

  DeviceGroupHashInfo getDeviceGroupHashInfo()

<<<<<<< HEAD
  rpc.TSStatus createUser(CreateUserReq req)

  rpc.TSStatus createRole(CreateRoleReq req)
=======
  DataPartitionInfoResp fetchDataPartitionInfo(FetchDataPartitionReq req)

  SchemaPartitionInfoResp fetchSchemaPartitionInfo(FetchSchemaPartitionReq req)

  PartitionInfoResp fetchPartitionInfo(FetchPartitionReq req)
>>>>>>> cec372af
}<|MERGE_RESOLUTION|>--- conflicted
+++ resolved
@@ -76,7 +76,6 @@
     2: required string hashClass
 }
 
-<<<<<<< HEAD
 struct CreateUserReq{
     1: required string username
     2: required string password
@@ -84,7 +83,7 @@
 
 struct CreateRoleReq{
     1: required string username
-=======
+
 struct FetchDataPartitionReq {
     1: required map<i32, list<i64>> deviceGroupIDToStartTimeMap
 }
@@ -117,7 +116,6 @@
     1: required map<string, map<i32, map<i64, list<RegionInfo>>>> dataPartitionMap
     // Map<StorageGroup, Map<DeviceGroupID, SchemaRegionPlaceInfo>>
     2: required map<string, map<i32, RegionInfo>> schemaPartitionInfo
->>>>>>> cec372af
 }
 
 service ConfigIService {
@@ -141,15 +139,14 @@
 
   DeviceGroupHashInfo getDeviceGroupHashInfo()
 
-<<<<<<< HEAD
   rpc.TSStatus createUser(CreateUserReq req)
 
   rpc.TSStatus createRole(CreateRoleReq req)
-=======
+
   DataPartitionInfoResp fetchDataPartitionInfo(FetchDataPartitionReq req)
 
   SchemaPartitionInfoResp fetchSchemaPartitionInfo(FetchSchemaPartitionReq req)
 
   PartitionInfoResp fetchPartitionInfo(FetchPartitionReq req)
->>>>>>> cec372af
+
 }