--- conflicted
+++ resolved
@@ -536,7 +536,6 @@
   2: required binary pathPatternTree
 }
 
-<<<<<<< HEAD
 // ====================================================
 // CQ
 // ====================================================
@@ -568,14 +567,12 @@
 }
 
 
-=======
 struct TDeactivateSchemaTemplateReq{
   1: required string queryId
   2: required binary pathPatternTree
   3: optional string templateName
 }
 
->>>>>>> fb656879
 service IConfigNodeRPCService {
 
   // ======================================================
