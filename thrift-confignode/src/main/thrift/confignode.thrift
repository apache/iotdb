/*
 * Licensed to the Apache Software Foundation (ASF) under one
 * or more contributor license agreements.  See the NOTICE file
 * distributed with this work for additional information
 * regarding copyright ownership.  The ASF licenses this file
 * to you under the Apache License, Version 2.0 (the
 * "License"); you may not use this file except in compliance
 * with the License.  You may obtain a copy of the License at
 *
 *     http://www.apache.org/licenses/LICENSE-2.0
 *
 * Unless required by applicable law or agreed to in writing,
 * software distributed under the License is distributed on an
 * "AS IS" BASIS, WITHOUT WARRANTIES OR CONDITIONS OF ANY
 * KIND, either express or implied.  See the License for the
 * specific language governing permissions and limitations
 * under the License.
 */

include "common.thrift"
namespace java org.apache.iotdb.confignode.rpc.thrift
namespace py iotdb.thrift.confignode

// DataNode
struct TDataNodeRegisterReq {
  1: required common.TDataNodeConfiguration dataNodeConfiguration
}

struct TDataNodeRegisterResp {
  1: required common.TSStatus status
  2: required list<common.TConfigNodeLocation> configNodeList
  3: optional i32 dataNodeId
  4: optional binary templateInfo
  5: optional list<binary> allTriggerInformation
  6: optional list<binary> allUDFInformation
  7: optional binary allTTLInformation
}

struct TConfigurationResp{
  1: required common.TSStatus status
  2: optional TGlobalConfig globalConfig
  3: optional TRatisConfig ratisConfig
  4: optional TCQConfig cqConfig
}

struct TGlobalConfig {
  1: required string dataRegionConsensusProtocolClass
  2: required string schemaRegionConsensusProtocolClass
  3: required i32 seriesPartitionSlotNum
  4: required string seriesPartitionExecutorClass
  5: required i64 timePartitionInterval
  6: required string readConsistencyLevel
  7: required double diskSpaceWarningThreshold
}

struct TRatisConfig {
  1: required i64 schemaAppenderBufferSize
  2: required i64 dataAppenderBufferSize

  3: required i64 schemaSnapshotTriggerThreshold
  4: required i64 dataSnapshotTriggerThreshold

  5: required bool schemaLogUnsafeFlushEnable
  6: required bool dataLogUnsafeFlushEnable

  7: required i64 schemaLogSegmentSizeMax
  8: required i64 dataLogSegmentSizeMax

  9: required i64 schemaGrpcFlowControlWindow
  10: required i64 dataGrpcFlowControlWindow

  11: required i64 schemaLeaderElectionTimeoutMin
  12: required i64 dataLeaderElectionTimeoutMin

  13: required i64 schemaLeaderElectionTimeoutMax
  14: required i64 dataLeaderElectionTimeoutMax

  15: required i64 schemaRequestTimeout
  16: required i64 dataRequestTimeout

  17: required i32 schemaMaxRetryAttempts
  18: required i32 dataMaxRetryAttempts
  19: required i64 schemaInitialSleepTime
  20: required i64 dataInitialSleepTime
  21: required i64 schemaMaxSleepTime
  22: required i64 dataMaxSleepTime

  23: required i64 schemaPreserveWhenPurge
  24: required i64 dataPreserveWhenPurge

  25: required i64 firstElectionTimeoutMin
  26: required i64 firstElectionTimeoutMax

  27: required i64 schemaRegionRatisLogMax
  28: required i64 dataRegionRatisLogMax
}

struct TCQConfig {
  1: required i64 cqMinEveryIntervalInMs
}

struct TDataNodeRestartReq {
  1: required common.TDataNodeConfiguration dataNodeConfiguration
  2: required i64 clusterId
  // TODO: Add other fields to verify
}

struct TDataNodeUpdateReq {
  1: required common.TDataNodeLocation dataNodeLocation
}

struct TDataNodeRemoveReq {
  1: required list<common.TDataNodeLocation> dataNodeLocations
}

struct TDataNodeRemoveResp {
  1: required common.TSStatus status
  2: optional map<common.TDataNodeLocation, common.TSStatus> nodeToStatus
}

struct TRegionMigrateResultReportReq {
  1: required common.TConsensusGroupId regionId
  2: required common.TSStatus migrateResult
  3: optional map<common.TDataNodeLocation, common.TRegionMigrateFailedType> failedNodeAndReason
}

struct TDataNodeConfigurationResp {
  1: required common.TSStatus status
  // map<DataNodeId, DataNodeConfiguration>
  2: optional map<i32, common.TDataNodeConfiguration> dataNodeConfigurationMap
}

struct TSetDataNodeStatusReq {
  1: required common.TDataNodeLocation targetDataNode
  2: required string status
}

// StorageGroup
struct TSetStorageGroupReq {
  1: required TStorageGroupSchema storageGroup
}

struct TDeleteStorageGroupReq {
  1: required string prefixPath
}

struct TDeleteStorageGroupsReq {
  1: required list<string> prefixPathList
}

struct TSetSchemaReplicationFactorReq {
  1: required string storageGroup
  2: required i32 schemaReplicationFactor
}

struct TSetDataReplicationFactorReq {
  1: required string storageGroup
  2: required i32 dataReplicationFactor
}

struct TSetTimePartitionIntervalReq {
  1: required string storageGroup
  2: required i64 timePartitionInterval
}

struct TCountStorageGroupResp {
  1: required common.TSStatus status
  2: optional i32 count
}

struct TStorageGroupSchemaResp {
  1: required common.TSStatus status
  // map<string, TStorageGroupSchema>
  2: optional map<string, TStorageGroupSchema> storageGroupSchemaMap
}

struct TStorageGroupSchema {
  1: required string name
  2: optional i64 TTL
  3: optional i32 schemaReplicationFactor
  4: optional i32 dataReplicationFactor
  5: optional i64 timePartitionInterval
  6: optional i32 maxSchemaRegionGroupNum
  7: optional i32 maxDataRegionGroupNum
}

// Schema
struct TSchemaPartitionReq {
  1: required binary pathPatternTree
}

struct TSchemaPartitionTableResp {
  1: required common.TSStatus status
  // map<StorageGroupName, map<TSeriesPartitionSlot, TConsensusGroupId>>
  2: optional map<string, map<common.TSeriesPartitionSlot, common.TConsensusGroupId>> schemaPartitionTable
}

// Node Management
struct TSchemaNodeManagementReq {
  1: required binary pathPatternTree
  2: optional i32 level
}

struct TSchemaNodeManagementResp {
  1: required common.TSStatus status
  // map<StorageGroupName, map<TSeriesPartitionSlot, TRegionReplicaSet>>
  2: optional map<string, map<common.TSeriesPartitionSlot, common.TRegionReplicaSet>> schemaRegionMap
  3: optional set<common.TSchemaNode> matchedNode
}

struct TTimeSlotList {
  1: required list<common.TTimePartitionSlot> timePartitionSlots
  2: required bool needLeftAll
  3: required bool needRightAll
}

// Data
struct TDataPartitionReq {
  // map<StorageGroupName, map<TSeriesPartitionSlot, TTimePartionSlotList>>
  1: required map<string, map<common.TSeriesPartitionSlot, TTimeSlotList>> partitionSlotsMap
}

struct TDataPartitionTableResp {
  1: required common.TSStatus status
  // map<StorageGroupName, map<TSeriesPartitionSlot, map<TTimePartitionSlot, list<TConsensusGroupId>>>>
  2: optional map<string, map<common.TSeriesPartitionSlot, map<common.TTimePartitionSlot, list<common.TConsensusGroupId>>>> dataPartitionTable
}

struct TGetRegionIdReq {
    1: required string storageGroup
    2: required common.TConsensusGroupType type
    3: optional common.TSeriesPartitionSlot seriesSlotId
    4: optional string deviceId
    5: optional common.TTimePartitionSlot timeSlotId
    6: optional i64 timeStamp
}

struct TGetRegionIdResp {
    1: required common.TSStatus status
    2: optional list<common.TConsensusGroupId> dataRegionIdList
}

struct TGetTimeSlotListReq {
    1: required string storageGroup
    2: required common.TSeriesPartitionSlot seriesSlotId
    3: optional i64 startTime
    4: optional i64 endTime
}

struct TGetTimeSlotListResp {
    1: required common.TSStatus status
    2: optional list<common.TTimePartitionSlot> timeSlotList
}

struct TGetSeriesSlotListReq {
    1: required string storageGroup
    2: optional common.TConsensusGroupType type
}

struct TGetSeriesSlotListResp {
    1: required common.TSStatus status
    2: optional list<common.TSeriesPartitionSlot> seriesSlotList
}

struct TMigrateRegionReq {
    1: required i32 regionId
    2: required i32 fromId
    3: required i32 toId
}

// Authorize
struct TAuthorizerReq {
  1: required i32 authorType
  2: required string userName
  3: required string roleName
  4: required string password
  5: required string newPassword
  6: required set<i32> permissions
  7: required list<string> nodeNameList
}

struct TAuthorizerResp {
  1: required common.TSStatus status
  2: optional map<string, list<string>> authorizerInfo
}

struct TUserResp {
  1: required string username
  2: required string password
  3: required list<string> privilegeList
  4: required list<string> roleList
  5: required bool isOpenIdUser
}

struct TRoleResp {
  1: required string roleName
  2: required list<string> privilegeList
}

struct TPermissionInfoResp {
  1: required common.TSStatus status
  2: optional TUserResp userInfo
  3: optional map<string, TRoleResp> roleInfo
}

struct TLoginReq {
  1: required string userrname
  2: required string password
}

struct TCheckUserPrivilegesReq {
  1: required string username
  2: required list<string> paths
  3: required i32 permission
}

// ConfigNode
struct TConfigNodeRegisterReq {
  1: required common.TConfigNodeLocation configNodeLocation
  // The Non-Seed-ConfigNode must ensure that the following
  // fields are consistent with the Seed-ConfigNode
  2: required string dataRegionConsensusProtocolClass
  3: required string schemaRegionConsensusProtocolClass
  4: required i32 seriesPartitionSlotNum
  5: required string seriesPartitionExecutorClass
  6: required i64 defaultTTL
  7: required i64 timePartitionInterval
  8: required i32 schemaReplicationFactor
  9: required double schemaRegionPerDataNode
  10: required i32 dataReplicationFactor
  11: required double dataRegionPerProcessor
  12: required string readConsistencyLevel
  13: required double diskSpaceWarningThreshold
  14: required i32 leastDataRegionGroupNum
}

struct TConfigNodeRegisterResp {
  1: required common.TSStatus status
  2: required i32 configNodeId
  3: required i64 clusterId
}

struct TConfigNodeRestartReq {
  1: required common.TConfigNodeLocation configNodeLocation
  2: required i64 clusterId
}

struct TAddConsensusGroupReq {
  1: required list<common.TConfigNodeLocation> configNodeList
}

// UDF
struct TCreateFunctionReq {
  1: required string udfName
  2: required string className
  3: required bool isUsingURI
  4: optional string jarName
  5: optional binary jarFile
  6: optional string jarMD5
}

struct TDropFunctionReq {
  1: required string udfName
}

// Get UDF table from config node
struct TGetUDFTableResp {
  1: required common.TSStatus status
  2: required list<binary> allUDFInformation
}

// Trigger
enum TTriggerState {
  // The intermediate state of Create trigger, the trigger need to create has not yet activated on any DataNodes.
  INACTIVE
  // The successful state of Create trigger, the trigger need to create has activated on some DataNodes.
  ACTIVE
  // The intermediate state of Drop trigger, the cluster is in the process of removing the trigger.
  DROPPING
  // The intermediate state of Transfer trigger, the cluster is in the process of transferring the trigger.
  TRANSFERRING
}

struct TCreateTriggerReq {
  1: required string triggerName
  2: required string className,
  3: required byte triggerEvent,
  4: required byte triggerType
  5: required binary pathPattern,
  6: required map<string, string> attributes,
  7: required i32 failureStrategy
  8: required bool isUsingURI,
  9: optional string jarName,
  10: optional binary jarFile,
  11: optional string jarMD5,
}

struct TDropTriggerReq {
  1: required string triggerName
}

struct TGetLocationForTriggerResp {
  1: required common.TSStatus status
  2: optional common.TDataNodeLocation dataNodeLocation
}

// Get trigger table from config node
struct TGetTriggerTableResp {
  1: required common.TSStatus status
  2: required list<binary> allTriggerInformation
}

// Get jars of the corresponding jarName
struct TGetJarInListReq {
  1: required list<string> jarNameList
}

struct TGetJarInListResp {
  1: required common.TSStatus status
  2: required list<binary> jarList
}

// Show cluster
struct TShowClusterResp {
  1: required common.TSStatus status
  2: required list<common.TConfigNodeLocation> configNodeList
  3: required list<common.TDataNodeLocation> dataNodeList
  4: required map<i32, string> nodeStatus
}

// Show datanodes
struct TDataNodeInfo {
  1: required i32 dataNodeId
  2: required string status
  3: required string rpcAddresss
  4: required i32 rpcPort
  5: required i32 dataRegionNum
  6: required i32 schemaRegionNum
  7: optional i32 cpuCoreNum
}

struct TShowDataNodesResp {
  1: required common.TSStatus status
  2: optional list<TDataNodeInfo> dataNodesInfoList
}

// Show confignodes
struct TConfigNodeInfo {
  1: required i32 configNodeId
  2: required string status
  3: required string internalAddress
  4: required i32 internalPort
  5: required string roleType
}

struct TShowConfigNodesResp {
  1: required common.TSStatus status
  2: optional list<TConfigNodeInfo> configNodesInfoList
}

// Show storageGroup
struct TStorageGroupInfo {
  1: required string name
  2: required i64 TTL
  3: required i32 schemaReplicationFactor
  4: required i32 dataReplicationFactor
  5: required i64 timePartitionInterval
  6: required i32 schemaRegionNum
  7: required i32 dataRegionNum
}

struct TShowStorageGroupResp {
  1: required common.TSStatus status
  // map<StorageGroupName, TStorageGroupInfo>
  2: optional map<string, TStorageGroupInfo> storageGroupInfoMap
}

// Show regions
struct TShowRegionReq {
  1: optional common.TConsensusGroupType consensusGroupType;
  2: optional list<string> storageGroups
}

struct TRegionInfo {
  1: required common.TConsensusGroupId consensusGroupId
  2: required string storageGroup
  3: required i32 dataNodeId
  4: required string clientRpcIp
  5: required i32 clientRpcPort
  6: required i32 seriesSlots
  7: required i64 timeSlots
  8: optional string status
  9: optional string roleType
}

struct TShowRegionResp {
  1: required common.TSStatus status
  2: optional list<TRegionInfo> regionInfoList;
}

// Routing
struct TRegionRouteMapResp {
  1: required common.TSStatus status
  // For version stamp
  2: optional i64 timestamp
  // The routing policy of read/write requests for each RegionGroup is based on the order in the TRegionReplicaSet.
  // The replica with higher sorting result in TRegionReplicaSet will have higher priority.
  3: optional map<common.TConsensusGroupId, common.TRegionReplicaSet> regionRouteMap
}

// Template
struct TCreateSchemaTemplateReq {
  1: required string name
  2: required binary serializedTemplate
}

struct TGetAllTemplatesResp {
  1: required common.TSStatus status
  2: optional list<binary> templateList
}

struct TGetTemplateResp {
  1: required common.TSStatus status
  2: optional binary template
}

struct TSetSchemaTemplateReq {
  1: required string name
  2: required string path
}

struct TGetPathsSetTemplatesResp {
  1: required common.TSStatus status
  2: optional list<string> pathList
}

// SYNC
struct TRecordPipeMessageReq{
  1: required string pipeName
  2: required binary message
}

struct TShowPipeInfo {
  1: required i64 createTime
  2: required string pipeName
  3: required string role
  4: required string remote
  5: required string status
  6: required string attributes
  7: required string message
}

struct TGetAllPipeInfoResp{
  1: required common.TSStatus status
  2: optional list<binary> allPipeInfo
}

struct TCreatePipeReq {
    1: required string pipeName
    2: required string pipeSinkName
    3: required i64 startTime
    4: optional map<string, string> attributes
}

struct TPipeSinkInfo {
  1: required string pipeSinkName
  2: required string pipeSinkType
  3: optional map<string, string> attributes
}

struct TDropPipeSinkReq {
  1: required string pipeSinkName
}

struct TGetPipeSinkReq {
  1: optional string pipeSinkName
}

struct TGetPipeSinkResp {
  1: required common.TSStatus status
  2: required list<TPipeSinkInfo> pipeSinkInfoList
}

struct TShowPipeReq {
  1: optional string pipeName
}

struct TShowPipeResp {
  1: required common.TSStatus status
  2: optional list<TShowPipeInfo> pipeInfoList
}

struct TDeleteTimeSeriesReq{
  1: required string queryId
  2: required binary pathPatternTree
}

// ====================================================
// CQ
// ====================================================
struct TCreateCQReq {
  1: required string cqId,
  2: required i64 everyInterval
  3: required i64 boundaryTime
  4: required i64 startTimeOffset
  5: required i64 endTimeOffset
  6: required byte timeoutPolicy
  7: required string queryBody
  8: required string sql
  9: required string zoneId
  10: required string username
}

struct TDropCQReq {
  1: required string cqId
}

struct TCQEntry {
  1: required string cqId
  2: required string sql
  3: required byte state
}

struct TShowCQResp {
  1: required common.TSStatus status
  2: required list<TCQEntry> cqList
}


struct TDeactivateSchemaTemplateReq{
  1: required string queryId
  2: required binary pathPatternTree
  3: optional string templateName
}

struct TUnsetSchemaTemplateReq{
  1: required string queryId
  2: required string templateName
  3: required string path
}

service IConfigNodeRPCService {

  // ======================================================
  // DataNode
  // ======================================================

  /**
   * Register a new DataNode into the cluster
   *
   * @return SUCCESS_STATUS if the new DataNode registered successfully
   *         DATANODE_ALREADY_REGISTERED if the DataNode already registered
   */
  TDataNodeRegisterResp registerDataNode(TDataNodeRegisterReq req)

  /**
<<<<<<< HEAD
  * Restart a existed DataNode
  *
  * @return SUCCESS_STATUS if
  */
  common.TSStatus restartDataNode(TDataNodeRestartReq req)
=======
  * Get configuration information that is not associated with the DataNodeId
  */
  TConfigurationResp getConfiguration()
>>>>>>> 8e612b53

  /**
   * Generate a set of DataNodeRemoveProcedure to remove some specific DataNodes from the cluster
   *
   * @return SUCCESS_STATUS if the DataNodeRemoveProcedure submitted successfully
   *         LACK_REPLICATION if the number of DataNodes will be too small to maintain
   *                          RegionReplicas after remove these DataNodes
   *         DATANODE_NOT_EXIST if one of the DataNodes in the TDataNodeRemoveReq doesn't exist in the cluster
   *         NODE_DELETE_FAILED_ERROR if failed to submit the DataNodeRemoveProcedure
   */
  TDataNodeRemoveResp removeDataNode(TDataNodeRemoveReq req)

  /**
   * Update the specified DataNode‘s location in the cluster when restart
   *
   * @return SUCCESS_STATUS if the DataNode updated successfully
   *         DATANODE_NOT_EXIST if one of the DataNodes in the TDataNodeUpdateReq doesn't exist in the cluster
   *         UPDATE_DATANODE_FAILED if failed to update the DataNode
   */
  TDataNodeRegisterResp updateDataNode(TDataNodeUpdateReq req)

  /**
   * Get one or more DataNodes' configuration
   *
   * @param dataNodeId, the specific DataNode's index
   * @return The specific DataNode's configuration if the DataNode exists,
   *         or all DataNodes' configuration if dataNodeId is -1
   */
  TDataNodeConfigurationResp getDataNodeConfiguration(i32 dataNodeId)

  /** Report region migration complete */
  common.TSStatus reportRegionMigrateResult(TRegionMigrateResultReportReq req)

  // ======================================================
  // StorageGroup
  // ======================================================

  /**
   * Set a new StorageGroup, all fields in TStorageGroupSchema can be customized
   * while the undefined fields will automatically use default values
   *
   * @return SUCCESS_STATUS if the new StorageGroup set successfully
   *         PATH_ILLEGAL if the new StorageGroup's name is illegal
   *         STORAGE_GROUP_ALREADY_EXISTS if the StorageGroup already exist
   */
  common.TSStatus setStorageGroup(TSetStorageGroupReq req)

  /**
   * Generate a DeleteStorageGroupProcedure to delete a specific StorageGroup
   *
   * @return SUCCESS_STATUS if the DeleteStorageGroupProcedure submitted successfully
   *         TIMESERIES_NOT_EXIST if the specific StorageGroup doesn't exist
   *         EXECUTE_STATEMENT_ERROR if failed to submit the DeleteStorageGroupProcedure
   */
  common.TSStatus deleteStorageGroup(TDeleteStorageGroupReq req)

  /**
   * Generate a set of DeleteStorageGroupProcedure to delete some specific StorageGroups
   *
   * @return SUCCESS_STATUS if the DeleteStorageGroupProcedure submitted successfully
   *         TIMESERIES_NOT_EXIST if the specific StorageGroup doesn't exist
   *         EXECUTE_STATEMENT_ERROR if failed to submit the DeleteStorageGroupProcedure
   */
  common.TSStatus deleteStorageGroups(TDeleteStorageGroupsReq req)

  /** Update the specific StorageGroup's TTL */
  common.TSStatus setTTL(common.TSetTTLReq req)

  /** Update the specific StorageGroup's SchemaReplicationFactor */
  common.TSStatus setSchemaReplicationFactor(TSetSchemaReplicationFactorReq req)

  /** Update the specific StorageGroup's DataReplicationFactor */
  common.TSStatus setDataReplicationFactor(TSetDataReplicationFactorReq req)

  /** Update the specific StorageGroup's PartitionInterval */
  common.TSStatus setTimePartitionInterval(TSetTimePartitionIntervalReq req)

  /** Count the matched StorageGroups */
  TCountStorageGroupResp countMatchedStorageGroups(list<string> storageGroupPathPattern)

  /** Get the matched StorageGroups' TStorageGroupSchema */
  TStorageGroupSchemaResp getMatchedStorageGroupSchemas(list<string> storageGroupPathPattern)

  // ======================================================
  // SchemaPartition
  // ======================================================

  /**
   * Get SchemaPartitionTable by specific PathPatternTree,
   * the returned SchemaPartitionTable will not contain the unallocated SeriesPartitionSlots
   * See https://apache-iotdb.feishu.cn/docs/doccnqe3PLPEKwsCX1xadXQ2JOg for detailed matching rules
   */
  TSchemaPartitionTableResp getSchemaPartitionTable(TSchemaPartitionReq req)

  /**
   * Get or create SchemaPartitionTable by specific PathPatternTree,
   * the returned SchemaPartitionTable always contains all the SeriesPartitionSlots
   * since the unallocated SeriesPartitionSlots will be allocated by the way
   *
   * @return SUCCESS_STATUS if the SchemaPartitionTable got or created successfully
   *         NOT_ENOUGH_DATA_NODE if the number of cluster DataNodes is not enough for creating new SchemaRegions
   *         STORAGE_GROUP_NOT_EXIST if some StorageGroups don't exist
   */
  TSchemaPartitionTableResp getOrCreateSchemaPartitionTable(TSchemaPartitionReq req)

  // ======================================================
  // Node Management
  // ======================================================

  /**
   * Get the partition info used for schema node query and get the node info in CluterSchemaInfo.
   */
  TSchemaNodeManagementResp getSchemaNodeManagementPartition(TSchemaNodeManagementReq req)

  // ======================================================
  // DataPartition
  // ======================================================

  /**
   * Get DataPartitionTable by specific PartitionSlotsMap,
   * the returned DataPartitionTable will not contain the unallocated SeriesPartitionSlots and TimePartitionSlots
   */
  TDataPartitionTableResp getDataPartitionTable(TDataPartitionReq req)

  /**
   * Get or create DataPartitionTable by specific PartitionSlotsMap,
   * the returned SchemaPartitionTable always contains all the SeriesPartitionSlots and TimePartitionSlots
   * since the unallocated SeriesPartitionSlots and TimePartitionSlots will be allocated by the way
   *
   * @return SUCCESS_STATUS if the DataPartitionTable got or created successfully
   *         NOT_ENOUGH_DATA_NODE if the number of cluster DataNodes is not enough for creating new DataRegions
   *         STORAGE_GROUP_NOT_EXIST if some StorageGroups don't exist
   */
  TDataPartitionTableResp getOrCreateDataPartitionTable(TDataPartitionReq req)

  // ======================================================
  // Authorize
  // ======================================================

  /**
   * Execute permission write operations such as create user, create role, and grant permission.
   * There is no need to update the cache information of the DataNode for creating users and roles
   *
   * @return SUCCESS_STATUS if the permission write operation is executed successfully
   *         INVALIDATE_PERMISSION_CACHE_ERROR if the update cache of the permission information in the datanode fails
   *         EXECUTE_PERMISSION_EXCEPTION_ERROR if the permission write operation fails, like the user doesn't exist
   *         INTERNAL_SERVER_ERROR if the permission type does not exist
   */
  common.TSStatus operatePermission(TAuthorizerReq req)

  /**
   * Execute permission read operations such as list user
   *
   * @return SUCCESS_STATUS if the permission read operation is executed successfully
   *         ROLE_NOT_EXIST_ERROR if the role does not exist
   *         USER_NOT_EXIST_ERROR if the user does not exist
   *         INTERNAL_SERVER_ERROR if the permission type does not exist
   */
  TAuthorizerResp queryPermission(TAuthorizerReq req)

  /**
   * Authenticate user login
   *
   * @return SUCCESS_STATUS if the user exists and the correct username and password are entered
   *         WRONG_LOGIN_PASSWORD_ERROR if the user enters the wrong username or password
   */
  TPermissionInfoResp login(TLoginReq req)

  /**
   * Permission checking for user operations
   *
   * @return SUCCESS_STATUS if the user has the permission
   *         EXECUTE_PERMISSION_EXCEPTION_ERROR if the seriesPath or the privilege is illegal.
   *         NO_PERMISSION_ERROR if the user does not have this permission
   */
  TPermissionInfoResp checkUserPrivileges(TCheckUserPrivilegesReq req)

  // ======================================================
  // ConfigNode
  // ======================================================

  /**
   * The Non-Seed-ConfigNode submit a registration request to the ConfigNode-leader when first startup
   *
   * @return SUCCESS_STATUS if the AddConfigNodeProcedure submitted successfully
   *         ERROR_GLOBAL_CONFIG if some global configurations in the Non-Seed-ConfigNode
   *                             are inconsist with the ConfigNode-leader
   */
  TConfigNodeRegisterResp registerConfigNode(TConfigNodeRegisterReq req)

  /** The ConfigNode-leader will guide the Non-Seed-ConfigNode to join the ConsensusGroup when first startup */
  common.TSStatus addConsensusGroup(TAddConsensusGroupReq req)

  /** The ConfigNode-leader will notify the Non-Seed-ConfigNode that the registration success */
  common.TSStatus notifyRegisterSuccess()

  common.TSStatus restartConfigNode(TConfigNodeRestartReq req)

  /**
   * Remove the specific ConfigNode from the cluster
   *
   * @return SUCCESS_STATUS if the RemoveConfigNodeProcedure submitted successfully
   *         REMOVE_CONFIGNODE_FAILED if the number of ConfigNode is less than 1
   *                                  or the specific ConfigNode doesn't exist
   *                                  or the specific ConfigNode is leader
   */
  common.TSStatus removeConfigNode(common.TConfigNodeLocation configNodeLocation)

  /**
   * Let the specific ConfigNode delete the peer
   *
   * @return SUCCESS_STATUS if delete peer  successfully
   *         REMOVE_CONFIGNODE_FAILED if the specific ConfigNode doesn't exist in the current cluster
   *                                  or Ratis internal failure
   */
  common.TSStatus deleteConfigNodePeer(common.TConfigNodeLocation configNodeLocation)

  /** Stop the specific ConfigNode */
  common.TSStatus stopConfigNode(common.TConfigNodeLocation configNodeLocation)

  /** The ConfigNode-leader will ping other ConfigNodes periodically */
  i64 getConfigNodeHeartBeat(i64 timestamp)

  // ======================================================
  // UDF
  // ======================================================

  /**
   * Create a function on all online ConfigNodes and DataNodes
   *
   * @return SUCCESS_STATUS if the function was created successfully
   *         EXECUTE_STATEMENT_ERROR if operations on any node failed
   */
  common.TSStatus createFunction(TCreateFunctionReq req)

  /**
   * Remove a function on all online ConfigNodes and DataNodes
   *
   * @return SUCCESS_STATUS if the function was removed successfully
   *         EXECUTE_STATEMENT_ERROR if operations on any node failed
   */
  common.TSStatus dropFunction(TDropFunctionReq req)

  /**
   * Return the UDF table
   */
  TGetUDFTableResp getUDFTable()

  /**
   * Return the UDF jar list of the jar name list
   */
  TGetJarInListResp getUDFJar(TGetJarInListReq req)

  // ======================================================
  // Trigger
  // ======================================================

  /**
   * Create a statless trigger on all online DataNodes or Create a stateful trigger on a specific DataNode
   * and sync Information of it to all ConfigNodes
   *
   * @return SUCCESS_STATUS if the trigger was created successfully
   *         EXECUTE_STATEMENT_ERROR if operations on any node failed
   */
  common.TSStatus createTrigger(TCreateTriggerReq req)

  /**
   * Remove a trigger on all online ConfigNodes and DataNodes
   *
   * @return SUCCESS_STATUS if the function was removed successfully
   *         EXECUTE_STATEMENT_ERROR if operations on any node failed
   */
  common.TSStatus dropTrigger(TDropTriggerReq req)

  /** Get TDataNodeLocation of a stateful trigger */
  TGetLocationForTriggerResp getLocationOfStatefulTrigger(string triggerName)

  /**
     * Return the trigger table
     */
  TGetTriggerTableResp getTriggerTable()

  /**
     * Return the Stateful trigger table
     */
  TGetTriggerTableResp getStatefulTriggerTable()

  /**
     * Return the trigger jar list of the trigger name list
     */
  TGetJarInListResp getTriggerJar(TGetJarInListReq req)

  // ======================================================
  // Maintenance Tools
  // ======================================================

  /** Execute Level Compaction and unsequence Compaction task on all DataNodes */
  common.TSStatus merge()

  /** Persist all the data points in the memory table of the database to the disk, and seal the data file on all DataNodes */
  common.TSStatus flush(common.TFlushReq req)

  /** Clear the cache of chunk, chunk metadata and timeseries metadata to release the memory footprint on all DataNodes */
  common.TSStatus clearCache()

  /** Load configuration on all DataNodes */
  common.TSStatus loadConfiguration()

  /** Set system status on DataNodes */
  common.TSStatus setSystemStatus(string status)

  /** TestOnly. Set the target DataNode to the specified status */
  common.TSStatus setDataNodeStatus(TSetDataNodeStatusReq req)

  /** Migrate a region replica from one dataNode to another */
  common.TSStatus migrateRegion(TMigrateRegionReq req)

  // ======================================================
  // Cluster Tools
  // ======================================================

  /** Show cluster ConfigNodes' and DataNodes' information */
  TShowClusterResp showCluster()

  /** Show cluster DataNodes' information */
  TShowDataNodesResp showDataNodes()

  /** Show cluster ConfigNodes' information */
  TShowConfigNodesResp showConfigNodes()

  /** Show cluster StorageGroups' information */
  TShowStorageGroupResp showStorageGroup(list<string> storageGroupPathPattern)

  /**
   * Show the matched cluster Regions' information
   * See https://apache-iotdb.feishu.cn/docx/doxcnOzmIlaE2MX5tKjmYWuMSRg for detailed matching rules
   */
  TShowRegionResp showRegion(TShowRegionReq req)

  // ======================================================
  // Routing
  // ======================================================

  /** The ConfigNode-leader will generate and return a latest RegionRouteMap */
  TRegionRouteMapResp getLatestRegionRouteMap()

  // ======================================================
  // Template
  // ======================================================

  /**
   * Create schema template
   */
  common.TSStatus createSchemaTemplate(TCreateSchemaTemplateReq req)

  /**
   * Get all schema template info and template set info for DataNode registeration
   */
  TGetAllTemplatesResp getAllTemplates()

  /**
   * Get one schema template info
   */
  TGetTemplateResp getTemplate(string req)

  /**
   * Set given schema template to given path
   */
  common.TSStatus setSchemaTemplate(TSetSchemaTemplateReq req)

  /**
   * Get paths setting given schema template
   */
  TGetPathsSetTemplatesResp getPathsSetTemplate(string req)

  /**
   * Deactivate schema template from paths matched by given pattern tree in cluster
   */
  common.TSStatus deactivateSchemaTemplate(TDeactivateSchemaTemplateReq req)

  /**
   * Unset schema template from given path
   */
  common.TSStatus unsetSchemaTemplate(TUnsetSchemaTemplateReq req)

  /**
   * Drop schema template
   */
  common.TSStatus dropSchemaTemplate(string req)

  /**
   * Generate a set of DeleteTimeSeriesProcedure to delete some specific TimeSeries
   *
   * @return SUCCESS_STATUS if the DeleteTimeSeriesProcedure submitted and executed successfully
   *         TIMESERIES_NOT_EXIST if the specific TimeSeries doesn't exist
   *         EXECUTE_STATEMENT_ERROR if failed to submit or execute the DeleteTimeSeriesProcedure
   */
  common.TSStatus deleteTimeSeries(TDeleteTimeSeriesReq req)

  // ======================================================
  // Sync
  // ======================================================

  /** Create PipeSink */
  common.TSStatus createPipeSink(TPipeSinkInfo req)

  /** Drop PipeSink */
  common.TSStatus dropPipeSink(TDropPipeSinkReq req)

  /** Get PipeSink by name, if name is empty, get all PipeSink */
  TGetPipeSinkResp getPipeSink(TGetPipeSinkReq req)

  /** Create Pipe */
  common.TSStatus createPipe(TCreatePipeReq req)

  /** Start Pipe */
  common.TSStatus startPipe(string pipeName)

  /** Stop Pipe */
  common.TSStatus stopPipe(string pipeName)

  /** Drop Pipe */
  common.TSStatus dropPipe(string pipeName)

  /** Show Pipe by name, if name is empty, show all Pipe */
  TShowPipeResp showPipe(TShowPipeReq req)

  /* Get all pipe information. It is used for DataNode registration and restart*/
  TGetAllPipeInfoResp getAllPipeInfo();

  /* Get all pipe information. It is used for DataNode registration and restart*/
  common.TSStatus recordPipeMessage(TRecordPipeMessageReq req);

  // ======================================================
  // TestTools
  // ======================================================

  /** Get a particular DataPartition's corresponding Regions */
  TGetRegionIdResp getRegionId(TGetRegionIdReq req)

  /** Get a specific SeriesSlot's TimeSlots by start time and end time */
  TGetTimeSlotListResp getTimeSlotList(TGetTimeSlotListReq req)

  /** Get the given database's assigned SeriesSlots */
  TGetSeriesSlotListResp getSeriesSlotList(TGetSeriesSlotListReq req)

  // ====================================================
  // CQ
  // ====================================================

  /**
   * Create a CQ
   *
   * @return SUCCESS_STATUS if the trigger was created successfully
   */
  common.TSStatus createCQ(TCreateCQReq req)

  /**
   * Drop a CQ
   *
   * @return SUCCESS_STATUS if the CQ was removed successfully
   */
  common.TSStatus dropCQ(TDropCQReq req)

  /**
   * Return the trigger table of config leader
   */
  TShowCQResp showCQ()
}
<|MERGE_RESOLUTION|>--- conflicted
+++ resolved
@@ -654,17 +654,17 @@
   TDataNodeRegisterResp registerDataNode(TDataNodeRegisterReq req)
 
   /**
-<<<<<<< HEAD
-  * Restart a existed DataNode
-  *
-  * @return SUCCESS_STATUS if
-  */
-  common.TSStatus restartDataNode(TDataNodeRestartReq req)
-=======
-  * Get configuration information that is not associated with the DataNodeId
-  */
+   * Restart a existed DataNode
+   *
+   * @return SUCCESS_STATUS if
+   */
+  common.TSStatus restartDataNode(TDataNodeRegisterReq req)
+
+  /**
+   * common.TSStatus restartDataNode(TDataNodeRestartReq req)
+   * Get configuration information that is not associated with the DataNodeId
+   */
   TConfigurationResp getConfiguration()
->>>>>>> 8e612b53
 
   /**
    * Generate a set of DataNodeRemoveProcedure to remove some specific DataNodes from the cluster
