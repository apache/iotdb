--- conflicted
+++ resolved
@@ -29,8 +29,6 @@
   2: optional map<string, TStorageGroupSchema> statusMap
 }
 
-<<<<<<< HEAD
-=======
 struct TDataNodeRemoveReq {
   1: required list<common.TDataNodeLocation> dataNodeLocations
 }
@@ -41,11 +39,6 @@
   3: optional map<common.TDataNodeLocation, common.TRegionMigrateFailedType> failedNodeAndReason
 }
 
-struct TDataNodeActiveReq {
-  1: required common.TDataNodeInfo dataNodeInfo
-}
-
->>>>>>> d56baad2
 struct TGlobalConfig {
   1: required string dataRegionConsensusProtocolClass
   2: required string schemaRegionConsensusProtocolClass
@@ -316,13 +309,8 @@
 
   TDataNodeRegisterResp registerDataNode(TDataNodeRegisterReq req)
 
-<<<<<<< HEAD
-=======
   TDataNodeRemoveResp removeDataNode(TDataNodeRemoveReq req)
 
-  common.TSStatus activeDataNode(TDataNodeActiveReq req)
-
->>>>>>> d56baad2
   TDataNodeInfoResp getDataNodeInfo(i32 dataNodeId)
 
   common.TSStatus reportRegionMigrateResult(TRegionMigrateResultReportReq req)
