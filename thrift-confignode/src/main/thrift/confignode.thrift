/*
 * Licensed to the Apache Software Foundation (ASF) under one
 * or more contributor license agreements.  See the NOTICE file
 * distributed with this work for additional information
 * regarding copyright ownership.  The ASF licenses this file
 * to you under the Apache License, Version 2.0 (the
 * "License"); you may not use this file except in compliance
 * with the License.  You may obtain a copy of the License at
 *
 *     http://www.apache.org/licenses/LICENSE-2.0
 *
 * Unless required by applicable law or agreed to in writing,
 * software distributed under the License is distributed on an
 * "AS IS" BASIS, WITHOUT WARRANTIES OR CONDITIONS OF ANY
 * KIND, either express or implied.  See the License for the
 * specific language governing permissions and limitations
 * under the License.
 */

include "common.thrift"
namespace java org.apache.iotdb.confignode.rpc.thrift
namespace py iotdb.thrift.confignode

// DataNode
struct TDataNodeRegisterReq {
  1: required common.TDataNodeConfiguration dataNodeConfiguration
  // Map<StorageGroupName, TStorageGroupSchema>
  // DataNode can use statusMap to report its status to the ConfigNode when restart
  2: optional map<string, TStorageGroupSchema> statusMap
}

struct TDataNodeRegisterResp {
  1: required common.TSStatus status
  2: required list<common.TConfigNodeLocation> configNodeList
  3: optional i32 dataNodeId
  4: optional TGlobalConfig globalConfig
  5: optional binary templateInfo
}

struct TGlobalConfig {
  1: required string dataRegionConsensusProtocolClass
  2: required string schemaRegionConsensusProtocolClass
  3: required i32 seriesPartitionSlotNum
  4: required string seriesPartitionExecutorClass
  5: required i64 timePartitionInterval
  6: required string readConsistencyLevel
}

struct TDataNodeRemoveReq {
  1: required list<common.TDataNodeLocation> dataNodeLocations
}

struct TDataNodeRemoveResp {
  1: required common.TSStatus status
  2: optional map<common.TDataNodeLocation, common.TSStatus> nodeToStatus
}

struct TRegionMigrateResultReportReq {
  1: required common.TConsensusGroupId regionId
  2: required common.TSStatus migrateResult
  3: optional map<common.TDataNodeLocation, common.TRegionMigrateFailedType> failedNodeAndReason
}

struct TDataNodeConfigurationResp {
  1: required common.TSStatus status
  // map<DataNodeId, DataNodeConfiguration>
  2: optional map<i32, common.TDataNodeConfiguration> dataNodeConfigurationMap
}

// StorageGroup
struct TSetStorageGroupReq {
  1: required TStorageGroupSchema storageGroup
}

struct TDeleteStorageGroupReq {
  1: required string prefixPath
}

struct TDeleteStorageGroupsReq {
  1: required list<string> prefixPathList
}

struct TSetSchemaReplicationFactorReq {
  1: required string storageGroup
  2: required i32 schemaReplicationFactor
}

struct TSetDataReplicationFactorReq {
  1: required string storageGroup
  2: required i32 dataReplicationFactor
}

struct TSetTimePartitionIntervalReq {
  1: required string storageGroup
  2: required i64 timePartitionInterval
}

struct TCountStorageGroupResp {
  1: required common.TSStatus status
  2: optional i32 count
}

struct TStorageGroupSchemaResp {
  1: required common.TSStatus status
  // map<string, StorageGroupMessage>
  2: optional map<string, TStorageGroupSchema> storageGroupSchemaMap
}

struct TStorageGroupSchema {
  1: required string name
  2: optional i64 TTL
  3: optional i32 schemaReplicationFactor
  4: optional i32 dataReplicationFactor
  5: optional i64 timePartitionInterval
  6: optional i32 maxSchemaRegionGroupCount
  7: optional i32 maxDataRegionGroupCount
}

// Schema
struct TSchemaPartitionReq {
  1: required binary pathPatternTree
}

// TODO: Replace this by TSchemaPartitionTableResp
struct TSchemaPartitionResp {
  1: required common.TSStatus status
  // map<StorageGroupName, map<TSeriesPartitionSlot, TRegionReplicaSet>>
  2: optional map<string, map<common.TSeriesPartitionSlot, common.TRegionReplicaSet>> schemaRegionMap
}

struct TSchemaPartitionTableResp {
  1: required common.TSStatus status
  // map<StorageGroupName, map<TSeriesPartitionSlot, TConsensusGroupId>>
  2: optional map<string, map<common.TSeriesPartitionSlot, common.TConsensusGroupId>> schemaPartitionTable
}

// Node Management
struct TSchemaNodeManagementReq {
  1: required binary pathPatternTree
  2: optional i32 level
}

struct TSchemaNodeManagementResp {
  1: required common.TSStatus status
  // map<StorageGroupName, map<TSeriesPartitionSlot, TRegionReplicaSet>>
  2: optional map<string, map<common.TSeriesPartitionSlot, common.TRegionReplicaSet>> schemaRegionMap
  3: optional set<common.TSchemaNode> matchedNode
}

// Data
struct TDataPartitionReq {
  // map<StorageGroupName, map<TSeriesPartitionSlot, list<TTimePartitionSlot>>>
  1: required map<string, map<common.TSeriesPartitionSlot, list<common.TTimePartitionSlot>>> partitionSlotsMap
}

// TODO: Replace this by TDataPartitionTableResp
struct TDataPartitionResp {
  1: required common.TSStatus status
  // map<StorageGroupName, map<TSeriesPartitionSlot, map<TTimePartitionSlot, list<TRegionReplicaSet>>>>
  2: optional map<string, map<common.TSeriesPartitionSlot, map<common.TTimePartitionSlot, list<common.TRegionReplicaSet>>>> dataPartitionMap
}

struct TDataPartitionTableResp {
  1: required common.TSStatus status
  // map<StorageGroupName, map<TSeriesPartitionSlot, map<TTimePartitionSlot, list<TConsensusGroupId>>>>
  2: optional map<string, map<common.TSeriesPartitionSlot, map<common.TTimePartitionSlot, list<common.TConsensusGroupId>>>> dataPartitionTable
}

// Authorize
struct TAuthorizerReq {
  1: required i32 authorType
  2: required string userName
  3: required string roleName
  4: required string password
  5: required string newPassword
  6: required set<i32> permissions
  7: required list<string> nodeNameList
}

struct TAuthorizerResp {
  1: required common.TSStatus status
  2: optional map<string, list<string>> authorizerInfo
}

struct TUserResp {
  1: required string username
  2: required string password
  3: required list<string> privilegeList
  4: required list<string> roleList
}

struct TRoleResp {
  1: required string roleName
  2: required list<string> privilegeList
}

struct TPermissionInfoResp {
  1: required common.TSStatus status
  2: optional TUserResp userInfo
  3: optional map<string, TRoleResp> roleInfo
}

struct TLoginReq {
  1: required string userrname
  2: required string password
}

struct TCheckUserPrivilegesReq {
  1: required string username;
  2: required list<string> paths
  3: required i32 permission
}

// ConfigNode
struct TConfigNodeRegisterReq {
  1: required common.TConfigNodeLocation configNodeLocation
  // The Non-Seed-ConfigNode must ensure that the following
  // fields are consistent with the Seed-ConfigNode
  2: required string dataRegionConsensusProtocolClass
  3: required string schemaRegionConsensusProtocolClass
  4: required i32 seriesPartitionSlotNum
  5: required string seriesPartitionExecutorClass
  6: required i64 defaultTTL
  7: required i64 timePartitionInterval
  8: required i32 schemaReplicationFactor
  9: required double schemaRegionPerDataNode
  10: required i32 dataReplicationFactor
  11: required double dataRegionPerProcessor
  12: required string readConsistencyLevel
}

struct TAddConsensusGroupReq {
  1: required list<common.TConfigNodeLocation> configNodeList
}

// UDF
struct TCreateFunctionReq {
  1: required string udfName
  2: required string className
  3: required list<string> uris
}

struct TDropFunctionReq {
  1: required string udfName
}

// Show cluster
struct TShowClusterResp {
  1: required common.TSStatus status
  2: required list<common.TConfigNodeLocation> configNodeList
  3: required list<common.TDataNodeLocation> dataNodeList
  4: required map<i32, string> nodeStatus
}

// Show datanodes
struct TDataNodeInfo {
  1: required i32 dataNodeId
  2: required string status
  3: required string rpcAddresss
  4: required i32 rpcPort
  5: required i32 dataRegionNum
  6: required i32 schemaRegionNum
}

struct TShowDataNodesResp {
  1: required common.TSStatus status
  2: optional list<TDataNodeInfo> dataNodesInfoList
}

// Show confignodes
struct TConfigNodeInfo {
  1: required i32 configNodeId
  2: required string status
  3: required string internalAddress
  4: required i32 internalPort
}

struct TShowConfigNodesResp {
  1: required common.TSStatus status
  2: optional list<TConfigNodeInfo> configNodesInfoList
}

// Show regions
struct TShowRegionReq {
  1: optional common.TConsensusGroupType consensusGroupType;
  2: optional list<string> storageGroups
}

struct TRegionInfo {
  1: required common.TConsensusGroupId consensusGroupId
  2: required string storageGroup
  3: required i32 dataNodeId
  4: required string clientRpcIp
  5: required i32 clientRpcPort
  6: required i64 seriesSlots
  7: required i64 timeSlots
  8: optional string status
}

struct TShowRegionResp {
  1: required common.TSStatus status
  2: optional list<TRegionInfo> regionInfoList;
}

// Routing
struct TRegionRouteMapResp {
  1: required common.TSStatus status
  // For version stamp
  2: optional i64 timestamp
  // The routing policy of read/write requests for each RegionGroup is based on the order in the TRegionReplicaSet.
  // The replica with higher sorting result in TRegionReplicaSet will have higher priority.
  3: optional map<common.TConsensusGroupId, common.TRegionReplicaSet> regionRouteMap
}

// Template
struct TCreateSchemaTemplateReq {
  1: required string name
  2: required binary serializedTemplate
}

struct TGetAllTemplatesResp {
  1: required common.TSStatus status
  2: optional list<binary> templateList
}

struct TGetTemplateResp {
  1: required common.TSStatus status
  2: optional binary template
}

struct TSetSchemaTemplateReq {
  1: required string name
  2: required string path
}
struct TGetPathsSetTemplatesResp {
  1: required common.TSStatus status
  2: optional list<string> pathList
}

// Maintenance Tools
struct TMergeReq {
  1: optional i32 dataNodeId
}

struct TClearCacheReq {
   1: optional i32 dataNodeId
}

service IConfigNodeRPCService {

  // ======================================================
  // DataNode
  // ======================================================

  /**
   * Register a new DataNode into the cluster
   *
   * @return SUCCESS_STATUS if the new DataNode registered successfully
   *         DATANODE_ALREADY_REGISTERED if the DataNode already registered
   */
  TDataNodeRegisterResp registerDataNode(TDataNodeRegisterReq req)

  /**
   * Generate a set of DataNodeRemoveProcedure to remove some specific DataNodes from the cluster
   *
   * @return SUCCESS_STATUS if the DataNodeRemoveProcedure submitted successfully
   *         LACK_REPLICATION if the number of DataNodes will be too small to maintain
   *                          RegionReplicas after remove these DataNodes
   *         DATANODE_NOT_EXIST if one of the DataNodes in the TDataNodeRemoveReq doesn't exist in the cluster
   *         NODE_DELETE_FAILED_ERROR if failed to submit the DataNodeRemoveProcedure
   */
  TDataNodeRemoveResp removeDataNode(TDataNodeRemoveReq req)

  /**
   * Get one or more DataNodes' configuration
   *
   * @param dataNodeId, the specific DataNode's index
   * @return The specific DataNode's configuration if the DataNode exists,
   *         or all DataNodes' configuration if dataNodeId is -1
   */
  TDataNodeConfigurationResp getDataNodeConfiguration(i32 dataNodeId)

  /** Report region migration complete */
  common.TSStatus reportRegionMigrateResult(TRegionMigrateResultReportReq req)

  // ======================================================
  // StorageGroup
  // ======================================================

  /**
   * Set a new StorageGroup, all fields in TStorageGroupSchema can be customized
   * while the undefined fields will automatically use default values
   *
   * @return SUCCESS_STATUS if the new StorageGroup set successfully
   *         PATH_ILLEGAL if the new StorageGroup's name is illegal
   *         STORAGE_GROUP_ALREADY_EXISTS if the StorageGroup already exist
   */
  common.TSStatus setStorageGroup(TSetStorageGroupReq req)

  /**
   * Generate a DeleteStorageGroupProcedure to delete a specific StorageGroup
   *
   * @return SUCCESS_STATUS if the DeleteStorageGroupProcedure submitted successfully
   *         TIMESERIES_NOT_EXIST if the specific StorageGroup doesn't exist
   *         EXECUTE_STATEMENT_ERROR if failed to submit the DeleteStorageGroupProcedure
   */
  common.TSStatus deleteStorageGroup(TDeleteStorageGroupReq req)

  /**
   * Generate a set of DeleteStorageGroupProcedure to delete some specific StorageGroups
   *
   * @return SUCCESS_STATUS if the DeleteStorageGroupProcedure submitted successfully
   *         TIMESERIES_NOT_EXIST if the specific StorageGroup doesn't exist
   *         EXECUTE_STATEMENT_ERROR if failed to submit the DeleteStorageGroupProcedure
   */
  common.TSStatus deleteStorageGroups(TDeleteStorageGroupsReq req)

  /** Update the specific StorageGroup's TTL */
  common.TSStatus setTTL(common.TSetTTLReq req)

  /** Update the specific StorageGroup's SchemaReplicationFactor */
  common.TSStatus setSchemaReplicationFactor(TSetSchemaReplicationFactorReq req)

  /** Update the specific StorageGroup's DataReplicationFactor */
  common.TSStatus setDataReplicationFactor(TSetDataReplicationFactorReq req)

  /** Update the specific StorageGroup's PartitionInterval */
  common.TSStatus setTimePartitionInterval(TSetTimePartitionIntervalReq req)

  /** Count the matched StorageGroups */
  TCountStorageGroupResp countMatchedStorageGroups(list<string> storageGroupPathPattern)

  /** Get the matched StorageGroups' TStorageGroupSchema */
  TStorageGroupSchemaResp getMatchedStorageGroupSchemas(list<string> storageGroupPathPattern)

  // ======================================================
  // SchemaPartition
  // ======================================================

  // TODO: Replace this by getSchemaPartitionTable
  TSchemaPartitionResp getSchemaPartition(TSchemaPartitionReq req)

  /**
   * Get SchemaPartitionTable by specific PathPatternTree,
   * the returned SchemaPartitionTable will not contain the unallocated SeriesPartitionSlots
   * See https://apache-iotdb.feishu.cn/docs/doccnqe3PLPEKwsCX1xadXQ2JOg for detailed matching rules
   */
  TSchemaPartitionTableResp getSchemaPartitionTable(TSchemaPartitionReq req)

  // TODO: Replace this by getOrCreateSchemaPartitionTable
  TSchemaPartitionResp getOrCreateSchemaPartition(TSchemaPartitionReq req)

  /**
   * Get or create SchemaPartitionTable by specific PathPatternTree,
   * the returned SchemaPartitionTable always contains all the SeriesPartitionSlots
   * since the unallocated SeriesPartitionSlots will be allocated by the way
   *
   * @return SUCCESS_STATUS if the SchemaPartitionTable got or created successfully
   *         NOT_ENOUGH_DATA_NODE if the number of cluster DataNodes is not enough for creating new SchemaRegions
   *         STORAGE_GROUP_NOT_EXIST if some StorageGroups don't exist
   */
  TSchemaPartitionTableResp getOrCreateSchemaPartitionTable(TSchemaPartitionReq req)

  // ======================================================
  // Node Management TODO: @MarcosZyk add interface annotation
  // ======================================================

  TSchemaNodeManagementResp getSchemaNodeManagementPartition(TSchemaNodeManagementReq req)

  // ======================================================
  // DataPartition
  // ======================================================

  // TODO: Replace this by getDataPartitionTable
  TDataPartitionResp getDataPartition(TDataPartitionReq req)

  /**
   * Get DataPartitionTable by specific PartitionSlotsMap,
   * the returned DataPartitionTable will not contain the unallocated SeriesPartitionSlots and TimePartitionSlots
   */
  TDataPartitionTableResp getDataPartitionTable(TDataPartitionReq req)

  // TODO: Replace this by getOrCreateDataPartitionTable
  TDataPartitionResp getOrCreateDataPartition(TDataPartitionReq req)

  /**
   * Get or create DataPartitionTable by specific PartitionSlotsMap,
   * the returned SchemaPartitionTable always contains all the SeriesPartitionSlots and TimePartitionSlots
   * since the unallocated SeriesPartitionSlots and TimePartitionSlots will be allocated by the way
   *
   * @return SUCCESS_STATUS if the DataPartitionTable got or created successfully
   *         NOT_ENOUGH_DATA_NODE if the number of cluster DataNodes is not enough for creating new DataRegions
   *         STORAGE_GROUP_NOT_EXIST if some StorageGroups don't exist
   */
  TDataPartitionTableResp getOrCreateDataPartitionTable(TDataPartitionReq req)

  // ======================================================
  // Authorize TODO: @RYH61 add interface annotation
  // ======================================================

  common.TSStatus operatePermission(TAuthorizerReq req)

  TAuthorizerResp queryPermission(TAuthorizerReq req)

  TPermissionInfoResp login(TLoginReq req)

  TPermissionInfoResp checkUserPrivileges(TCheckUserPrivilegesReq req)

  // ======================================================
  // ConfigNode
  // ======================================================

  /**
   * The Non-Seed-ConfigNode submit a registration request to the ConfigNode-leader when first startup
   *
   * @return SUCCESS_STATUS if the AddConfigNodeProcedure submitted successfully
   *         ERROR_GLOBAL_CONFIG if some global configurations in the Non-Seed-ConfigNode
   *                             are inconsist with the ConfigNode-leader
   */
  common.TSStatus registerConfigNode(TConfigNodeRegisterReq req)

  /** The ConfigNode-leader will guide the Non-Seed-ConfigNode to join the ConsensusGroup when first startup */
  common.TSStatus addConsensusGroup(TAddConsensusGroupReq req)

  /** The ConfigNode-leader will notify the Non-Seed-ConfigNode that the registration success */
  common.TSStatus notifyRegisterSuccess()

  /**
   * Remove the specific ConfigNode from the cluster
   *
   * @return SUCCESS_STATUS if the RemoveConfigNodeProcedure submitted successfully
   *         REMOVE_CONFIGNODE_FAILED if the number of ConfigNode is less than 1
   *                                  or the specific ConfigNode doesn't exist
   *                                  or the specific ConfigNode is leader
   */
  common.TSStatus removeConfigNode(common.TConfigNodeLocation configNodeLocation)

  /**
   * Let the specific ConfigNode remove the ConsensusGroup
   *
   * @return SUCCESS_STATUS if remove ConsensusGroup successfully
   *         REMOVE_CONFIGNODE_FAILED if the specific ConfigNode doesn't exist in the current cluster
   *                                  or Ratis internal failure
   */
  common.TSStatus removeConsensusGroup(common.TConfigNodeLocation configNodeLocation)

  /** Stop the specific ConfigNode */
  common.TSStatus stopConfigNode(common.TConfigNodeLocation configNodeLocation)

  /** The ConfigNode-leader will ping other ConfigNodes periodically */
  i64 getConfigNodeHeartBeat(i64 timestamp)

  // ======================================================
  // UDF
  // ======================================================

  /**
     * Create a function on all online ConfigNodes and DataNodes
     *
     * @return SUCCESS_STATUS if the function was created successfully
     *         EXECUTE_STATEMENT_ERROR if operations on any node failed
     */
  common.TSStatus createFunction(TCreateFunctionReq req)

  /**
     * Remove a function on all online ConfigNodes and DataNodes
     *
     * @return SUCCESS_STATUS if the function was removed successfully
     *         EXECUTE_STATEMENT_ERROR if operations on any node failed
     */
  common.TSStatus dropFunction(TDropFunctionReq req)

  // ======================================================
  // Maintenance Tools TODO: @RYH61 add interface annotation
  // ======================================================

  common.TSStatus merge(TMergeReq req)

  common.TSStatus flush(common.TFlushReq req)

  common.TSStatus clearCache(TClearCacheReq req)

<<<<<<< HEAD
  /* DeletePartition */

  common.TSStatus deletePartition(common.TDeletePartitionReq req)

  /* Cluster Tools */
=======
  // ======================================================
  // Cluster Tools
  // ======================================================
>>>>>>> eeb553db

  /** Show cluster ConfigNodes' and DataNodes' information */
  TShowClusterResp showCluster()

  /** Show cluster DataNodes' information */
  TShowDataNodesResp showDataNodes()

  /** Show cluster ConfigNodes' information */
  TShowConfigNodesResp showConfigNodes()

  /**
   * Show the matched cluster Regions' information
   * See https://apache-iotdb.feishu.cn/docx/doxcnOzmIlaE2MX5tKjmYWuMSRg for detailed matching rules
   */
  TShowRegionResp showRegion(TShowRegionReq req)

  // ======================================================
  // Routing
  // ======================================================

  /** The ConfigNode-leader will generate and return a latest RegionRouteMap */
  TRegionRouteMapResp getLatestRegionRouteMap()

  // ======================================================
  // Template TODO: @MarcosZyk add interface annotation
  // ======================================================

  common.TSStatus createSchemaTemplate(TCreateSchemaTemplateReq req)

  TGetAllTemplatesResp getAllTemplates()

  TGetTemplateResp getTemplate(string req)

  common.TSStatus setSchemaTemplate(TSetSchemaTemplateReq req)

  TGetPathsSetTemplatesResp getPathsSetTemplate(string req)

}
<|MERGE_RESOLUTION|>--- conflicted
+++ resolved
@@ -578,19 +578,11 @@
 
   common.TSStatus flush(common.TFlushReq req)
 
-  common.TSStatus clearCache(TClearCacheReq req)
-
-<<<<<<< HEAD
-  /* DeletePartition */
-
-  common.TSStatus deletePartition(common.TDeletePartitionReq req)
+  /* ClearCache */
+
+  common.TSStatus clearCache(common.TClearCacheReq req)
 
   /* Cluster Tools */
-=======
-  // ======================================================
-  // Cluster Tools
-  // ======================================================
->>>>>>> eeb553db
 
   /** Show cluster ConfigNodes' and DataNodes' information */
   TShowClusterResp showCluster()
