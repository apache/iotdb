/*
 * Licensed to the Apache Software Foundation (ASF) under one
 * or more contributor license agreements.  See the NOTICE file
 * distributed with this work for additional information
 * regarding copyright ownership.  The ASF licenses this file
 * to you under the Apache License, Version 2.0 (the
 * "License"); you may not use this file except in compliance
 * with the License.  You may obtain a copy of the License at
 *
 *     http://www.apache.org/licenses/LICENSE-2.0
 *
 * Unless required by applicable law or agreed to in writing,
 * software distributed under the License is distributed on an
 * "AS IS" BASIS, WITHOUT WARRANTIES OR CONDITIONS OF ANY
 * KIND, either express or implied.  See the License for the
 * specific language governing permissions and limitations
 * under the License.
 */
include "transport.thrift"
include "common.thrift"
namespace java org.apache.iotdb.confignode.rpc.thrift
namespace py iotdb.thrift.confignode

// DataNode
struct TDataNodeRegisterReq {
  1: required common.TDataNodeInfo dataNodeInfo
  // Map<StorageGroupName, TStorageGroupSchema>
  // DataNode can use statusMap to report its status to the ConfigNode when restart
  2: optional map<string, TStorageGroupSchema> statusMap
}

struct TGlobalConfig {
  1: required string dataRegionConsensusProtocolClass
  2: required string schemaRegionConsensusProtocolClass
  3: required i32 seriesPartitionSlotNum
  4: required string seriesPartitionExecutorClass
  5: required i64 timePartitionInterval
}

struct TDataNodeRegisterResp {
  1: required common.TSStatus status
  2: required list<common.TConfigNodeLocation> configNodeList
  3: optional i32 dataNodeId
  4: optional TGlobalConfig globalConfig
}

struct TDataNodeInfoResp {
  1: required common.TSStatus status
  // map<DataNodeId, DataNodeLocation>
  2: optional map<i32, common.TDataNodeInfo> dataNodeInfoMap
}

// StorageGroup
struct TSetStorageGroupReq {
  1: required TStorageGroupSchema storageGroup
}

struct TDeleteStorageGroupReq {
  1: required string prefixPath
}

struct TDeleteStorageGroupsReq {
  1: required list<string> prefixPathList
}

struct TSetTTLReq {
  1: required string storageGroup
  2: required i64 TTL
}


struct TSetSchemaReplicationFactorReq {
  1: required string storageGroup
  2: required i32 schemaReplicationFactor
}

struct TSetDataReplicationFactorReq {
  1: required string storageGroup
  2: required i32 dataReplicationFactor
}

struct TSetTimePartitionIntervalReq {
  1: required string storageGroup
  2: required i64 timePartitionInterval
}

struct TCountStorageGroupResp {
  1: required common.TSStatus status
  2: optional i32 count
}

struct TStorageGroupSchemaResp {
  1: required common.TSStatus status
  // map<string, StorageGroupMessage>
  2: optional map<string, TStorageGroupSchema> storageGroupSchemaMap
}

struct TStorageGroupSchema {
  1: required string name
  2: optional i64 TTL
  3: optional i32 schemaReplicationFactor
  4: optional i32 dataReplicationFactor
  5: optional i64 timePartitionInterval
  6: optional i32 maximumSchemaRegionCount
  7: optional i32 maximumDataRegionCount
  8: optional list<common.TConsensusGroupId> dataRegionGroupIds
  9: optional list<common.TConsensusGroupId> schemaRegionGroupIds
}

// Schema
struct TSchemaPartitionReq {
  1: required binary pathPatternTree
}

struct TSchemaPartitionResp {
  1: required common.TSStatus status
  // map<StorageGroupName, map<TSeriesPartitionSlot, TRegionReplicaSet>>
  2: optional map<string, map<common.TSeriesPartitionSlot, common.TRegionReplicaSet>> schemaRegionMap
}

// Node Management

struct TSchemaNodeManagementReq {
  1: required binary pathPatternTree
  2: optional i32 level
}

struct TSchemaNodeManagementResp {
  1: required common.TSStatus status
  // map<StorageGroupName, map<TSeriesPartitionSlot, TRegionReplicaSet>>
  2: optional map<string, map<common.TSeriesPartitionSlot, common.TRegionReplicaSet>> schemaRegionMap
  3: optional set<string> matchedNode
}

// Data
struct TDataPartitionReq {
  // map<StorageGroupName, map<TSeriesPartitionSlot, list<TTimePartitionSlot>>>
  1: required map<string, map<common.TSeriesPartitionSlot, list<common.TTimePartitionSlot>>> partitionSlotsMap
}

struct TDataPartitionResp {
  1: required common.TSStatus status
  // map<StorageGroupName, map<TSeriesPartitionSlot, map<TTimePartitionSlot, list<TRegionReplicaSet>>>>
  2: optional map<string, map<common.TSeriesPartitionSlot, map<common.TTimePartitionSlot, list<common.TRegionReplicaSet>>>> dataPartitionMap
}

// Authorize
struct TAuthorizerReq {
  1: required i32 authorType
  2: required string userName
  3: required string roleName
  4: required string password
  5: required string newPassword
  6: required set<i32> permissions
  7: required string nodeName
}

struct TAuthorizerResp {
  1: required common.TSStatus status
  2: required map<string, list<string>> authorizerInfo
}

struct TUserResp{
  1: required string username
  2: required string password
  3: required list<string> privilegeList
  4: required list<string> roleList
}

struct TRoleResp{
  1: required string roleName
  2: required list<string> privilegeList
}

struct TPermissionInfoResp{
  1: required TUserResp userInfo
  2: required map<string, TRoleResp> roleInfo
  3: required common.TSStatus status
}

struct TLoginReq {
  1: required string userrname
  2: required string password
}

struct TCheckUserPrivilegesReq{
  1: required string username;
  2: required list<string> paths
  3: required i32 permission
}

// ConfigNode
struct TConfigNodeRegisterReq {
  1: required common.TConfigNodeLocation configNodeLocation
  2: required string dataRegionConsensusProtocolClass
  3: required string schemaRegionConsensusProtocolClass
  4: required i32 seriesPartitionSlotNum
  5: required string seriesPartitionExecutorClass
  6: required i64 defaultTTL
  7: required i64 timePartitionInterval
  8: required i32 schemaReplicationFactor
  9: required i32 dataReplicationFactor
}

struct TConfigNodeRegisterResp {
  1: required common.TSStatus status
  2: optional common.TConsensusGroupId partitionRegionId
  3: optional list<common.TConfigNodeLocation> configNodeList
}

// Show cluster
struct TClusterNodeInfos {
  1: required common.TSStatus status
  2: required list<common.TConfigNodeLocation> configNodeList
  3: required list<common.TDataNodeLocation> dataNodeList
}

// UDF
struct TCreateFunctionReq {
  1: required string udfName
  2: required string className
  3: required list<string> uris
}

<<<<<<< HEAD
// Sync
struct TOperateReceiverPipeReq{
  1:required transport.RequestType type
  2:required string pipeName
  3:required string remoteIp
  4:required i64 createTime
}

struct TPipeInfo{
      1:required string createTime
      2:required string pipeName
      3:required string role
      4:required string remote
      5:required string status
      6:required string message
}

struct TShowPipeResp{
    1: required common.TSStatus status
    2: required list<TPipeInfo> pipeInfoList
}

struct TShowPipeReq{
    1: optional string pipeName
}



=======
struct TDropFunctionReq {
  1: required string udfName
}

>>>>>>> b940a652
service ConfigIService {

  /* DataNode */

  TDataNodeRegisterResp registerDataNode(TDataNodeRegisterReq req)

  TDataNodeInfoResp getDataNodeInfo(i32 dataNodeId)

  /* Show Cluster */
  TClusterNodeInfos getAllClusterNodeInfos()

  /* StorageGroup */

  common.TSStatus setStorageGroup(TSetStorageGroupReq req)

  common.TSStatus deleteStorageGroup(TDeleteStorageGroupReq req)

  common.TSStatus deleteStorageGroups(TDeleteStorageGroupsReq req)

  common.TSStatus setTTL(TSetTTLReq req)

  common.TSStatus setSchemaReplicationFactor(TSetSchemaReplicationFactorReq req)

  common.TSStatus setDataReplicationFactor(TSetDataReplicationFactorReq req)

  common.TSStatus setTimePartitionInterval(TSetTimePartitionIntervalReq req)

  TCountStorageGroupResp countMatchedStorageGroups(list<string> storageGroupPathPattern)

  TStorageGroupSchemaResp getMatchedStorageGroupSchemas(list<string> storageGroupPathPattern)

  /* Schema */

  TSchemaPartitionResp getSchemaPartition(TSchemaPartitionReq req)

  TSchemaPartitionResp getOrCreateSchemaPartition(TSchemaPartitionReq req)

  /* Node Management */

  TSchemaNodeManagementResp getSchemaNodeManagementPartition(TSchemaNodeManagementReq req)

  /* Data */

  TDataPartitionResp getDataPartition(TDataPartitionReq req)

  TDataPartitionResp getOrCreateDataPartition(TDataPartitionReq req)

  /* Authorize */

  common.TSStatus operatePermission(TAuthorizerReq req)

  TAuthorizerResp queryPermission(TAuthorizerReq req)

  TPermissionInfoResp login(TLoginReq req)

  TPermissionInfoResp checkUserPrivileges(TCheckUserPrivilegesReq req)

  /* ConfigNode */

  TConfigNodeRegisterResp registerConfigNode(TConfigNodeRegisterReq req)

  common.TSStatus applyConfigNode(common.TConfigNodeLocation configNodeLocation)

  /* UDF */

  common.TSStatus createFunction(TCreateFunctionReq req)

<<<<<<< HEAD
  /* Sync */
  common.TSStatus operateReceiverPipe(TOperateReceiverPipeReq req)

  TShowPipeResp showPipe(TShowPipeReq req)
=======
  common.TSStatus dropFunction(TDropFunctionReq req)
>>>>>>> b940a652
}<|MERGE_RESOLUTION|>--- conflicted
+++ resolved
@@ -222,7 +222,10 @@
   3: required list<string> uris
 }
 
-<<<<<<< HEAD
+struct TDropFunctionReq {
+  1: required string udfName
+}
+
 // Sync
 struct TOperateReceiverPipeReq{
   1:required transport.RequestType type
@@ -251,12 +254,6 @@
 
 
 
-=======
-struct TDropFunctionReq {
-  1: required string udfName
-}
-
->>>>>>> b940a652
 service ConfigIService {
 
   /* DataNode */
@@ -324,12 +321,10 @@
 
   common.TSStatus createFunction(TCreateFunctionReq req)
 
-<<<<<<< HEAD
+  common.TSStatus dropFunction(TDropFunctionReq req)
+
   /* Sync */
   common.TSStatus operateReceiverPipe(TOperateReceiverPipeReq req)
 
   TShowPipeResp showPipe(TShowPipeReq req)
-=======
-  common.TSStatus dropFunction(TDropFunctionReq req)
->>>>>>> b940a652
 }