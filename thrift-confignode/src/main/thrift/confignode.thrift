--- conflicted
+++ resolved
@@ -839,7 +839,6 @@
   /** Get PipeSink by name, if name is empty, get all PipeSink */
   TGetPipeSinkResp getPipeSink(TGetPipeSinkReq req)
 
-<<<<<<< HEAD
   /** Create Pipe */
   common.TSStatus createPipe(TPipeInfo req)
 
@@ -854,7 +853,7 @@
 
   /** Show Pipe by name, if name is empty, show all Pipe */
   TShowPipeResp showPipe(TShowPipeReq req)
-=======
+
   // ======================================================
   // TestTools
   // ======================================================
@@ -868,5 +867,4 @@
   /** Get the given storage group's assigned SeriesSlots */
   TGetSeriesSlotListResp getSeriesSlotList(TGetSeriesSlotListReq req)
 
->>>>>>> 9554c45c
-}
+}
