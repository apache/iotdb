/*
 * Licensed to the Apache Software Foundation (ASF) under one
 * or more contributor license agreements.  See the NOTICE file
 * distributed with this work for additional information
 * regarding copyright ownership.  The ASF licenses this file
 * to you under the Apache License, Version 2.0 (the
 * "License"); you may not use this file except in compliance
 * with the License.  You may obtain a copy of the License at
 *
 *     http://www.apache.org/licenses/LICENSE-2.0
 *
 * Unless required by applicable law or agreed to in writing,
 * software distributed under the License is distributed on an
 * "AS IS" BASIS, WITHOUT WARRANTIES OR CONDITIONS OF ANY
 * KIND, either express or implied.  See the License for the
 * specific language governing permissions and limitations
 * under the License.
 */

include "common.thrift"
namespace java org.apache.iotdb.confignode.rpc.thrift
namespace py iotdb.thrift.confignode

// DataNode
struct TDataNodeRegisterReq {
  1: required common.TDataNodeConfiguration dataNodeConfiguration
  // Map<StorageGroupName, TStorageGroupSchema>
  // DataNode can use statusMap to report its status to the ConfigNode when restart
  2: optional map<string, TStorageGroupSchema> statusMap
}

struct TDataNodeRegisterResp {
  1: required common.TSStatus status
  2: required list<common.TConfigNodeLocation> configNodeList
  3: optional i32 dataNodeId
  4: optional TGlobalConfig globalConfig
  5: optional binary templateInfo
  6: optional TRatisConfig ratisConfig
  7: optional list<binary> allTriggerInformation
}

struct TGlobalConfig {
  1: required string dataRegionConsensusProtocolClass
  2: required string schemaRegionConsensusProtocolClass
  3: required i32 seriesPartitionSlotNum
  4: required string seriesPartitionExecutorClass
  5: required i64 timePartitionInterval
  6: required string readConsistencyLevel
  7: required double diskSpaceWarningThreshold
}

struct TRatisConfig {
  1: required i64 schemaAppenderBufferSize
  2: required i64 dataAppenderBufferSize

  3: required i64 schemaSnapshotTriggerThreshold
  4: required i64 dataSnapshotTriggerThreshold

  5: required bool schemaLogUnsafeFlushEnable
  6: required bool dataLogUnsafeFlushEnable

  7: required i64 schemaLogSegmentSizeMax
  8: required i64 dataLogSegmentSizeMax

  9: required i64 schemaGrpcFlowControlWindow
  10: required i64 dataGrpcFlowControlWindow

  11: required i64 schemaLeaderElectionTimeoutMin
  12: required i64 dataLeaderElectionTimeoutMin

  13: required i64 schemaLeaderElectionTimeoutMax
  14: required i64 dataLeaderElectionTimeoutMax

  15: required i64 schemaRequestTimeout
  16: required i64 dataRequestTimeout

  17: required i32 schemaMaxRetryAttempts
  18: required i32 dataMaxRetryAttempts
  19: required i64 schemaInitialSleepTime
  20: required i64 dataInitialSleepTime
  21: required i64 schemaMaxSleepTime
  22: required i64 dataMaxSleepTime

  23: required i64 schemaPreserveWhenPurge
  24: required i64 dataPreserveWhenPurge

  25: required i64 firstElectionTimeoutMin
  26: required i64 firstElectionTimeoutMax
}

struct TDataNodeRemoveReq {
  1: required list<common.TDataNodeLocation> dataNodeLocations
}

struct TDataNodeRemoveResp {
  1: required common.TSStatus status
  2: optional map<common.TDataNodeLocation, common.TSStatus> nodeToStatus
}

struct TRegionMigrateResultReportReq {
  1: required common.TConsensusGroupId regionId
  2: required common.TSStatus migrateResult
  3: optional map<common.TDataNodeLocation, common.TRegionMigrateFailedType> failedNodeAndReason
}

struct TDataNodeConfigurationResp {
  1: required common.TSStatus status
  // map<DataNodeId, DataNodeConfiguration>
  2: optional map<i32, common.TDataNodeConfiguration> dataNodeConfigurationMap
}

// StorageGroup
struct TSetStorageGroupReq {
  1: required TStorageGroupSchema storageGroup
}

struct TDeleteStorageGroupReq {
  1: required string prefixPath
}

struct TDeleteStorageGroupsReq {
  1: required list<string> prefixPathList
}

struct TSetSchemaReplicationFactorReq {
  1: required string storageGroup
  2: required i32 schemaReplicationFactor
}

struct TSetDataReplicationFactorReq {
  1: required string storageGroup
  2: required i32 dataReplicationFactor
}

struct TSetTimePartitionIntervalReq {
  1: required string storageGroup
  2: required i64 timePartitionInterval
}

struct TCountStorageGroupResp {
  1: required common.TSStatus status
  2: optional i32 count
}

struct TStorageGroupSchemaResp {
  1: required common.TSStatus status
  // map<string, TStorageGroupSchema>
  2: optional map<string, TStorageGroupSchema> storageGroupSchemaMap
}

struct TStorageGroupSchema {
  1: required string name
  2: optional i64 TTL
  3: optional i32 schemaReplicationFactor
  4: optional i32 dataReplicationFactor
  5: optional i64 timePartitionInterval
  6: optional i32 maxSchemaRegionGroupCount
  7: optional i32 maxDataRegionGroupCount
}

// Schema
struct TSchemaPartitionReq {
  1: required binary pathPatternTree
}

struct TSchemaPartitionTableResp {
  1: required common.TSStatus status
  // map<StorageGroupName, map<TSeriesPartitionSlot, TConsensusGroupId>>
  2: optional map<string, map<common.TSeriesPartitionSlot, common.TConsensusGroupId>> schemaPartitionTable
}

// Node Management
struct TSchemaNodeManagementReq {
  1: required binary pathPatternTree
  2: optional i32 level
}

struct TSchemaNodeManagementResp {
  1: required common.TSStatus status
  // map<StorageGroupName, map<TSeriesPartitionSlot, TRegionReplicaSet>>
  2: optional map<string, map<common.TSeriesPartitionSlot, common.TRegionReplicaSet>> schemaRegionMap
  3: optional set<common.TSchemaNode> matchedNode
}

// Data
struct TDataPartitionReq {
  // map<StorageGroupName, map<TSeriesPartitionSlot, list<TTimePartitionSlot>>>
  1: required map<string, map<common.TSeriesPartitionSlot, list<common.TTimePartitionSlot>>> partitionSlotsMap
}

struct TDataPartitionTableResp {
  1: required common.TSStatus status
  // map<StorageGroupName, map<TSeriesPartitionSlot, map<TTimePartitionSlot, list<TConsensusGroupId>>>>
  2: optional map<string, map<common.TSeriesPartitionSlot, map<common.TTimePartitionSlot, list<common.TConsensusGroupId>>>> dataPartitionTable
}

struct TGetRegionIdReq {
    1: required string storageGroup
    2: required common.TConsensusGroupType type
    3: required common.TSeriesPartitionSlot seriesSlotId
    4: optional common.TTimePartitionSlot timeSlotId
}

struct TGetRegionIdResp {
    1: required common.TSStatus status
    2: optional list<common.TConsensusGroupId> dataRegionIdList
}

struct TGetTimeSlotListReq {
    1: required string storageGroup
    2: required common.TSeriesPartitionSlot seriesSlotId
    3: optional i64 startTime
    4: optional i64 endTime
}

struct TGetTimeSlotListResp {
    1: required common.TSStatus status
    2: optional list<common.TTimePartitionSlot> timeSlotList
}

struct TGetSeriesSlotListReq {
    1: required string storageGroup
    2: optional common.TConsensusGroupType type
}

struct TGetSeriesSlotListResp {
    1: required common.TSStatus status
    2: optional list<common.TSeriesPartitionSlot> seriesSlotList
}

// Authorize
struct TAuthorizerReq {
  1: required i32 authorType
  2: required string userName
  3: required string roleName
  4: required string password
  5: required string newPassword
  6: required set<i32> permissions
  7: required list<string> nodeNameList
}

struct TAuthorizerResp {
  1: required common.TSStatus status
  2: optional map<string, list<string>> authorizerInfo
}

struct TUserResp {
  1: required string username
  2: required string password
  3: required list<string> privilegeList
  4: required list<string> roleList
}

struct TRoleResp {
  1: required string roleName
  2: required list<string> privilegeList
}

struct TPermissionInfoResp {
  1: required common.TSStatus status
  2: optional TUserResp userInfo
  3: optional map<string, TRoleResp> roleInfo
}

struct TLoginReq {
  1: required string userrname
  2: required string password
}

struct TCheckUserPrivilegesReq {
  1: required string username
  2: required list<string> paths
  3: required i32 permission
}

// ConfigNode
struct TConfigNodeRegisterReq {
  1: required common.TConfigNodeLocation configNodeLocation
  // The Non-Seed-ConfigNode must ensure that the following
  // fields are consistent with the Seed-ConfigNode
  2: required string dataRegionConsensusProtocolClass
  3: required string schemaRegionConsensusProtocolClass
  4: required i32 seriesPartitionSlotNum
  5: required string seriesPartitionExecutorClass
  6: required i64 defaultTTL
  7: required i64 timePartitionInterval
  8: required i32 schemaReplicationFactor
  9: required double schemaRegionPerDataNode
  10: required i32 dataReplicationFactor
  11: required double dataRegionPerProcessor
  12: required string readConsistencyLevel
  13: required double diskSpaceWarningThreshold
}

struct TConfigNodeRegisterResp {
  1: required common.TSStatus status
  2: required i32 configNodeId
}

struct TAddConsensusGroupReq {
  1: required list<common.TConfigNodeLocation> configNodeList
}

// UDF
struct TCreateFunctionReq {
  1: required string udfName
  2: required string className
  3: required list<string> uris
}

struct TDropFunctionReq {
  1: required string udfName
}

// Trigger
enum TTriggerState {
  // The intermediate state of Create trigger, the trigger need to create has not yet activated on any DataNodes.
  INACTIVE
  // The successful state of Create trigger, the trigger need to create has activated on some DataNodes.
  ACTIVE
  // The intermediate state of Drop trigger, the cluster is in the process of removing the trigger.
  DROPPING
  // The intermediate state of Transfer trigger, the cluster is in the process of transferring the trigger.
  TRANSFERRING
}

struct TCreateTriggerReq {
  1: required string triggerName
  2: required string className,
  3: required string jarPath,
  4: required bool usingURI,
  5: required byte triggerEvent,
  6: required byte triggerType
  7: required binary pathPattern,
  8: required map<string, string> attributes,
  9: optional binary jarFile,
  10: optional string jarMD5,
  11: required i32 failureStrategy
}

struct TDropTriggerReq {
  1: required string triggerName
}

struct TGetLocationForTriggerResp {
  1: required common.TSStatus status
  2: optional common.TDataNodeLocation dataNodeLocation
}

// Get trigger table from config node
struct TGetTriggerTableResp {
  1: required common.TSStatus status
  2: required list<binary> allTriggerInformation
}

// Show cluster
struct TShowClusterResp {
  1: required common.TSStatus status
  2: required list<common.TConfigNodeLocation> configNodeList
  3: required list<common.TDataNodeLocation> dataNodeList
  4: required map<i32, string> nodeStatus
}

// Get jars of the corresponding trigger
struct TGetTriggerJarReq {
  1: required list<string> jarNameList
}

struct TGetTriggerJarResp {
  1: required common.TSStatus status
  2: required list<binary> jarList
}

// Show datanodes
struct TDataNodeInfo {
  1: required i32 dataNodeId
  2: required string status
  3: required string rpcAddresss
  4: required i32 rpcPort
  5: required i32 dataRegionNum
  6: required i32 schemaRegionNum
}

struct TShowDataNodesResp {
  1: required common.TSStatus status
  2: optional list<TDataNodeInfo> dataNodesInfoList
}

// Show confignodes
struct TConfigNodeInfo {
  1: required i32 configNodeId
  2: required string status
  3: required string internalAddress
  4: required i32 internalPort
  5: required string roleType
}

struct TShowConfigNodesResp {
  1: required common.TSStatus status
  2: optional list<TConfigNodeInfo> configNodesInfoList
}

// Show storageGroup
struct TStorageGroupInfo {
  1: required string name
  2: required i64 TTL
  3: required i32 schemaReplicationFactor
  4: required i32 dataReplicationFactor
  5: required i64 timePartitionInterval
  6: required i32 schemaRegionNum
  7: required i32 dataRegionNum
}

struct TShowStorageGroupResp {
  1: required common.TSStatus status
  // map<StorageGroupName, TStorageGroupInfo>
  2: optional map<string, TStorageGroupInfo> storageGroupInfoMap
}

// Show regions
struct TShowRegionReq {
  1: optional common.TConsensusGroupType consensusGroupType;
  2: optional list<string> storageGroups
}

struct TRegionInfo {
  1: required common.TConsensusGroupId consensusGroupId
  2: required string storageGroup
  3: required i32 dataNodeId
  4: required string clientRpcIp
  5: required i32 clientRpcPort
  6: required i32 seriesSlots
  7: required i64 timeSlots
  8: optional string status
  9: optional string roleType
}

struct TShowRegionResp {
  1: required common.TSStatus status
  2: optional list<TRegionInfo> regionInfoList;
}

// Routing
struct TRegionRouteMapResp {
  1: required common.TSStatus status
  // For version stamp
  2: optional i64 timestamp
  // The routing policy of read/write requests for each RegionGroup is based on the order in the TRegionReplicaSet.
  // The replica with higher sorting result in TRegionReplicaSet will have higher priority.
  3: optional map<common.TConsensusGroupId, common.TRegionReplicaSet> regionRouteMap
}

// Template
struct TCreateSchemaTemplateReq {
  1: required string name
  2: required binary serializedTemplate
}

struct TGetAllTemplatesResp {
  1: required common.TSStatus status
  2: optional list<binary> templateList
}

struct TGetTemplateResp {
  1: required common.TSStatus status
  2: optional binary template
}

struct TSetSchemaTemplateReq {
  1: required string name
  2: required string path
}

struct TGetPathsSetTemplatesResp {
  1: required common.TSStatus status
  2: optional list<string> pathList
}

// SYNC
struct TShowPipeInfo {
  1: required i64 createTime
  2: required string pipeName
  3: required string role
  4: required string remote
  5: required string status
  6: required string message
}

<<<<<<< HEAD
struct TGetAllPipeInfoResp{
  1: required common.TSStatus status
  2: optional list<binary> allPipeInfo
}

struct TPipeInfo {
=======
struct TCreatePipeReq {
>>>>>>> 631fad88
    1: required string pipeName
    2: required string pipeSinkName
    3: required i64 startTime
    4: optional map<string, string> attributes
}

struct TPipeSinkInfo {
  1: required string pipeSinkName
  2: required string pipeSinkType
  3: optional map<string, string> attributes
}

struct TDropPipeSinkReq {
  1: required string pipeSinkName
}

struct TGetPipeSinkReq {
  1: optional string pipeSinkName
}

struct TGetPipeSinkResp {
  1: required common.TSStatus status
  2: required list<TPipeSinkInfo> pipeSinkInfoList
}

struct TShowPipeReq {
  1: optional string pipeName
}

struct TShowPipeResp {
  1: required common.TSStatus status
  2: optional list<TShowPipeInfo> pipeInfoList
}

struct TDeleteTimeSeriesReq{
  1: required string queryId
  2: required binary pathPatternTree
}

service IConfigNodeRPCService {

  // ======================================================
  // DataNode
  // ======================================================

  /**
   * Register a new DataNode into the cluster
   *
   * @return SUCCESS_STATUS if the new DataNode registered successfully
   *         DATANODE_ALREADY_REGISTERED if the DataNode already registered
   */
  TDataNodeRegisterResp registerDataNode(TDataNodeRegisterReq req)

  /**
   * Generate a set of DataNodeRemoveProcedure to remove some specific DataNodes from the cluster
   *
   * @return SUCCESS_STATUS if the DataNodeRemoveProcedure submitted successfully
   *         LACK_REPLICATION if the number of DataNodes will be too small to maintain
   *                          RegionReplicas after remove these DataNodes
   *         DATANODE_NOT_EXIST if one of the DataNodes in the TDataNodeRemoveReq doesn't exist in the cluster
   *         NODE_DELETE_FAILED_ERROR if failed to submit the DataNodeRemoveProcedure
   */
  TDataNodeRemoveResp removeDataNode(TDataNodeRemoveReq req)

  /**
   * Get one or more DataNodes' configuration
   *
   * @param dataNodeId, the specific DataNode's index
   * @return The specific DataNode's configuration if the DataNode exists,
   *         or all DataNodes' configuration if dataNodeId is -1
   */
  TDataNodeConfigurationResp getDataNodeConfiguration(i32 dataNodeId)

  /** Report region migration complete */
  common.TSStatus reportRegionMigrateResult(TRegionMigrateResultReportReq req)

  // ======================================================
  // StorageGroup
  // ======================================================

  /**
   * Set a new StorageGroup, all fields in TStorageGroupSchema can be customized
   * while the undefined fields will automatically use default values
   *
   * @return SUCCESS_STATUS if the new StorageGroup set successfully
   *         PATH_ILLEGAL if the new StorageGroup's name is illegal
   *         STORAGE_GROUP_ALREADY_EXISTS if the StorageGroup already exist
   */
  common.TSStatus setStorageGroup(TSetStorageGroupReq req)

  /**
   * Generate a DeleteStorageGroupProcedure to delete a specific StorageGroup
   *
   * @return SUCCESS_STATUS if the DeleteStorageGroupProcedure submitted successfully
   *         TIMESERIES_NOT_EXIST if the specific StorageGroup doesn't exist
   *         EXECUTE_STATEMENT_ERROR if failed to submit the DeleteStorageGroupProcedure
   */
  common.TSStatus deleteStorageGroup(TDeleteStorageGroupReq req)

  /**
   * Generate a set of DeleteStorageGroupProcedure to delete some specific StorageGroups
   *
   * @return SUCCESS_STATUS if the DeleteStorageGroupProcedure submitted successfully
   *         TIMESERIES_NOT_EXIST if the specific StorageGroup doesn't exist
   *         EXECUTE_STATEMENT_ERROR if failed to submit the DeleteStorageGroupProcedure
   */
  common.TSStatus deleteStorageGroups(TDeleteStorageGroupsReq req)

  /** Update the specific StorageGroup's TTL */
  common.TSStatus setTTL(common.TSetTTLReq req)

  /** Update the specific StorageGroup's SchemaReplicationFactor */
  common.TSStatus setSchemaReplicationFactor(TSetSchemaReplicationFactorReq req)

  /** Update the specific StorageGroup's DataReplicationFactor */
  common.TSStatus setDataReplicationFactor(TSetDataReplicationFactorReq req)

  /** Update the specific StorageGroup's PartitionInterval */
  common.TSStatus setTimePartitionInterval(TSetTimePartitionIntervalReq req)

  /** Count the matched StorageGroups */
  TCountStorageGroupResp countMatchedStorageGroups(list<string> storageGroupPathPattern)

  /** Get the matched StorageGroups' TStorageGroupSchema */
  TStorageGroupSchemaResp getMatchedStorageGroupSchemas(list<string> storageGroupPathPattern)

  // ======================================================
  // SchemaPartition
  // ======================================================

  /**
   * Get SchemaPartitionTable by specific PathPatternTree,
   * the returned SchemaPartitionTable will not contain the unallocated SeriesPartitionSlots
   * See https://apache-iotdb.feishu.cn/docs/doccnqe3PLPEKwsCX1xadXQ2JOg for detailed matching rules
   */
  TSchemaPartitionTableResp getSchemaPartitionTable(TSchemaPartitionReq req)

  /**
   * Get or create SchemaPartitionTable by specific PathPatternTree,
   * the returned SchemaPartitionTable always contains all the SeriesPartitionSlots
   * since the unallocated SeriesPartitionSlots will be allocated by the way
   *
   * @return SUCCESS_STATUS if the SchemaPartitionTable got or created successfully
   *         NOT_ENOUGH_DATA_NODE if the number of cluster DataNodes is not enough for creating new SchemaRegions
   *         STORAGE_GROUP_NOT_EXIST if some StorageGroups don't exist
   */
  TSchemaPartitionTableResp getOrCreateSchemaPartitionTable(TSchemaPartitionReq req)

  // ======================================================
  // Node Management TODO: @MarcosZyk add interface annotation
  // ======================================================

  TSchemaNodeManagementResp getSchemaNodeManagementPartition(TSchemaNodeManagementReq req)

  // ======================================================
  // DataPartition
  // ======================================================

  /**
   * Get DataPartitionTable by specific PartitionSlotsMap,
   * the returned DataPartitionTable will not contain the unallocated SeriesPartitionSlots and TimePartitionSlots
   */
  TDataPartitionTableResp getDataPartitionTable(TDataPartitionReq req)

  /**
   * Get or create DataPartitionTable by specific PartitionSlotsMap,
   * the returned SchemaPartitionTable always contains all the SeriesPartitionSlots and TimePartitionSlots
   * since the unallocated SeriesPartitionSlots and TimePartitionSlots will be allocated by the way
   *
   * @return SUCCESS_STATUS if the DataPartitionTable got or created successfully
   *         NOT_ENOUGH_DATA_NODE if the number of cluster DataNodes is not enough for creating new DataRegions
   *         STORAGE_GROUP_NOT_EXIST if some StorageGroups don't exist
   */
  TDataPartitionTableResp getOrCreateDataPartitionTable(TDataPartitionReq req)

  // ======================================================
  // Authorize
  // ======================================================

  /**
   * Execute permission write operations such as create user, create role, and grant permission.
   * There is no need to update the cache information of the DataNode for creating users and roles
   *
   * @return SUCCESS_STATUS if the permission write operation is executed successfully
   *         INVALIDATE_PERMISSION_CACHE_ERROR if the update cache of the permission information in the datanode fails
   *         EXECUTE_PERMISSION_EXCEPTION_ERROR if the permission write operation fails, like the user doesn't exist
   *         INTERNAL_SERVER_ERROR if the permission type does not exist
   */
  common.TSStatus operatePermission(TAuthorizerReq req)

  /**
   * Execute permission read operations such as list user
   *
   * @return SUCCESS_STATUS if the permission read operation is executed successfully
   *         ROLE_NOT_EXIST_ERROR if the role does not exist
   *         USER_NOT_EXIST_ERROR if the user does not exist
   *         INTERNAL_SERVER_ERROR if the permission type does not exist
   */
  TAuthorizerResp queryPermission(TAuthorizerReq req)

  /**
   * Authenticate user login
   *
   * @return SUCCESS_STATUS if the user exists and the correct username and password are entered
   *         WRONG_LOGIN_PASSWORD_ERROR if the user enters the wrong username or password
   */
  TPermissionInfoResp login(TLoginReq req)

  /**
   * Permission checking for user operations
   *
   * @return SUCCESS_STATUS if the user has the permission
   *         EXECUTE_PERMISSION_EXCEPTION_ERROR if the seriesPath or the privilege is illegal.
   *         NO_PERMISSION_ERROR if the user does not have this permission
   */
  TPermissionInfoResp checkUserPrivileges(TCheckUserPrivilegesReq req)

  // ======================================================
  // ConfigNode
  // ======================================================

  /**
   * The Non-Seed-ConfigNode submit a registration request to the ConfigNode-leader when first startup
   *
   * @return SUCCESS_STATUS if the AddConfigNodeProcedure submitted successfully
   *         ERROR_GLOBAL_CONFIG if some global configurations in the Non-Seed-ConfigNode
   *                             are inconsist with the ConfigNode-leader
   */
  TConfigNodeRegisterResp registerConfigNode(TConfigNodeRegisterReq req)

  /** The ConfigNode-leader will guide the Non-Seed-ConfigNode to join the ConsensusGroup when first startup */
  common.TSStatus addConsensusGroup(TAddConsensusGroupReq req)

  /** The ConfigNode-leader will notify the Non-Seed-ConfigNode that the registration success */
  common.TSStatus notifyRegisterSuccess()

  /**
   * Remove the specific ConfigNode from the cluster
   *
   * @return SUCCESS_STATUS if the RemoveConfigNodeProcedure submitted successfully
   *         REMOVE_CONFIGNODE_FAILED if the number of ConfigNode is less than 1
   *                                  or the specific ConfigNode doesn't exist
   *                                  or the specific ConfigNode is leader
   */
  common.TSStatus removeConfigNode(common.TConfigNodeLocation configNodeLocation)

  /**
   * Let the specific ConfigNode delete the peer
   *
   * @return SUCCESS_STATUS if delete peer  successfully
   *         REMOVE_CONFIGNODE_FAILED if the specific ConfigNode doesn't exist in the current cluster
   *                                  or Ratis internal failure
   */
  common.TSStatus deleteConfigNodePeer(common.TConfigNodeLocation configNodeLocation)

  /** Stop the specific ConfigNode */
  common.TSStatus stopConfigNode(common.TConfigNodeLocation configNodeLocation)

  /** The ConfigNode-leader will ping other ConfigNodes periodically */
  i64 getConfigNodeHeartBeat(i64 timestamp)

  // ======================================================
  // UDF
  // ======================================================

  /**
   * Create a function on all online ConfigNodes and DataNodes
   *
   * @return SUCCESS_STATUS if the function was created successfully
   *         EXECUTE_STATEMENT_ERROR if operations on any node failed
   */
  common.TSStatus createFunction(TCreateFunctionReq req)

  /**
   * Remove a function on all online ConfigNodes and DataNodes
   *
   * @return SUCCESS_STATUS if the function was removed successfully
   *         EXECUTE_STATEMENT_ERROR if operations on any node failed
   */
  common.TSStatus dropFunction(TDropFunctionReq req)

  // ======================================================
  // Trigger
  // ======================================================

  /**
   * Create a statless trigger on all online DataNodes or Create a stateful trigger on a specific DataNode
   * and sync Information of it to all ConfigNodes
   *
   * @return SUCCESS_STATUS if the trigger was created successfully
   *         EXECUTE_STATEMENT_ERROR if operations on any node failed
   */
  common.TSStatus createTrigger(TCreateTriggerReq req)

  /**
   * Remove a trigger on all online ConfigNodes and DataNodes
   *
   * @return SUCCESS_STATUS if the function was removed successfully
   *         EXECUTE_STATEMENT_ERROR if operations on any node failed
   */
  common.TSStatus dropTrigger(TDropTriggerReq req)

  /** Get TDataNodeLocation of a stateful trigger */
  TGetLocationForTriggerResp getLocationOfStatefulTrigger(string triggerName)

  /**
     * Return the trigger table
     */
  TGetTriggerTableResp getTriggerTable()

  /**
     * Return the Stateful trigger table
     */
  TGetTriggerTableResp getStatefulTriggerTable()

  /**
     * Return the trigger jar list of the trigger name list
     */
  TGetTriggerJarResp getTriggerJar(TGetTriggerJarReq req)

  // ======================================================
  // Maintenance Tools
  // ======================================================

  /** Execute Level Compaction and unsequence Compaction task on all DataNodes */
  common.TSStatus merge()

  /** Persist all the data points in the memory table of the storage group to the disk, and seal the data file on all DataNodes */
  common.TSStatus flush(common.TFlushReq req)

  /** Clear the cache of chunk, chunk metadata and timeseries metadata to release the memory footprint on all DataNodes */
  common.TSStatus clearCache()

  /** Load configuration on all DataNodes */
  common.TSStatus loadConfiguration()

  /** Set system status on DataNodes */
  common.TSStatus setSystemStatus(string status)

  // ======================================================
  // Cluster Tools
  // ======================================================

  /** Show cluster ConfigNodes' and DataNodes' information */
  TShowClusterResp showCluster()

  /** Show cluster DataNodes' information */
  TShowDataNodesResp showDataNodes()

  /** Show cluster ConfigNodes' information */
  TShowConfigNodesResp showConfigNodes()

  /** Show cluster StorageGroups' information */
  TShowStorageGroupResp showStorageGroup(list<string> storageGroupPathPattern)

  /**
   * Show the matched cluster Regions' information
   * See https://apache-iotdb.feishu.cn/docx/doxcnOzmIlaE2MX5tKjmYWuMSRg for detailed matching rules
   */
  TShowRegionResp showRegion(TShowRegionReq req)

  // ======================================================
  // Routing
  // ======================================================

  /** The ConfigNode-leader will generate and return a latest RegionRouteMap */
  TRegionRouteMapResp getLatestRegionRouteMap()

  // ======================================================
  // Template TODO: @MarcosZyk add interface annotation
  // ======================================================

  common.TSStatus createSchemaTemplate(TCreateSchemaTemplateReq req)

  TGetAllTemplatesResp getAllTemplates()

  TGetTemplateResp getTemplate(string req)

  common.TSStatus setSchemaTemplate(TSetSchemaTemplateReq req)

  TGetPathsSetTemplatesResp getPathsSetTemplate(string req)


  /**
   * Generate a set of DeleteTimeSeriesProcedure to delete some specific TimeSeries
   *
   * @return SUCCESS_STATUS if the DeleteTimeSeriesProcedure submitted and executed successfully
   *         TIMESERIES_NOT_EXIST if the specific TimeSeries doesn't exist
   *         EXECUTE_STATEMENT_ERROR if failed to submit or execute the DeleteTimeSeriesProcedure
   */
  common.TSStatus deleteTimeSeries(TDeleteTimeSeriesReq req)

  // ======================================================
  // Sync
  // ======================================================

  /** Create PipeSink */
  common.TSStatus createPipeSink(TPipeSinkInfo req)

  /** Drop PipeSink */
  common.TSStatus dropPipeSink(TDropPipeSinkReq req)

  /** Get PipeSink by name, if name is empty, get all PipeSink */
  TGetPipeSinkResp getPipeSink(TGetPipeSinkReq req)

  /** Create Pipe */
  common.TSStatus createPipe(TCreatePipeReq req)

  /** Start Pipe */
  common.TSStatus startPipe(string pipeName)

  /** Stop Pipe */
  common.TSStatus stopPipe(string pipeName)

  /** Drop Pipe */
  common.TSStatus dropPipe(string pipeName)

  /** Show Pipe by name, if name is empty, show all Pipe */
  TShowPipeResp showPipe(TShowPipeReq req)

  /* Get all pipe information. It is used for DataNode registration and restart*/
  TGetAllPipeInfoResp getAllPipeInfo();

  // ======================================================
  // TestTools
  // ======================================================

  /** Get a particular DataPartition's corresponding Regions */
  TGetRegionIdResp getRegionId(TGetRegionIdReq req)

  /** Get a specific SeriesSlot's TimeSlots by start time and end time */
  TGetTimeSlotListResp getTimeSlotList(TGetTimeSlotListReq req)

  /** Get the given storage group's assigned SeriesSlots */
  TGetSeriesSlotListResp getSeriesSlotList(TGetSeriesSlotListReq req)

}
<|MERGE_RESOLUTION|>--- conflicted
+++ resolved
@@ -486,16 +486,12 @@
   6: required string message
 }
 
-<<<<<<< HEAD
 struct TGetAllPipeInfoResp{
   1: required common.TSStatus status
   2: optional list<binary> allPipeInfo
 }
 
-struct TPipeInfo {
-=======
 struct TCreatePipeReq {
->>>>>>> 631fad88
     1: required string pipeName
     2: required string pipeSinkName
     3: required i64 startTime
