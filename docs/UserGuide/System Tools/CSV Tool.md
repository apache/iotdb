--- conflicted
+++ resolved
@@ -18,14 +18,10 @@
     under the License.
 
 -->
-<<<<<<< HEAD
+
 ## CSV Tool
-=======
-# CSV Tool
 
 The CSV tool can help you import data in CSV format to IoTDB or export data from IoTDB to a CSV file.
-
->>>>>>> d2c1030c
 
 
 ### Usage of import-csv.sh
@@ -45,13 +41,9 @@
 
 IoTDB has the ability of type inference, so it is not necessary to create metadata before data import. However, we still recommend creating metadata before importing data using the CSV import tool, as this can avoid unnecessary type conversion errors.
 
-<<<<<<< HEAD
-#### An example of import csv file
-=======
->>>>>>> d2c1030c
 
 
-### Sample CSV file to be imported
+#### Sample CSV file to be imported
 
 ```sql
 Time,root.fit.d1.s1,root.fit.d1.s2,root.fit.d2.s1,root.fit.d2.s3,root.fit.p.s1
@@ -60,15 +52,10 @@
 3,900,"hello, \"world\"",1000,1100,1200
 ```
 
-<<<<<<< HEAD
-#### Run import shell
-```
-=======
 
-### Syntax
+#### Syntax
 
 ```shell
->>>>>>> d2c1030c
 # Unix/OS X
 > tools/import-csv.sh -h <ip> -p <port> -u <username> -pw <password> -f <xxx.csv>
 
@@ -76,14 +63,9 @@
 > tools\import-csv.bat -h <ip> -p <port> -u <username> -pw <password> -f <xxx.csv>
 ```
 
-<<<<<<< HEAD
-### Usage of export-csv.sh
-
-#### Run export shell
-=======
 
 
-### Example
+#### Example
 
 ```shell
 # Unix/OS X
@@ -91,12 +73,11 @@
 
 # Windows
 > tools\import-csv.bat -h 127.0.0.1 -p 6667 -u root -pw root -f example-filename.csv
->>>>>>> d2c1030c
 ```
 
 
 
-### Note
+#### Note
 
 Note that the following special characters in fields need to be checked before importing:
 
@@ -107,9 +88,9 @@
 
 
 
-## Usage of export-csv.sh
+### Usage of export-csv.sh
 
-### Syntax
+#### Syntax
 ```shell
 # Unix/OS X
 > tools/export-csv.sh -h <ip> -p <port> -u <username> -pw <password> -td <directory> [-tf <time-format> -s <sqlfile>]
@@ -122,7 +103,7 @@
 
 
 
-### Sample SQL file
+#### Sample SQL file
 
 ```sql
 select * from root.fit.d1
@@ -130,7 +111,7 @@
 ```
 
 
-### Example
+#### Example
 
 ```shell
 # Unix/OS X
@@ -154,7 +135,7 @@
 
 
 
-### Note
+#### Note
 
 Note that if fields exported by the export tool have the following special characters:
 
