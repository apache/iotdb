<!--

    Licensed to the Apache Software Foundation (ASF) under one
    or more contributor license agreements.  See the NOTICE file
    distributed with this work for additional information
    regarding copyright ownership.  The ASF licenses this file
    to you under the Apache License, Version 2.0 (the
    "License"); you may not use this file except in compliance
    with the License.  You may obtain a copy of the License at
    
        http://www.apache.org/licenses/LICENSE-2.0
    
    Unless required by applicable law or agreed to in writing,
    software distributed under the License is distributed on an
    "AS IS" BASIS, WITHOUT WARRANTIES OR CONDITIONS OF ANY
    KIND, either express or implied.  See the License for the
    specific language governing permissions and limitations
    under the License.

-->

# Data Model

A wind power IoT scenario is taken as an example to illustrate how to creat a correct data model in IoTDB.

According to the enterprise organization structure and equipment entity hierarchy, it is expressed as an attribute hierarchy structure, as shown below. The hierarchical from top to bottom is: power group layer - power plant layer - entity layer - measurement layer. ROOT is the root node, and each node of measurement layer is a leaf node. In the process of using IoTDB, the attributes on the path from ROOT node is directly connected to each leaf node with ".", thus forming the name of a timeseries in IoTDB. For example, The left-most path in Figure 2.1 can generate a timeseries named `root.ln.wf01.wt01.status`.

<center><img style="width:100%; max-width:800px; max-height:600px; margin-left:auto; margin-right:auto; display:block;" src="https://user-images.githubusercontent.com/19167280/122668849-b1c69280-d1ec-11eb-83cb-3b73c40bdf72.png"></center>

Here are the basic concepts of the model involved in IoTDB. 

## Measurement, Entity, Storage Group, Path

### Measurement (Also called field)

It is information measured by detection equipment in an actual scene and can transform the sensed information into an electrical signal or other desired form of information output and send it to IoTDB.  In IoTDB, all data and paths stored are organized in units of measurements.

### Entity (Also called device)

**An entity** is an equipped with measurements in real scenarios. In IoTDB, all measurements should have their corresponding entities.

### Storage Group

**A group of entities.** Users can set any prefix path as a storage group. Provided that there are four timeseries `root.ln.wf01.wt01.status`, `root.ln.wf01.wt01.temperature`, `root.ln.wf02.wt02.hardware`, `root.ln.wf02.wt02.status`, two devices `wt01`, `wt02` under the path `root.ln` may belong to the same owner or the same manufacturer, so d1 and d2 are closely related. At this point, the prefix path root.vehicle can be designated as a storage group, which will enable IoTDB to store all devices under it in the same folder. Newly added devices under `root.ln` will also belong to this storage group.

> Note1: A full path (`root.ln.wf01.wt01.status` as in the above example) is not allowed to be set as a storage group.
>
> Note2: The prefix of a timeseries must belong to a storage group. Before creating a timeseries, users must set which storage group the series belongs to. Only timeseries whose storage group is set can be persisted to disk.

Once a prefix path is set as a storage group, the storage group settings cannot be changed.

After a storage group is set, the ancestral layers, children and descendant layers of the corresponding prefix path are not allowed to be set up again (for example, after `root.ln` is set as the storage group, the root layer and `root.ln.wf01` are not allowed to be set as storage groups).

The Layer Name of storage group can only consist of characters, numbers, underscores and hyphen, like `root.storagegroup_1-sg1`.

### Path

A `path` is an expression that conforms to the following constraints:

```sql
path       
    : nodeName ('.' nodeName)*
    ;
    
nodeName
    : wildcard? identifier wildcard?
    | wildcard
    ;
    
wildcard 
    : '*' 
    | '**'
    ;
```

We call the part of a path divided by `'.'` as a  `node` or `nodeName`. For example: `root.a.b.c` is a path with 4 nodes.

The following are the constraints on the `nodeName`:

* `root` is a reserved character, and it is only allowed to appear at the beginning layer of the time series mentioned below. If `root` appears in other layers, it cannot be parsed and an error will be reported.
* Except for the beginning layer (`root`) of the time series, the characters supported in other layers are as follows:

  * [ 0-9 a-z A-Z _ : @ # $ { } ] （letters, numbers, a few special characters)
  * ['\u2E80'..'\u9FFF'] （Chinese characters）
* In particular, if the system is deployed on a Windows machine, the storage group layer name will be case-insensitive. For example, creating both `root.ln` and `root.LN` at the same time is not allowed.
* If you want to use special characters in `nodeName`, you can quote it with back quote, detailed information can be found here: [Syntax-Conventions](https://iotdb.apache.org/UserGuide/Master/Reference/Syntax-Conventions.html).

### Path Pattern

In order to make it easier and faster to express multiple timeseries paths, IoTDB provides users with the path pattern. Users can construct a path pattern by using wildcard `*` and `**`. Wildcard can appear in any node of the path. 

`*` represents one node. For example, `root.vehicle.*.sensor1` represents a 4-node path which is prefixed with `root.vehicle` and suffixed with `sensor1`.

<<<<<<< HEAD
`**` represents (`*`)+, which is one or more nodes of `*`. For example, `root.vehicle.device1.**` represents all paths prefixed by `root.vehicle.device1` with nodes num greater than or equal to 4, like `root.vehicle.device1.*`, `root.vehicle.device1.*.*`, `root.vehicle.device1.*.*.*`, etc; `root.vehicle.**.sensor1` represents a path which is prefixed with `root.vehicle` and suffixed with `sensor1` and has at least 4 nodes.
=======
`**` represents (`*`)+, which is one or more layers of `*`. For example, `root.vehicle.device1.**` represents all paths prefixed by `root.vehicle.device1` with layers greater than or equal to 4, like `root.vehicle.device1.*`, `root.vehicle.device1.*.*`, `root.vehicle.device1.*.*.*`, etc; `root.vehicle.**.sensor1` represents a path which is prefixed with `root.vehicle` and suffixed with `sensor1` and has at least 4 layers.
>>>>>>> 9ab9a717

> Note1: Wildcard `*` and `**` cannot be placed at the beginning of the path.


## Timeseries

### Timestamp

The timestamp is the time point at which data is produced. It includes absolute timestamps and relative timestamps. For detailed description, please go to [Data Type doc](./Data-Type.md).

### Data point

**A "time-value" pair**.

### Timeseries

**The record of a measurement of an entity on the time axis.** Timeseries is a series of data points.

A measurement of an entity corresponds to a timeseries. 

Also called meter, timeline, and tag, parameter in real time database.

For example, if entity wt01 in power plant wf01 of power group ln has a measurement named status, its timeseries  can be expressed as: `root.ln.wf01.wt01.status`.

### Aligned timeseries

There is a situation that multiple measurements of an entity are sampled simultaneously in practical applications, forming multiple timeseries with the same time column. Such a group of timeseries can be modeled as aligned timeseries in Apache IoTDB.

The timestamp columns of a group of aligned timeseries need to be stored only once in memory and disk when inserting data, instead of once per timeseries.

It would be best if you created a group of aligned timeseries at the same time.

You cannot create non-aligned timeseries under the entity to which the aligned timeseries belong, nor can you create aligned timeseries under the entity to which the non-aligned timeseries belong.

When querying, you can query each timeseries separately.

When inserting data, it is allowed to insert null value in the aligned timeseries.

<img style="width:100%; max-width:800px; max-height:600px; margin-left:auto; margin-right:auto; display:block;" src="https://user-images.githubusercontent.com/19167280/114125919-f4850800-9929-11eb-8211-81d4c04af1ec.png">

In the following chapters of data definition language, data operation language and Java Native Interface, various operations related to aligned timeseries will be introduced one by one.

## Schema Template

In the actual scenario, many entities collect the same measurements, that is, they have the same measurements name and type. A **schema template** can be declared to define the collectable measurements set. Schema template helps save memory by implementing schema sharing. For detailed description, please refer to [Schema Template doc](./Schema-Template.md).

In the following chapters of, data definition language, data operation language and Java Native Interface, various operations related to schema template will be introduced one by one.<|MERGE_RESOLUTION|>--- conflicted
+++ resolved
@@ -59,43 +59,48 @@
 
 ```sql
 path       
-    : nodeName ('.' nodeName)*
+    : layer_name ('.' layer_name)*
     ;
-    
-nodeName
-    : wildcard? identifier wildcard?
+layer_name
+    : wildcard? id wildcard?
     | wildcard
     ;
-    
 wildcard 
     : '*' 
     | '**'
     ;
 ```
 
-We call the part of a path divided by `'.'` as a  `node` or `nodeName`. For example: `root.a.b.c` is a path with 4 nodes.
+You can refer to the definition of `id` in [Syntax-Conventions](../Reference/Syntax-Conventions.md).
 
-The following are the constraints on the `nodeName`:
+We call the part of a path divided by `'.'` as a layer (`layer_name`). For example: `root.a.b.c` is a path with 4 layers.
+
+The following are the constraints on the layer (`layer_name`):
 
 * `root` is a reserved character, and it is only allowed to appear at the beginning layer of the time series mentioned below. If `root` appears in other layers, it cannot be parsed and an error will be reported.
+
 * Except for the beginning layer (`root`) of the time series, the characters supported in other layers are as follows:
 
-  * [ 0-9 a-z A-Z _ : @ # $ { } ] （letters, numbers, a few special characters)
-  * ['\u2E80'..'\u9FFF'] （Chinese characters）
+  * Chinese characters:  `"\u2E80"` to `"\u9FFF"`
+  * `"_"，"@"，"#"，"$"`
+  * `"A"` to `"Z"`, `"a"` to `"z"`, `"0"` to `"9"`
+
+* In addition to the beginning layer (`root`) of the time series and the storage group layer, other layers also support the use of special strings referenced by \` or `" ` as its name. It should be noted that the quoted string cannot contain `.` characters. Here are some legal examples:
+
+  * root.sg."select"."+-from="."where""where"""."\$", which contains 6 layers: root, sg, select, +-from, where"where", \$
+  * root.sg.\`\`\`\`.\`select\`.\`+="from"\`.\`\$\`, which contains 6 layers: root, sg, \`, select, +-"from", \$
+
+* Layer (`layer_name`) cannot start with a digit unless the layer(`layer_name`) is quoted with \` or `"`.
+
 * In particular, if the system is deployed on a Windows machine, the storage group layer name will be case-insensitive. For example, creating both `root.ln` and `root.LN` at the same time is not allowed.
-* If you want to use special characters in `nodeName`, you can quote it with back quote, detailed information can be found here: [Syntax-Conventions](https://iotdb.apache.org/UserGuide/Master/Reference/Syntax-Conventions.html).
 
 ### Path Pattern
 
-In order to make it easier and faster to express multiple timeseries paths, IoTDB provides users with the path pattern. Users can construct a path pattern by using wildcard `*` and `**`. Wildcard can appear in any node of the path. 
+In order to make it easier and faster to express multiple timeseries paths, IoTDB provides users with the path pattern. Users can construct a path pattern by using wildcard `*` and `**`. Wildcard can appear in any layer of the path. 
 
-`*` represents one node. For example, `root.vehicle.*.sensor1` represents a 4-node path which is prefixed with `root.vehicle` and suffixed with `sensor1`.
+`*` represents one layer. For example, `root.vehicle.*.sensor1` represents a 4-layer path which is prefixed with `root.vehicle` and suffixed with `sensor1`.
 
-<<<<<<< HEAD
-`**` represents (`*`)+, which is one or more nodes of `*`. For example, `root.vehicle.device1.**` represents all paths prefixed by `root.vehicle.device1` with nodes num greater than or equal to 4, like `root.vehicle.device1.*`, `root.vehicle.device1.*.*`, `root.vehicle.device1.*.*.*`, etc; `root.vehicle.**.sensor1` represents a path which is prefixed with `root.vehicle` and suffixed with `sensor1` and has at least 4 nodes.
-=======
 `**` represents (`*`)+, which is one or more layers of `*`. For example, `root.vehicle.device1.**` represents all paths prefixed by `root.vehicle.device1` with layers greater than or equal to 4, like `root.vehicle.device1.*`, `root.vehicle.device1.*.*`, `root.vehicle.device1.*.*.*`, etc; `root.vehicle.**.sensor1` represents a path which is prefixed with `root.vehicle` and suffixed with `sensor1` and has at least 4 layers.
->>>>>>> 9ab9a717
 
 > Note1: Wildcard `*` and `**` cannot be placed at the beginning of the path.
 
@@ -122,9 +127,9 @@
 
 ### Aligned timeseries
 
-There is a situation that multiple measurements of an entity are sampled simultaneously in practical applications, forming multiple timeseries with the same time column. Such a group of timeseries can be modeled as aligned timeseries in Apache IoTDB.
+There is a situation that multiple measurements of an entity are sampled simultaneously in practical applications, forming multiple timeseries aligned on a time column.
 
-The timestamp columns of a group of aligned timeseries need to be stored only once in memory and disk when inserting data, instead of once per timeseries.
+By using aligned timeseries, the timestamp columns of a group of aligned timeseries need to be stored only once in memory and disk when inserting data, instead of once per timeseries.
 
 It would be best if you created a group of aligned timeseries at the same time.
 
