--- conflicted
+++ resolved
@@ -54,18 +54,15 @@
 
 DICTIONARY encoding is lossless. It is suitable for TEXT data with low cardinality (i.e. low number of distinct values). It is not recommended to use it for high-cardinality data. 
 
-<<<<<<< HEAD
 * FREQ
 
 FREQ encoding is lossy. It transforms the time sequence to the frequency domain and only reserve part of the frequency components with high energy. It is more suitable for sequence with obvious periodicity.
 
 > There are two parameters of FREQ encoding in the configuration file: `freq_snr` defines the signal-noise-ratio (SNR), `freq_block_size` defines the data size in a time-frequency transformation.
 
-=======
 * ZIGZAG 
   
 ZIGZAG encoding maps signed integers to unsigned integers so that numbers with a small absolute value (for instance, -1) have a small variant encoded value too. It does this in a way that "zig-zags" back and forth through the positive and negative integers.
->>>>>>> 5edf9e96
 
 ## Correspondence between data type and encoding
 
@@ -78,17 +75,10 @@
 |Data Type	|Supported Encoding|
 |:---:|:---:|
 |BOOLEAN|	PLAIN, RLE|
-<<<<<<< HEAD
-|INT32	|PLAIN, RLE, TS_2DIFF, GORILLA, FREQ|
-|INT64	|PLAIN, RLE, TS_2DIFF, GORILLA, FREQ|
+|INT32	|PLAIN, RLE, TS_2DIFF, GORILLA, FREQ, ZIGZAG|
+|INT64	|PLAIN, RLE, TS_2DIFF, GORILLA, FREQ, ZIGZAG|
 |FLOAT	|PLAIN, RLE, TS_2DIFF, GORILLA, FREQ|
 |DOUBLE	|PLAIN, RLE, TS_2DIFF, GORILLA, FREQ|
-=======
-|INT32	|PLAIN, RLE, TS_2DIFF, GORILLA, ZIGZAG|
-|INT64	|PLAIN, RLE, TS_2DIFF, GORILLA, ZIGZAG|
-|FLOAT	|PLAIN, RLE, TS_2DIFF, GORILLA|
-|DOUBLE	|PLAIN, RLE, TS_2DIFF, GORILLA|
->>>>>>> 5edf9e96
 |TEXT	|PLAIN, DICTIONARY|
 
 </div>