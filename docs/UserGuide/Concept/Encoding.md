--- conflicted
+++ resolved
@@ -41,15 +41,11 @@
 
 * GORILLA
 
-<<<<<<< HEAD
-GORILLA encoding is more suitable for floating-point sequence with similar values, but it is not recommended for sequence data with large fluctuations.
-=======
 GORILLA encoding is lossless. It is more suitable for numerical sequence with similar values and is not recommended for sequence data with large fluctuations.
 
 Currently, there are two versions of GORILLA encoding implementation, it is recommended to use `GORILLA` instead of `GORILLA_V1` (deprecated).
 
 Usage restrictions: When using GORILLA to encode INT32 data, you need to ensure that there is no data point with the value `Integer.MIN_VALUE` in the sequence. When using GORILLA to encode INT64 data, you need to ensure that there is no data point with the value `Long.MIN_VALUE` in the sequence.
->>>>>>> e897267c
 
 * REGULAR
 
