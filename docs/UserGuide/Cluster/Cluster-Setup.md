<!--

    Licensed to the Apache Software Foundation (ASF) under one
    or more contributor license agreements.  See the NOTICE file
    distributed with this work for additional information
    regarding copyright ownership.  The ASF licenses this file
    to you under the Apache License, Version 2.0 (the
    "License"); you may not use this file except in compliance
    with the License.  You may obtain a copy of the License at
    
        http://www.apache.org/licenses/LICENSE-2.0
    
    Unless required by applicable law or agreed to in writing,
    software distributed under the License is distributed on an
    "AS IS" BASIS, WITHOUT WARRANTIES OR CONDITIONS OF ANY
    KIND, either express or implied.  See the License for the
    specific language governing permissions and limitations
    under the License.

-->

## Cluster Setup

This article is the setup process of IoTDB Cluster (1.0.0).

## Environments

1. JDK>=1.8.

2. Max open file 65535.

3. Disable the swap memory.

## Get the binary distribution

### Download

Download the binary distribution from website [Download Page](https://iotdb.apache.org/Download/).

### Compiled from source code

Download the source code:

```
git clone https://github.com/apache/iotdb.git
```

The default branch is master, you should checkout to the release tag:

```
git checkout v1.0.0
```

Under the source root folder:

```
mvn clean package -pl distribution -am -DskipTests
```

Then you will get the binary distribution under **distribution/target**, in which the **all-bin** contains ConfigNode and DataNode, and DataNode contains the Cli.

## Binary Distribution Content

| **Folder**              | **Description**                                                                            |
|-------------------------|--------------------------------------------------------------------------------------------|
| conf                    | Configuration files folder, contains configuration files of ConfigNode and DataNode        |
| data                    | Data files folder, contains data files of ConfigNode and DataNode                          |       |
| grafana-metrics-example | Grafana metric page module                                                                 |
| lib                     | Jar files folder                                                                           |
| licenses                | Licenses files folder                                                                      |
| logs                    | Logs files folder, contains logs files of ConfigNode and DataNode                          |
| sbin                    | Shell files folder, contains start/stop/remove shell of ConfigNode and DataNode, cli shell |
| tools                   | System tools                                                                               |

## Start the Cluster

Users could start a cluster which contains multiple ConfigNode and DataNode.
A cluster need at least one ConfigNode and no less than the number of data/schema_replication_factor DataNodes.

The total process are three steps:

* Start the first ConfigNode
* Add ConfigNode (Optional)
* Add DataNode

### Start the first ConfigNode

<<<<<<< HEAD
Please set parameters about RPC in conf/iotdb-confignode.properties:

| **Configuration**                          | **Description**                                                                              |
|--------------------------------------------|----------------------------------------------------------------------------------------------|
| cn\_internal\_address                      | Internal rpc service address of ConfigNode                                                   |
| cn\_internal\_port                         | Internal rpc service address of ConfigNode                                                   |
| cn\_consensus\_port                        | ConfigNode replication consensus protocol communication port                                 |
| cn\_target\_config\_node\_list             | Target ConfigNode address, if the current is the first ConfigNode, then set its address:port |

Please set parameters about replication in conf/iotdb-common.properties:
=======
Please set the important parameters in conf/iotdb-confignode.properties and conf/iotdb-common.properties:

iotdb-confignode.properties:

| **Configuration**              | **Description**                                                                              |
|--------------------------------|----------------------------------------------------------------------------------------------|
| cn\_internal\_address          | Internal rpc service address of ConfigNode                                                   |
| cn\_internal\_port             | Internal rpc service port of ConfigNode                                                      |
| cn\_consensus\_port            | ConfigNode replication consensus protocol communication port                                 |
| cn\_target\_config\_node\_list | Target ConfigNode address, if the current is the first ConfigNode, then set its address:port |

iotdb-common.properties:
>>>>>>> 03c82693

| **Configuration**                          | **Description**                                                                                      |
|--------------------------------------------|------------------------------------------------------------------------------------------------------|
| data\_replication\_factor                  | Data replication factor, no more than DataNode number                                                |
| data\_region\_consensus\_protocol\_class   | Consensus protocol of data replicas                                                                  |
| schema\_replication\_factor                | Schema replication factor, no more than DataNode number                                              |
| schema\_region\_consensus\_protocol\_class | Consensus protocol of schema replicas                                                                |

Start on Linux:
```
# Foreground
./sbin/start-confignode.sh

# Background
nohup ./sbin/start-confignode.sh >/dev/null 2>&1 &
```

Start on Windows:
```
sbin\start-confignode.bat
```

More details  [ConfigNode Configurations](https://iotdb.apache.org/UserGuide/Master/Reference/ConfigNode-Config-Manual.html).

### Add ConfigNode (Optional)

<<<<<<< HEAD
This will add the replication factor of ConfigNode, except for the port couldn't conflict, make sure other configurations are the same with existing ConfigNode in Cluster, and set parameter cn\_target\_config\_nodes\_list as an active ConfigNode in Cluster.
=======
This will add the replication factor of ConfigNode, except for the ports that couldn't conflict with, make sure other configurations are the same with existing ConfigNode in Cluster, and set parameter cn\_target\_config\_nodes\_list as an active ConfigNode in Cluster.
>>>>>>> 03c82693

The adding ConfigNode also use the start-confignode.sh/bat.

### Start DataNode

You could add no less than the number of data/schema_replication_factor DataNode.

Please set the important parameters in iotdb-datanode.properties:

| **Configuration**                   | **Description**                                  |
|-------------------------------------|--------------------------------------------------|
| dn\_rpc\_address                    | Client RPC Service address                       |
| dn\_rpc\_port                       | Client RPC Service port                          |
| dn\_internal\_address               | Control flow address of DataNode inside cluster  |
| dn\_internal\_port                  | Control flow port of DataNode inside cluster     |
| dn\_mpp\_data\_exchange\_port       | Data flow port of DataNode inside cluster        |
| dn\_data\_region\_consensus\_port   | Data replicas communication port for consensus   |
| dn\_schema\_region\_consensus\_port | Schema replicas communication port for consensus |
| dn\_target\_config\_node\_list      | Running ConfigNode of the Cluster                |

Start on Linux:
```
# Foreground
./sbin/start-datanode.sh

# Background
nohup ./sbin/start-datanode.sh >/dev/null 2>&1 &
```

Start on Windows:
```
sbin\start-datanode.bat
```

More details [DataNode Configurations](https://iotdb.apache.org/UserGuide/Master/Reference/DataNode-Config-Manual.html).

### Start Cli

Cli shell is in sbin folder.

Start on Linux:
```
./datanode/sbin/start-cli.sh
```

Start on Windows:
```
datanode\sbin\start-cli.bat
```

## Shrink the Cluster

### Remove ConfigNode

Execute the remove-confignode shell on an active ConfigNode, and make sure that there is at least one active ConfigNode in Cluster after removing.

Remove on Linux:
```
# Remove the ConfigNode with confignode_id
./confignode/sbin/remove-confignode.sh <confignode_id>

# Remove the ConfigNode with address:port
./confignode/sbin/remove-confignode.sh <internal_address>:<internal_port>
```

Remove on Windows:
```
# Remove the ConfigNode with confignode_id
confignode\sbin\remove-confignode.bat <confignode_id>

# Remove the ConfigNode with address:port
confignode\sbin\remove-confignode.bat <internal_address>:<internal_port>
```

### Remove DataNode

<<<<<<< HEAD
Execute the remove-datanode shell on an active , and make sure that there are no less than the number of data/schema_replication_factor DataNodes in Cluster after removing.
=======
Execute the remove-datanode shell on an active, and make sure that there are no less than the number of data/schema_replication_factor DataNodes in Cluster after removing.
>>>>>>> 03c82693

Remove on Linux:
```
# Remove the DataNode with datanode_id
./datanode/sbin/remove-datanode.sh <datanode_id>

<<<<<<< HEAD
# Remove the DataNode with internal address:port
=======
# Remove the DataNode with rpc address:port
>>>>>>> 03c82693
./datanode/sbin/remove-datanode.sh <rpc_address>:<rpc_port>
```

Remove on Windows:
```
# Remove the DataNode with datanode_id
datanode\sbin\remove-datanode.bat <datanode_id>

# Remove the DataNode with rpc address:port
datanode\sbin\remove-datanode.bat <rpc_address>:<rpc_port>
```

## Quick Start

This section uses a local environment as an example to 
illustrate how to start, expand, and shrink a IoTDB Cluster.

### 1. Prepare the Start Environment

Unzip the apache-iotdb-1.0.0-all-bin.zip file to cluster0 folder.

### 2. Starting a Minimum Cluster

Starting the Cluster version with one ConfigNode and one DataNode(1C1D),
the default number of replica is one.
```
./cluster0/sbin/start-confignode.sh
./cluster0/sbin/start-datanode.sh
```

### 3. Verify the Minimum Cluster

+ The minimum cluster is successfully started. Start the Cli for verification.
```
./cluster0/sbin/start-cli.sh
```

+ Execute the [show cluster](https://iotdb.apache.org/UserGuide/Master/Maintenance-Tools/Maintenance-Command.html#show-all-node-information)
  command on the Cli. The result is shown below:
```
IoTDB> show cluster
+------+----------+-------+---------------+------------+
|NodeID|  NodeType| Status|InternalAddress|InternalPort|
+------+----------+-------+---------------+------------+
|     0|ConfigNode|Running|      127.0.0.1|       22277|
|     1|  DataNode|Running|      127.0.0.1|        9003|
+------+----------+-------+---------------+------------+
Total line number = 2
It costs 0.160s
```

### 4. Prepare the Expanding Environment

Unzip the apache-iotdb-1.0.0-all-bin.zip file to cluster1 and cluster2 folder.

### 5. Modify the Node Configuration file

For folder cluster1:

+ Modify ConfigNode configurations:

<<<<<<< HEAD
| **configuration item**         | **value**     |
|--------------------------------|---------------|
| cn\_internal\_address          | 0.0.0.0       |
| cn\_internal\_port             | 22279         |
| cn\_consensus\_port            | 22280         |
| cn\_target\_config\_node\_list | 0.0.0.0:22277 |
=======
| **configuration item**         | **value**       |
|--------------------------------|-----------------|
| cn\_internal\_address          | 127.0.0.1       |
| cn\_internal\_port             | 22279           |
| cn\_consensus\_port            | 22280           |
| cn\_target\_config\_node\_list | 127.0.0.1:22277 |
>>>>>>> 03c82693

+ Modify DataNode configurations:

| **configuration item**              | **value**       |
|-------------------------------------|-----------------|
<<<<<<< HEAD
| dn\_rpc\_address                    | 0.0.0.0         |
=======
| dn\_rpc\_address                    | 127.0.0.1       |
>>>>>>> 03c82693
| dn\_rpc\_port                       | 6668            |
| dn\_internal\_address               | 127.0.0.1       |
| dn\_internal\_port                  | 9004            |
| dn\_mpp\_data\_exchange\_port       | 8778            |
| dn\_data\_region\_consensus\_port   | 40011           |
| dn\_schema\_region\_consensus\_port | 50011           |
| dn\_target\_config\_node\_list      | 127.0.0.1:22277 |

For folder cluster2:

+ Modify ConfigNode configurations:

<<<<<<< HEAD
| **configuration item**         | **value**     |
|--------------------------------|---------------|
| cn\_internal\_address          | 0.0.0.0       |
| cn\_internal\_port             | 22281         |
| cn\_consensus\_port            | 22282         |
| cn\_target\_config\_node\_list | 0.0.0.0:22277 |
=======
| **configuration item**         | **value**       |
|--------------------------------|-----------------|
| cn\_internal\_address          | 127.0.0.1       |
| cn\_internal\_port             | 22281           |
| cn\_consensus\_port            | 22282           |
| cn\_target\_config\_node\_list | 127.0.0.1:22277 |
>>>>>>> 03c82693

+ Modify DataNode configurations:

| **configuration item**              | **value**       |
|-------------------------------------|-----------------|
<<<<<<< HEAD
| dn\_rpc\_address                    | 0.0.0.0         |
=======
| dn\_rpc\_address                    | 127.0.0.1       |
>>>>>>> 03c82693
| dn\_rpc\_port                       | 6669            |
| dn\_internal\_address               | 127.0.0.1       |
| dn\_internal\_port                  | 9005            |
| dn\_mpp\_data\_exchange\_port       | 8779            |
| dn\_data\_region\_consensus\_port   | 40012           |
| dn\_schema\_region\_consensus\_port | 50012           |
| dn\_target\_config\_node\_list      | 127.0.0.1:22277 |

### 6. Expanding the Cluster

Expanding the Cluster to three ConfigNode and three DataNode(3C3D).
The following commands can be executed in no particular order.

```
./cluster1/sbin/start-confignode.sh
./cluster1/sbin/start-datanode.sh
./cluster2/sbin/start-confignode.sh
./cluster2/sbin/start-datanode.sh
```

### 7. Verify Cluster expansion

Execute the show cluster command, the result is shown below:
```
IoTDB> show cluster
+------+----------+-------+---------------+------------+
|NodeID|  NodeType| Status|InternalAddress|InternalPort|
+------+----------+-------+---------------+------------+
|     0|ConfigNode|Running|      127.0.0.1|       22277|
|     2|ConfigNode|Running|      127.0.0.1|       22279|
|     3|ConfigNode|Running|      127.0.0.1|       22281|
|     1|  DataNode|Running|      127.0.0.1|        9003|
|     4|  DataNode|Running|      127.0.0.1|        9004|
|     5|  DataNode|Running|      127.0.0.1|        9005|
+------+----------+-------+---------------+------------+
Total line number = 6
It costs 0.012s
```

### 8. Shrinking the Cluster

+ Remove a ConfigNode:
```
./cluster0/sbin/remove-confignode.sh 127.0.0.1:22279
```

+ Remove a DataNode:
```
./cluster0/sbin/remove-datanode.sh 127.0.0.1:6668
```

### 9. Verify Cluster shrinkage

Execute the show cluster command, the result is shown below:
```
IoTDB> show cluster
+------+----------+-------+---------------+------------+
|NodeID|  NodeType| Status|InternalAddress|InternalPort|
+------+----------+-------+---------------+------------+
|     0|ConfigNode|Running|      127.0.0.1|       22277|
|     3|ConfigNode|Running|      127.0.0.1|       22281|
|     1|  DataNode|Running|      127.0.0.1|        9003|
|     5|  DataNode|Running|      127.0.0.1|        9005|
+------+----------+-------+---------------+------------+
Total line number = 4
It costs 0.007s
```<|MERGE_RESOLUTION|>--- conflicted
+++ resolved
@@ -85,18 +85,6 @@
 
 ### Start the first ConfigNode
 
-<<<<<<< HEAD
-Please set parameters about RPC in conf/iotdb-confignode.properties:
-
-| **Configuration**                          | **Description**                                                                              |
-|--------------------------------------------|----------------------------------------------------------------------------------------------|
-| cn\_internal\_address                      | Internal rpc service address of ConfigNode                                                   |
-| cn\_internal\_port                         | Internal rpc service address of ConfigNode                                                   |
-| cn\_consensus\_port                        | ConfigNode replication consensus protocol communication port                                 |
-| cn\_target\_config\_node\_list             | Target ConfigNode address, if the current is the first ConfigNode, then set its address:port |
-
-Please set parameters about replication in conf/iotdb-common.properties:
-=======
 Please set the important parameters in conf/iotdb-confignode.properties and conf/iotdb-common.properties:
 
 iotdb-confignode.properties:
@@ -109,7 +97,6 @@
 | cn\_target\_config\_node\_list | Target ConfigNode address, if the current is the first ConfigNode, then set its address:port |
 
 iotdb-common.properties:
->>>>>>> 03c82693
 
 | **Configuration**                          | **Description**                                                                                      |
 |--------------------------------------------|------------------------------------------------------------------------------------------------------|
@@ -136,11 +123,7 @@
 
 ### Add ConfigNode (Optional)
 
-<<<<<<< HEAD
-This will add the replication factor of ConfigNode, except for the port couldn't conflict, make sure other configurations are the same with existing ConfigNode in Cluster, and set parameter cn\_target\_config\_nodes\_list as an active ConfigNode in Cluster.
-=======
 This will add the replication factor of ConfigNode, except for the ports that couldn't conflict with, make sure other configurations are the same with existing ConfigNode in Cluster, and set parameter cn\_target\_config\_nodes\_list as an active ConfigNode in Cluster.
->>>>>>> 03c82693
 
 The adding ConfigNode also use the start-confignode.sh/bat.
 
@@ -217,22 +200,14 @@
 
 ### Remove DataNode
 
-<<<<<<< HEAD
-Execute the remove-datanode shell on an active , and make sure that there are no less than the number of data/schema_replication_factor DataNodes in Cluster after removing.
-=======
 Execute the remove-datanode shell on an active, and make sure that there are no less than the number of data/schema_replication_factor DataNodes in Cluster after removing.
->>>>>>> 03c82693
 
 Remove on Linux:
 ```
 # Remove the DataNode with datanode_id
 ./datanode/sbin/remove-datanode.sh <datanode_id>
 
-<<<<<<< HEAD
-# Remove the DataNode with internal address:port
-=======
 # Remove the DataNode with rpc address:port
->>>>>>> 03c82693
 ./datanode/sbin/remove-datanode.sh <rpc_address>:<rpc_port>
 ```
 
@@ -294,31 +269,18 @@
 
 + Modify ConfigNode configurations:
 
-<<<<<<< HEAD
-| **configuration item**         | **value**     |
-|--------------------------------|---------------|
-| cn\_internal\_address          | 0.0.0.0       |
-| cn\_internal\_port             | 22279         |
-| cn\_consensus\_port            | 22280         |
-| cn\_target\_config\_node\_list | 0.0.0.0:22277 |
-=======
 | **configuration item**         | **value**       |
 |--------------------------------|-----------------|
 | cn\_internal\_address          | 127.0.0.1       |
 | cn\_internal\_port             | 22279           |
 | cn\_consensus\_port            | 22280           |
 | cn\_target\_config\_node\_list | 127.0.0.1:22277 |
->>>>>>> 03c82693
 
 + Modify DataNode configurations:
 
 | **configuration item**              | **value**       |
 |-------------------------------------|-----------------|
-<<<<<<< HEAD
-| dn\_rpc\_address                    | 0.0.0.0         |
-=======
 | dn\_rpc\_address                    | 127.0.0.1       |
->>>>>>> 03c82693
 | dn\_rpc\_port                       | 6668            |
 | dn\_internal\_address               | 127.0.0.1       |
 | dn\_internal\_port                  | 9004            |
@@ -331,31 +293,18 @@
 
 + Modify ConfigNode configurations:
 
-<<<<<<< HEAD
-| **configuration item**         | **value**     |
-|--------------------------------|---------------|
-| cn\_internal\_address          | 0.0.0.0       |
-| cn\_internal\_port             | 22281         |
-| cn\_consensus\_port            | 22282         |
-| cn\_target\_config\_node\_list | 0.0.0.0:22277 |
-=======
 | **configuration item**         | **value**       |
 |--------------------------------|-----------------|
 | cn\_internal\_address          | 127.0.0.1       |
 | cn\_internal\_port             | 22281           |
 | cn\_consensus\_port            | 22282           |
 | cn\_target\_config\_node\_list | 127.0.0.1:22277 |
->>>>>>> 03c82693
 
 + Modify DataNode configurations:
 
 | **configuration item**              | **value**       |
 |-------------------------------------|-----------------|
-<<<<<<< HEAD
-| dn\_rpc\_address                    | 0.0.0.0         |
-=======
 | dn\_rpc\_address                    | 127.0.0.1       |
->>>>>>> 03c82693
 | dn\_rpc\_port                       | 6669            |
 | dn\_internal\_address               | 127.0.0.1       |
 | dn\_internal\_port                  | 9005            |
