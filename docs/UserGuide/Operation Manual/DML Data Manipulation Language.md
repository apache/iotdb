<!--

    Licensed to the Apache Software Foundation (ASF) under one
    or more contributor license agreements.  See the NOTICE file
    distributed with this work for additional information
    regarding copyright ownership.  The ASF licenses this file
    to you under the Apache License, Version 2.0 (the
    "License"); you may not use this file except in compliance
    with the License.  You may obtain a copy of the License at
    
        http://www.apache.org/licenses/LICENSE-2.0
    
    Unless required by applicable law or agreed to in writing,
    software distributed under the License is distributed on an
    "AS IS" BASIS, WITHOUT WARRANTIES OR CONDITIONS OF ANY
    KIND, either express or implied.  See the License for the
    specific language governing permissions and limitations
    under the License.

-->

# DML (Data Manipulation Language)

## INSERT
### Insert Real-time Data

IoTDB provides users with a variety of ways to insert real-time data, such as directly inputting [INSERT SQL statement](../Operation%20Manual/SQL%20Reference.md) in [Client/Shell tools](../Client/Command%20Line%20Interface.md), or using [Java JDBC](../Client/Programming%20-%20JDBC.md) to perform single or batch execution of [INSERT SQL statement](../Operation%20Manual/SQL%20Reference.md).

This section mainly introduces the use of [INSERT SQL statement](../Operation%20Manual/SQL%20Reference.md) for real-time data import in the scenario.

#### Use of INSERT Statements
The [INSERT SQL statement](../Operation%20Manual/SQL%20Reference.md) statement is used to insert data into one or more specified timeseries created. For each point of data inserted, it consists of a [timestamp](../Concept/Data%20Model%20and%20Terminology.md) and a sensor acquisition value (see [Data Type](../Concept/Data%20Type.md)).

In the scenario of this section, take two timeseries `root.ln.wf02.wt02.status` and `root.ln.wf02.wt02.hardware` as an example, and their data types are BOOLEAN and TEXT, respectively.

The sample code for single column data insertion is as follows:
```
IoTDB > insert into root.ln.wf02.wt02(timestamp,status) values(1,true)
IoTDB > insert into root.ln.wf02.wt02(timestamp,hardware) values(1, "v1")
```

The above example code inserts the long integer timestamp and the value "true" into the timeseries `root.ln.wf02.wt02.status` and inserts the long integer timestamp and the value "v1" into the timeseries `root.ln.wf02.wt02.hardware`. When the execution is successful, cost time is shown to indicate that the data insertion has been completed.

> Note: In IoTDB, TEXT type data can be represented by single and double quotation marks. The insertion statement above uses double quotation marks for TEXT type data. The following example will use single quotation marks for TEXT type data.

The INSERT statement can also support the insertion of multi-column data at the same time point.  The sample code of  inserting the values of the two timeseries at the same time point '2' is as follows:

```
IoTDB > insert into root.ln.wf02.wt02(timestamp, status, hardware) VALUES (2, false, 'v2')
```

After inserting the data, we can simply query the inserted data using the SELECT statement:

```
IoTDB > select * from root.ln.wf02 where time < 3
```

The result is shown below. The query result shows that the insertion statements of single column and multi column data are performed correctly.

<center><img style="width:100%; max-width:800px; max-height:600px; margin-left:auto; margin-right:auto; display:block;" src="https://user-images.githubusercontent.com/13203019/51605021-c2ee1500-1f48-11e9-8f6b-ba9b48875a41.png"></center>

### Error Handling of INSERT Statements
If the user inserts data into a non-existent timeseries, for example, execute the following commands:

```
IoTDB > insert into root.ln.wf02.wt02(timestamp, temperature) values(1,"v1")
```

Because `root.ln.wf02.wt02. temperature` does not exist, the system will return the following ERROR information:

```
Msg: The resultDataType or encoding or compression of the last node temperature is conflicting in the storage group root.ln
```
If the data type inserted by the user is inconsistent with the corresponding data type of the timeseries, for example, execute the following command:

```
IoTDB > insert into root.ln.wf02.wt02(timestamp,hardware) values(1,100)
```
The system will return the following ERROR information:

```
error: The TEXT data type should be covered by " or '
```

## SELECT

### Time Slice Query

This chapter mainly introduces the relevant examples of time slice query using IoTDB SELECT statements. Detailed SQL syntax and usage specifications can be found in [SQL Documentation](../Operation%20Manual/SQL%20Reference.md). You can also use the [Java JDBC](../Client/Programming%20-%20JDBC.md) standard interface to execute related queries.

#### Select a Column of Data Based on a Time Interval

The SQL statement is:

```
select temperature from root.ln.wf01.wt01 where time < 2017-11-01T00:08:00.000
```
which means:

The selected device is ln group wf01 plant wt01 device; the selected timeseries is the temperature sensor (temperature). The SQL statement requires that all temperature sensor values before the time point of "2017-11-01T00:08:00.000" be selected.

The execution result of this SQL statement is as follows:

<center><img style="width:100%; max-width:800px; max-height:600px; margin-left:auto; margin-right:auto; display:block;" src="https://user-images.githubusercontent.com/23614968/61280074-da1c0a00-a7e9-11e9-8eb8-3809428043a8.png"></center>

#### Select Multiple Columns of Data Based on a Time Interval

The SQL statement is:

```
select status, temperature from root.ln.wf01.wt01 where time > 2017-11-01T00:05:00.000 and time < 2017-11-01T00:12:00.000;
```
which means:

The selected device is ln group wf01 plant wt01 device; the selected timeseries is "status" and "temperature". The SQL statement requires that the status and temperature sensor values between the time point of "2017-11-01T00:05:00.000" and "2017-11-01T00:12:00.000" be selected.

The execution result of this SQL statement is as follows:
<center><img style="width:100%; max-width:800px; max-height:600px; margin-left:auto; margin-right:auto; display:block;" src="https://user-images.githubusercontent.com/23614968/61280328-40a12800-a7ea-11e9-85b9-3b8db67673a3.png"></center>

#### Select Multiple Columns of Data for the Same Device According to Multiple Time Intervals

IoTDB supports specifying multiple time interval conditions in a query. Users can combine time interval conditions at will according to their needs. For example, the SQL statement is:

```
select status,temperature from root.ln.wf01.wt01 where (time > 2017-11-01T00:05:00.000 and time < 2017-11-01T00:12:00.000) or (time >= 2017-11-01T16:35:00.000 and time <= 2017-11-01T16:37:00.000);
```
which means:

The selected device is ln group wf01 plant wt01 device; the selected timeseries is "status" and "temperature"; the statement specifies two different time intervals, namely "2017-11-01T00:05:00.000 to 2017-11-01T00:12:00.000" and "2017-11-01T16:35:00.000 to 2017-11-01T16:37:00.000". The SQL statement requires that the values of selected timeseries satisfying any time interval be selected.

The execution result of this SQL statement is as follows:
<center><img style="width:100%; max-width:800px; max-height:600px; margin-left:auto; margin-right:auto; display:block;" src="https://user-images.githubusercontent.com/23614968/61280449-780fd480-a7ea-11e9-8ed0-70fa9dfda80f.png"></center>


#### Choose Multiple Columns of Data for Different Devices According to Multiple Time Intervals

The system supports the selection of data in any column in a query, i.e., the selected columns can come from different devices. For example, the SQL statement is:

```
select wf01.wt01.status,wf02.wt02.hardware from root.ln where (time > 2017-11-01T00:05:00.000 and time < 2017-11-01T00:12:00.000) or (time >= 2017-11-01T16:35:00.000 and time <= 2017-11-01T16:37:00.000);
```
which means:

The selected timeseries are "the power supply status of ln group wf01 plant wt01 device" and "the hardware version of ln group wf02 plant wt02 device"; the statement specifies two different time intervals, namely "2017-11-01T00:05:00.000 to 2017-11-01T00:12:00.000" and "2017-11-01T16:35:00.000 to 2017-11-01T16:37:00.000". The SQL statement requires that the values of selected timeseries satisfying any time interval be selected.

The execution result of this SQL statement is as follows:
<center><img style="width:100%; max-width:800px; max-height:600px; margin-left:auto; margin-right:auto; display:block;" src="https://user-images.githubusercontent.com/13203019/51577450-dcfe0800-1ef4-11e9-9399-4ba2b2b7fb73.jpg"></center>


#### Order By Time Query
IoTDB supports the 'order by time' statement since 0.11, it's used to display results in descending order by time.
For example, the SQL statement is:

```sql
select * from root.ln where time > 1 order by time desc limit 10;
```

### Aggregate Query
This section mainly introduces the related examples of aggregate query.

#### Count Points

```
select count(status) from root.ln.wf01.wt01;
```

| count(root.ln.wf01.wt01.status) |
| -------------- |
| 4              |


##### Count Points By Level

Level could be defined to show count the number of points of each node at the given level in current Metadata Tree.

This could be used to query the number of points under each device.

The SQL statement is:

```
select count(status) from root.ln.wf01.wt01 group by level=1;
```


| Time   | count(root.ln) |
| ------ | -------------- |
| 0      | 7              |


```
select count(status) from root.ln.wf01.wt01 group by level=2;
```

| Time   | count(root.ln.wf01) | count(root.ln.wf02) |
| ------ | ------------------- | ------------------- |
| 0      | 4                   | 3                   |

### Down-Frequency Aggregate Query

This section mainly introduces the related examples of down-frequency aggregation query, 
using the [GROUP BY clause](../Operation%20Manual/SQL%20Reference.md), 
which is used to partition the result set according to the user's given partitioning conditions and aggregate the partitioned result set. 
IoTDB supports partitioning result sets according to time interval and customized sliding step which should not be smaller than the time interval and defaults to equal the time interval if not set. And by default results are sorted by time in ascending order. 
You can also use the [Java JDBC](../Client/Programming%20-%20Native%20API.md) standard interface to execute related queries.

The GROUP BY statement provides users with three types of specified parameters:

* Parameter 1: The display window on the time axis
* Parameter 2: Time interval for dividing the time axis(should be positive)
* Parameter 3: Time sliding step (optional and should not be smaller than the time interval and defaults to equal the time interval if not set)

The actual meanings of the three types of parameters are shown in Figure 5.2 below. 
Among them, the parameter 3 is optional. 
There are three typical examples of frequency reduction aggregation: 
parameter 3 not specified, 
parameter 3 specified, 
and value filtering conditions specified.

<center><img style="width:100%; max-width:800px; max-height:600px; margin-left:auto; margin-right:auto; display:block;" src="https://user-images.githubusercontent.com/16079446/69109512-f808bc80-0ab2-11ea-9e4d-b2b2f58fb474.png">
    </center>

**Figure 5.2 The actual meanings of the three types of parameters**

#### Down-Frequency Aggregate Query without Specifying the Sliding Step Length

The SQL statement is:

```
select count(status), max_value(temperature) from root.ln.wf01.wt01 group by ([2017-11-01T00:00:00, 2017-11-07T23:00:00),1d);
```
which means:

Since the sliding step length is not specified, the GROUP BY statement by default set the sliding step the same as the time interval which is `1d`.

The fist parameter of the GROUP BY statement above is the display window parameter, which determines the final display range is [2017-11-01T00:00:00, 2017-11-07T23:00:00).

The second parameter of the GROUP BY statement above is the time interval for dividing the time axis. Taking this parameter (1d) as time interval and startTime of the display window as the dividing origin, the time axis is divided into several continuous intervals, which are [0,1d), [1d, 2d), [2d, 3d), etc.

Then the system will use the time and value filtering condition in the WHERE clause and the first parameter of the GROUP BY statement as the data filtering condition to obtain the data satisfying the filtering condition (which in this case is the data in the range of [2017-11-01T00:00:00, 2017-11-07 T23:00:00]), and map these data to the previously segmented time axis (in this case there are mapped data in every 1-day period from 2017-11-01T00:00:00 to 2017-11-07T23:00:00:00).

Since there is data for each time period in the result range to be displayed, the execution result of the SQL statement is shown below:

<center><img style="width:100%; max-width:800px; max-height:600px; margin-left:auto; margin-right:auto; display:block;" src="https://user-images.githubusercontent.com/16079446/69116068-eed51b00-0ac5-11ea-9731-b5a45c5cd224.png"></center>

#### Down-Frequency Aggregate Query Specifying the Sliding Step Length

The SQL statement is:

```
select count(status), max_value(temperature) from root.ln.wf01.wt01 group by ([2017-11-01 00:00:00, 2017-11-07 23:00:00), 3h, 1d);
```

which means:

Since the user specifies the sliding step parameter as 1d, the GROUP BY statement will move the time interval `1 day` long instead of `3 hours` as default.

That means we want to fetch all the data of 00:00:00 to 02:59:59 every day from 2017-11-01 to 2017-11-07.

The first parameter of the GROUP BY statement above is the display window parameter, which determines the final display range is [2017-11-01T00:00:00, 2017-11-07T23:00:00).

The second parameter of the GROUP BY statement above is the time interval for dividing the time axis. Taking this parameter (3h) as time interval and the startTime of the display window as the dividing origin, the time axis is divided into several continuous intervals, which are [2017-11-01T00:00:00, 2017-11-01T03:00:00), [2017-11-02T00:00:00, 2017-11-02T03:00:00), [2017-11-03T00:00:00, 2017-11-03T03:00:00), etc.

The third parameter of the GROUP BY statement above is the sliding step for each time interval moving.

Then the system will use the time and value filtering condition in the WHERE clause and the first parameter of the GROUP BY statement as the data filtering condition to obtain the data satisfying the filtering condition (which in this case is the data in the range of [2017-11-01T00:00:00, 2017-11-07T23:00:00]), and map these data to the previously segmented time axis (in this case there are mapped data in every 3-hour period for each day from 2017-11-01T00:00:00 to 2017-11-07T23:00:00:00).

Since there is data for each time period in the result range to be displayed, the execution result of the SQL statement is shown below:

<center><img style="width:100%; max-width:800px; max-height:600px; margin-left:auto; margin-right:auto; display:block;" src="https://user-images.githubusercontent.com/16079446/69116083-f85e8300-0ac5-11ea-84f1-59d934eee96e.png"></center>

#### Down-Frequency Aggregate Query Specifying the value Filtering Conditions

The SQL statement is:

```
select count(status), max_value(temperature) from root.ln.wf01.wt01 where time > 2017-11-01T01:00:00 and temperature > 20 group by([2017-11-01T00:00:00, 2017-11-07T23:00:00), 3h, 1d);
```
which means:

Since the user specifies the sliding step parameter as 1d, the GROUP BY statement will move the time interval `1 day` long instead of `3 hours` as default.

The first parameter of the GROUP BY statement above is the display window parameter, which determines the final display range is [2017-11-01T00:00:00, 2017-11-07T23:00:00).

The second parameter of the GROUP BY statement above is the time interval for dividing the time axis. Taking this parameter (3h) as time interval and the startTime of the display window as the dividing origin, the time axis is divided into several continuous intervals, which are [2017-11-01T00:00:00, 2017-11-01T03:00:00), [2017-11-02T00:00:00, 2017-11-02T03:00:00), [2017-11-03T00:00:00, 2017-11-03T03:00:00), etc.

The third parameter of the GROUP BY statement above is the sliding step for each time interval moving.

Then the system will use the time and value filtering condition in the WHERE clause and the first parameter of the GROUP BY statement as the data filtering condition to obtain the data satisfying the filtering condition (which in this case is the data in the range of (2017-11-01T01:00:00, 2017-11-07T23:00:00] and satisfying root.ln.wf01.wt01.temperature > 20), and map these data to the previously segmented time axis (in this case there are mapped data in every 3-hour period for each day from 2017-11-01T00:00:00 to 2017-11-07T23:00:00).

<center><img style="width:100%; max-width:800px; max-height:600px; margin-left:auto; margin-right:auto; display:block;" src="https://user-images.githubusercontent.com/16079446/69116088-001e2780-0ac6-11ea-9a01-dc45271d1dad.png"></center>

#### Left Open And Right Close Range

The SQL statement is:

```
select count(status) from root.ln.wf01.wt01 group by((5, 40], 5ms);
```

In this sql, the time interval is left open and right close, so we won't include the value of timestamp 5 and instead we will include the value of timestamp 40.

We will get the result like following:

| Time   | count(root.ln.wf01.wt01.status) |
| ------ | ------------------------------- |
| 10     | 1                               |
| 15     | 2                               |
| 20     | 3                               |
| 25     | 4                               |
| 30     | 4                               |
| 35     | 3                               |
| 40     | 5                               |


#### Down-Frequency Aggregate Query with Level Clause

Level could be defined to show count the number of points of each node at the given level in current Metadata Tree.

This could be used to query the number of points under each device.

The SQL statement is:

Get down-frequency aggregate query by level.

```
select count(status) from root.ln.wf01.wt01 group by ([0,20),3ms), level=1;
```


| Time   | count(root.ln) |
| ------ | -------------- |
| 0      | 1              |
| 3      | 0              |
| 6      | 0              |
| 9      | 1              |
| 12     | 3              |
| 15     | 0              |
| 18     | 0              |

Down-frequency aggregate query with sliding step and by level.

```
select count(status) from root.ln.wf01.wt01 group by ([0,20),2ms,3ms), level=1;
```


| Time   | count(root.ln) |
| ------ | -------------- |
| 0      | 1              |
| 3      | 0              |
| 6      | 0              |
| 9      | 0              |
| 12     | 2              |
| 15     | 0              |
| 18     | 0              |

#### Down-Frequency Aggregate Query with Fill Clause

In group by fill, sliding step is not supported in group by clause

Now, only last_value aggregation function is supported in group by fill.

Linear fill is not supported in group by fill.


##### Difference Between PREVIOUSUNTILLAST And PREVIOUS

* PREVIOUS will fill any null value as long as there exist value is not null before it.
* PREVIOUSUNTILLAST won't fill the result whose time is after the last time of that time series.

The SQL statement is:

```
SELECT last_value(temperature) FROM root.ln.wf01.wt01 GROUP BY([8, 39), 5m) FILL (int32[PREVIOUSUNTILLAST])
SELECT last_value(temperature) FROM root.ln.wf01.wt01 GROUP BY([8, 39), 5m) FILL (int32[PREVIOUSUNTILLAST, 3m])
```
which means:

using PREVIOUSUNTILLAST Fill way to fill the origin down-frequency aggregate query result.



The path after SELECT in GROUP BY statement must be aggregate function, otherwise the system will give the corresponding error prompt, as shown below:

<center><img style="width:100%; max-width:800px; max-height:600px; margin-left:auto; margin-right:auto; display:block;" src="https://user-images.githubusercontent.com/16079446/69116099-0b715300-0ac6-11ea-8074-84e04797b8c7.png"></center>

### Last point Query

In scenarios when IoT devices updates data in a fast manner, users are more interested in the most recent point of IoT devices.
 
The Last point query is to return the most recent data point of the given timeseries in a three column format.

The SQL statement is defined as:

```
select last <Path> [COMMA <Path>]* from < PrefixPath > [COMMA < PrefixPath >]* <WhereClause>
```

which means: Query and return the last data points of timeseries prefixPath.path.

Only time filter with '>' or '>=' is supported in \<WhereClause\>. Any other filters given in the \<WhereClause\> will give an exception.

The result will be returned in a three column table format.

```
| Time | Path | Value |
```

Example 1: get the last point of root.ln.wf01.wt01.speed:

```
> select last speed from root.ln.wf01.wt01

| Time | Path                    | Value |
| ---  | ----------------------- | ----- |
|  5   | root.ln.wf01.wt01.speed | 100   |
```

Example 2: get the last speed, status and temperature points of root.ln.wf01.wt01,
whose timestamp larger or equal to 5.

```
> select last speed, status, temperature from root.ln.wf01.wt01 where time >= 5

| Time | Path                         | Value |
| ---  | ---------------------------- | ----- |
|  5   | root.ln.wf01.wt01.speed      | 100   |
|  7   | root.ln.wf01.wt01.status     | true  |
|  9   | root.ln.wf01.wt01.temperature| 35.7  |
```


### Automated Fill

In the actual use of IoTDB, when doing the query operation of timeseries, situations where the value is null at some time points may appear, which will obstruct the further analysis by users. In order to better reflect the degree of data change, users expect missing values to be automatically filled. Therefore, the IoTDB system introduces the function of Automated Fill.

Automated fill function refers to filling empty values according to the user's specified method and effective time range when performing timeseries queries for single or multiple columns. If the queried point's value is not null, the fill function will not work.

> Note: In the current version, IoTDB provides users with two methods: Previous and Linear. The previous method fills blanks with previous value. The linear method fills blanks through linear fitting. And the fill function can only be used when performing point-in-time queries.

#### Fill Function

* Previous Function

When the value of the queried timestamp is null, the value of the previous timestamp is used to fill the blank. The formalized previous method is as follows (see Section 7.1.3.6 for detailed syntax):

```
select <path> from <prefixPath> where time = <T> fill(<data_type>[previous, <before_range>], …)
```

Detailed descriptions of all parameters are given in Table 3-4.

<center>**Table 3-4 Previous fill paramter list**

|Parameter name (case insensitive)|Interpretation|
|:---|:---|
|path, prefixPath|query path; mandatory field|
|T|query timestamp (only one can be specified); mandatory field|
|data\_type|the type of data used by the fill method. Optional values are int32, int64, float, double, boolean, text; optional field|
|before\_range|represents the valid time range of the previous method. The previous method works when there are values in the [T-before\_range, T] range. When before\_range is not specified, before\_range takes the default value default\_fill\_interval; -1 represents infinit; optional field|
</center>

Here we give an example of filling null values using the previous method. The SQL statement is as follows:

```
select temperature from root.sgcc.wf03.wt01 where time = 2017-11-01T16:37:50.000 fill(float[previous, 1m]) 
```
which means:

Because the timeseries root.sgcc.wf03.wt01.temperature is null at 2017-11-01T16:37:50.000, the system uses the previous timestamp 2017-11-01T16:37:00.000 (and the timestamp is in the [2017-11-01T16:36:50.000, 2017-11-01T16:37:50.000] time range) for fill and display.

On the [sample data](https://github.com/thulab/iotdb/files/4438687/OtherMaterial-Sample.Data.txt), the execution result of this statement is shown below:
<center><img style="width:100%; max-width:800px; max-height:600px; margin-left:auto; margin-right:auto; display:block;" src="https://user-images.githubusercontent.com/13203019/51577616-67df0280-1ef5-11e9-9dff-2eb8342074eb.jpg"></center>

It is worth noting that if there is no value in the specified valid time range, the system will not fill the null value, as shown below:
<center><img style="width:100%; max-width:800px; max-height:600px; margin-left:auto; margin-right:auto; display:block;" src="https://user-images.githubusercontent.com/13203019/51577679-9f4daf00-1ef5-11e9-8d8b-06a58de6efc1.jpg"></center>

* Linear Method

When the value of the queried timestamp is null, the value of the previous and the next timestamp is used to fill the blank. The formalized linear method is as follows:

```
select <path> from <prefixPath> where time = <T> fill(<data_type>[linear, <before_range>, <after_range>]…)
```
Detailed descriptions of all parameters are given in Table 3-5.

<center>**Table 3-5 Linear fill paramter list**

|Parameter name (case insensitive)|Interpretation|
|:---|:---|
|path, prefixPath|query path; mandatory field|
|T|query timestamp (only one can be specified); mandatory field|
|data_type|the type of data used by the fill method. Optional values are int32, int64, float, double, boolean, text; optional field|
|before\_range, after\_range|represents the valid time range of the linear method. The previous method works when there are values in the [T-before\_range, T+after\_range] range. When before\_range and after\_range are not explicitly specified, default\_fill\_interval is used. -1 represents infinity; optional field|
</center>

**Note** if the timeseries has a valid value at query timestamp T, this value will be used as the linear fill value.
Otherwise, if there is no valid fill value in either range [T-before_range，T] or [T, T + after_range], linear fill method will return null.

Here we give an example of filling null values using the linear method. The SQL statement is as follows:

```
select temperature from root.sgcc.wf03.wt01 where time = 2017-11-01T16:37:50.000 fill(float [linear, 1m, 1m])
```
which means:

Because the timeseries root.sgcc.wf03.wt01.temperature is null at 2017-11-01T16:37:50.000, the system uses the previous timestamp 2017-11-01T16:37:00.000 (and the timestamp is in the [2017-11-01T16:36:50.000, 2017-11-01T16:37:50.000] time range) and its value 21.927326, the next timestamp 2017-11-01T16:38:00.000 (and the timestamp is in the [2017-11-01T16:37:50.000, 2017-11-01T16:38:50.000] time range) and its value 25.311783 to perform linear fitting calculation: 21.927326 + (25.311783-21.927326)/60s * 50s = 24.747707

On the [sample data](https://github.com/thulab/iotdb/files/4438687/OtherMaterial-Sample.Data.txt), the execution result of this statement is shown below:
<center><img style="width:100%; max-width:800px; max-height:600px; margin-left:auto; margin-right:auto; display:block;" src="https://user-images.githubusercontent.com/13203019/51577727-d4f29800-1ef5-11e9-8ff3-3bb519da3993.jpg"></center>

#### Correspondence between Data Type and Fill Method

Data types and the supported fill methods are shown in Table 3-6.

<center>**Table 3-6 Data types and the supported fill methods**

|Data Type|Supported Fill Methods|
|:---|:---|
|boolean|previous|
|int32|previous, linear|
|int64|previous, linear|
|float|previous, linear|
|double|previous, linear|
|text|previous|
</center>

It is worth noting that IoTDB will give error prompts for fill methods that are not supported by data types, as shown below:

<center><img style="width:100%; max-width:800px; max-height:600px; margin-left:auto; margin-right:auto; display:block;" src="https://user-images.githubusercontent.com/13203019/51577741-e340b400-1ef5-11e9-9238-a4eaf498ab84.jpg"></center>

When the fill method is not specified, each data type bears its own default fill methods and parameters. The corresponding relationship is shown in Table 3-7.

<center>**Table 3-7 Default fill methods and parameters for various data types**

|Data Type|Default Fill Methods and Parameters|
|:---|:---|
|boolean|previous, 600000|
|int32|previous, 600000|
|int64|previous, 600000|
|float|previous, 600000|
|double|previous, 600000|
|text|previous, 600000|
</center>

> Note: In version 0.7.0, at least one fill method should be specified in the Fill statement.

### Row and Column Control over Query Results

IoTDB provides [LIMIT/SLIMIT](../Operation%20Manual/SQL%20Reference.md) clause and [OFFSET/SOFFSET](../Operation%20Manual/SQL%20Reference.md) 
clause in order to make users have more control over query results. 
The use of LIMIT and SLIMIT clauses allows users to control the number of rows and columns of query results, 
and the use of OFFSET and SOFSET clauses allows users to set the starting position of the results for display.

Note that the LIMIT and OFFSET are not supported in group by query.

This chapter mainly introduces related examples of row and column control of query results. You can also use the [Java JDBC](../Client/Programming%20-%20JDBC.md) standard interface to execute queries.

#### Row Control over Query Results

By using LIMIT and OFFSET clauses, users control the query results in a row-related manner. We demonstrate how to use LIMIT and OFFSET clauses through the following examples.

* Example 1: basic LIMIT clause

The SQL statement is:

```
select status, temperature from root.ln.wf01.wt01 limit 10
```
which means:

The selected device is ln group wf01 plant wt01 device; the selected timeseries is "status" and "temperature". The SQL statement requires the first 10 rows of the query result.

The result is shown below:

<center><img style="width:100%; max-width:800px; max-height:600px; margin-left:auto; margin-right:auto; display:block;" src="https://user-images.githubusercontent.com/13203019/51577752-efc50c80-1ef5-11e9-9071-da2bbd8b9bdd.jpg"></center>

* Example 2: LIMIT clause with OFFSET

The SQL statement is:

```
select status, temperature from root.ln.wf01.wt01 limit 5 offset 3
```
which means:

The selected device is ln group wf01 plant wt01 device; the selected timeseries is "status" and "temperature". The SQL statement requires rows 3 to 7 of the query result be returned (with the first row numbered as row 0).

The result is shown below:

<center><img style="width:100%; max-width:800px; max-height:600px; margin-left:auto; margin-right:auto; display:block;" src="https://user-images.githubusercontent.com/13203019/51577773-08352700-1ef6-11e9-883f-8d353bef2bdc.jpg"></center>

* Example 3: LIMIT clause combined with WHERE clause

The SQL statement is:

```
select status,temperature from root.ln.wf01.wt01 where time > 2017-11-01T00:05:00.000 and time< 2017-11-01T00:12:00.000 limit 2 offset 3
```
which means:

The selected device is ln group wf01 plant wt01 device; the selected timeseries is "status" and "temperature". The SQL statement requires rows 3 to 4 of  the status and temperature sensor values between the time point of "2017-11-01T00:05:00.000" and "2017-11-01T00:12:00.000" (with the first row numbered as row 0).

The result is shown below:

<center><img style="width:100%; max-width:800px; max-height:600px; margin-left:auto; margin-right:auto; display:block;" src="https://user-images.githubusercontent.com/13203019/51577789-15521600-1ef6-11e9-86ca-d7b2c947367f.jpg"></center>

* Example 4: LIMIT clause combined with GROUP BY clause

The SQL statement is:

```
select count(status), max_value(temperature) from root.ln.wf01.wt01 group by ([2017-11-01T00:00:00, 2017-11-07T23:00:00),1d) limit 5 offset 3
```
which means:

The SQL statement clause requires rows 3 to 7 of the query result be returned (with the first row numbered as row 0).

The result is shown below:

<center><img style="width:100%; max-width:800px; max-height:600px; margin-left:auto; margin-right:auto; display:block;" src="https://user-images.githubusercontent.com/13203019/51577796-1e42e780-1ef6-11e9-8987-be443000a77e.jpg"></center>

It is worth noting that because the current FILL clause can only fill in the missing value of timeseries at a certain time point, that is to say, the execution result of FILL clause is exactly one line, so LIMIT and OFFSET are not expected to be used in combination with FILL clause, otherwise errors will be prompted. For example, executing the following SQL statement:

```
select temperature from root.sgcc.wf03.wt01 where time = 2017-11-01T16:37:50.000 fill(float[previous, 1m]) limit 10
```

The SQL statement will not be executed and the corresponding error prompt is given as follows:

<center><img style="width:100%; max-width:800px; max-height:600px; margin-left:auto; margin-right:auto; display:block;" src="https://user-images.githubusercontent.com/19167280/61517266-6e2fe080-aa39-11e9-8015-154a8e8ace30.png"></center>

#### Column Control over Query Results

By using SLIMIT and SOFFSET clauses, users can control the query results in a column-related manner. We will demonstrate how to use SLIMIT and SOFFSET clauses through the following examples.

* Example 1: basic SLIMIT clause

The SQL statement is:

```
select * from root.ln.wf01.wt01 where time > 2017-11-01T00:05:00.000 and time < 2017-11-01T00:12:00.000 slimit 1
```
which means:

The selected device is ln group wf01 plant wt01 device; the selected timeseries is the first column under this device, i.e., the power supply status. The SQL statement requires the status sensor values between the time point of "2017-11-01T00:05:00.000" and "2017-11-01T00:12:00.000" be selected.

The result is shown below:

<center><img style="width:100%; max-width:800px; max-height:600px; margin-left:auto; margin-right:auto; display:block;" src="https://user-images.githubusercontent.com/13203019/51577813-30bd2100-1ef6-11e9-94ef-dbeb450cf319.jpg"></center>

* Example 2: SLIMIT clause with SOFFSET

The SQL statement is:

```
select * from root.ln.wf01.wt01 where time > 2017-11-01T00:05:00.000 and time < 2017-11-01T00:12:00.000 slimit 1 soffset 1
```
which means:

The selected device is ln group wf01 plant wt01 device; the selected timeseries is the second column under this device, i.e., the temperature. The SQL statement requires the temperature sensor values between the time point of "2017-11-01T00:05:00.000" and "2017-11-01T00:12:00.000" be selected.

The result is shown below:

<center><img style="width:100%; max-width:800px; max-height:600px; margin-left:auto; margin-right:auto; display:block;" src="https://user-images.githubusercontent.com/13203019/51577827-39adf280-1ef6-11e9-81b5-876769607cd2.jpg"></center>

* Example 3: SLIMIT clause combined with GROUP BY clause

The SQL statement is:

```
select max_value(*) from root.ln.wf01.wt01 group by ([2017-11-01T00:00:00, 2017-11-07T23:00:00),1d) slimit 1 soffset 1
```

The result is shown below:

<center><img style="width:100%; max-width:800px; max-height:600px; margin-left:auto; margin-right:auto; display:block;" src="https://user-images.githubusercontent.com/13203019/51577840-44688780-1ef6-11e9-8abc-04ae78efa85b.jpg"></center>

* Example 4: SLIMIT clause combined with FILL clause

The SQL statement is:

```
select * from root.sgcc.wf03.wt01 where time = 2017-11-01T16:37:50.000 fill(float[previous, 1m]) slimit 1 soffset 1
```
which means:

The selected device is ln group wf01 plant wt01 device; the selected timeseries is the second column under this device, i.e., the temperature.

The result is shown below:

<center><img style="width:100%; max-width:800px; max-height:600px; margin-left:auto; margin-right:auto; display:block;" src="https://user-images.githubusercontent.com/13203019/51577855-4d595900-1ef6-11e9-8541-a4accd714b75.jpg"></center>

It is worth noting that SLIMIT clause is expected to be used in conjunction with star path or prefix path, and the system will prompt errors when SLIMIT clause is used in conjunction with complete path query. For example, executing the following SQL statement:

```
select status,temperature from root.ln.wf01.wt01 where time > 2017-11-01T00:05:00.000 and time < 2017-11-01T00:12:00.000 slimit 1
```

The SQL statement will not be executed and the corresponding error prompt is given as follows:
<center><img style="width:100%; max-width:800px; max-height:600px; margin-left:auto; margin-right:auto; display:block;" src="https://user-images.githubusercontent.com/13203019/51577867-577b5780-1ef6-11e9-978c-e02c1294bcc5.jpg"></center>

#### Row and Column Control over Query Results

In addition to row or column control over query results, IoTDB allows users to control both rows and columns of query results. Here is a complete example with both LIMIT clauses and SLIMIT clauses.

The SQL statement is:

```
select * from root.ln.wf01.wt01 limit 10 offset 100 slimit 2 soffset 0
```
which means:

The selected device is ln group wf01 plant wt01 device; the selected timeseries is columns 0 to 1 under this device (with the first column numbered as column 0). The SQL statement clause requires rows 100 to 109 of the query result be returned (with the first row numbered as row 0).

The result is shown below:

<center><img style="width:100%; max-width:800px; max-height:600px; margin-left:auto; margin-right:auto; display:block;" src="https://user-images.githubusercontent.com/13203019/51577879-64984680-1ef6-11e9-9d7b-57dd60fab60e.jpg"></center>

### Use Alias

Since the unique data model of IoTDB, lots of additional information like device will be carried before each sensor. Sometimes, we want to query just one specific device, then these prefix information show frequently will be redundant in this situation, influencing the analysis of result set. At this time, we can use `AS` function provided by IoTDB, assign an alias to time series selected in query.  

For example：

```
select s1 as temperature, s2 as speed from root.ln.wf01.wt01;
```

The result set is：

| Time | temperature | speed |
| ---- | ----------- | ----- |
| ...  | ...         | ...   |

#### Other ResultSet Format

In addition, IoTDB supports two other result set format: 'align by device' and 'disable align'.

The 'align by device' indicates that the deviceId is considered as a column. Therefore, there are totally limited columns in the dataset. 

The SQL statement is:

```
select s1,s2 from root.sg1.* align by device
```

For more syntax description, please read [SQL Reference](../Operation%20Manual/SQL%20Reference.md).

<<<<<<< HEAD
The 'disable align' indicaes that there are 3 columns for each time series in the resultset. For more syntax description, please read [SQL Reference](../Operation%20Manual/SQL%20Reference.md).
=======
The 'disable align' indicates that there are 3 columns for each time series in the result set. Disable Align Clause can only be used at the end of a query statement. Disable Align Clause cannot be used with Aggregation, Fill Statements, Group By or Group By Device Statements, but can with Limit Statements. The display principle of the result table is that only when the column (or row) has existing data will the column (or row) be shown, with nonexistent cells being empty.

The SQL statement is:

```
select * from root.sg1 where time > 10 disable align
```

For more syntax description, please read SQL REFERENCE.
>>>>>>> 95624696

####  Error Handling

If the parameter N/SN of LIMIT/SLIMIT exceeds the size of the result set, IoTDB returns all the results as expected. For example, the query result of the original SQL statement consists of six rows, and we select the first 100 rows through the LIMIT clause:

```
select status,temperature from root.ln.wf01.wt01 where time > 2017-11-01T00:05:00.000 and time < 2017-11-01T00:12:00.000 limit 100
```
The result is shown below:

<center><img style="width:100%; max-width:800px; max-height:600px; margin-left:auto; margin-right:auto; display:block;" src="https://user-images.githubusercontent.com/13203019/51578187-ad9cca80-1ef7-11e9-897a-83e66a0f3d94.jpg"></center>

If the parameter N/SN of LIMIT/SLIMIT clause exceeds the allowable maximum value (N/SN is of type int32), the system prompts errors. For example, executing the following SQL statement:

```
select status,temperature from root.ln.wf01.wt01 where time > 2017-11-01T00:05:00.000 and time < 2017-11-01T00:12:00.000 limit 1234567890123456789
```
The SQL statement will not be executed and the corresponding error prompt is given as follows:

<center><img style="width:100%; max-width:800px; max-height:600px; margin-left:auto; margin-right:auto; display:block;" src="https://user-images.githubusercontent.com/19167280/61517469-e696a180-aa39-11e9-8ca5-42ea991d520e.png"></center>

If the parameter N/SN of LIMIT/SLIMIT clause is not a positive intege, the system prompts errors. For example, executing the following SQL statement:

```
select status,temperature from root.ln.wf01.wt01 where time > 2017-11-01T00:05:00.000 and time < 2017-11-01T00:12:00.000 limit 13.1
```

The SQL statement will not be executed and the corresponding error prompt is given as follows:

<center><img style="width:100%; max-width:800px; max-height:600px; margin-left:auto; margin-right:auto; display:block;" src="https://user-images.githubusercontent.com/19167280/61518094-68d39580-aa3b-11e9-993c-fc73c27540f7.png"></center>

If the parameter OFFSET of LIMIT clause exceeds the size of the result set, IoTDB will return an empty result set. For example, executing the following SQL statement:

```
select status,temperature from root.ln.wf01.wt01 where time > 2017-11-01T00:05:00.000 and time < 2017-11-01T00:12:00.000 limit 2 offset 6
```
The result is shown below:
<center><img style="width:100%; max-width:800px; max-height:600px; margin-left:auto; margin-right:auto; display:block;" src="https://user-images.githubusercontent.com/13203019/51578227-c60ce500-1ef7-11e9-98eb-175beb8d4086.jpg"></center>

If the parameter SOFFSET of SLIMIT clause is not smaller than the number of available timeseries, the system prompts errors. For example, executing the following SQL statement:

```
select * from root.ln.wf01.wt01 where time > 2017-11-01T00:05:00.000 and time < 2017-11-01T00:12:00.000 slimit 1 soffset 2
```
The SQL statement will not be executed and the corresponding error prompt is given as follows:
<center><img style="width:100%; max-width:800px; max-height:600px; margin-left:auto; margin-right:auto; display:block;" src="https://user-images.githubusercontent.com/13203019/51578237-cd33f300-1ef7-11e9-9aef-2a717c56ab54.jpg"></center>



## DELETE

Users can delete data that meet the deletion condition in the specified timeseries by using the [DELETE statement](../Operation%20Manual/SQL%20Reference.md). When deleting data, users can select one or more timeseries paths, prefix paths, or paths with star  to delete data within a certain time interval.

In a JAVA programming environment, you can use the [Java JDBC](../Client/Programming%20-%20JDBC.md) to execute single or batch UPDATE statements.

### Delete Single Timeseries
Taking ln Group as an example, there exists such a usage scenario:

The wf02 plant's wt02 device has many segments of errors in its power supply status before 2017-11-01 16:26:00, and the data cannot be analyzed correctly. The erroneous data affected the correlation analysis with other devices. At this point, the data before this time point needs to be deleted. The SQL statement for this operation is

```
delete from root.ln.wf02.wt02.status where time<=2017-11-01T16:26:00;
```

In case we hope to merely delete the data before 2017-11-01 16:26:00 in the year of 2017, The SQL statement is:
```
delete from root.ln.wf02.wt02.status where time>=2017-01-01T00:00:00 and time<=2017-11-01T16:26:00;
```

IoTDB supports to delete a range of timeseries points. Users can write SQL expressions as follows to specify the delete interval:

```
delete from root.ln.wf02.wt02.status where time < 10
delete from root.ln.wf02.wt02.status where time <= 10
delete from root.ln.wf02.wt02.status where time < 20 and time > 10
delete from root.ln.wf02.wt02.status where time <= 20 and time >= 10
delete from root.ln.wf02.wt02.status where time > 20
delete from root.ln.wf02.wt02.status where time >= 20
delete from root.ln.wf02.wt02.status where time = 20
```

Please pay attention that multiple intervals connected by "OR" expression are not supported in delete statement:

```
delete from root.ln.wf02.wt02.status where time > 4 or time < 0
Msg: 303: Check metadata error: For delete statement, where clause can only contain atomic
expressions like : time > XXX, time <= XXX, or two atomic expressions connected by 'AND'
```


### Delete Multiple Timeseries
If both the power supply status and hardware version of the ln group wf02 plant wt02 device before 2017-11-01 16:26:00 need to be deleted, [the prefix path with broader meaning or the path with star](../Concept/Data%20Model%20and%20Terminology.md) can be used to delete the data. The SQL statement for this operation is:

```
delete from root.ln.wf02.wt02 where time <= 2017-11-01T16:26:00;
```
or

```
delete from root.ln.wf02.wt02.* where time <= 2017-11-01T16:26:00;
```
It should be noted that when the deleted path does not exist, IoTDB will give the corresponding error prompt as shown below:

```
IoTDB> delete from root.ln.wf03.wt02.status where time < now()
Msg: TimeSeries does not exist and its data cannot be deleted
```

## Delete Time Partition (experimental)
You may delete all data in a time partition of a storage group using the following grammar:

```
DELETE PARTITION root.ln 0,1,2
```

The `0,1,2` above is the id of the partition that is to be deleted, you can find it from the IoTDB
data folders or convert a timestamp manually to an id using `timestamp / partitionInterval
` (flooring), and the `partitionInterval` should be in your config (if time-partitioning is
supported in your version).

Please notice that this function is experimental and mainly for development, please use it with care.<|MERGE_RESOLUTION|>--- conflicted
+++ resolved
@@ -735,7 +735,7 @@
 
 #### Other ResultSet Format
 
-In addition, IoTDB supports two other result set format: 'align by device' and 'disable align'.
+disable align'.
 
 The 'align by device' indicates that the deviceId is considered as a column. Therefore, there are totally limited columns in the dataset. 
 
@@ -747,10 +747,7 @@
 
 For more syntax description, please read [SQL Reference](../Operation%20Manual/SQL%20Reference.md).
 
-<<<<<<< HEAD
-The 'disable align' indicaes that there are 3 columns for each time series in the resultset. For more syntax description, please read [SQL Reference](../Operation%20Manual/SQL%20Reference.md).
-=======
-The 'disable align' indicates that there are 3 columns for each time series in the result set. Disable Align Clause can only be used at the end of a query statement. Disable Align Clause cannot be used with Aggregation, Fill Statements, Group By or Group By Device Statements, but can with Limit Statements. The display principle of the result table is that only when the column (or row) has existing data will the column (or row) be shown, with nonexistent cells being empty.
+The 'disable align' indicates that there are 2 columns for each time series in the result set. Disable Align Clause can only be used at the end of a query statement. Disable Align Clause cannot be used with Aggregation, Fill Statements, Group By or Group By Device Statements, but can with Limit Statements. The display principle of the result table is that only when the column (or row) has existing data will the column (or row) be shown, with nonexistent cells being empty.
 
 The SQL statement is:
 
@@ -758,8 +755,7 @@
 select * from root.sg1 where time > 10 disable align
 ```
 
-For more syntax description, please read SQL REFERENCE.
->>>>>>> 95624696
+For more syntax description, please read [SQL Reference](../Operation%20Manual/SQL%20Reference.md).
 
 ####  Error Handling
 
