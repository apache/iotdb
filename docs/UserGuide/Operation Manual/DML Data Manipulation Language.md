<!--

    Licensed to the Apache Software Foundation (ASF) under one
    or more contributor license agreements.  See the NOTICE file
    distributed with this work for additional information
    regarding copyright ownership.  The ASF licenses this file
    to you under the Apache License, Version 2.0 (the
    "License"); you may not use this file except in compliance
    with the License.  You may obtain a copy of the License at
    
        http://www.apache.org/licenses/LICENSE-2.0
    
    Unless required by applicable law or agreed to in writing,
    software distributed under the License is distributed on an
    "AS IS" BASIS, WITHOUT WARRANTIES OR CONDITIONS OF ANY
    KIND, either express or implied.  See the License for the
    specific language governing permissions and limitations
    under the License.

-->

# DML (Data Manipulation Language)

## INSERT
### Insert Real-time Data

IoTDB provides users with a variety of ways to insert real-time data, such as directly inputting [INSERT SQL statement](../Operation%20Manual/SQL%20Reference.md) in [Client/Shell tools](../Client/Command%20Line%20Interface.md), or using [Java JDBC](../Client/Programming%20-%20JDBC.md) to perform single or batch execution of [INSERT SQL statement](../Operation%20Manual/SQL%20Reference.md).

This section mainly introduces the use of [INSERT SQL statement](../Operation%20Manual/SQL%20Reference.md) for real-time data import in the scenario.

#### Use of INSERT Statements
The [INSERT SQL statement](../Operation%20Manual/SQL%20Reference.md) statement is used to insert data into one or more specified timeseries created. For each point of data inserted, it consists of a [timestamp](../Concept/Data%20Model%20and%20Terminology.md) and a sensor acquisition value (see [Data Type](../Concept/Data%20Type.md)).

In the scenario of this section, take two timeseries `root.ln.wf02.wt02.status` and `root.ln.wf02.wt02.hardware` as an example, and their data types are BOOLEAN and TEXT, respectively.

The sample code for single column data insertion is as follows:
```
IoTDB > insert into root.ln.wf02.wt02(timestamp,status) values(1,true)
IoTDB > insert into root.ln.wf02.wt02(timestamp,hardware) values(1, "v1")
```

The above example code inserts the long integer timestamp and the value "true" into the timeseries `root.ln.wf02.wt02.status` and inserts the long integer timestamp and the value "v1" into the timeseries `root.ln.wf02.wt02.hardware`. When the execution is successful, cost time is shown to indicate that the data insertion has been completed.

> Note: In IoTDB, TEXT type data can be represented by single and double quotation marks. The insertion statement above uses double quotation marks for TEXT type data. The following example will use single quotation marks for TEXT type data.

The INSERT statement can also support the insertion of multi-column data at the same time point.  The sample code of  inserting the values of the two timeseries at the same time point '2' is as follows:

```
IoTDB > insert into root.ln.wf02.wt02(timestamp, status, hardware) VALUES (2, false, 'v2')
```

After inserting the data, we can simply query the inserted data using the SELECT statement:

```
IoTDB > select * from root.ln.wf02 where time < 3
```

The result is shown below. The query result shows that the insertion statements of single column and multi column data are performed correctly.

<center><img style="width:100%; max-width:800px; max-height:600px; margin-left:auto; margin-right:auto; display:block;" src="https://user-images.githubusercontent.com/13203019/51605021-c2ee1500-1f48-11e9-8f6b-ba9b48875a41.png"></center>

### Error Handling of INSERT Statements
If the user inserts data into a non-existent timeseries, for example, execute the following commands:

```
IoTDB > insert into root.ln.wf02.wt02(timestamp, temperature) values(1,"v1")
```

Because `root.ln.wf02.wt02. temperature` does not exist, the system will return the following ERROR information:

```
Msg: The resultDataType or encoding or compression of the last node temperature is conflicting in the storage group root.ln
```
If the data type inserted by the user is inconsistent with the corresponding data type of the timeseries, for example, execute the following command:

```
IoTDB > insert into root.ln.wf02.wt02(timestamp,hardware) values(1,100)
```
The system will return the following ERROR information:

```
error: The TEXT data type should be covered by " or '
```

## SELECT

### Time Slice Query

This chapter mainly introduces the relevant examples of time slice query using IoTDB SELECT statements. Detailed SQL syntax and usage specifications can be found in [SQL Documentation](../Operation%20Manual/SQL%20Reference.md). You can also use the [Java JDBC](../Client/Programming%20-%20JDBC.md) standard interface to execute related queries.

#### Select a Column of Data Based on a Time Interval

The SQL statement is:

```
select temperature from root.ln.wf01.wt01 where time < 2017-11-01T00:08:00.000
```
which means:

The selected device is ln group wf01 plant wt01 device; the selected timeseries is the temperature sensor (temperature). The SQL statement requires that all temperature sensor values before the time point of "2017-11-01T00:08:00.000" be selected.

The execution result of this SQL statement is as follows:

<center><img style="width:100%; max-width:800px; max-height:600px; margin-left:auto; margin-right:auto; display:block;" src="https://user-images.githubusercontent.com/23614968/61280074-da1c0a00-a7e9-11e9-8eb8-3809428043a8.png"></center>

#### Select Multiple Columns of Data Based on a Time Interval

The SQL statement is:

```
select status, temperature from root.ln.wf01.wt01 where time > 2017-11-01T00:05:00.000 and time < 2017-11-01T00:12:00.000;
```
which means:

The selected device is ln group wf01 plant wt01 device; the selected timeseries is "status" and "temperature". The SQL statement requires that the status and temperature sensor values between the time point of "2017-11-01T00:05:00.000" and "2017-11-01T00:12:00.000" be selected.

The execution result of this SQL statement is as follows:
<center><img style="width:100%; max-width:800px; max-height:600px; margin-left:auto; margin-right:auto; display:block;" src="https://user-images.githubusercontent.com/23614968/61280328-40a12800-a7ea-11e9-85b9-3b8db67673a3.png"></center>

#### Select Multiple Columns of Data for the Same Device According to Multiple Time Intervals

IoTDB supports specifying multiple time interval conditions in a query. Users can combine time interval conditions at will according to their needs. For example, the SQL statement is:

```
select status,temperature from root.ln.wf01.wt01 where (time > 2017-11-01T00:05:00.000 and time < 2017-11-01T00:12:00.000) or (time >= 2017-11-01T16:35:00.000 and time <= 2017-11-01T16:37:00.000);
```
which means:

The selected device is ln group wf01 plant wt01 device; the selected timeseries is "status" and "temperature"; the statement specifies two different time intervals, namely "2017-11-01T00:05:00.000 to 2017-11-01T00:12:00.000" and "2017-11-01T16:35:00.000 to 2017-11-01T16:37:00.000". The SQL statement requires that the values of selected timeseries satisfying any time interval be selected.

The execution result of this SQL statement is as follows:
<center><img style="width:100%; max-width:800px; max-height:600px; margin-left:auto; margin-right:auto; display:block;" src="https://user-images.githubusercontent.com/23614968/61280449-780fd480-a7ea-11e9-8ed0-70fa9dfda80f.png"></center>


#### Choose Multiple Columns of Data for Different Devices According to Multiple Time Intervals

The system supports the selection of data in any column in a query, i.e., the selected columns can come from different devices. For example, the SQL statement is:

```
select wf01.wt01.status,wf02.wt02.hardware from root.ln where (time > 2017-11-01T00:05:00.000 and time < 2017-11-01T00:12:00.000) or (time >= 2017-11-01T16:35:00.000 and time <= 2017-11-01T16:37:00.000);
```
which means:

The selected timeseries are "the power supply status of ln group wf01 plant wt01 device" and "the hardware version of ln group wf02 plant wt02 device"; the statement specifies two different time intervals, namely "2017-11-01T00:05:00.000 to 2017-11-01T00:12:00.000" and "2017-11-01T16:35:00.000 to 2017-11-01T16:37:00.000". The SQL statement requires that the values of selected timeseries satisfying any time interval be selected.

The execution result of this SQL statement is as follows:
<center><img style="width:100%; max-width:800px; max-height:600px; margin-left:auto; margin-right:auto; display:block;" src="https://user-images.githubusercontent.com/13203019/51577450-dcfe0800-1ef4-11e9-9399-4ba2b2b7fb73.jpg"></center>


#### Order By Time Query
IoTDB supports the 'order by time' statement since 0.11, it's used to display results in descending order by time.
For example, the SQL statement is:

```sql
select * from root.ln where time > 1 order by time desc limit 10;
```

### Aggregate Query
This section mainly introduces the related examples of aggregate query.

#### Count Points

```
select count(status) from root.ln.wf01.wt01;
```

| count(root.ln.wf01.wt01.status) |
| -------------- |
| 4              |


##### Count Points By Level

Level could be defined to show count the number of points of each node at the given level in current Metadata Tree.

This could be used to query the number of points under each device.

The SQL statement is:

```
select count(status) from root.ln.wf01.wt01 group by level=1;
```


| Time   | count(root.ln) |
| ------ | -------------- |
| 0      | 7              |


```
select count(status) from root.ln.wf01.wt01 group by level=2;
```

| Time   | count(root.ln.wf01) | count(root.ln.wf02) |
| ------ | ------------------- | ------------------- |
| 0      | 4                   | 3                   |

### Down-Frequency Aggregate Query

This section mainly introduces the related examples of down-frequency aggregation query, 
using the [GROUP BY clause](../Operation%20Manual/SQL%20Reference.md), 
which is used to partition the result set according to the user's given partitioning conditions and aggregate the partitioned result set. 
IoTDB supports partitioning result sets according to time interval and customized sliding step which should not be smaller than the time interval and defaults to equal the time interval if not set. And by default results are sorted by time in ascending order. 
You can also use the [Java JDBC](../Client/Programming%20-%20Native%20API.md) standard interface to execute related queries.

The GROUP BY statement provides users with three types of specified parameters:

* Parameter 1: The display window on the time axis
* Parameter 2: Time interval for dividing the time axis(should be positive)
* Parameter 3: Time sliding step (optional and should not be smaller than the time interval and defaults to equal the time interval if not set)

The actual meanings of the three types of parameters are shown in Figure 5.2 below. 
Among them, the parameter 3 is optional. 
There are three typical examples of frequency reduction aggregation: 
parameter 3 not specified, 
parameter 3 specified, 
and value filtering conditions specified.

<center><img style="width:100%; max-width:800px; max-height:600px; margin-left:auto; margin-right:auto; display:block;" src="https://user-images.githubusercontent.com/16079446/69109512-f808bc80-0ab2-11ea-9e4d-b2b2f58fb474.png">
    </center>

**Figure 5.2 The actual meanings of the three types of parameters**

#### Down-Frequency Aggregate Query without Specifying the Sliding Step Length

The SQL statement is:

```
select count(status), max_value(temperature) from root.ln.wf01.wt01 group by ([2017-11-01T00:00:00, 2017-11-07T23:00:00),1d);
```
which means:

Since the sliding step length is not specified, the GROUP BY statement by default set the sliding step the same as the time interval which is `1d`.

The fist parameter of the GROUP BY statement above is the display window parameter, which determines the final display range is [2017-11-01T00:00:00, 2017-11-07T23:00:00).

The second parameter of the GROUP BY statement above is the time interval for dividing the time axis. Taking this parameter (1d) as time interval and startTime of the display window as the dividing origin, the time axis is divided into several continuous intervals, which are [0,1d), [1d, 2d), [2d, 3d), etc.

Then the system will use the time and value filtering condition in the WHERE clause and the first parameter of the GROUP BY statement as the data filtering condition to obtain the data satisfying the filtering condition (which in this case is the data in the range of [2017-11-01T00:00:00, 2017-11-07 T23:00:00]), and map these data to the previously segmented time axis (in this case there are mapped data in every 1-day period from 2017-11-01T00:00:00 to 2017-11-07T23:00:00:00).

Since there is data for each time period in the result range to be displayed, the execution result of the SQL statement is shown below:

<center><img style="width:100%; max-width:800px; max-height:600px; margin-left:auto; margin-right:auto; display:block;" src="https://user-images.githubusercontent.com/16079446/69116068-eed51b00-0ac5-11ea-9731-b5a45c5cd224.png"></center>

#### Down-Frequency Aggregate Query Specifying the Sliding Step Length

The SQL statement is:

```
select count(status), max_value(temperature) from root.ln.wf01.wt01 group by ([2017-11-01 00:00:00, 2017-11-07 23:00:00), 3h, 1d);
```

which means:

Since the user specifies the sliding step parameter as 1d, the GROUP BY statement will move the time interval `1 day` long instead of `3 hours` as default.

That means we want to fetch all the data of 00:00:00 to 02:59:59 every day from 2017-11-01 to 2017-11-07.

The first parameter of the GROUP BY statement above is the display window parameter, which determines the final display range is [2017-11-01T00:00:00, 2017-11-07T23:00:00).

The second parameter of the GROUP BY statement above is the time interval for dividing the time axis. Taking this parameter (3h) as time interval and the startTime of the display window as the dividing origin, the time axis is divided into several continuous intervals, which are [2017-11-01T00:00:00, 2017-11-01T03:00:00), [2017-11-02T00:00:00, 2017-11-02T03:00:00), [2017-11-03T00:00:00, 2017-11-03T03:00:00), etc.

The third parameter of the GROUP BY statement above is the sliding step for each time interval moving.

Then the system will use the time and value filtering condition in the WHERE clause and the first parameter of the GROUP BY statement as the data filtering condition to obtain the data satisfying the filtering condition (which in this case is the data in the range of [2017-11-01T00:00:00, 2017-11-07T23:00:00]), and map these data to the previously segmented time axis (in this case there are mapped data in every 3-hour period for each day from 2017-11-01T00:00:00 to 2017-11-07T23:00:00:00).

Since there is data for each time period in the result range to be displayed, the execution result of the SQL statement is shown below:

<center><img style="width:100%; max-width:800px; max-height:600px; margin-left:auto; margin-right:auto; display:block;" src="https://user-images.githubusercontent.com/16079446/69116083-f85e8300-0ac5-11ea-84f1-59d934eee96e.png"></center>

#### Down-Frequency Aggregate Query Specifying the value Filtering Conditions

The SQL statement is:

```
select count(status), max_value(temperature) from root.ln.wf01.wt01 where time > 2017-11-01T01:00:00 and temperature > 20 group by([2017-11-01T00:00:00, 2017-11-07T23:00:00), 3h, 1d);
```
which means:

Since the user specifies the sliding step parameter as 1d, the GROUP BY statement will move the time interval `1 day` long instead of `3 hours` as default.

The first parameter of the GROUP BY statement above is the display window parameter, which determines the final display range is [2017-11-01T00:00:00, 2017-11-07T23:00:00).

The second parameter of the GROUP BY statement above is the time interval for dividing the time axis. Taking this parameter (3h) as time interval and the startTime of the display window as the dividing origin, the time axis is divided into several continuous intervals, which are [2017-11-01T00:00:00, 2017-11-01T03:00:00), [2017-11-02T00:00:00, 2017-11-02T03:00:00), [2017-11-03T00:00:00, 2017-11-03T03:00:00), etc.

The third parameter of the GROUP BY statement above is the sliding step for each time interval moving.

Then the system will use the time and value filtering condition in the WHERE clause and the first parameter of the GROUP BY statement as the data filtering condition to obtain the data satisfying the filtering condition (which in this case is the data in the range of (2017-11-01T01:00:00, 2017-11-07T23:00:00] and satisfying root.ln.wf01.wt01.temperature > 20), and map these data to the previously segmented time axis (in this case there are mapped data in every 3-hour period for each day from 2017-11-01T00:00:00 to 2017-11-07T23:00:00).

<center><img style="width:100%; max-width:800px; max-height:600px; margin-left:auto; margin-right:auto; display:block;" src="https://user-images.githubusercontent.com/16079446/69116088-001e2780-0ac6-11ea-9a01-dc45271d1dad.png"></center>

#### Left Open And Right Close Range

The SQL statement is:

```
select count(status) from root.ln.wf01.wt01 group by((5, 40], 5ms);
```

In this sql, the time interval is left open and right close, so we won't include the value of timestamp 5 and instead we will include the value of timestamp 40.

We will get the result like following:

| Time   | count(root.ln.wf01.wt01.status) |
| ------ | ------------------------------- |
| 10     | 1                               |
| 15     | 2                               |
| 20     | 3                               |
| 25     | 4                               |
| 30     | 4                               |
| 35     | 3                               |
| 40     | 5                               |


#### Down-Frequency Aggregate Query with Level Clause

Level could be defined to show count the number of points of each node at the given level in current Metadata Tree.

This could be used to query the number of points under each device.

The SQL statement is:

Get down-frequency aggregate query by level.

```
select count(status) from root.ln.wf01.wt01 group by ([0,20),3ms), level=1;
```


| Time   | count(root.ln) |
| ------ | -------------- |
| 0      | 1              |
| 3      | 0              |
| 6      | 0              |
| 9      | 1              |
| 12     | 3              |
| 15     | 0              |
| 18     | 0              |

Down-frequency aggregate query with sliding step and by level.

```
select count(status) from root.ln.wf01.wt01 group by ([0,20),2ms,3ms), level=1;
```


| Time   | count(root.ln) |
| ------ | -------------- |
| 0      | 1              |
| 3      | 0              |
| 6      | 0              |
| 9      | 0              |
| 12     | 2              |
| 15     | 0              |
| 18     | 0              |

#### Down-Frequency Aggregate Query with Fill Clause

In group by fill, sliding step is not supported in group by clause

Now, only last_value aggregation function is supported in group by fill.

Linear fill is not supported in group by fill.


##### Difference Between PREVIOUSUNTILLAST And PREVIOUS

* PREVIOUS will fill any null value as long as there exist value is not null before it.
* PREVIOUSUNTILLAST won't fill the result whose time is after the last time of that time series.

The SQL statement is:

```
SELECT last_value(temperature) FROM root.ln.wf01.wt01 GROUP BY([8, 39), 5m) FILL (int32[PREVIOUSUNTILLAST])
SELECT last_value(temperature) FROM root.ln.wf01.wt01 GROUP BY([8, 39), 5m) FILL (int32[PREVIOUSUNTILLAST, 3m])
```
which means:

using PREVIOUSUNTILLAST Fill way to fill the origin down-frequency aggregate query result.



The path after SELECT in GROUP BY statement must be aggregate function, otherwise the system will give the corresponding error prompt, as shown below:

<center><img style="width:100%; max-width:800px; max-height:600px; margin-left:auto; margin-right:auto; display:block;" src="https://user-images.githubusercontent.com/16079446/69116099-0b715300-0ac6-11ea-8074-84e04797b8c7.png"></center>

### Last point Query

In scenarios when IoT devices updates data in a fast manner, users are more interested in the most recent point of IoT devices.
 
The Last point query is to return the most recent data point of the given timeseries in a three column format.

The SQL statement is defined as:

```
select last <Path> [COMMA <Path>]* from < PrefixPath > [COMMA < PrefixPath >]* <WhereClause>
```

which means: Query and return the last data points of timeseries prefixPath.path.

Only time filter with '>' or '>=' is supported in \<WhereClause\>. Any other filters given in the \<WhereClause\> will give an exception.

The result will be returned in a three column table format.

```
| Time | Path | Value |
```

Example 1: get the last point of root.ln.wf01.wt01.speed:

```
> select last speed from root.ln.wf01.wt01

| Time | Path                    | Value |
| ---  | ----------------------- | ----- |
|  5   | root.ln.wf01.wt01.speed | 100   |
```

Example 2: get the last speed, status and temperature points of root.ln.wf01.wt01,
whose timestamp larger or equal to 5.

```
> select last speed, status, temperature from root.ln.wf01.wt01 where time >= 5

| Time | Path                         | Value |
| ---  | ---------------------------- | ----- |
|  5   | root.ln.wf01.wt01.speed      | 100   |
|  7   | root.ln.wf01.wt01.status     | true  |
|  9   | root.ln.wf01.wt01.temperature| 35.7  |
```


### Automated Fill

In the actual use of IoTDB, when doing the query operation of timeseries, situations where the value is null at some time points may appear, which will obstruct the further analysis by users. In order to better reflect the degree of data change, users expect missing values to be automatically filled. Therefore, the IoTDB system introduces the function of Automated Fill.

Automated fill function refers to filling empty values according to the user's specified method and effective time range when performing timeseries queries for single or multiple columns. If the queried point's value is not null, the fill function will not work.

> Note: In the current version, IoTDB provides users with two methods: Previous and Linear. The previous method fills blanks with previous value. The linear method fills blanks through linear fitting. And the fill function can only be used when performing point-in-time queries.

#### Fill Function

* Previous Function

When the value of the queried timestamp is null, the value of the previous timestamp is used to fill the blank. The formalized previous method is as follows (see Section 7.1.3.6 for detailed syntax):

```
select <path> from <prefixPath> where time = <T> fill(<data_type>[previous, <before_range>], …)
```

Detailed descriptions of all parameters are given in Table 3-4.

<center>**Table 3-4 Previous fill paramter list**

|Parameter name (case insensitive)|Interpretation|
|:---|:---|
|path, prefixPath|query path; mandatory field|
|T|query timestamp (only one can be specified); mandatory field|
|data\_type|the type of data used by the fill method. Optional values are int32, int64, float, double, boolean, text; optional field|
|before\_range|represents the valid time range of the previous method. The previous method works when there are values in the [T-before\_range, T] range. When before\_range is not specified, before\_range takes the default value default\_fill\_interval; -1 represents infinit; optional field|
</center>

Here we give an example of filling null values using the previous method. The SQL statement is as follows:

```
select temperature from root.sgcc.wf03.wt01 where time = 2017-11-01T16:37:50.000 fill(float[previous, 1m]) 
```
which means:

Because the timeseries root.sgcc.wf03.wt01.temperature is null at 2017-11-01T16:37:50.000, the system uses the previous timestamp 2017-11-01T16:37:00.000 (and the timestamp is in the [2017-11-01T16:36:50.000, 2017-11-01T16:37:50.000] time range) for fill and display.

On the [sample data](https://github.com/thulab/iotdb/files/4438687/OtherMaterial-Sample.Data.txt), the execution result of this statement is shown below:
<center><img style="width:100%; max-width:800px; max-height:600px; margin-left:auto; margin-right:auto; display:block;" src="https://user-images.githubusercontent.com/13203019/51577616-67df0280-1ef5-11e9-9dff-2eb8342074eb.jpg"></center>

It is worth noting that if there is no value in the specified valid time range, the system will not fill the null value, as shown below:
<center><img style="width:100%; max-width:800px; max-height:600px; margin-left:auto; margin-right:auto; display:block;" src="https://user-images.githubusercontent.com/13203019/51577679-9f4daf00-1ef5-11e9-8d8b-06a58de6efc1.jpg"></center>

* Linear Method

When the value of the queried timestamp is null, the value of the previous and the next timestamp is used to fill the blank. The formalized linear method is as follows:

```
select <path> from <prefixPath> where time = <T> fill(<data_type>[linear, <before_range>, <after_range>]…)
```
Detailed descriptions of all parameters are given in Table 3-5.

<center>**Table 3-5 Linear fill paramter list**

|Parameter name (case insensitive)|Interpretation|
|:---|:---|
|path, prefixPath|query path; mandatory field|
|T|query timestamp (only one can be specified); mandatory field|
|data_type|the type of data used by the fill method. Optional values are int32, int64, float, double, boolean, text; optional field|
|before\_range, after\_range|represents the valid time range of the linear method. The previous method works when there are values in the [T-before\_range, T+after\_range] range. When before\_range and after\_range are not explicitly specified, default\_fill\_interval is used. -1 represents infinity; optional field|
</center>

**Note** if the timeseries has a valid value at query timestamp T, this value will be used as the linear fill value.
Otherwise, if there is no valid fill value in either range [T-before_range，T] or [T, T + after_range], linear fill method will return null.

Here we give an example of filling null values using the linear method. The SQL statement is as follows:

```
select temperature from root.sgcc.wf03.wt01 where time = 2017-11-01T16:37:50.000 fill(float [linear, 1m, 1m])
```
which means:

Because the timeseries root.sgcc.wf03.wt01.temperature is null at 2017-11-01T16:37:50.000, the system uses the previous timestamp 2017-11-01T16:37:00.000 (and the timestamp is in the [2017-11-01T16:36:50.000, 2017-11-01T16:37:50.000] time range) and its value 21.927326, the next timestamp 2017-11-01T16:38:00.000 (and the timestamp is in the [2017-11-01T16:37:50.000, 2017-11-01T16:38:50.000] time range) and its value 25.311783 to perform linear fitting calculation: 21.927326 + (25.311783-21.927326)/60s * 50s = 24.747707

On the [sample data](https://github.com/thulab/iotdb/files/4438687/OtherMaterial-Sample.Data.txt), the execution result of this statement is shown below:
<center><img style="width:100%; max-width:800px; max-height:600px; margin-left:auto; margin-right:auto; display:block;" src="https://user-images.githubusercontent.com/13203019/51577727-d4f29800-1ef5-11e9-8ff3-3bb519da3993.jpg"></center>

#### Correspondence between Data Type and Fill Method

Data types and the supported fill methods are shown in Table 3-6.

<center>**Table 3-6 Data types and the supported fill methods**

|Data Type|Supported Fill Methods|
|:---|:---|
|boolean|previous|
|int32|previous, linear|
|int64|previous, linear|
|float|previous, linear|
|double|previous, linear|
|text|previous|
</center>

It is worth noting that IoTDB will give error prompts for fill methods that are not supported by data types, as shown below:

<center><img style="width:100%; max-width:800px; max-height:600px; margin-left:auto; margin-right:auto; display:block;" src="https://user-images.githubusercontent.com/13203019/51577741-e340b400-1ef5-11e9-9238-a4eaf498ab84.jpg"></center>

When the fill method is not specified, each data type bears its own default fill methods and parameters. The corresponding relationship is shown in Table 3-7.

<center>**Table 3-7 Default fill methods and parameters for various data types**

|Data Type|Default Fill Methods and Parameters|
|:---|:---|
|boolean|previous, 600000|
|int32|previous, 600000|
|int64|previous, 600000|
|float|previous, 600000|
|double|previous, 600000|
|text|previous, 600000|
</center>

> Note: In version 0.7.0, at least one fill method should be specified in the Fill statement.

### Row and Column Control over Query Results

IoTDB provides [LIMIT/SLIMIT](../Operation%20Manual/SQL%20Reference.md) clause and [OFFSET/SOFFSET](../Operation%20Manual/SQL%20Reference.md) 
clause in order to make users have more control over query results. 
The use of LIMIT and SLIMIT clauses allows users to control the number of rows and columns of query results, 
and the use of OFFSET and SOFSET clauses allows users to set the starting position of the results for display.

Note that the LIMIT and OFFSET are not supported in group by query.

This chapter mainly introduces related examples of row and column control of query results. You can also use the [Java JDBC](../Client/Programming%20-%20JDBC.md) standard interface to execute queries.

#### Row Control over Query Results

By using LIMIT and OFFSET clauses, users control the query results in a row-related manner. We demonstrate how to use LIMIT and OFFSET clauses through the following examples.

* Example 1: basic LIMIT clause

The SQL statement is:

```
select status, temperature from root.ln.wf01.wt01 limit 10
```
which means:

The selected device is ln group wf01 plant wt01 device; the selected timeseries is "status" and "temperature". The SQL statement requires the first 10 rows of the query result.

The result is shown below:

<center><img style="width:100%; max-width:800px; max-height:600px; margin-left:auto; margin-right:auto; display:block;" src="https://user-images.githubusercontent.com/13203019/51577752-efc50c80-1ef5-11e9-9071-da2bbd8b9bdd.jpg"></center>

* Example 2: LIMIT clause with OFFSET

The SQL statement is:

```
select status, temperature from root.ln.wf01.wt01 limit 5 offset 3
```
which means:

The selected device is ln group wf01 plant wt01 device; the selected timeseries is "status" and "temperature". The SQL statement requires rows 3 to 7 of the query result be returned (with the first row numbered as row 0).

The result is shown below:

<center><img style="width:100%; max-width:800px; max-height:600px; margin-left:auto; margin-right:auto; display:block;" src="https://user-images.githubusercontent.com/13203019/51577773-08352700-1ef6-11e9-883f-8d353bef2bdc.jpg"></center>

* Example 3: LIMIT clause combined with WHERE clause

The SQL statement is:

```
select status,temperature from root.ln.wf01.wt01 where time > 2017-11-01T00:05:00.000 and time< 2017-11-01T00:12:00.000 limit 2 offset 3
```
which means:

The selected device is ln group wf01 plant wt01 device; the selected timeseries is "status" and "temperature". The SQL statement requires rows 3 to 4 of  the status and temperature sensor values between the time point of "2017-11-01T00:05:00.000" and "2017-11-01T00:12:00.000" (with the first row numbered as row 0).

The result is shown below:

<center><img style="width:100%; max-width:800px; max-height:600px; margin-left:auto; margin-right:auto; display:block;" src="https://user-images.githubusercontent.com/13203019/51577789-15521600-1ef6-11e9-86ca-d7b2c947367f.jpg"></center>

* Example 4: LIMIT clause combined with GROUP BY clause

The SQL statement is:

```
select count(status), max_value(temperature) from root.ln.wf01.wt01 group by ([2017-11-01T00:00:00, 2017-11-07T23:00:00),1d) limit 5 offset 3
```
which means:

The SQL statement clause requires rows 3 to 7 of the query result be returned (with the first row numbered as row 0).

The result is shown below:

<center><img style="width:100%; max-width:800px; max-height:600px; margin-left:auto; margin-right:auto; display:block;" src="https://user-images.githubusercontent.com/13203019/51577796-1e42e780-1ef6-11e9-8987-be443000a77e.jpg"></center>

It is worth noting that because the current FILL clause can only fill in the missing value of timeseries at a certain time point, that is to say, the execution result of FILL clause is exactly one line, so LIMIT and OFFSET are not expected to be used in combination with FILL clause, otherwise errors will be prompted. For example, executing the following SQL statement:

```
select temperature from root.sgcc.wf03.wt01 where time = 2017-11-01T16:37:50.000 fill(float[previous, 1m]) limit 10
```

The SQL statement will not be executed and the corresponding error prompt is given as follows:

<center><img style="width:100%; max-width:800px; max-height:600px; margin-left:auto; margin-right:auto; display:block;" src="https://user-images.githubusercontent.com/19167280/61517266-6e2fe080-aa39-11e9-8015-154a8e8ace30.png"></center>

#### Column Control over Query Results

By using SLIMIT and SOFFSET clauses, users can control the query results in a column-related manner. We will demonstrate how to use SLIMIT and SOFFSET clauses through the following examples.

* Example 1: basic SLIMIT clause

The SQL statement is:

```
select * from root.ln.wf01.wt01 where time > 2017-11-01T00:05:00.000 and time < 2017-11-01T00:12:00.000 slimit 1
```
which means:

The selected device is ln group wf01 plant wt01 device; the selected timeseries is the first column under this device, i.e., the power supply status. The SQL statement requires the status sensor values between the time point of "2017-11-01T00:05:00.000" and "2017-11-01T00:12:00.000" be selected.

The result is shown below:

<center><img style="width:100%; max-width:800px; max-height:600px; margin-left:auto; margin-right:auto; display:block;" src="https://user-images.githubusercontent.com/13203019/51577813-30bd2100-1ef6-11e9-94ef-dbeb450cf319.jpg"></center>

* Example 2: SLIMIT clause with SOFFSET

The SQL statement is:

```
select * from root.ln.wf01.wt01 where time > 2017-11-01T00:05:00.000 and time < 2017-11-01T00:12:00.000 slimit 1 soffset 1
```
which means:

The selected device is ln group wf01 plant wt01 device; the selected timeseries is the second column under this device, i.e., the temperature. The SQL statement requires the temperature sensor values between the time point of "2017-11-01T00:05:00.000" and "2017-11-01T00:12:00.000" be selected.

The result is shown below:

<center><img style="width:100%; max-width:800px; max-height:600px; margin-left:auto; margin-right:auto; display:block;" src="https://user-images.githubusercontent.com/13203019/51577827-39adf280-1ef6-11e9-81b5-876769607cd2.jpg"></center>

* Example 3: SLIMIT clause combined with GROUP BY clause

The SQL statement is:

```
select max_value(*) from root.ln.wf01.wt01 group by ([2017-11-01T00:00:00, 2017-11-07T23:00:00),1d) slimit 1 soffset 1
```

The result is shown below:

<center><img style="width:100%; max-width:800px; max-height:600px; margin-left:auto; margin-right:auto; display:block;" src="https://user-images.githubusercontent.com/13203019/51577840-44688780-1ef6-11e9-8abc-04ae78efa85b.jpg"></center>

* Example 4: SLIMIT clause combined with FILL clause

The SQL statement is:

```
select * from root.sgcc.wf03.wt01 where time = 2017-11-01T16:37:50.000 fill(float[previous, 1m]) slimit 1 soffset 1
```
which means:

The selected device is ln group wf01 plant wt01 device; the selected timeseries is the second column under this device, i.e., the temperature.

The result is shown below:

<center><img style="width:100%; max-width:800px; max-height:600px; margin-left:auto; margin-right:auto; display:block;" src="https://user-images.githubusercontent.com/13203019/51577855-4d595900-1ef6-11e9-8541-a4accd714b75.jpg"></center>

It is worth noting that SLIMIT clause is expected to be used in conjunction with star path or prefix path, and the system will prompt errors when SLIMIT clause is used in conjunction with complete path query. For example, executing the following SQL statement:

```
select status,temperature from root.ln.wf01.wt01 where time > 2017-11-01T00:05:00.000 and time < 2017-11-01T00:12:00.000 slimit 1
```

The SQL statement will not be executed and the corresponding error prompt is given as follows:
<center><img style="width:100%; max-width:800px; max-height:600px; margin-left:auto; margin-right:auto; display:block;" src="https://user-images.githubusercontent.com/13203019/51577867-577b5780-1ef6-11e9-978c-e02c1294bcc5.jpg"></center>

#### Row and Column Control over Query Results

In addition to row or column control over query results, IoTDB allows users to control both rows and columns of query results. Here is a complete example with both LIMIT clauses and SLIMIT clauses.

The SQL statement is:

```
select * from root.ln.wf01.wt01 limit 10 offset 100 slimit 2 soffset 0
```
which means:

The selected device is ln group wf01 plant wt01 device; the selected timeseries is columns 0 to 1 under this device (with the first column numbered as column 0). The SQL statement clause requires rows 100 to 109 of the query result be returned (with the first row numbered as row 0).

The result is shown below:

<center><img style="width:100%; max-width:800px; max-height:600px; margin-left:auto; margin-right:auto; display:block;" src="https://user-images.githubusercontent.com/13203019/51577879-64984680-1ef6-11e9-9d7b-57dd60fab60e.jpg"></center>

### Use Alias

Since the unique data model of IoTDB, lots of additional information like device will be carried before each sensor. Sometimes, we want to query just one specific device, then these prefix information show frequently will be redundant in this situation, influencing the analysis of result set. At this time, we can use `AS` function provided by IoTDB, assign an alias to time series selected in query.  

For example：

```
select s1 as temperature, s2 as speed from root.ln.wf01.wt01;
```

The result set is：

| Time | temperature | speed |
| ---- | ----------- | ----- |
| ...  | ...         | ...   |

#### Other ResultSet Format

In addition, IoTDB supports two other results set format: 'align by device' and 'disable align'.

The 'align by device' indicates that the deviceId is considered as a column. Therefore, there are totally limited columns in the dataset. 

The SQL statement is:

```
select s1,s2 from root.sg1.* ALIGN BY DEVICE
```

For more syntax description, please read [SQL Reference](../Operation%20Manual/SQL%20Reference.md).

<<<<<<< HEAD
The 'disable align' indicaes that there are 3 columns for each time series in the resultset. For more syntax description, please read [SQL Reference](../Operation%20Manual/SQL%20Reference.md).
=======
The 'disable align' indicates that there are 2 columns for each time series in the result set. Disable Align Clause can only be used at the end of a query statement. Disable Align Clause cannot be used with Aggregation, Fill Statements, Group By or Group By Device Statements, but can with Limit Statements. The display principle of the result table is that only when the column (or row) has existing data will the column (or row) be shown, with nonexistent cells being empty.

The SQL statement is:

```
select * from root.sg1 where time > 10 disable align
```

For more syntax description, please read [SQL Reference](../Operation%20Manual/SQL%20Reference.md).
>>>>>>> 606c5bfa

####  Error Handling

If the parameter N/SN of LIMIT/SLIMIT exceeds the size of the result set, IoTDB returns all the results as expected. For example, the query result of the original SQL statement consists of six rows, and we select the first 100 rows through the LIMIT clause:

```
select status,temperature from root.ln.wf01.wt01 where time > 2017-11-01T00:05:00.000 and time < 2017-11-01T00:12:00.000 limit 100
```
The result is shown below:

<center><img style="width:100%; max-width:800px; max-height:600px; margin-left:auto; margin-right:auto; display:block;" src="https://user-images.githubusercontent.com/13203019/51578187-ad9cca80-1ef7-11e9-897a-83e66a0f3d94.jpg"></center>

If the parameter N/SN of LIMIT/SLIMIT clause exceeds the allowable maximum value (N/SN is of type int32), the system prompts errors. For example, executing the following SQL statement:

```
select status,temperature from root.ln.wf01.wt01 where time > 2017-11-01T00:05:00.000 and time < 2017-11-01T00:12:00.000 limit 1234567890123456789
```
The SQL statement will not be executed and the corresponding error prompt is given as follows:

<center><img style="width:100%; max-width:800px; max-height:600px; margin-left:auto; margin-right:auto; display:block;" src="https://user-images.githubusercontent.com/19167280/61517469-e696a180-aa39-11e9-8ca5-42ea991d520e.png"></center>

If the parameter N/SN of LIMIT/SLIMIT clause is not a positive intege, the system prompts errors. For example, executing the following SQL statement:

```
select status,temperature from root.ln.wf01.wt01 where time > 2017-11-01T00:05:00.000 and time < 2017-11-01T00:12:00.000 limit 13.1
```

The SQL statement will not be executed and the corresponding error prompt is given as follows:

<center><img style="width:100%; max-width:800px; max-height:600px; margin-left:auto; margin-right:auto; display:block;" src="https://user-images.githubusercontent.com/19167280/61518094-68d39580-aa3b-11e9-993c-fc73c27540f7.png"></center>

If the parameter OFFSET of LIMIT clause exceeds the size of the result set, IoTDB will return an empty result set. For example, executing the following SQL statement:

```
select status,temperature from root.ln.wf01.wt01 where time > 2017-11-01T00:05:00.000 and time < 2017-11-01T00:12:00.000 limit 2 offset 6
```
The result is shown below:
<center><img style="width:100%; max-width:800px; max-height:600px; margin-left:auto; margin-right:auto; display:block;" src="https://user-images.githubusercontent.com/13203019/51578227-c60ce500-1ef7-11e9-98eb-175beb8d4086.jpg"></center>

If the parameter SOFFSET of SLIMIT clause is not smaller than the number of available timeseries, the system prompts errors. For example, executing the following SQL statement:

```
select * from root.ln.wf01.wt01 where time > 2017-11-01T00:05:00.000 and time < 2017-11-01T00:12:00.000 slimit 1 soffset 2
```
The SQL statement will not be executed and the corresponding error prompt is given as follows:
<center><img style="width:100%; max-width:800px; max-height:600px; margin-left:auto; margin-right:auto; display:block;" src="https://user-images.githubusercontent.com/13203019/51578237-cd33f300-1ef7-11e9-9aef-2a717c56ab54.jpg"></center>



## DELETE

Users can delete data that meet the deletion condition in the specified timeseries by using the [DELETE statement](../Operation%20Manual/SQL%20Reference.md). When deleting data, users can select one or more timeseries paths, prefix paths, or paths with star  to delete data within a certain time interval.

In a JAVA programming environment, you can use the [Java JDBC](../Client/Programming%20-%20JDBC.md) to execute single or batch UPDATE statements.

### Delete Single Timeseries
Taking ln Group as an example, there exists such a usage scenario:

The wf02 plant's wt02 device has many segments of errors in its power supply status before 2017-11-01 16:26:00, and the data cannot be analyzed correctly. The erroneous data affected the correlation analysis with other devices. At this point, the data before this time point needs to be deleted. The SQL statement for this operation is

```
delete from root.ln.wf02.wt02.status where time<=2017-11-01T16:26:00;
```

In case we hope to merely delete the data before 2017-11-01 16:26:00 in the year of 2017, The SQL statement is:
```
delete from root.ln.wf02.wt02.status where time>=2017-01-01T00:00:00 and time<=2017-11-01T16:26:00;
```

IoTDB supports to delete a range of timeseries points. Users can write SQL expressions as follows to specify the delete interval:

```
delete from root.ln.wf02.wt02.status where time < 10
delete from root.ln.wf02.wt02.status where time <= 10
delete from root.ln.wf02.wt02.status where time < 20 and time > 10
delete from root.ln.wf02.wt02.status where time <= 20 and time >= 10
delete from root.ln.wf02.wt02.status where time > 20
delete from root.ln.wf02.wt02.status where time >= 20
delete from root.ln.wf02.wt02.status where time = 20
```

Please pay attention that multiple intervals connected by "OR" expression are not supported in delete statement:

```
delete from root.ln.wf02.wt02.status where time > 4 or time < 0
Msg: 303: Check metadata error: For delete statement, where clause can only contain atomic
expressions like : time > XXX, time <= XXX, or two atomic expressions connected by 'AND'
```


### Delete Multiple Timeseries
If both the power supply status and hardware version of the ln group wf02 plant wt02 device before 2017-11-01 16:26:00 need to be deleted, [the prefix path with broader meaning or the path with star](../Concept/Data%20Model%20and%20Terminology.md) can be used to delete the data. The SQL statement for this operation is:

```
delete from root.ln.wf02.wt02 where time <= 2017-11-01T16:26:00;
```
or

```
delete from root.ln.wf02.wt02.* where time <= 2017-11-01T16:26:00;
```
It should be noted that when the deleted path does not exist, IoTDB will give the corresponding error prompt as shown below:

```
IoTDB> delete from root.ln.wf03.wt02.status where time < now()
Msg: TimeSeries does not exist and its data cannot be deleted
```

## Delete Time Partition (experimental)
You may delete all data in a time partition of a storage group using the following grammar:

```
DELETE PARTITION root.ln 0,1,2
```

The `0,1,2` above is the id of the partition that is to be deleted, you can find it from the IoTDB
data folders or convert a timestamp manually to an id using `timestamp / partitionInterval
` (flooring), and the `partitionInterval` should be in your config (if time-partitioning is
supported in your version).

Please notice that this function is experimental and mainly for development, please use it with care.<|MERGE_RESOLUTION|>--- conflicted
+++ resolved
@@ -742,14 +742,11 @@
 The SQL statement is:
 
 ```
-select s1,s2 from root.sg1.* ALIGN BY DEVICE
+select s1,s2 from root.sg1.* align by device
 ```
 
 For more syntax description, please read [SQL Reference](../Operation%20Manual/SQL%20Reference.md).
 
-<<<<<<< HEAD
-The 'disable align' indicaes that there are 3 columns for each time series in the resultset. For more syntax description, please read [SQL Reference](../Operation%20Manual/SQL%20Reference.md).
-=======
 The 'disable align' indicates that there are 2 columns for each time series in the result set. Disable Align Clause can only be used at the end of a query statement. Disable Align Clause cannot be used with Aggregation, Fill Statements, Group By or Group By Device Statements, but can with Limit Statements. The display principle of the result table is that only when the column (or row) has existing data will the column (or row) be shown, with nonexistent cells being empty.
 
 The SQL statement is:
@@ -759,7 +756,6 @@
 ```
 
 For more syntax description, please read [SQL Reference](../Operation%20Manual/SQL%20Reference.md).
->>>>>>> 606c5bfa
 
 ####  Error Handling
 
