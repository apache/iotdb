<!--

    Licensed to the Apache Software Foundation (ASF) under one
    or more contributor license agreements.  See the NOTICE file
    distributed with this work for additional information
    regarding copyright ownership.  The ASF licenses this file
    to you under the Apache License, Version 2.0 (the
    "License"); you may not use this file except in compliance
    with the License.  You may obtain a copy of the License at
    
        http://www.apache.org/licenses/LICENSE-2.0
    
    Unless required by applicable law or agreed to in writing,
    software distributed under the License is distributed on an
    "AS IS" BASIS, WITHOUT WARRANTIES OR CONDITIONS OF ANY
    KIND, either express or implied.  See the License for the
    specific language governing permissions and limitations
    under the License.

-->

# Common Configuration

IoTDB common files for ConfigNode and DataNode are under `conf`.

* `iotdb-common.properties`：IoTDB common configurations.

## Configuration File

### Replication Configuration

* config\_node\_consensus\_protocol\_class

|    Name     | config\_node\_consensus\_protocol\_class                               |
| :---------: | :--------------------------------------------------------------------- |
| Description | Consensus protocol of ConfigNode replicas, only support RatisConsensus |
|    Type     | String                                                                 |
|   Default   | org.apache.iotdb.consensus.ratis.RatisConsensus                        |
|  Effective  | Only allowed to be modified in first start up                          |

* schema\_replication\_factor

<<<<<<< HEAD
|Name| schema\_replication\_factor |
|:---:|:---|
|Description| Schema replication num|
|Type| int32 |
|Default| 1 |
|Effective|After restarting system|
=======
|    Name     | schema\_replication\_factor |
| :---------: | :-------------------------- |
| Description | Schema replication num      |
|    Type     | Int                         |
|   Default   | 1                           |
|  Effective  | After restarting system     |
>>>>>>> c1cd52be

* schema\_region\_consensus\_protocol\_class

|    Name     | schema\_region\_consensus\_protocol\_class                                                                                                   |
| :---------: | :------------------------------------------------------------------------------------------------------------------------------------------- |
| Description | Consensus protocol of schema replicas, SimpleConsensus could only be used in 1 replica，larger than 1 replicas could only use RatisConsensus |  |
|    Type     | String                                                                                                                                       |
|   Default   | org.apache.iotdb.consensus.simple.SimpleConsensus                                                                                            |
|  Effective  | Only allowed to be modified in first start up                                                                                                |

* data\_replication\_factor

<<<<<<< HEAD
|Name| data\_replication\_factor |
|:---:|:---|
|Description| Data replication num|
|Type| int32 |
|Default| 1 |
|Effective|After restarting system|
=======
|    Name     | data\_replication\_factor |
| :---------: | :------------------------ |
| Description | Data replication num      |
|    Type     | Int                       |
|   Default   | 1                         |
|  Effective  | After restarting system   |
>>>>>>> c1cd52be

* data\_region\_consensus\_protocol\_class

|    Name     | data\_region\_consensus\_protocol\_class                                                                                                                      |
| :---------: | :------------------------------------------------------------------------------------------------------------------------------------------------------------ |
| Description | Consensus protocol of data replicas, SimpleConsensus could only be used in 1 replica，larger than 1 replicas could use MultiLeaderConsensus or RatisConsensus |
|    Type     | String                                                                                                                                                        |
|   Default   | org.apache.iotdb.consensus.simple.SimpleConsensus                                                                                                             |
|  Effective  | Only allowed to be modified in first start up                                                                                                                 |

### Partition (Load balancing) Configuration

* series\_partition\_slot\_num

<<<<<<< HEAD
|Name| series\_partition\_slot\_num |
|:---:|:---|
|Description| Slot num of series partition |
|Type| int32 |
|Default| 10000 |
|Effective|Only allowed to be modified in first start up|
=======
|    Name     | series\_partition\_slot\_num                  |
| :---------: | :-------------------------------------------- |
| Description | Slot num of series partition                  |
|    Type     | Int                                           |
|   Default   | 10000                                         |
|  Effective  | Only allowed to be modified in first start up |
>>>>>>> c1cd52be

* series\_partition\_executor\_class

|    Name     | series\_partition\_executor\_class                                |
| :---------: | :---------------------------------------------------------------- |
| Description | Series partition hash function                                    |
|    Type     | String                                                            |
|   Default   | org.apache.iotdb.commons.partition.executor.hash.BKDRHashExecutor |
|  Effective  | Only allowed to be modified in first start up                     |

* region\_allocate\_strategy

|    Name     | region\_allocate\_strategy                                                                               |
| :---------: | :------------------------------------------------------------------------------------------------------- |
| Description | Region allocate strategy, COPY_SET is suitable for large clusters, GREEDY is suitable for small clusters |
|    Type     | String                                                                                                   |
|   Default   | GREEDY                                                                                                   |
|  Effective  | After restarting system                                                                                  |

### Cluster Management

* time\_partition\_interval

|    Name     | time\_partition\_interval                                     |
| :---------: | :------------------------------------------------------------ |
| Description | Time partition interval of data when ConfigNode allocate data |
|    Type     | Long                                                          |
|    Unit     | ms                                                            |
|   Default   | 604800000                                                     |
|  Effective  | Only allowed to be modified in first start up                 |

* heartbeat\_interval\_in\_ms

|    Name     | heartbeat\_interval\_in\_ms             |
| :---------: | :-------------------------------------- |
| Description | Heartbeat interval in the cluster nodes |
|    Type     | Long                                    |
|    Unit     | ms                                      |
|   Default   | 1000                                    |
|  Effective  | After restarting system                 |

* disk\_space\_warning\_threshold

|    Name     | disk\_space\_warning\_threshold |
| :---------: | :------------------------------ |
| Description | Disk remaining threshold        |
|    Type     | double(percentage)              |
|   Default   | 0.05                            |
|  Effective  | After restarting system         |

### Memory Control Configuration

* enable\_mem\_control

<<<<<<< HEAD
|Name| enable\_mem\_control |
|:---:|:---|
|Description| enable memory control to avoid OOM|
|Type|Boolean|
|Default| true |
|Effective|After restarting system|

* concurrent\_writing\_time\_partition

|Name| concurrent\_writing\_time\_partition |
|:---:|:---|
|Description| This config decides how many time partitions in a database can be inserted concurrently </br> For example, your partitionInterval is 86400 and you want to insert data in 5 different days, |
|Type|int32|
|Default| 1 |
|Effective|After restarting system|
=======
|    Name     | enable\_mem\_control               |
| :---------: | :--------------------------------- |
| Description | enable memory control to avoid OOM |
|    Type     | Bool                               |
|   Default   | true                               |
|  Effective  | After restarting system            |

* concurrent\_writing\_time\_partition

|    Name     | concurrent\_writing\_time\_partition                                                                                                                                                        |
| :---------: | :------------------------------------------------------------------------------------------------------------------------------------------------------------------------------------------ |
| Description | This config decides how many time partitions in a database can be inserted concurrently </br> For example, your partitionInterval is 86400 and you want to insert data in 5 different days, |
|    Type     | Int32                                                                                                                                                                                       |
|   Default   | 1                                                                                                                                                                                           |
|  Effective  | After restarting system                                                                                                                                                                     |
>>>>>>> c1cd52be

### Schema Engine Configuration

* mlog\_buffer\_size

<<<<<<< HEAD
|Name| mlog\_buffer\_size |
|:---:|:---|
|Description| size of log buffer in each metadata operation plan(in byte) |
|Type|int32|
|Default| 1048576 |
|Effective|After restart system|
=======
|    Name     | mlog\_buffer\_size                                          |
| :---------: | :---------------------------------------------------------- |
| Description | size of log buffer in each metadata operation plan(in byte) |
|    Type     | Int32                                                       |
|   Default   | 1048576                                                     |
|  Effective  | After restart system                                        |
>>>>>>> c1cd52be

* sync\_mlog\_period\_in\_ms

|    Name     | sync\_mlog\_period\_in\_ms                                                                                                                                                                         |
| :---------: | :------------------------------------------------------------------------------------------------------------------------------------------------------------------------------------------------- |
| Description | The cycle when metadata log is periodically forced to be written to disk(in milliseconds). If force_mlog_period_in_ms = 0 it means force metadata log to be written to disk after each refreshment |
|    Type     | Int64                                                                                                                                                                                              |
|   Default   | 100                                                                                                                                                                                                |
|  Effective  | After restart system                                                                                                                                                                               |

* tag\_attribute\_flush\_interval

<<<<<<< HEAD
|Name| tag\_attribute\_flush\_interval                                                                                                                                                                                                                |
|:---:|:-----------------------------------------------------------------------------------------------------------------------------------------------------------------------------------------------------------------------------------------------|
|Description| interval num for tag and attribute records when force flushing to disk. When a certain amount of tag and attribute records is reached, they will be force flushed to disk. It is possible to lose at most tag_attribute_flush_interval records |
|Type| int32                                                                                                                                                                                                                                          |
|Default| 1000                                                                                                                                                                                                                                           |
|Effective| Only allowed to be modified in first start up                                                                                                                                                                                                  |
=======
|    Name     | tag\_attribute\_flush\_interval                                                                                                                                                                                                                |
| :---------: | :--------------------------------------------------------------------------------------------------------------------------------------------------------------------------------------------------------------------------------------------- |
| Description | interval num for tag and attribute records when force flushing to disk. When a certain amount of tag and attribute records is reached, they will be force flushed to disk. It is possible to lose at most tag_attribute_flush_interval records |
|    Type     | Int32                                                                                                                                                                                                                                          |
|   Default   | 1000                                                                                                                                                                                                                                           |
|  Effective  | Only allowed to be modified in first start up                                                                                                                                                                                                  |
>>>>>>> c1cd52be


* tag\_attribute\_total\_size

<<<<<<< HEAD
|Name| tag\_attribute\_total\_size |
|:---:|:---|
|Description| The maximum persistence size of tags and attributes of each time series.|
|Type| int32 |
|Default| 700 |
|Effective|Only allowed to be modified in first start up|
=======
|    Name     | tag\_attribute\_total\_size                                              |
| :---------: | :----------------------------------------------------------------------- |
| Description | The maximum persistence size of tags and attributes of each time series. |
|    Type     | Int32                                                                    |
|   Default   | 700                                                                      |
|  Effective  | Only allowed to be modified in first start up                            |
>>>>>>> c1cd52be

### Configurations for creating schema automatically

* enable\_auto\_create\_schema

|    Name     | enable\_auto\_create\_schema                                                  |
| :---------: | :---------------------------------------------------------------------------- |
| Description | whether auto create the time series when a non-existed time series data comes |
|    Type     | true or false                                                                 |
|   Default   | true                                                                          |
|  Effective  | After restarting system                                                       |

* default\_storage\_group\_level

|    Name     | default\_storage\_group\_level                                                                                                                                                                             |
| :---------: | :--------------------------------------------------------------------------------------------------------------------------------------------------------------------------------------------------------- |
| Description | Database level when creating schema automatically is enabled. For example, if we receives a data point from root.sg0.d1.s2, we will set root.sg0 as the database if database level is 1. (root is level 0) |
|    Type     | integer                                                                                                                                                                                                    |
|   Default   | 1                                                                                                                                                                                                          |
|  Effective  | After restarting system                                                                                                                                                                                    |

* boolean\_string\_infer\_type

|    Name     | boolean\_string\_infer\_type                                  |
| :---------: | :------------------------------------------------------------ |
| Description | To which type the values "true" and "false" should be reslved |
|    Type     | BOOLEAN or TEXT                                               |
|   Default   | BOOLEAN                                                       |
|  Effective  | After restarting system                                       |

* integer\_string\_infer\_type

|    Name     | integer\_string\_infer\_type                                            |
| :---------: | :---------------------------------------------------------------------- |
| Description | To which type an integer string like "67" in a query should be resolved |
|    Type     | INT32, INT64, DOUBLE, FLOAT or TEXT                                     |
|   Default   | DOUBLE                                                                  |
|  Effective  | After restarting system                                                 |

* floating\_string\_infer\_type

|    Name     | floating\_string\_infer\_type                                                   |
| :---------: | :------------------------------------------------------------------------------ |
| Description | To which type a floating number string like "6.7" in a query should be resolved |
|    Type     | DOUBLE, FLOAT or TEXT                                                           |
|   Default   | FLOAT                                                                           |
|  Effective  | After restarting system                                                         |

* nan\_string\_infer\_type

|    Name     | nan\_string\_infer\_type                                  |
| :---------: | :-------------------------------------------------------- |
| Description | To which type the value NaN in a query should be resolved |
|    Type     | DOUBLE, FLOAT or TEXT                                     |
|   Default   | FLOAT                                                     |
|  Effective  | After restarting system                                   |

### Query Configurations

* mpp\_data\_exchange\_core\_pool\_size

|    Name     | mpp\_data\_exchange\_core\_pool\_size        |
| :---------: | :------------------------------------------- |
| Description | Core size of ThreadPool of MPP data exchange |
|    Type     | int                                          |
|   Default   | 10                                           |
|  Effective  | After restarting system                      |

* mpp\_data\_exchange\_max\_pool\_size

|    Name     | mpp\_data\_exchange\_max\_pool\_size        |
| :---------: | :------------------------------------------ |
| Description | Max size of ThreadPool of MPP data exchange |
|    Type     | int                                         |
|   Default   | 10                                          |
|  Effective  | After restarting system                     |

* mpp\_data\_exchange\_keep\_alive\_time\_in\_ms

|    Name     | mpp\_data\_exchange\_keep\_alive\_time\_in\_ms |
| :---------: | :--------------------------------------------- |
| Description | Max waiting time for MPP data exchange         |
|    Type     | long                                           |
|   Default   | 1000                                           |
|  Effective  | After restarting system                        |

* driver\_task\_execution\_time\_slice\_in\_ms

|    Name     | driver\_task\_execution\_time\_slice\_in\_ms |
| :---------: | :------------------------------------------- |
| Description | Maximum execution time of a DriverTask       |
|    Type     | int                                          |
|   Default   | 100                                          |
|  Effective  | After restarting system                      |

* max\_tsblock\_size\_in\_bytes

|    Name     | max\_tsblock\_size\_in\_bytes |
| :---------: | :---------------------------- |
| Description | Maximum capacity of a TsBlock |
|    Type     | int                           |
|   Default   | 1024 * 1024 (1 MB)            |
|  Effective  | After restarting system       |

* max\_tsblock\_line\_numbers

|    Name     | max\_tsblock\_line\_numbers                 |
| :---------: | :------------------------------------------ |
| Description | Maximum number of lines in a single TsBlock |
|    Type     | int                                         |
|   Default   | 1000                                        |
|  Effective  | After restarting system                     |

* default\_fill\_interval

|    Name     | default\_fill\_interval                         |
| :---------: | :---------------------------------------------- |
| Description | Default interval of `group by fill` query in ms |
|    Type     | int32                                           |
|   Default   | -1                                              |
|  Effective  | After restarting system                         |

* group_by_fill_cache_size_in_mb

|    Name     | group_by_fill_cache_size_in_mb      |
| :---------: | :---------------------------------- |
| Description | Cache size of `group by fill` query |
|    Type     | Float                               |
|   Default   | 1.0                                 |
|  Effective  | After restarting system             |

### Storage Engine Configuration

* default\_ttl\_in\_ms

|    Name     | default\_ttl\_in\_ms                   |
| :---------: | :------------------------------------- |
| Description | Default ttl when each database created |
|    Type     | Long                                   |
|   Default   | Infinity                               |
|  Effective  | After restarting system                |

* memtable\_size\_threshold

|    Name     | memtable\_size\_threshold                                    |
| :---------: | :----------------------------------------------------------- |
| Description | max memtable size                                            |
|    Type     | Long                                                         |
|   Default   | 1073741824                                                   |
|  Effective  | when enable\_mem\_control is false & After restarting system |

* write\_memory\_variation\_report\_proportion

|    Name     | write\_memory\_variation\_report\_proportion                                                                 |
| :---------: | :----------------------------------------------------------------------------------------------------------- |
| Description | if memory cost of data region increased more than proportion of allocated memory for write, report to system |
|    Type     | Double                                                                                                       |
|   Default   | 0.001                                                                                                        |
|  Effective  | After restarting system                                                                                      |

* enable\_timed\_flush\_seq\_memtable

<<<<<<< HEAD
|Name| enable\_timed\_flush\_seq\_memtable |
|:---:|:---|
|Description| whether to enable timed flush sequence memtable |
|Type|Boolean|
|Default| false |
|Effective| Trigger |

* seq\_memtable\_flush\_interval\_in\_ms

|Name| seq\_memtable\_flush\_interval\_in\_ms |
|:---:|:---|
|Description| if a memTable's created time is older than current time minus this, the memtable will be flushed to disk |
|Type|int32|
|Default| 3600000 |
|Effective| Trigger |

* seq\_memtable\_flush\_check\_interval\_in\_ms

|Name| seq\_memtable\_flush\_check\_interval\_in\_ms |
|:---:|:---|
|Description| the interval to check whether sequence memtables need flushing |
|Type|int32|
|Default| 600000 |
|Effective| Trigger |

* enable\_timed\_flush\_unseq\_memtable

|Name| enable\_timed\_flush\_unseq\_memtable |
|:---:|:---|
|Description| whether to enable timed flush unsequence memtable |
|Type|Boolean|
|Default| false |
|Effective| Trigger |

* unseq\_memtable\_flush\_interval\_in\_ms

|Name| unseq\_memtable\_flush\_interval\_in\_ms |
|:---:|:---|
|Description| if a memTable's created time is older than current time minus this, the memtable will be flushed to disk |
|Type|int32|
|Default| 3600000 |
|Effective| Trigger |

* unseq\_memtable\_flush\_check\_interval\_in\_ms

|Name| unseq\_memtable\_flush\_check\_interval\_in\_ms |
|:---:|:---|
|Description| the interval to check whether unsequence memtables need flushing |
|Type|int32|
|Default| 600000 |
|Effective| Trigger |

* avg\_series\_point\_number\_threshold

|Name| avg\_series\_point\_number\_threshold                  |
|:---:|:-------------------------------------------------------|
|Description| max average number of point of each series in memtable |
|Type| int32                                                  |
|Default| 100000                                                 |
|Effective| After restarting system                                |

* flush\_thread\_count

|Name| flush\_thread\_count |
|:---:|:---|
|Description| The thread number used to perform the operation when IoTDB writes data in memory to disk. If the value is less than or equal to 0, then the number of CPU cores installed on the machine is used. The default is 0.|
|Type| int32 |
|Default| 0 |
|Effective|After restarting system|

* query\_thread\_count

|Name| query\_thread\_count                                                                                            |
|:---:|:---------------------------------------------------------------------------------------------------------------------|
|Description| The thread number which can concurrently execute query statement. When <= 0, use CPU core number. The default is 16. |
|Type| int32                                                                                                                |
|Default| 16                                                                                                                   |
|Effective| After restarting system                                                                                              |

* sub\_rawQuery\_thread\_count

|Name| sub\_rawQuery\_thread\_count                                                                                        |
|:---:|:-------------------------------------------------------------------------------------------------------------------------|
|Description| The thread number which can concurrently read data for raw data query. When <= 0, use CPU core number. The default is 8. |
|Type| int32                                                                                                                    |
|Default| 8                                                                                                                        |
|Effective| After restarting system                                                                                                  |

* enable\_partial\_insert

|Name| enable\_partial\_insert |
|:---:|:---|
|Description| Whether continue to write other measurements if some measurements are failed in one insertion.|
|Type| Boolean |
|Default| true |
|Effective|After restarting system|
=======
|    Name     | enable\_timed\_flush\_seq\_memtable             |
| :---------: | :---------------------------------------------- |
| Description | whether to enable timed flush sequence memtable |
|    Type     | Bool                                            |
|   Default   | false                                           |
|  Effective  | Trigger                                         |

* seq\_memtable\_flush\_interval\_in\_ms

|    Name     | seq\_memtable\_flush\_interval\_in\_ms                                                                   |
| :---------: | :------------------------------------------------------------------------------------------------------- |
| Description | if a memTable's created time is older than current time minus this, the memtable will be flushed to disk |
|    Type     | Int32                                                                                                    |
|   Default   | 3600000                                                                                                  |
|  Effective  | Trigger                                                                                                  |

* seq\_memtable\_flush\_check\_interval\_in\_ms

|    Name     | seq\_memtable\_flush\_check\_interval\_in\_ms                  |
| :---------: | :------------------------------------------------------------- |
| Description | the interval to check whether sequence memtables need flushing |
|    Type     | Int32                                                          |
|   Default   | 600000                                                         |
|  Effective  | Trigger                                                        |

* enable\_timed\_flush\_unseq\_memtable

|    Name     | enable\_timed\_flush\_unseq\_memtable             |
| :---------: | :------------------------------------------------ |
| Description | whether to enable timed flush unsequence memtable |
|    Type     | Bool                                              |
|   Default   | false                                             |
|  Effective  | Trigger                                           |

* unseq\_memtable\_flush\_interval\_in\_ms

|    Name     | unseq\_memtable\_flush\_interval\_in\_ms                                                                 |
| :---------: | :------------------------------------------------------------------------------------------------------- |
| Description | if a memTable's created time is older than current time minus this, the memtable will be flushed to disk |
|    Type     | Int32                                                                                                    |
|   Default   | 3600000                                                                                                  |
|  Effective  | Trigger                                                                                                  |

* unseq\_memtable\_flush\_check\_interval\_in\_ms

|    Name     | unseq\_memtable\_flush\_check\_interval\_in\_ms                  |
| :---------: | :--------------------------------------------------------------- |
| Description | the interval to check whether unsequence memtables need flushing |
|    Type     | Int32                                                            |
|   Default   | 600000                                                           |
|  Effective  | Trigger                                                          |

* avg\_series\_point\_number\_threshold

|    Name     | avg\_series\_point\_number\_threshold                  |
| :---------: | :----------------------------------------------------- |
| Description | max average number of point of each series in memtable |
|    Type     | Int32                                                  |
|   Default   | 100000                                                 |
|  Effective  | After restarting system                                |

* flush\_thread\_count

|    Name     | flush\_thread\_count                                                                                                                                                                                                |
| :---------: | :------------------------------------------------------------------------------------------------------------------------------------------------------------------------------------------------------------------ |
| Description | The thread number used to perform the operation when IoTDB writes data in memory to disk. If the value is less than or equal to 0, then the number of CPU cores installed on the machine is used. The default is 0. |
|    Type     | Int32                                                                                                                                                                                                               |
|   Default   | 0                                                                                                                                                                                                                   |
|  Effective  | After restarting system                                                                                                                                                                                             |

* query\_thread\_count

|    Name     | query\_thread\_count                                                                                                 |
| :---------: | :------------------------------------------------------------------------------------------------------------------- |
| Description | The thread number which can concurrently execute query statement. When <= 0, use CPU core number. The default is 16. |
|    Type     | Int32                                                                                                                |
|   Default   | 16                                                                                                                   |
|  Effective  | After restarting system                                                                                              |

* sub\_rawQuery\_thread\_count

|    Name     | sub\_rawQuery\_thread\_count                                                                                             |
| :---------: | :----------------------------------------------------------------------------------------------------------------------- |
| Description | The thread number which can concurrently read data for raw data query. When <= 0, use CPU core number. The default is 8. |
|    Type     | Int32                                                                                                                    |
|   Default   | 8                                                                                                                        |
|  Effective  | After restarting system                                                                                                  |

* enable\_partial\_insert

|    Name     | enable\_partial\_insert                                                                        |
| :---------: | :--------------------------------------------------------------------------------------------- |
| Description | Whether continue to write other measurements if some measurements are failed in one insertion. |
|    Type     | Bool                                                                                           |
|   Default   | true                                                                                           |
|  Effective  | After restarting system                                                                        |
>>>>>>> c1cd52be

* insert_multi_tablet_enable_multithreading_column_threshold

|    Name     | insert_multi_tablet_enable_multithreading_column_threshold                                     |
| :---------: | :--------------------------------------------------------------------------------------------- |
| Description | When the insert plan column count reaches the specified threshold, multi-threading is enabled. |
<<<<<<< HEAD
|    Type     | int32                                                        |
|   Default   | 10                                                           |
|  Effective  | After restarting system                                      |
=======
|    Type     | Int32                                                                                          |
|   Default   | 10                                                                                             |
|  Effective  | After restarting system                                                                        |
>>>>>>> c1cd52be

### Compaction Configurations

* enable\_seq\_space\_compaction

|    Name     | enable\_seq\_space\_compaction               |
| :---------: | :------------------------------------------- |
| Description | enable the compaction between sequence files |
|    Type     | Boolean                                      |
|   Default   | true                                         |
|  Effective  | After restart system                         |

* enable\_unseq\_space\_compaction

|    Name     | enable\_unseq\_space\_compaction               |
| :---------: | :--------------------------------------------- |
| Description | enable the compaction between unsequence files |
|    Type     | Boolean                                        |
|   Default   | false                                          |
|  Effective  | After restart system                           |

* enable\_cross\_space\_compaction

|    Name     | enable\_cross\_space\_compaction                                  |
| :---------: | :---------------------------------------------------------------- |
| Description | enable the compaction between sequence files and unsequence files |
|    Type     | Boolean                                                           |
|   Default   | true                                                              |
|  Effective  | After restart system                                              |

* cross\_compaction\_strategy

|    Name     | cross\_compaction\_strategy        |
| :---------: | :--------------------------------- |
| Description | strategy of cross space compaction |
|    Type     | String                             |
|   Default   | rewrite\_compaction                |
|  Effective  | After restart system               |

* inner\_compaction\_strategy

|    Name     | inner\_compaction\_strategy        |
| :---------: | :--------------------------------- |
| Description | strategy of inner space compaction |
|    Type     | String                             |
|   Default   | size\_tiered\_compaction           |
|  Effective  | After restart system               |

* compaction\_priority

|    Name     | compaction\_priority                                                                                                                                                                                                                                                                     |
| :---------: | :--------------------------------------------------------------------------------------------------------------------------------------------------------------------------------------------------------------------------------------------------------------------------------------- |
| Description | Priority of compaction task. When it is BALANCE, system executes all types of compaction equally; when it is INNER_CROSS, system takes precedence over executing inner space compaction task; when it is CROSS_INNER, system takes precedence over executing cross space compaction task |
|    Type     | String                                                                                                                                                                                                                                                                                   |
|   Default   | BALANCE                                                                                                                                                                                                                                                                                  |
|  Effective  | After restart system                                                                                                                                                                                                                                                                     |

* target\_compaction\_file\_size

|    Name     | target\_compaction\_file\_size               |
| :---------: | :------------------------------------------- |
| Description | The target file is in inner space compaction |
|    Type     | Int64                                        |
|   Default   | 1073741824                                   |
|  Effective  | After restart system                         |

* target\_chunk\_size

|    Name     | target\_chunk\_size                |
| :---------: | :--------------------------------- |
| Description | The target size of compacted chunk |
|    Type     | Int64                              |
|   Default   | 1048576                            |
|  Effective  | After restart system               |

* target\_chunk\_point\_num

<<<<<<< HEAD
|Name| target\_chunk\_point\_num |
|:---:|:---|
|Description| The target point number of compacted chunk |
|Type| int32 |
|Default| 100000 |
|Effective|After restart system|
=======
|    Name     | target\_chunk\_point\_num                  |
| :---------: | :----------------------------------------- |
| Description | The target point number of compacted chunk |
|    Type     | Int32                                      |
|   Default   | 100000                                     |
|  Effective  | After restart system                       |
>>>>>>> c1cd52be

* chunk\_size\_lower\_bound\_in\_compaction

|    Name     | chunk\_size\_lower\_bound\_in\_compaction                                               |
| :---------: | :-------------------------------------------------------------------------------------- |
| Description | A source chunk will be deserialized in compaction when its size is less than this value |
|    Type     | Int64                                                                                   |
|   Default   | 128                                                                                     |
|  Effective  | After restart system                                                                    |

* chunk\_point\_num\_lower\_bound\_in\_compaction

<<<<<<< HEAD
|Name| chunk\_size\_lower\_bound\_in\_compaction |
|:---:|:---|
|Description| A source chunk will be deserialized in compaction when its point num is less than this value |
|Type| int32 |
|Default| 100 |
|Effective|After restart system|

* max\_inner\_compaction\_candidate\_file\_num

|Name| max\_inner\_compaction\_candidate\_file\_num |
|:---:|:---|
|Description| The max num of files encounter in inner space compaction |
|Type| int32 |
|Default| 30 |
|Effective|After restart system|

* max\_cross\_compaction\_file\_num

|Name| max\_cross\_compaction\_candidate\_file\_num |
|:---:|:---|
|Description| The max num of files encounter in cross space compaction |
|Type| int32 |
|Default| 1000 |
|Effective|After restart system|

* cross\_compaction\_file\_selection\_time\_budget

|Name| cross\_compaction\_file\_selection\_time\_budget |
|:---:|:---|
|Description| Time budget for cross space compaction file selection |
|Type| int32 |
|Default| 30000 |
|Effective|After restart system|

* cross\_compaction\_memory\_budget

|Name| cross\_compaction\_memory\_budget |
|:---:|:---|
|Description| Memory budget for a cross space compaction |
|Type| int32 |
|Default| 2147483648 |
|Effective|After restart system|

* compaction\_thread\_count

|Name| compaction\_thread\_count |
|:---:|:---|
|Description| thread num to execute compaction |
|Type| int32 |
|Default| 10 |
|Effective|After restart system|
=======
|    Name     | chunk\_size\_lower\_bound\_in\_compaction                                                    |
| :---------: | :------------------------------------------------------------------------------------------- |
| Description | A source chunk will be deserialized in compaction when its point num is less than this value |
|    Type     | Int32                                                                                        |
|   Default   | 100                                                                                          |
|  Effective  | After restart system                                                                         |

* max\_inner\_compaction\_candidate\_file\_num

|    Name     | max\_inner\_compaction\_candidate\_file\_num             |
| :---------: | :------------------------------------------------------- |
| Description | The max num of files encounter in inner space compaction |
|    Type     | Int32                                                    |
|   Default   | 30                                                       |
|  Effective  | After restart system                                     |

* max\_cross\_compaction\_file\_num

|    Name     | max\_cross\_compaction\_candidate\_file\_num             |
| :---------: | :------------------------------------------------------- |
| Description | The max num of files encounter in cross space compaction |
|    Type     | Int32                                                    |
|   Default   | 1000                                                     |
|  Effective  | After restart system                                     |

* cross\_compaction\_file\_selection\_time\_budget

|    Name     | cross\_compaction\_file\_selection\_time\_budget      |
| :---------: | :---------------------------------------------------- |
| Description | Time budget for cross space compaction file selection |
|    Type     | Int32                                                 |
|   Default   | 30000                                                 |
|  Effective  | After restart system                                  |

* cross\_compaction\_memory\_budget

|    Name     | cross\_compaction\_memory\_budget          |
| :---------: | :----------------------------------------- |
| Description | Memory budget for a cross space compaction |
|    Type     | Int32                                      |
|   Default   | 2147483648                                 |
|  Effective  | After restart system                       |

* compaction\_thread\_count

|    Name     | compaction\_thread\_count        |
| :---------: | :------------------------------- |
| Description | thread num to execute compaction |
|    Type     | Int32                            |
|   Default   | 10                               |
|  Effective  | After restart system             |
>>>>>>> c1cd52be

* compaction\_schedule\_interval\_in\_ms

|    Name     | compaction\_schedule\_interval\_in\_ms |
| :---------: | :------------------------------------- |
| Description | interval of scheduling compaction      |
|    Type     | Int64                                  |
|   Default   | 60000                                  |
|  Effective  | After restart system                   |

* compaction\_submission\_interval\_in\_ms

|    Name     | compaction\_submission\_interval\_in\_ms |
| :---------: | :--------------------------------------- |
| Description | interval of submitting compaction task   |
|    Type     | Int64                                    |
|   Default   | 60000                                    |
|  Effective  | After restart system                     |

* compaction\_write\_throughput\_mb\_per\_sec

<<<<<<< HEAD
|Name| compaction\_write\_throughput\_mb\_per\_sec |
|:---:|:---|
|Description| The write rate of all compaction tasks in MB/s |
|Type| int32 |
|Default| 16 |
|Effective|After restart system|
=======
|    Name     | compaction\_write\_throughput\_mb\_per\_sec    |
| :---------: | :--------------------------------------------- |
| Description | The write rate of all compaction tasks in MB/s |
|    Type     | Int32                                          |
|   Default   | 16                                             |
|  Effective  | After restart system                           |
>>>>>>> c1cd52be

### Write Ahead Log Configuration

### TsFile Configurations

* group\_size\_in\_byte

<<<<<<< HEAD
|Name|group\_size\_in\_byte|
|:---:|:---|
|Description|The data size written to the disk per time|
|Type|int32|
|Default| 134217728 |
|Effective|Trigger|

* page\_size\_in\_byte

|Name| page\_size\_in\_byte |
|:---:|:---|
|Description|The maximum size of a single page written in memory when each column in memory is written (in bytes)|
|Type|int32|
|Default| 65536 |
|Effective|Trigger|

* max\_number\_of\_points\_in\_page

|Name| max\_number\_of\_points\_in\_page |
|:---:|:---|
|Description|The maximum number of data points (timestamps - valued groups) contained in a page|
|Type|int32|
|Default| 1048576 |
|Effective|Trigger|

* max\_degree\_of\_index\_node

|Name| max\_degree\_of\_index\_node |
|:---:|:---|
|Description|The maximum degree of the metadata index tree (that is, the max number of each node's children)|
|Type|int32|
|Default| 256 |
|Effective|Only allowed to be modified in first start up|

* max\_string\_length

|Name| max\_string\_length |
|:---:|:---|
|Description|The maximum length of a single string (number of character)|
|Type|int32|
|Default| 128 |
|Effective|Trigger|
=======
|    Name     | group\_size\_in\_byte                      |
| :---------: | :----------------------------------------- |
| Description | The data size written to the disk per time |
|    Type     | Int32                                      |
|   Default   | 134217728                                  |
|  Effective  | Trigger                                    |

* page\_size\_in\_byte

|    Name     | page\_size\_in\_byte                                                                                 |
| :---------: | :--------------------------------------------------------------------------------------------------- |
| Description | The maximum size of a single page written in memory when each column in memory is written (in bytes) |
|    Type     | Int32                                                                                                |
|   Default   | 65536                                                                                                |
|  Effective  | Trigger                                                                                              |

* max\_number\_of\_points\_in\_page

|    Name     | max\_number\_of\_points\_in\_page                                                  |
| :---------: | :--------------------------------------------------------------------------------- |
| Description | The maximum number of data points (timestamps - valued groups) contained in a page |
|    Type     | Int32                                                                              |
|   Default   | 1048576                                                                            |
|  Effective  | Trigger                                                                            |

* max\_degree\_of\_index\_node

|    Name     | max\_degree\_of\_index\_node                                                                    |
| :---------: | :---------------------------------------------------------------------------------------------- |
| Description | The maximum degree of the metadata index tree (that is, the max number of each node's children) |
|    Type     | Int32                                                                                           |
|   Default   | 256                                                                                             |
|  Effective  | Only allowed to be modified in first start up                                                   |

* max\_string\_length

|    Name     | max\_string\_length                                         |
| :---------: | :---------------------------------------------------------- |
| Description | The maximum length of a single string (number of character) |
|    Type     | Int32                                                       |
|   Default   | 128                                                         |
|  Effective  | Trigger                                                     |
>>>>>>> c1cd52be

* time\_encoder

|    Name     | time\_encoder                         |
| :---------: | :------------------------------------ |
| Description | Encoding type of time column          |
|    Type     | Enum String: “TS_2DIFF”,“PLAIN”,“RLE” |
|   Default   | TS_2DIFF                              |
|  Effective  | Trigger                               |

* value\_encoder

|    Name     | value\_encoder                        |
| :---------: | :------------------------------------ |
| Description | Encoding type of value column         |
|    Type     | Enum String: “TS_2DIFF”,“PLAIN”,“RLE” |
|   Default   | PLAIN                                 |
|  Effective  | Trigger                               |

* float_precision

<<<<<<< HEAD
|Name| float_precision |
|:---:|:---|
|Description| The precision of the floating point number.(The number of digits after the decimal point) |
|Type|int32|
|Default| The default is 2 digits. Note: The 32-bit floating point number has a decimal precision of 7 bits, and the 64-bit floating point number has a decimal precision of 15 bits. If the setting is out of the range, it will have no practical significance. |
|Effective|Trigger|
=======
|    Name     | float_precision                                                                                                                                                                                                                                         |
| :---------: | :------------------------------------------------------------------------------------------------------------------------------------------------------------------------------------------------------------------------------------------------------ |
| Description | The precision of the floating point number.(The number of digits after the decimal point)                                                                                                                                                               |
|    Type     | Int32                                                                                                                                                                                                                                                   |
|   Default   | The default is 2 digits. Note: The 32-bit floating point number has a decimal precision of 7 bits, and the 64-bit floating point number has a decimal precision of 15 bits. If the setting is out of the range, it will have no practical significance. |
|  Effective  | Trigger                                                                                                                                                                                                                                                 |
>>>>>>> c1cd52be

* compressor

|    Name     | compressor                                    |
| :---------: | :-------------------------------------------- |
| Description | Data compression method                       |
|    Type     | Enum String : “UNCOMPRESSED”, “SNAPPY”, "LZ4" |
|   Default   | SNAPPY                                        |
|  Effective  | Trigger                                       |

* bloomFilterErrorRate

|    Name     | bloomFilterErrorRate                                                                                                                                                                                                                                                                                                                                                                                             |
| :---------: | :--------------------------------------------------------------------------------------------------------------------------------------------------------------------------------------------------------------------------------------------------------------------------------------------------------------------------------------------------------------------------------------------------------------- |
| Description | The false positive rate of bloom filter in each TsFile. Bloom filter checks whether a given time series is in the tsfile before loading metadata. This can improve the performance of loading metadata and skip the tsfile that doesn't contain specified time series. If you want to learn more about its mechanism, you can refer to: [wiki page of bloom filter](https://en.wikipedia.org/wiki/Bloom_filter). |
|    Type     | float, (0, 1)                                                                                                                                                                                                                                                                                                                                                                                                    |
|   Default   | 0.05                                                                                                                                                                                                                                                                                                                                                                                                             |
|  Effective  | After restarting system                                                                                                                                                                                                                                                                                                                                                                                          |

* freq_snr

|    Name     | freq_snr                                        |
| :---------: | :---------------------------------------------- |
| Description | Signal-noise-ratio (SNR) of lossy FREQ encoding |
|    Type     | Double                                          |
|   Default   | 40.0                                            |
|  Effective  | Trigger                                         |

* freq_block_size

<<<<<<< HEAD
|Name| freq_block_size |
|:---:|:---|
|Description| Block size of FREQ encoding. In other words, the number of data points in a time-frequency transformation. To speed up the encoding, it is recommended to be the power of 2. |
|Type|int32|
|Default| 1024 |
|Effective|Trigger|
=======
|    Name     | freq_block_size                                                                                                                                                              |
| :---------: | :--------------------------------------------------------------------------------------------------------------------------------------------------------------------------- |
| Description | Block size of FREQ encoding. In other words, the number of data points in a time-frequency transformation. To speed up the encoding, it is recommended to be the power of 2. |
|    Type     | Int32                                                                                                                                                                        |
|   Default   | 1024                                                                                                                                                                         |
|  Effective  | Trigger                                                                                                                                                                      |
>>>>>>> c1cd52be

### Watermark Configuration

### Authorization Configuration

* authorizer\_provider\_class

|          Name          | authorizer\_provider\_class                             |
| :--------------------: | :------------------------------------------------------ |
|      Description       | the class name of the authorization service             |
|          Type          | String                                                  |
|        Default         | org.apache.iotdb.db.auth.authorizer.LocalFileAuthorizer |
|       Effective        | After restarting system                                 |
| Other available values | org.apache.iotdb.db.auth.authorizer.OpenIdAuthorizer    |

* openID\_url

|    Name     | openID\_url                                      |
| :---------: | :----------------------------------------------- |
| Description | the openID server if OpenIdAuthorizer is enabled |
|    Type     | String (a http url)                              |
|   Default   | no                                               |
|  Effective  | After restarting system                          |

* admin\_name

|    Name     | admin\_name                                   |
| :---------: | :-------------------------------------------- |
| Description | The username of admin                         |
|    Type     | String                                        |
|   Default   | root                                          |
|  Effective  | Only allowed to be modified in first start up |

* admin\_password

|    Name     | admin\_password                               |
| :---------: | :-------------------------------------------- |
| Description | The password of admin                         |
|    Type     | String                                        |
|   Default   | root                                          |
|  Effective  | Only allowed to be modified in first start up |

* iotdb\_server\_encrypt\_decrypt\_provider

|    Name     | iotdb\_server\_encrypt\_decrypt\_provider                      |
| :---------: | :------------------------------------------------------------- |
| Description | The Class for user password encryption                         |
|    Type     | String                                                         |
|   Default   | org.apache.iotdb.commons.security.encrypt.MessageDigestEncrypt |
|  Effective  | Only allowed to be modified in first start up                  |

* iotdb\_server\_encrypt\_decrypt\_provider\_parameter

|    Name     | iotdb\_server\_encrypt\_decrypt\_provider\_parameter             |
| :---------: | :--------------------------------------------------------------- |
| Description | Parameters used to initialize the user password encryption class |
|    Type     | String                                                           |
|   Default   | 空                                                               |
|  Effective  | After restarting system                                          |

* author\_cache\_size

|    Name     | author\_cache\_size         |
| :---------: | :-------------------------- |
| Description | Cache size of user and role |
|    Type     | int32                       |
|   Default   | 1000                        |
|  Effective  | After restarting system     |

* author\_cache\_expire\_time

|    Name     | author\_cache\_expire\_time                       |
| :---------: | :------------------------------------------------ |
| Description | Cache expire time of user and role, Unit: minutes |
|    Type     | int32                                             |
|   Default   | 30                                                |
|  Effective  | After restarting system                           |


### UDF Configuration

* udf\_initial\_byte\_array\_length\_for\_memory\_control

|    Name     | udf\_initial\_byte\_array\_length\_for\_memory\_control                                                                                                          |
| :---------: | :--------------------------------------------------------------------------------------------------------------------------------------------------------------- |
| Description | Used to estimate the memory usage of text fields in a UDF query. It is recommended to set this value to be slightly larger than the average length of all texts. |
<<<<<<< HEAD
|    Type     | int32                                                        |
|   Default   | 48                                                           |
|  Effective  | After restarting system                                      |
=======
|    Type     | Int32                                                                                                                                                            |
|   Default   | 48                                                                                                                                                               |
|  Effective  | After restarting system                                                                                                                                          |
>>>>>>> c1cd52be

* udf\_memory\_budget\_in\_mb

|    Name     | udf\_memory\_budget\_in\_mb                                                                                |
| :---------: | :--------------------------------------------------------------------------------------------------------- |
| Description | How much memory may be used in ONE UDF query (in MB). The upper limit is 20% of allocated memory for read. |
|    Type     | Float                                                                                                      |
|   Default   | 30.0                                                                                                       |
|  Effective  | After restarting system                                                                                    |

* udf\_reader\_transformer\_collector\_memory\_proportion

|    Name     | udf\_reader\_transformer\_collector\_memory\_proportion                                                                             |
| :---------: | :---------------------------------------------------------------------------------------------------------------------------------- |
| Description | UDF memory allocation ratio for reader, transformer and collector. The parameter form is a : b : c, where a, b, and c are integers. |
|    Type     | String                                                                                                                              |
|   Default   | 1:1:1                                                                                                                               |
|  Effective  | After restarting system                                                                                                             |

* udf\_root\_dir

|    Name     | udf\_root\_dir            |
| :---------: | :------------------------ |
| Description | Root directory of UDF     |
|    Type     | String                    |
|   Default   | ext/udf(Windows:ext\\udf) |
|  Effective  | After restarting system   |

* udf\_lib\_dir

|    Name     | udf\_lib\_dir                |
| :---------: | :--------------------------- |
| Description | UDF log and jar file dir     |
|    Type     | String                       |
|   Default   | ext/udf（Windows：ext\\udf） |
|  Effective  | After restarting system      |

### Trigger Configuration

- concurrent_window_evaluation_thread

|    Name     | concurrent_window_evaluation_thread                                                          |
| :---------: | :------------------------------------------------------------------------------------------- |
| Description | How many threads can be used for evaluating sliding windows. When <= 0, use CPU core number. |
<<<<<<< HEAD
|    Type     | int32                                                        |
|   Default   | The number of CPU cores                                      |
|  Effective  | After restarting system                                      |
=======
|    Type     | Int32                                                                                        |
|   Default   | The number of CPU cores                                                                      |
|  Effective  | After restarting system                                                                      |
>>>>>>> c1cd52be

- max_pending_window_evaluation_tasks

|    Name     | max_pending_window_evaluation_tasks                                                                                 |
| :---------: | :------------------------------------------------------------------------------------------------------------------ |
| Description | Maximum number of window evaluation tasks that can be pending for execution. When <= 0, the value is 64 by default. |
<<<<<<< HEAD
|    Type     | int32                                                        |
|   Default   | 64                                                           |
|  Effective  | After restarting system                                      |
=======
|    Type     | Int32                                                                                                               |
|   Default   | 64                                                                                                                  |
|  Effective  | After restarting system                                                                                             |
>>>>>>> c1cd52be

### SELECT-INTO

* select_into_insert_tablet_plan_row_limit

|    Name     | select_into_insert_tablet_plan_row_limit                                                                                            |
| :---------: | :---------------------------------------------------------------------------------------------------------------------------------- |
| Description | The maximum number of rows that can be processed in insert-tablet-plan when executing select-into statements. When <= 0, use 10000. |
<<<<<<< HEAD
|    Type     | int32                                                        |
|   Default   | 10000                                                        |
|  Effective  | Trigger                                                      |
=======
|    Type     | Int32                                                                                                                               |
|   Default   | 10000                                                                                                                               |
|  Effective  | Trigger                                                                                                                             |
>>>>>>> c1cd52be

### Continuous Query

* continuous_query_execution_thread

|    Name     | continuous_query_execution_thread                             |
| :---------: | :------------------------------------------------------------ |
| Description | How many threads will be set up to perform continuous queries |
<<<<<<< HEAD
|    Type     | int32                                                        |
|   Default   | max(1, the / 2)                                              |
|  Effective  | After restarting system                                      |
=======
|    Type     | Int32                                                         |
|   Default   | max(1, the / 2)                                               |
|  Effective  | After restarting system                                       |
>>>>>>> c1cd52be

* max_pending_continuous_query_tasks

|    Name     | max_pending_continuous_query_tasks                                         |
| :---------: | :------------------------------------------------------------------------- |
| Description | Maximum number of continuous query tasks that can be pending for execution |
<<<<<<< HEAD
|    Type     | int32                                                        |
|   Default   | 64                                                           |
|  Effective  | After restarting system                                      |
=======
|    Type     | Int32                                                                      |
|   Default   | 64                                                                         |
|  Effective  | After restarting system                                                    |
>>>>>>> c1cd52be

* continuous_query_min_every_interval

|    Name     | continuous_query_min_every_interval                 |
| :---------: | :-------------------------------------------------- |
| Description | Minimum every interval to perform continuous query. |
|    Type     | duration                                            |
|   Default   | 1s                                                  |
|  Effective  | After restarting system                             |

### PIPE Configuration

### RatisConsensus Configuration

### Procedure Configuration

* procedure_core_worker_thread_count

|    Name     | procedure_core_worker_thread_count |
| :---------: | :--------------------------------- |
| Description | The number of worker thread count  |
|    Type     | int                                |
|   Default   | 4                                  |
|  Effective  | After restarting system            |

* procedure_completed_clean_interval

|    Name     | procedure_completed_clean_interval                   |
| :---------: | :--------------------------------------------------- |
| Description | Time interval of completed procedure cleaner work in |
|    Type     | int                                                  |
|    Unit     | second                                               |
|   Default   | 30                                                   |
|  Effective  | After restarting system                              |

* procedure_completed_evict_ttl

|    Name     | procedure_completed_evict_ttl  |
| :---------: | :----------------------------- |
| Description | The ttl of completed procedure |
|    Type     | int                            |
|    Unit     | second                         |
|   Default   | 800                            |
|  Effective  | After restarting system        |


### MQTT Broker Configuration
* enable\_mqtt\_service

|    Name     | enable\_mqtt\_service。              |
|:-----------:|:------------------------------------|
| Description | Whether to enable the MQTT service  |
|    Type     | Boolean                             |
|   Default   | False                               |
|  Effective  | Trigger                             |

* mqtt\_host

|    Name     | mqtt\_host                                   |
|:-----------:|:---------------------------------------------|
| Description | The host to which the MQTT service is bound  |
|    Type     | String                                       |
|   Default   | 0.0.0.0                                      |
|   Effective    | Trigger                                      |

* mqtt\_port

|    Name     | mqtt\_port                                  |
|:-----------:|:--------------------------------------------|
| Description | The port to which the MQTT service is bound |
|    Type     | int32                                       |
|   Default   | 1883                                        |
|   Effective    | Trigger                                     |

* mqtt\_handler\_pool\_size

|Name| mqtt\_handler\_pool\_size                                   |
|:---:|:------------------------------------------------------------|
|Description| The size of the handler pool used to process MQTT messages  |
|Type| int32                                                       |
|Default| 1                                                           |
|Effective| Trigger                                                     |

* mqtt\_payload\_formatter

|    Name     | mqtt\_payload\_formatter       |
|:-----------:|:-------------------------------|
| Description | MQTT message payload formatter |
|    Type     | String                         |
|   Default   | JSON                           |
|   Effective    | Trigger                        |

* mqtt\_max\_message\_size

|  Name  | mqtt\_max\_message\_size                 |
|:------:|:-----------------------------------------|
|   Description   | Maximum length of MQTT message in bytes  |
|   Type   | int32                                    |
|  Default   | 1048576                                  |
| Effective | Trigger                                  |


### REST Service Configuration

* enable_rest_service

|Name| enable_rest_service                   |
|:---:|:--------------------------------------|
|Description| Whether to enable the Rest service    |
|Type| Boolean                               |
|Default| false                                 |
|Effective| After restarting system               |

* rest_service_port

|Name| rest_service_port |
|:---:|:------------------|
|Description| The Rest service listens to the port number      |
|Type| int32             |
|Default| 18080             |
|Effective| After restarting system              |

* enable_swagger

|Name| enable_swagger         |
|:---:|:-----------------------|
|Description| Whether to enable swagger to display rest interface information |
|Type| Boolean                |
|Default| false                  |
|Effective| After restarting system                   |

* rest_query_default_row_size_limit

|Name| rest_query_default_row_size_limit                                                         |
|:---:|:------------------------------------------------------------------------------------------|
|Description| The maximum number of rows in a result set that can be returned by a query                |
|Type| int32                                                                                     |
|Default| 10000                                                                                     |
|Effective| After restarting system                                                                   |

* cache_expire

|Name| cache_expire                                            |
|:---:|:--------------------------------------------------------|
|Description| Expiration time for caching customer login information  |
|Type| int32                                                   |
|Default| 28800                                                   |
|Effective| After restarting system                                 |

* cache_max_num

|Name| cache_max_num |
|:---:|:--------------|
|Description| The maximum number of users stored in the cache  |
|Type| int32         |
|Default| 100           |
|Effective| After restarting system          |

* cache_init_num

|Name| cache_init_num |
|:---:|:---------------|
|Description| Initial cache capacity        |
|Type| int32          |
|Default| 10             |
|Effective| After restarting system           |

* enable_https

|Name| cache_init_num           |
|:---:|:-------------------------|
|Description| REST Service Specifies whether to enable SSL configuration |
|Type| Boolean                  |
|Default| false                    |
|Effective| After restarting system                     |

* key_store_path

|Name| key_store_path |
|:---:|:---------------|
|Description| keyStore path (optional)  |
|Type| String         |
|Default| ""          |
|Effective| After restarting system           |

* key_store_pwd

|Name| key_store_pwd |
|:---:|:---------------|
|Description| keyStore Password (optional) |
|Type| String         |
|Default| ""          |
|Effective| After restarting system           |

* trust_store_path

|Name| trust_store_path |
|:---:|:---------------|
|Description| keyStore Password (optional) |
|Type| String         |
|Default| ""          |
|Effective| After restarting system           |

* trust_store_pwd

|Name| trust_store_pwd                  |
|:---:|:---------------------------------|
|Description| trustStore Password (Optional)   |
|Type| String                           |
|Default| ""                               |
|Effective| After restarting system          |

* idle_timeout

|Name| idle_timeout  |
|:---:|:--------------|
|Description| SSL timeout duration, expressed in seconds |
|Type| int32         |
|Default| 5000          |
|Effective| After restarting system          |

### InfluxDB RPC Service Configuration

* enable_influxdb_rpc_service

|    Name     | enable_influxdb_rpc_service            |
| :---------: | :------------------------------------- |
| Description | Whether to enable InfluxDB RPC service |
|    Type     | Boolean                                |
|   Default   | true                                   |
|  Effective  | After restarting system                |

* influxdb_rpc_port

|    Name     | influxdb_rpc_port                     |
| :---------: | :------------------------------------ |
| Description | The port used by InfluxDB RPC service |
|    Type     | INT32                                 |
|   Default   | 8086                                  |
|  Effective  | After restarting system               |
<|MERGE_RESOLUTION|>--- conflicted
+++ resolved
@@ -40,21 +40,12 @@
 
 * schema\_replication\_factor
 
-<<<<<<< HEAD
 |Name| schema\_replication\_factor |
 |:---:|:---|
 |Description| Schema replication num|
 |Type| int32 |
 |Default| 1 |
 |Effective|After restarting system|
-=======
-|    Name     | schema\_replication\_factor |
-| :---------: | :-------------------------- |
-| Description | Schema replication num      |
-|    Type     | Int                         |
-|   Default   | 1                           |
-|  Effective  | After restarting system     |
->>>>>>> c1cd52be
 
 * schema\_region\_consensus\_protocol\_class
 
@@ -67,21 +58,12 @@
 
 * data\_replication\_factor
 
-<<<<<<< HEAD
 |Name| data\_replication\_factor |
 |:---:|:---|
 |Description| Data replication num|
 |Type| int32 |
 |Default| 1 |
 |Effective|After restarting system|
-=======
-|    Name     | data\_replication\_factor |
-| :---------: | :------------------------ |
-| Description | Data replication num      |
-|    Type     | Int                       |
-|   Default   | 1                         |
-|  Effective  | After restarting system   |
->>>>>>> c1cd52be
 
 * data\_region\_consensus\_protocol\_class
 
@@ -96,21 +78,12 @@
 
 * series\_partition\_slot\_num
 
-<<<<<<< HEAD
 |Name| series\_partition\_slot\_num |
 |:---:|:---|
 |Description| Slot num of series partition |
 |Type| int32 |
 |Default| 10000 |
 |Effective|Only allowed to be modified in first start up|
-=======
-|    Name     | series\_partition\_slot\_num                  |
-| :---------: | :-------------------------------------------- |
-| Description | Slot num of series partition                  |
-|    Type     | Int                                           |
-|   Default   | 10000                                         |
-|  Effective  | Only allowed to be modified in first start up |
->>>>>>> c1cd52be
 
 * series\_partition\_executor\_class
 
@@ -165,7 +138,6 @@
 
 * enable\_mem\_control
 
-<<<<<<< HEAD
 |Name| enable\_mem\_control |
 |:---:|:---|
 |Description| enable memory control to avoid OOM|
@@ -181,43 +153,17 @@
 |Type|int32|
 |Default| 1 |
 |Effective|After restarting system|
-=======
-|    Name     | enable\_mem\_control               |
-| :---------: | :--------------------------------- |
-| Description | enable memory control to avoid OOM |
-|    Type     | Bool                               |
-|   Default   | true                               |
-|  Effective  | After restarting system            |
-
-* concurrent\_writing\_time\_partition
-
-|    Name     | concurrent\_writing\_time\_partition                                                                                                                                                        |
-| :---------: | :------------------------------------------------------------------------------------------------------------------------------------------------------------------------------------------ |
-| Description | This config decides how many time partitions in a database can be inserted concurrently </br> For example, your partitionInterval is 86400 and you want to insert data in 5 different days, |
-|    Type     | Int32                                                                                                                                                                                       |
-|   Default   | 1                                                                                                                                                                                           |
-|  Effective  | After restarting system                                                                                                                                                                     |
->>>>>>> c1cd52be
 
 ### Schema Engine Configuration
 
 * mlog\_buffer\_size
 
-<<<<<<< HEAD
 |Name| mlog\_buffer\_size |
 |:---:|:---|
 |Description| size of log buffer in each metadata operation plan(in byte) |
 |Type|int32|
 |Default| 1048576 |
 |Effective|After restart system|
-=======
-|    Name     | mlog\_buffer\_size                                          |
-| :---------: | :---------------------------------------------------------- |
-| Description | size of log buffer in each metadata operation plan(in byte) |
-|    Type     | Int32                                                       |
-|   Default   | 1048576                                                     |
-|  Effective  | After restart system                                        |
->>>>>>> c1cd52be
 
 * sync\_mlog\_period\_in\_ms
 
@@ -230,40 +176,21 @@
 
 * tag\_attribute\_flush\_interval
 
-<<<<<<< HEAD
 |Name| tag\_attribute\_flush\_interval                                                                                                                                                                                                                |
 |:---:|:-----------------------------------------------------------------------------------------------------------------------------------------------------------------------------------------------------------------------------------------------|
 |Description| interval num for tag and attribute records when force flushing to disk. When a certain amount of tag and attribute records is reached, they will be force flushed to disk. It is possible to lose at most tag_attribute_flush_interval records |
 |Type| int32                                                                                                                                                                                                                                          |
 |Default| 1000                                                                                                                                                                                                                                           |
 |Effective| Only allowed to be modified in first start up                                                                                                                                                                                                  |
-=======
-|    Name     | tag\_attribute\_flush\_interval                                                                                                                                                                                                                |
-| :---------: | :--------------------------------------------------------------------------------------------------------------------------------------------------------------------------------------------------------------------------------------------- |
-| Description | interval num for tag and attribute records when force flushing to disk. When a certain amount of tag and attribute records is reached, they will be force flushed to disk. It is possible to lose at most tag_attribute_flush_interval records |
-|    Type     | Int32                                                                                                                                                                                                                                          |
-|   Default   | 1000                                                                                                                                                                                                                                           |
-|  Effective  | Only allowed to be modified in first start up                                                                                                                                                                                                  |
->>>>>>> c1cd52be
-
 
 * tag\_attribute\_total\_size
 
-<<<<<<< HEAD
 |Name| tag\_attribute\_total\_size |
 |:---:|:---|
 |Description| The maximum persistence size of tags and attributes of each time series.|
 |Type| int32 |
 |Default| 700 |
 |Effective|Only allowed to be modified in first start up|
-=======
-|    Name     | tag\_attribute\_total\_size                                              |
-| :---------: | :----------------------------------------------------------------------- |
-| Description | The maximum persistence size of tags and attributes of each time series. |
-|    Type     | Int32                                                                    |
-|   Default   | 700                                                                      |
-|  Effective  | Only allowed to be modified in first start up                            |
->>>>>>> c1cd52be
 
 ### Configurations for creating schema automatically
 
@@ -426,7 +353,6 @@
 
 * enable\_timed\_flush\_seq\_memtable
 
-<<<<<<< HEAD
 |Name| enable\_timed\_flush\_seq\_memtable |
 |:---:|:---|
 |Description| whether to enable timed flush sequence memtable |
@@ -523,119 +449,16 @@
 |Type| Boolean |
 |Default| true |
 |Effective|After restarting system|
-=======
-|    Name     | enable\_timed\_flush\_seq\_memtable             |
-| :---------: | :---------------------------------------------- |
-| Description | whether to enable timed flush sequence memtable |
-|    Type     | Bool                                            |
-|   Default   | false                                           |
-|  Effective  | Trigger                                         |
-
-* seq\_memtable\_flush\_interval\_in\_ms
-
-|    Name     | seq\_memtable\_flush\_interval\_in\_ms                                                                   |
-| :---------: | :------------------------------------------------------------------------------------------------------- |
-| Description | if a memTable's created time is older than current time minus this, the memtable will be flushed to disk |
-|    Type     | Int32                                                                                                    |
-|   Default   | 3600000                                                                                                  |
-|  Effective  | Trigger                                                                                                  |
-
-* seq\_memtable\_flush\_check\_interval\_in\_ms
-
-|    Name     | seq\_memtable\_flush\_check\_interval\_in\_ms                  |
-| :---------: | :------------------------------------------------------------- |
-| Description | the interval to check whether sequence memtables need flushing |
-|    Type     | Int32                                                          |
-|   Default   | 600000                                                         |
-|  Effective  | Trigger                                                        |
-
-* enable\_timed\_flush\_unseq\_memtable
-
-|    Name     | enable\_timed\_flush\_unseq\_memtable             |
-| :---------: | :------------------------------------------------ |
-| Description | whether to enable timed flush unsequence memtable |
-|    Type     | Bool                                              |
-|   Default   | false                                             |
-|  Effective  | Trigger                                           |
-
-* unseq\_memtable\_flush\_interval\_in\_ms
-
-|    Name     | unseq\_memtable\_flush\_interval\_in\_ms                                                                 |
-| :---------: | :------------------------------------------------------------------------------------------------------- |
-| Description | if a memTable's created time is older than current time minus this, the memtable will be flushed to disk |
-|    Type     | Int32                                                                                                    |
-|   Default   | 3600000                                                                                                  |
-|  Effective  | Trigger                                                                                                  |
-
-* unseq\_memtable\_flush\_check\_interval\_in\_ms
-
-|    Name     | unseq\_memtable\_flush\_check\_interval\_in\_ms                  |
-| :---------: | :--------------------------------------------------------------- |
-| Description | the interval to check whether unsequence memtables need flushing |
-|    Type     | Int32                                                            |
-|   Default   | 600000                                                           |
-|  Effective  | Trigger                                                          |
-
-* avg\_series\_point\_number\_threshold
-
-|    Name     | avg\_series\_point\_number\_threshold                  |
-| :---------: | :----------------------------------------------------- |
-| Description | max average number of point of each series in memtable |
-|    Type     | Int32                                                  |
-|   Default   | 100000                                                 |
-|  Effective  | After restarting system                                |
-
-* flush\_thread\_count
-
-|    Name     | flush\_thread\_count                                                                                                                                                                                                |
-| :---------: | :------------------------------------------------------------------------------------------------------------------------------------------------------------------------------------------------------------------ |
-| Description | The thread number used to perform the operation when IoTDB writes data in memory to disk. If the value is less than or equal to 0, then the number of CPU cores installed on the machine is used. The default is 0. |
-|    Type     | Int32                                                                                                                                                                                                               |
-|   Default   | 0                                                                                                                                                                                                                   |
-|  Effective  | After restarting system                                                                                                                                                                                             |
-
-* query\_thread\_count
-
-|    Name     | query\_thread\_count                                                                                                 |
-| :---------: | :------------------------------------------------------------------------------------------------------------------- |
-| Description | The thread number which can concurrently execute query statement. When <= 0, use CPU core number. The default is 16. |
-|    Type     | Int32                                                                                                                |
-|   Default   | 16                                                                                                                   |
-|  Effective  | After restarting system                                                                                              |
-
-* sub\_rawQuery\_thread\_count
-
-|    Name     | sub\_rawQuery\_thread\_count                                                                                             |
-| :---------: | :----------------------------------------------------------------------------------------------------------------------- |
-| Description | The thread number which can concurrently read data for raw data query. When <= 0, use CPU core number. The default is 8. |
-|    Type     | Int32                                                                                                                    |
-|   Default   | 8                                                                                                                        |
-|  Effective  | After restarting system                                                                                                  |
-
-* enable\_partial\_insert
-
-|    Name     | enable\_partial\_insert                                                                        |
-| :---------: | :--------------------------------------------------------------------------------------------- |
-| Description | Whether continue to write other measurements if some measurements are failed in one insertion. |
-|    Type     | Bool                                                                                           |
-|   Default   | true                                                                                           |
-|  Effective  | After restarting system                                                                        |
->>>>>>> c1cd52be
+
 
 * insert_multi_tablet_enable_multithreading_column_threshold
 
 |    Name     | insert_multi_tablet_enable_multithreading_column_threshold                                     |
 | :---------: | :--------------------------------------------------------------------------------------------- |
 | Description | When the insert plan column count reaches the specified threshold, multi-threading is enabled. |
-<<<<<<< HEAD
 |    Type     | int32                                                        |
 |   Default   | 10                                                           |
 |  Effective  | After restarting system                                      |
-=======
-|    Type     | Int32                                                                                          |
-|   Default   | 10                                                                                             |
-|  Effective  | After restarting system                                                                        |
->>>>>>> c1cd52be
 
 ### Compaction Configurations
 
@@ -713,21 +536,12 @@
 
 * target\_chunk\_point\_num
 
-<<<<<<< HEAD
 |Name| target\_chunk\_point\_num |
 |:---:|:---|
 |Description| The target point number of compacted chunk |
 |Type| int32 |
 |Default| 100000 |
 |Effective|After restart system|
-=======
-|    Name     | target\_chunk\_point\_num                  |
-| :---------: | :----------------------------------------- |
-| Description | The target point number of compacted chunk |
-|    Type     | Int32                                      |
-|   Default   | 100000                                     |
-|  Effective  | After restart system                       |
->>>>>>> c1cd52be
 
 * chunk\_size\_lower\_bound\_in\_compaction
 
@@ -740,7 +554,6 @@
 
 * chunk\_point\_num\_lower\_bound\_in\_compaction
 
-<<<<<<< HEAD
 |Name| chunk\_size\_lower\_bound\_in\_compaction |
 |:---:|:---|
 |Description| A source chunk will be deserialized in compaction when its point num is less than this value |
@@ -792,59 +605,6 @@
 |Type| int32 |
 |Default| 10 |
 |Effective|After restart system|
-=======
-|    Name     | chunk\_size\_lower\_bound\_in\_compaction                                                    |
-| :---------: | :------------------------------------------------------------------------------------------- |
-| Description | A source chunk will be deserialized in compaction when its point num is less than this value |
-|    Type     | Int32                                                                                        |
-|   Default   | 100                                                                                          |
-|  Effective  | After restart system                                                                         |
-
-* max\_inner\_compaction\_candidate\_file\_num
-
-|    Name     | max\_inner\_compaction\_candidate\_file\_num             |
-| :---------: | :------------------------------------------------------- |
-| Description | The max num of files encounter in inner space compaction |
-|    Type     | Int32                                                    |
-|   Default   | 30                                                       |
-|  Effective  | After restart system                                     |
-
-* max\_cross\_compaction\_file\_num
-
-|    Name     | max\_cross\_compaction\_candidate\_file\_num             |
-| :---------: | :------------------------------------------------------- |
-| Description | The max num of files encounter in cross space compaction |
-|    Type     | Int32                                                    |
-|   Default   | 1000                                                     |
-|  Effective  | After restart system                                     |
-
-* cross\_compaction\_file\_selection\_time\_budget
-
-|    Name     | cross\_compaction\_file\_selection\_time\_budget      |
-| :---------: | :---------------------------------------------------- |
-| Description | Time budget for cross space compaction file selection |
-|    Type     | Int32                                                 |
-|   Default   | 30000                                                 |
-|  Effective  | After restart system                                  |
-
-* cross\_compaction\_memory\_budget
-
-|    Name     | cross\_compaction\_memory\_budget          |
-| :---------: | :----------------------------------------- |
-| Description | Memory budget for a cross space compaction |
-|    Type     | Int32                                      |
-|   Default   | 2147483648                                 |
-|  Effective  | After restart system                       |
-
-* compaction\_thread\_count
-
-|    Name     | compaction\_thread\_count        |
-| :---------: | :------------------------------- |
-| Description | thread num to execute compaction |
-|    Type     | Int32                            |
-|   Default   | 10                               |
-|  Effective  | After restart system             |
->>>>>>> c1cd52be
 
 * compaction\_schedule\_interval\_in\_ms
 
@@ -866,21 +626,12 @@
 
 * compaction\_write\_throughput\_mb\_per\_sec
 
-<<<<<<< HEAD
 |Name| compaction\_write\_throughput\_mb\_per\_sec |
 |:---:|:---|
 |Description| The write rate of all compaction tasks in MB/s |
 |Type| int32 |
 |Default| 16 |
 |Effective|After restart system|
-=======
-|    Name     | compaction\_write\_throughput\_mb\_per\_sec    |
-| :---------: | :--------------------------------------------- |
-| Description | The write rate of all compaction tasks in MB/s |
-|    Type     | Int32                                          |
-|   Default   | 16                                             |
-|  Effective  | After restart system                           |
->>>>>>> c1cd52be
 
 ### Write Ahead Log Configuration
 
@@ -888,7 +639,6 @@
 
 * group\_size\_in\_byte
 
-<<<<<<< HEAD
 |Name|group\_size\_in\_byte|
 |:---:|:---|
 |Description|The data size written to the disk per time|
@@ -931,50 +681,6 @@
 |Type|int32|
 |Default| 128 |
 |Effective|Trigger|
-=======
-|    Name     | group\_size\_in\_byte                      |
-| :---------: | :----------------------------------------- |
-| Description | The data size written to the disk per time |
-|    Type     | Int32                                      |
-|   Default   | 134217728                                  |
-|  Effective  | Trigger                                    |
-
-* page\_size\_in\_byte
-
-|    Name     | page\_size\_in\_byte                                                                                 |
-| :---------: | :--------------------------------------------------------------------------------------------------- |
-| Description | The maximum size of a single page written in memory when each column in memory is written (in bytes) |
-|    Type     | Int32                                                                                                |
-|   Default   | 65536                                                                                                |
-|  Effective  | Trigger                                                                                              |
-
-* max\_number\_of\_points\_in\_page
-
-|    Name     | max\_number\_of\_points\_in\_page                                                  |
-| :---------: | :--------------------------------------------------------------------------------- |
-| Description | The maximum number of data points (timestamps - valued groups) contained in a page |
-|    Type     | Int32                                                                              |
-|   Default   | 1048576                                                                            |
-|  Effective  | Trigger                                                                            |
-
-* max\_degree\_of\_index\_node
-
-|    Name     | max\_degree\_of\_index\_node                                                                    |
-| :---------: | :---------------------------------------------------------------------------------------------- |
-| Description | The maximum degree of the metadata index tree (that is, the max number of each node's children) |
-|    Type     | Int32                                                                                           |
-|   Default   | 256                                                                                             |
-|  Effective  | Only allowed to be modified in first start up                                                   |
-
-* max\_string\_length
-
-|    Name     | max\_string\_length                                         |
-| :---------: | :---------------------------------------------------------- |
-| Description | The maximum length of a single string (number of character) |
-|    Type     | Int32                                                       |
-|   Default   | 128                                                         |
-|  Effective  | Trigger                                                     |
->>>>>>> c1cd52be
 
 * time\_encoder
 
@@ -996,21 +702,12 @@
 
 * float_precision
 
-<<<<<<< HEAD
 |Name| float_precision |
 |:---:|:---|
 |Description| The precision of the floating point number.(The number of digits after the decimal point) |
 |Type|int32|
 |Default| The default is 2 digits. Note: The 32-bit floating point number has a decimal precision of 7 bits, and the 64-bit floating point number has a decimal precision of 15 bits. If the setting is out of the range, it will have no practical significance. |
 |Effective|Trigger|
-=======
-|    Name     | float_precision                                                                                                                                                                                                                                         |
-| :---------: | :------------------------------------------------------------------------------------------------------------------------------------------------------------------------------------------------------------------------------------------------------ |
-| Description | The precision of the floating point number.(The number of digits after the decimal point)                                                                                                                                                               |
-|    Type     | Int32                                                                                                                                                                                                                                                   |
-|   Default   | The default is 2 digits. Note: The 32-bit floating point number has a decimal precision of 7 bits, and the 64-bit floating point number has a decimal precision of 15 bits. If the setting is out of the range, it will have no practical significance. |
-|  Effective  | Trigger                                                                                                                                                                                                                                                 |
->>>>>>> c1cd52be
 
 * compressor
 
@@ -1041,21 +738,12 @@
 
 * freq_block_size
 
-<<<<<<< HEAD
 |Name| freq_block_size |
 |:---:|:---|
 |Description| Block size of FREQ encoding. In other words, the number of data points in a time-frequency transformation. To speed up the encoding, it is recommended to be the power of 2. |
 |Type|int32|
 |Default| 1024 |
 |Effective|Trigger|
-=======
-|    Name     | freq_block_size                                                                                                                                                              |
-| :---------: | :--------------------------------------------------------------------------------------------------------------------------------------------------------------------------- |
-| Description | Block size of FREQ encoding. In other words, the number of data points in a time-frequency transformation. To speed up the encoding, it is recommended to be the power of 2. |
-|    Type     | Int32                                                                                                                                                                        |
-|   Default   | 1024                                                                                                                                                                         |
-|  Effective  | Trigger                                                                                                                                                                      |
->>>>>>> c1cd52be
 
 ### Watermark Configuration
 
@@ -1142,15 +830,9 @@
 |    Name     | udf\_initial\_byte\_array\_length\_for\_memory\_control                                                                                                          |
 | :---------: | :--------------------------------------------------------------------------------------------------------------------------------------------------------------- |
 | Description | Used to estimate the memory usage of text fields in a UDF query. It is recommended to set this value to be slightly larger than the average length of all texts. |
-<<<<<<< HEAD
 |    Type     | int32                                                        |
 |   Default   | 48                                                           |
 |  Effective  | After restarting system                                      |
-=======
-|    Type     | Int32                                                                                                                                                            |
-|   Default   | 48                                                                                                                                                               |
-|  Effective  | After restarting system                                                                                                                                          |
->>>>>>> c1cd52be
 
 * udf\_memory\_budget\_in\_mb
 
@@ -1195,30 +877,18 @@
 |    Name     | concurrent_window_evaluation_thread                                                          |
 | :---------: | :------------------------------------------------------------------------------------------- |
 | Description | How many threads can be used for evaluating sliding windows. When <= 0, use CPU core number. |
-<<<<<<< HEAD
 |    Type     | int32                                                        |
 |   Default   | The number of CPU cores                                      |
 |  Effective  | After restarting system                                      |
-=======
-|    Type     | Int32                                                                                        |
-|   Default   | The number of CPU cores                                                                      |
-|  Effective  | After restarting system                                                                      |
->>>>>>> c1cd52be
 
 - max_pending_window_evaluation_tasks
 
 |    Name     | max_pending_window_evaluation_tasks                                                                                 |
 | :---------: | :------------------------------------------------------------------------------------------------------------------ |
 | Description | Maximum number of window evaluation tasks that can be pending for execution. When <= 0, the value is 64 by default. |
-<<<<<<< HEAD
 |    Type     | int32                                                        |
 |   Default   | 64                                                           |
 |  Effective  | After restarting system                                      |
-=======
-|    Type     | Int32                                                                                                               |
-|   Default   | 64                                                                                                                  |
-|  Effective  | After restarting system                                                                                             |
->>>>>>> c1cd52be
 
 ### SELECT-INTO
 
@@ -1227,15 +897,9 @@
 |    Name     | select_into_insert_tablet_plan_row_limit                                                                                            |
 | :---------: | :---------------------------------------------------------------------------------------------------------------------------------- |
 | Description | The maximum number of rows that can be processed in insert-tablet-plan when executing select-into statements. When <= 0, use 10000. |
-<<<<<<< HEAD
 |    Type     | int32                                                        |
 |   Default   | 10000                                                        |
 |  Effective  | Trigger                                                      |
-=======
-|    Type     | Int32                                                                                                                               |
-|   Default   | 10000                                                                                                                               |
-|  Effective  | Trigger                                                                                                                             |
->>>>>>> c1cd52be
 
 ### Continuous Query
 
@@ -1244,30 +908,18 @@
 |    Name     | continuous_query_execution_thread                             |
 | :---------: | :------------------------------------------------------------ |
 | Description | How many threads will be set up to perform continuous queries |
-<<<<<<< HEAD
 |    Type     | int32                                                        |
 |   Default   | max(1, the / 2)                                              |
 |  Effective  | After restarting system                                      |
-=======
-|    Type     | Int32                                                         |
-|   Default   | max(1, the / 2)                                               |
-|  Effective  | After restarting system                                       |
->>>>>>> c1cd52be
 
 * max_pending_continuous_query_tasks
 
 |    Name     | max_pending_continuous_query_tasks                                         |
 | :---------: | :------------------------------------------------------------------------- |
 | Description | Maximum number of continuous query tasks that can be pending for execution |
-<<<<<<< HEAD
 |    Type     | int32                                                        |
 |   Default   | 64                                                           |
 |  Effective  | After restarting system                                      |
-=======
-|    Type     | Int32                                                                      |
-|   Default   | 64                                                                         |
-|  Effective  | After restarting system                                                    |
->>>>>>> c1cd52be
 
 * continuous_query_min_every_interval
 
