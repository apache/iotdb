<!--

    Licensed to the Apache Software Foundation (ASF) under one
    or more contributor license agreements.  See the NOTICE file
    distributed with this work for additional information
    regarding copyright ownership.  The ASF licenses this file
    to you under the Apache License, Version 2.0 (the
    "License"); you may not use this file except in compliance
    with the License.  You may obtain a copy of the License at
    
        http://www.apache.org/licenses/LICENSE-2.0
    
    Unless required by applicable law or agreed to in writing,
    software distributed under the License is distributed on an
    "AS IS" BASIS, WITHOUT WARRANTIES OR CONDITIONS OF ANY
    KIND, either express or implied.  See the License for the
    specific language governing permissions and limitations
    under the License.

-->

# Common Configuration

IoTDB common files for ConfigNode and DataNode are under `conf`.

* `iotdb-common.properties`：IoTDB common configurations.

## Configuration File

### Replication Configuration

* config\_node\_consensus\_protocol\_class

|    Name     | config\_node\_consensus\_protocol\_class                               |
| :---------: | :--------------------------------------------------------------------- |
| Description | Consensus protocol of ConfigNode replicas, only support RatisConsensus |
|    Type     | String                                                                 |
|   Default   | org.apache.iotdb.consensus.ratis.RatisConsensus                        |
|  Effective  | Only allowed to be modified in first start up                          |

* schema\_replication\_factor

|Name| schema\_replication\_factor |
|:---:|:---|
|Description| Schema replication num|
|Type| int32 |
|Default| 1 |
|Effective|After restarting system|

* schema\_region\_consensus\_protocol\_class

|    Name     | schema\_region\_consensus\_protocol\_class                                                                                                   |
| :---------: | :------------------------------------------------------------------------------------------------------------------------------------------- |
| Description | Consensus protocol of schema replicas, SimpleConsensus could only be used in 1 replica，larger than 1 replicas could only use RatisConsensus |  |
|    Type     | String                                                                                                                                       |
|   Default   | org.apache.iotdb.consensus.simple.SimpleConsensus                                                                                            |
|  Effective  | Only allowed to be modified in first start up                                                                                                |

* data\_replication\_factor

|Name| data\_replication\_factor |
|:---:|:---|
|Description| Data replication num|
|Type| int32 |
|Default| 1 |
|Effective|After restarting system|

* data\_region\_consensus\_protocol\_class

|    Name     | data\_region\_consensus\_protocol\_class                                                                                                                      |
| :---------: | :------------------------------------------------------------------------------------------------------------------------------------------------------------ |
| Description | Consensus protocol of data replicas, SimpleConsensus could only be used in 1 replica，larger than 1 replicas could use MultiLeaderConsensus or RatisConsensus |
|    Type     | String                                                                                                                                                        |
|   Default   | org.apache.iotdb.consensus.simple.SimpleConsensus                                                                                                             |
|  Effective  | Only allowed to be modified in first start up                                                                                                                 |

### Partition (Load balancing) Configuration

* series\_partition\_slot\_num

|Name| series\_partition\_slot\_num |
|:---:|:---|
|Description| Slot num of series partition |
|Type| int32 |
|Default| 10000 |
|Effective|Only allowed to be modified in first start up|

* series\_partition\_executor\_class

|    Name     | series\_partition\_executor\_class                                |
| :---------: | :---------------------------------------------------------------- |
| Description | Series partition hash function                                    |
|    Type     | String                                                            |
|   Default   | org.apache.iotdb.commons.partition.executor.hash.BKDRHashExecutor |
|  Effective  | Only allowed to be modified in first start up                     |

* region\_allocate\_strategy

|    Name     | region\_allocate\_strategy                                                                               |
| :---------: | :------------------------------------------------------------------------------------------------------- |
| Description | Region allocate strategy, COPY_SET is suitable for large clusters, GREEDY is suitable for small clusters |
|    Type     | String                                                                                                   |
|   Default   | GREEDY                                                                                                   |
|  Effective  | After restarting system                                                                                  |

### Cluster Management

* time\_partition\_interval

|    Name     | time\_partition\_interval                                     |
| :---------: | :------------------------------------------------------------ |
| Description | Time partition interval of data when ConfigNode allocate data |
|    Type     | Long                                                          |
|    Unit     | ms                                                            |
|   Default   | 604800000                                                     |
|  Effective  | Only allowed to be modified in first start up                 |

* heartbeat\_interval\_in\_ms

|    Name     | heartbeat\_interval\_in\_ms             |
| :---------: | :-------------------------------------- |
| Description | Heartbeat interval in the cluster nodes |
|    Type     | Long                                    |
|    Unit     | ms                                      |
|   Default   | 1000                                    |
|  Effective  | After restarting system                 |

* disk\_space\_warning\_threshold

|    Name     | disk\_space\_warning\_threshold |
| :---------: | :------------------------------ |
| Description | Disk remaining threshold        |
|    Type     | double(percentage)              |
|   Default   | 0.05                            |
|  Effective  | After restarting system         |

### Memory Control Configuration

* enable\_mem\_control

|Name| enable\_mem\_control |
|:---:|:---|
|Description| enable memory control to avoid OOM|
|Type|Boolean|
|Default| true |
|Effective|After restarting system|

* storage\_query_schema_consensus_free_memory_proportion

|Name| storage\_query\_schema\_consensus\_free\_memory\_proportion                                                  |
|:---:|:-------------------------------------------------------------------------------------------------------------|
|Description| Memory Allocation Ratio: StorageEngine, QueryEngine, SchemaEngine, Consensus and Free Memory                 |
|Type| Ratio                                                                                                        |
|Default| 3:3:1:1:2                                                                                                    |
|Effective| After restarting system                                                                                      |

* schema\_memory\_allocate\_proportion

|Name| schema\_memory\_allocate\_proportion                                                    |
|:---:|:----------------------------------------------------------------------------------------|
|Description| Schema Memory Allocation Ratio: SchemaRegion, SchemaCache, PartitionCache and LastCache |
|Type| Ratio                                                                                   |
|Default| 5:3:1:1                                                                                 |
|Effective| After restarting system                                                                 |

* storage\_engine\_memory\_proportion

|Name| storage\_engine\_memory\_proportion |
|:---:|:------------------------------------|
|Description| Memory allocation ratio in StorageEngine: Write, Compaction                       |
|Type| Ratio                               |
|Default| 8:2                                 |
|Effective| After restarting system                              |

* write\_memory\_proportion

|Name| write\_memory\_proportion                            |
|:---:|:----------------------------------------------------------------|
|Description| Memory allocation ratio in writing: Memtable, TimePartitionInfo |
|Type| Ratio                                                           |
|Default| 19:1                                                       |
|Effective| After restarting system                                                          |

* concurrent\_writing\_time\_partition

|Name| concurrent\_writing\_time\_partition |
|:---:|:---|
|Description| This config decides how many time partitions in a database can be inserted concurrently </br> For example, your partitionInterval is 86400 and you want to insert data in 5 different days, |
|Type|int32|
|Default| 1 |
|Effective|After restarting system|

* primitive\_array\_size

|Name| primitive\_array\_size |
|:---:|:---|
|Description| primitive array size (length of each array) in array pool|
|Type| Int32 |
|Default| 32 |
|Effective|After restart system|

* chunk\_metadata\_size\_proportion

|Name| chunk\_metadata\_size\_proportion   |
|:---:|:------------------------------------|
|Description| size proportion for chunk metadata maintains in memory when writing tsfile |
|Type| Double                              |
|Default| 0.1                                 |
|Effective|After restart system|

* flush\_proportion

|    Name     | flush\_proportion                                                                                                                                                          |
|:-----------:|:---------------------------------------------------------------------------------------------------------------------------------------------------------------------------|
| Description | Ratio of write memory for invoking flush disk, 0.4 by default If you have extremely high write load (like batch=1000), it can be set lower than the default value like 0.2 |
|    Type     | Double                                                                                                                                                                     |
|   Default   | 0.4                                                                                                                                                                        |
|  Effective  | After restart system                                                                                                                                                       |

* buffered\_arrays\_memory\_proportion

|Name| buffered\_arrays\_memory\_proportion |
|:---:|:---|
|Description| Ratio of write memory allocated for buffered arrays |
|Type| Double |
|Default| 0.6 |
|Effective|After restart system|

* reject\_proportion

|Name| reject\_proportion |
|:---:|:---|
|Description| Ratio of write memory for rejecting insertion |
|Type| Double |
|Default| 0.8 |
|Effective|After restart system|

* write\_memory\_variation\_report\_proportion

|    Name     | write\_memory\_variation\_report\_proportion                 |
| :---------: | :----------------------------------------------------------- |
| Description | if memory cost of data region increased more than proportion of allocated memory for write, report to system |
|    Type     | Double                                                       |
|   Default   | 0.001                                                        |
|  Effective  | After restarting system                                      |

* check\_period\_when\_insert\_blocked

|Name| check\_period\_when\_insert\_blocked                                        |
|:---:|:----------------------------------------------------------------------------|
|Description| when an inserting is rejected, waiting period (in ms) to check system again |
|Type| Int32                                                                       |
|Default| 50                                                                          |
|Effective| After restart system                                                        |

* io\_task\_queue\_size\_for\_flushing

|Name| io\_task\_queue\_size\_for\_flushing          |
|:---:|:----------------------------------------------|
|Description| size of ioTaskQueue. The default value is 10  |
|Type| Int32                                         |
|Default| 10                                            |
|Effective| After restart system                          |

* enable\_query\_memory\_estimation

|Name| enable\_query\_memory\_estimation |
|:---:|:----------------------------------|
|Description| If true, we will estimate each query's possible memory footprint before executing it and deny it if its estimated memory exceeds current free memory |
|Type| bool                              |
|Default| true                              |
|Effective|Trigger|

* partition\_cache\_size

|Name| partition\_cache\_size |
|:---:|:---|
|Description| The max num of partition info record cached on DataNode. |
|Type| Int32 |
|Default| 1000 |
|Effective|After restarting system|

### Schema Engine Configuration

* mlog\_buffer\_size

|Name| mlog\_buffer\_size |
|:---:|:---|
|Description| size of log buffer in each metadata operation plan(in byte) |
|Type|int32|
|Default| 1048576 |
|Effective|After restart system|

* sync\_mlog\_period\_in\_ms

|    Name     | sync\_mlog\_period\_in\_ms                                                                                                                                                                         |
| :---------: | :------------------------------------------------------------------------------------------------------------------------------------------------------------------------------------------------- |
| Description | The cycle when metadata log is periodically forced to be written to disk(in milliseconds). If force_mlog_period_in_ms = 0 it means force metadata log to be written to disk after each refreshment |
|    Type     | Int64                                                                                                                                                                                              |
|   Default   | 100                                                                                                                                                                                                |
|  Effective  | After restarting system                                                                                                                                                                               |

* tag\_attribute\_flush\_interval

|Name| tag\_attribute\_flush\_interval                                                                                                                                                                                                                |
|:---:|:-----------------------------------------------------------------------------------------------------------------------------------------------------------------------------------------------------------------------------------------------|
|Description| interval num for tag and attribute records when force flushing to disk. When a certain amount of tag and attribute records is reached, they will be force flushed to disk. It is possible to lose at most tag_attribute_flush_interval records |
|Type| int32                                                                                                                                                                                                                                          |
|Default| 1000                                                                                                                                                                                                                                           |
|Effective| Only allowed to be modified in first start up                                                                                                                                                                                                  |

* tag\_attribute\_total\_size

|Name| tag\_attribute\_total\_size |
|:---:|:---|
|Description| The maximum persistence size of tags and attributes of each time series.|
|Type| int32 |
|Default| 700 |
|Effective|Only allowed to be modified in first start up|

* schema\_region\_device\_node\_cache\_size

|Name| schema\_region\_device\_node\_cache\_size |
|:---:|:--------------------------------|
|Description| The max num of device node, used for speeding up device query, cached in schemaRegion.      |
|Type| Int32                           |
|Default| 10000                          |
|Effective|After restarting system|

* max\_measurement\_num\_of\_internal\_request

|Name| max\_measurement\_num\_of\_internal\_request |
|:---:|:--------------------------------|
|Description| When there's too many measurements in one create timeseries plan, the plan will be split to several sub plan, with measurement num no more than this param.|
|Type| Int32                           |
|Default| 10000                          |
|Effective|After restarting system|

### Configurations for creating schema automatically

* enable\_auto\_create\_schema

|    Name     | enable\_auto\_create\_schema                                                  |
| :---------: | :---------------------------------------------------------------------------- |
| Description | whether auto create the time series when a non-existed time series data comes |
|    Type     | true or false                                                                 |
|   Default   | true                                                                          |
|  Effective  | After restarting system                                                       |

* default\_storage\_group\_level

|    Name     | default\_storage\_group\_level                                                                                                                                                                             |
| :---------: | :--------------------------------------------------------------------------------------------------------------------------------------------------------------------------------------------------------- |
| Description | Database level when creating schema automatically is enabled. For example, if we receives a data point from root.sg0.d1.s2, we will set root.sg0 as the database if database level is 1. (root is level 0) |
|    Type     | integer                                                                                                                                                                                                    |
|   Default   | 1                                                                                                                                                                                                          |
|  Effective  | After restarting system                                                                                                                                                                                    |

* boolean\_string\_infer\_type

|    Name     | boolean\_string\_infer\_type                                  |
| :---------: | :------------------------------------------------------------ |
| Description | To which type the values "true" and "false" should be reslved |
|    Type     | BOOLEAN or TEXT                                               |
|   Default   | BOOLEAN                                                       |
|  Effective  | After restarting system                                       |

* integer\_string\_infer\_type

|    Name     | integer\_string\_infer\_type                                            |
| :---------: | :---------------------------------------------------------------------- |
| Description | To which type an integer string like "67" in a query should be resolved |
|    Type     | INT32, INT64, DOUBLE, FLOAT or TEXT                                     |
|   Default   | DOUBLE                                                                  |
|  Effective  | After restarting system                                                 |

* floating\_string\_infer\_type

|    Name     | floating\_string\_infer\_type                                                   |
| :---------: | :------------------------------------------------------------------------------ |
| Description | To which type a floating number string like "6.7" in a query should be resolved |
|    Type     | DOUBLE, FLOAT or TEXT                                                           |
|   Default   | FLOAT                                                                           |
|  Effective  | After restarting system                                                         |

* nan\_string\_infer\_type

|    Name     | nan\_string\_infer\_type                                  |
| :---------: | :-------------------------------------------------------- |
| Description | To which type the value NaN in a query should be resolved |
|    Type     | DOUBLE, FLOAT or TEXT                                     |
|   Default   | FLOAT                                                     |
|  Effective  | After restarting system                                   |

### Query Configurations

* read\_consistency\_level

|    Name     | mpp\_data\_exchange\_core\_pool\_size        |
|:-----------:|:---------------------------------------------|
| Description | The read consistency level, </br>1. strong(Default, read from the leader replica) </br>2. weak(Read from a random replica) |
|    Type     | string                                          |
|   Default   | strong                                           |
|  Effective  | After restarting system                      |

* meta\_data\_cache\_enable

|Name| meta\_data\_cache\_enable |
|:---:|:---|
|Description| Whether to cache meta data(BloomFilter, ChunkMetadata and TimeSeriesMetadata) or not.|
|Type|Boolean|
|Default| true |
|Effective| After restarting system|

* chunk\_timeseriesmeta\_free\_memory\_proportion

|Name| chunk\_timeseriesmeta\_free\_memory\_proportion                                                                                                                           |
|:---:|:--------------------------------------------------------------------------------------------------------------------------------------------------------------------------|
|Description| Read memory Allocation Ratio: BloomFilterCache : ChunkCache : TimeSeriesMetadataCache : Coordinator : Operators : DataExchange : timeIndex in TsFileResourceList : others. |
|Default| 1 : 100 : 200 : 300 : 400   |
|Effective| After restarting system |

* enable\_last\_cache

|Name| enable\_last\_cache |
|:---:|:---|
|Description| Whether to enable LAST cache. |
|Type| Boolean |
|Default| true |
|Effective|After restarting system|

* max\_deduplicated\_path\_num

|Name| max\_deduplicated\_path\_num |
|:---:|:---|
|Description| allowed max numbers of deduplicated path in one query. |
|Type| Int32 |
|Default| 1000 |
|Effective|After restarting system|

* mpp\_data\_exchange\_core\_pool\_size

|    Name     | mpp\_data\_exchange\_core\_pool\_size        |
|:-----------:|:---------------------------------------------|
| Description | Core size of ThreadPool of MPP data exchange |
|    Type     | int32                                          |
|   Default   | 10                                           |
|  Effective  | After restarting system                      |

* mpp\_data\_exchange\_max\_pool\_size

<<<<<<< HEAD
|Name| mpp\_data\_exchange\_max\_pool\_size |
|:---:|:-----------------------------------------------|
|Description| Max size of ThreadPool of MPP data exchange         |
|Type| int                                            |
|Default| 10                                             |
|Effective| After restarting system                        |
=======
|    Name     | mpp\_data\_exchange\_max\_pool\_size        |
| :---------: | :------------------------------------------ |
| Description | Max size of ThreadPool of MPP data exchange |
|    Type     | int32                                         |
|   Default   | 10                                          |
|  Effective  | After restarting system                     |
>>>>>>> 1eb95896

* mpp\_data\_exchange\_keep\_alive\_time\_in\_ms

|Name| mpp\_data\_exchange\_keep\_alive\_time\_in\_ms |
|:---:|:---|
|Description| Max waiting time for MPP data exchange |
|Type| long |
|Default| 1000 |
|Effective|After restarting system|

* driver\_task\_execution\_time\_slice\_in\_ms

<<<<<<< HEAD
|Name| driver\_task\_execution\_time\_slice\_in\_ms |
|:---:|:---|
|Description| Maximum execution time of a DriverTask |
|Type| int |
|Default| 100 |
|Effective|After restarting system|

* max\_tsblock\_size\_in\_bytes

|Name| max\_tsblock\_size\_in\_bytes |
|:---:|:---|
|Description| Maximum capacity of a TsBlock |
|Type| int |
|Default| 1024 * 1024 (1 MB) |
|Effective|After restarting system|

* max\_tsblock\_line\_numbers

|Name| max\_tsblock\_line\_numbers |
|:---:|:---|
|Description| Maximum number of lines in a single TsBlock |
|Type| int |
|Default| 1000 |
|Effective|After restarting system|
=======
|    Name     | driver\_task\_execution\_time\_slice\_in\_ms |
| :---------: | :------------------------------------------- |
| Description | Maximum execution time of a DriverTask       |
|    Type     | int32                                          |
|   Default   | 100                                          |
|  Effective  | After restarting system                      |

* max\_tsblock\_size\_in\_bytes

|    Name     | max\_tsblock\_size\_in\_bytes |
| :---------: | :---------------------------- |
| Description | Maximum capacity of a TsBlock |
|    Type     | int32                           |
|   Default   | 1024 * 1024 (1 MB)            |
|  Effective  | After restarting system       |

* max\_tsblock\_line\_numbers

|    Name     | max\_tsblock\_line\_numbers                 |
| :---------: | :------------------------------------------ |
| Description | Maximum number of lines in a single TsBlock |
|    Type     | int32                                         |
|   Default   | 1000                                        |
|  Effective  | After restarting system                     |
>>>>>>> 1eb95896

* slow\_query\_threshold

<<<<<<< HEAD
|Name| slow\_query\_threshold |
|:---:|:---|
|Description| Time cost(ms) threshold for slow query. |
|Type| Int32 |
|Default| 5000 |
|Effective|Trigger|

* query\_timeout\_threshold

|Name| query\_timeout\_threshold |
|:---:|:---|
|Description| The max executing time of query. unit: ms |
|Type| Int32 |
|Default| 60000 |
|Effective| After restarting system|
=======
|    Name     | default\_fill\_interval                         |
| :---------: | :---------------------------------------------- |
| Description | Default interval of `group by fill` query in ms |
|    Type     | int32                                           |
|   Default   | -1                                              |
|  Effective  | After restarting system                         |

* group\_by\_fill\_cache\_size\_in\_mb

|    Name     | group\_by\_fill\_cache\_size\_in\_mb      |
| :---------: | :---------------------------------- |
| Description | Cache size of `group by fill` query |
|    Type     | Float                               |
|   Default   | 1.0                                 |
|  Effective  | After restarting system             |
>>>>>>> 1eb95896

* max\_allowed\_concurrent\_queries

|Name| max\_allowed\_concurrent\_queries |
|:---:|:---|
|Description| The maximum allowed concurrently executing queries. |
|Type| Int32 |
|Default| 1000 |
|Effective|After restarting system|

* query\_thread\_count

|Name| query\_thread\_count                                                                                            |
|:---:|:---------------------------------------------------------------------------------------------------------------------|
|Description| How many threads can concurrently execute query statement. When <= 0, use CPU core number. |
|Type| Int32                                                               |
|Default | CPU core number                                                    |
|Effective| After restarting system |

* batch\_size

|Name| batch\_size |
|:---:|:---|
|Description| The amount of data iterate each time in server (the number of data strips, that is, the number of different timestamps.) |
|Type| Int32 |
|Default| 100000 |
|Effective|After restarting system|

### Storage Engine Configuration

* default\_ttl\_in\_ms

|    Name     | default\_ttl\_in\_ms                   |
| :---------: | :------------------------------------- |
| Description | Default ttl when each database created |
|    Type     | Long                                   |
|   Default   | Infinity                               |
|  Effective  | After restarting system                |

* memtable\_size\_threshold

|    Name     | memtable\_size\_threshold                                    |
| :---------: | :----------------------------------------------------------- |
| Description | max memtable size                                            |
|    Type     | Long                                                         |
|   Default   | 1073741824                                                   |
|  Effective  | when enable\_mem\_control is false & After restarting system |

* write\_memory\_variation\_report\_proportion

|    Name     | write\_memory\_variation\_report\_proportion                                                                 |
| :---------: | :----------------------------------------------------------------------------------------------------------- |
| Description | if memory cost of data region increased more than proportion of allocated memory for write, report to system |
|    Type     | Double                                                                                                       |
|   Default   | 0.001                                                                                                        |
|  Effective  | After restarting system                                                                                      |

* enable\_timed\_flush\_seq\_memtable

|Name| enable\_timed\_flush\_seq\_memtable |
|:---:|:---|
|Description| whether to enable timed flush sequence memtable |
|Type|Boolean|
|Default| false |
|Effective| Trigger |

* seq\_memtable\_flush\_interval\_in\_ms

|Name| seq\_memtable\_flush\_interval\_in\_ms |
|:---:|:---|
|Description| if a memTable's created time is older than current time minus this, the memtable will be flushed to disk |
|Type|int32|
|Default| 3600000 |
|Effective| Trigger |

* seq\_memtable\_flush\_check\_interval\_in\_ms

|Name| seq\_memtable\_flush\_check\_interval\_in\_ms |
|:---:|:---|
|Description| the interval to check whether sequence memtables need flushing |
|Type|int32|
|Default| 600000 |
|Effective| Trigger |

* enable\_timed\_flush\_unseq\_memtable

|Name| enable\_timed\_flush\_unseq\_memtable |
|:---:|:---|
|Description| whether to enable timed flush unsequence memtable |
|Type|Boolean|
|Default| false |
|Effective| Trigger |

* unseq\_memtable\_flush\_interval\_in\_ms

|Name| unseq\_memtable\_flush\_interval\_in\_ms |
|:---:|:---|
|Description| if a memTable's created time is older than current time minus this, the memtable will be flushed to disk |
|Type|int32|
|Default| 3600000 |
|Effective| Trigger |

* unseq\_memtable\_flush\_check\_interval\_in\_ms

|Name| unseq\_memtable\_flush\_check\_interval\_in\_ms |
|:---:|:---|
|Description| the interval to check whether unsequence memtables need flushing |
|Type|int32|
|Default| 600000 |
|Effective| Trigger |

* avg\_series\_point\_number\_threshold

|Name| avg\_series\_point\_number\_threshold                  |
|:---:|:-------------------------------------------------------|
|Description| max average number of point of each series in memtable |
|Type| int32                                                  |
|Default| 100000                                                 |
|Effective| After restarting system                                |

* flush\_thread\_count

|Name| flush\_thread\_count |
|:---:|:---|
|Description| The thread number used to perform the operation when IoTDB writes data in memory to disk. If the value is less than or equal to 0, then the number of CPU cores installed on the machine is used. The default is 0.|
|Type| int32 |
|Default| 0 |
|Effective|After restarting system|

<<<<<<< HEAD
=======
* query\_thread\_count

|Name| query\_thread\_count                                                                                            |
|:---:|:---------------------------------------------------------------------------------------------------------------------|
|Description| The thread number which can concurrently execute query statement. When <= 0, use CPU core number. The default is 16. |
|Type| int32                                                                                                                |
|Default| 16                                                                                                                   |
|Effective| After restarting system                                                                                              |

* sub\_rawQuery\_thread\_count

|Name| sub\_rawQuery\_thread\_count                                                                                        |
|:---:|:-------------------------------------------------------------------------------------------------------------------------|
|Description| The thread number which can concurrently read data for raw data query. When <= 0, use CPU core number. The default is 8. |
|Type| int32                                                                                                                    |
|Default| 8                                                                                                                        |
|Effective| After restarting system                                                                                                  |

>>>>>>> 1eb95896
* enable\_partial\_insert

|Name| enable\_partial\_insert |
|:---:|:---|
|Description| Whether continue to write other measurements if some measurements are failed in one insertion.|
|Type| Boolean |
|Default| true |
|Effective|After restarting system|


<<<<<<< HEAD
=======
* insert\_multi\_tablet\_enable\_multithreading\_column\_threshold

|    Name     | insert\_multi\_tablet\_enable\_multithreading\_column\_threshold                                     |
| :---------: | :--------------------------------------------------------------------------------------------- |
| Description | When the insert plan column count reaches the specified threshold, multi-threading is enabled. |
|    Type     | int32                                                        |
|   Default   | 10                                                           |
|  Effective  | After restarting system                                      |

>>>>>>> 1eb95896
### Compaction Configurations

* enable\_seq\_space\_compaction

|    Name     | enable\_seq\_space\_compaction               |
| :---------: | :------------------------------------------- |
| Description | enable the compaction between sequence files |
|    Type     | Boolean                                      |
|   Default   | true                                         |
|  Effective  | After restart system                         |

* enable\_unseq\_space\_compaction

|    Name     | enable\_unseq\_space\_compaction               |
| :---------: | :--------------------------------------------- |
| Description | enable the compaction between unsequence files |
|    Type     | Boolean                                        |
|   Default   | false                                          |
|  Effective  | After restart system                           |

* enable\_cross\_space\_compaction

|    Name     | enable\_cross\_space\_compaction                                  |
| :---------: | :---------------------------------------------------------------- |
| Description | enable the compaction between sequence files and unsequence files |
|    Type     | Boolean                                                           |
|   Default   | true                                                              |
|  Effective  | After restart system                                              |

* cross\_compaction\_strategy

|    Name     | cross\_compaction\_strategy        |
| :---------: | :--------------------------------- |
| Description | strategy of cross space compaction |
|    Type     | String                             |
|   Default   | rewrite\_compaction                |
|  Effective  | After restart system               |

* inner\_compaction\_strategy

|    Name     | inner\_compaction\_strategy        |
| :---------: | :--------------------------------- |
| Description | strategy of inner space compaction |
|    Type     | String                             |
|   Default   | size\_tiered\_compaction           |
|  Effective  | After restart system               |

* compaction\_priority

|    Name     | compaction\_priority                                                                                                                                                                                                                                                                     |
| :---------: | :--------------------------------------------------------------------------------------------------------------------------------------------------------------------------------------------------------------------------------------------------------------------------------------- |
| Description | Priority of compaction task. When it is BALANCE, system executes all types of compaction equally; when it is INNER\_CROSS, system takes precedence over executing inner space compaction task; when it is CROSS\_INNER, system takes precedence over executing cross space compaction task |
|    Type     | String                                                                                                                                                                                                                                                                                   |
|   Default   | BALANCE                                                                                                                                                                                                                                                                                  |
|  Effective  | After restart system                                                                                                                                                                                                                                                                     |

* target\_compaction\_file\_size

|    Name     | target\_compaction\_file\_size               |
| :---------: | :------------------------------------------- |
| Description | The target file is in inner space compaction |
|    Type     | Int64                                        |
|   Default   | 1073741824                                   |
|  Effective  | After restart system                         |

* target\_chunk\_size

|    Name     | target\_chunk\_size                |
| :---------: | :--------------------------------- |
| Description | The target size of compacted chunk |
|    Type     | Int64                              |
|   Default   | 1048576                            |
|  Effective  | After restart system               |

* target\_chunk\_point\_num

|Name| target\_chunk\_point\_num |
|:---:|:---|
|Description| The target point number of compacted chunk |
|Type| int32 |
|Default| 100000 |
|Effective|After restart system|

* chunk\_size\_lower\_bound\_in\_compaction

|    Name     | chunk\_size\_lower\_bound\_in\_compaction                                               |
| :---------: | :-------------------------------------------------------------------------------------- |
| Description | A source chunk will be deserialized in compaction when its size is less than this value |
|    Type     | Int64                                                                                   |
|   Default   | 128                                                                                     |
|  Effective  | After restart system                                                                    |

* chunk\_point\_num\_lower\_bound\_in\_compaction

|Name| chunk\_size\_lower\_bound\_in\_compaction |
|:---:|:---|
|Description| A source chunk will be deserialized in compaction when its point num is less than this value |
|Type| int32 |
|Default| 100 |
|Effective|After restart system|

* max\_inner\_compaction\_candidate\_file\_num

|Name| max\_inner\_compaction\_candidate\_file\_num |
|:---:|:---|
|Description| The max num of files encounter in inner space compaction |
|Type| int32 |
|Default| 30 |
|Effective|After restart system|

* max\_cross\_compaction\_file\_num

|Name| max\_cross\_compaction\_candidate\_file\_num |
|:---:|:---|
|Description| The max num of files encounter in cross space compaction |
|Type| int32 |
|Default| 1000 |
|Effective|After restart system|

* cross\_compaction\_file\_selection\_time\_budget

|Name| cross\_compaction\_file\_selection\_time\_budget |
|:---:|:---|
|Description| Time budget for cross space compaction file selection |
|Type| int32 |
|Default| 30000 |
|Effective|After restart system|

* cross\_compaction\_memory\_budget

|Name| cross\_compaction\_memory\_budget |
|:---:|:---|
|Description| Memory budget for a cross space compaction |
|Type| int32 |
|Default| 2147483648 |
|Effective|After restart system|

* compaction\_thread\_count

|Name| compaction\_thread\_count |
|:---:|:---|
|Description| thread num to execute compaction |
|Type| int32 |
|Default| 10 |
|Effective|After restart system|

* compaction\_schedule\_interval\_in\_ms

|    Name     | compaction\_schedule\_interval\_in\_ms |
| :---------: | :------------------------------------- |
| Description | interval of scheduling compaction      |
|    Type     | Int64                                  |
|   Default   | 60000                                  |
|  Effective  | After restart system                   |

* compaction\_submission\_interval\_in\_ms

|    Name     | compaction\_submission\_interval\_in\_ms |
| :---------: | :--------------------------------------- |
| Description | interval of submitting compaction task   |
|    Type     | Int64                                    |
|   Default   | 60000                                    |
|  Effective  | After restart system                     |

* compaction\_write\_throughput\_mb\_per\_sec

|Name| compaction\_write\_throughput\_mb\_per\_sec |
|:---:|:---|
|Description| The write rate of all compaction tasks in MB/s |
|Type| int32 |
|Default| 16 |
|Effective|After restart system|

### Write Ahead Log Configuration

### TsFile Configurations

* group\_size\_in\_byte

|Name|group\_size\_in\_byte|
|:---:|:---|
|Description|The data size written to the disk per time|
|Type|int32|
|Default| 134217728 |
|Effective|Trigger|

* page\_size\_in\_byte

|Name| page\_size\_in\_byte |
|:---:|:---|
|Description|The maximum size of a single page written in memory when each column in memory is written (in bytes)|
|Type|int32|
|Default| 65536 |
|Effective|Trigger|

* max\_number\_of\_points\_in\_page

|Name| max\_number\_of\_points\_in\_page |
|:---:|:---|
|Description|The maximum number of data points (timestamps - valued groups) contained in a page|
|Type|int32|
|Default| 1048576 |
|Effective|Trigger|

* max\_degree\_of\_index\_node

|Name| max\_degree\_of\_index\_node |
|:---:|:---|
|Description|The maximum degree of the metadata index tree (that is, the max number of each node's children)|
|Type|int32|
|Default| 256 |
|Effective|Only allowed to be modified in first start up|

* max\_string\_length

|Name| max\_string\_length |
|:---:|:---|
|Description|The maximum length of a single string (number of character)|
|Type|int32|
|Default| 128 |
|Effective|Trigger|

* time\_encoder

|    Name     | time\_encoder                         |
| :---------: | :------------------------------------ |
| Description | Encoding type of time column          |
|    Type     | Enum String: “TS_2DIFF”,“PLAIN”,“RLE” |
|   Default   | TS_2DIFF                              |
|  Effective  | Trigger                               |

* value\_encoder

|    Name     | value\_encoder                        |
| :---------: | :------------------------------------ |
| Description | Encoding type of value column         |
|    Type     | Enum String: “TS_2DIFF”,“PLAIN”,“RLE” |
|   Default   | PLAIN                                 |
|  Effective  | Trigger                               |

* float\_precision

|Name| float\_precision |
|:---:|:---|
|Description| The precision of the floating point number.(The number of digits after the decimal point) |
|Type|int32|
|Default| The default is 2 digits. Note: The 32-bit floating point number has a decimal precision of 7 bits, and the 64-bit floating point number has a decimal precision of 15 bits. If the setting is out of the range, it will have no practical significance. |
|Effective|Trigger|

* compressor

|    Name     | compressor                                    |
| :---------: | :-------------------------------------------- |
| Description | Data compression method                       |
|    Type     | Enum String : “UNCOMPRESSED”, “SNAPPY”, "LZ4" |
|   Default   | SNAPPY                                        |
|  Effective  | Trigger                                       |

* bloomFilterErrorRate

|    Name     | bloomFilterErrorRate                                                                                                                                                                                                                                                                                                                                                                                             |
| :---------: | :--------------------------------------------------------------------------------------------------------------------------------------------------------------------------------------------------------------------------------------------------------------------------------------------------------------------------------------------------------------------------------------------------------------- |
| Description | The false positive rate of bloom filter in each TsFile. Bloom filter checks whether a given time series is in the tsfile before loading metadata. This can improve the performance of loading metadata and skip the tsfile that doesn't contain specified time series. If you want to learn more about its mechanism, you can refer to: [wiki page of bloom filter](https://en.wikipedia.org/wiki/Bloom_filter). |
|    Type     | float, (0, 1)                                                                                                                                                                                                                                                                                                                                                                                                    |
|   Default   | 0.05                                                                                                                                                                                                                                                                                                                                                                                                             |
|  Effective  | After restarting system                                                                                                                                                                                                                                                                                                                                                                                          |

* freq\_snr

|    Name     | freq\_snr                                        |
| :---------: | :---------------------------------------------- |
| Description | Signal-noise-ratio (SNR) of lossy FREQ encoding |
|    Type     | Double                                          |
|   Default   | 40.0                                            |
|  Effective  | Trigger                                         |

* freq\_block\_size

|Name| freq\_block\_size |
|:---:|:---|
|Description| Block size of FREQ encoding. In other words, the number of data points in a time-frequency transformation. To speed up the encoding, it is recommended to be the power of 2. |
|Type|int32|
|Default| 1024 |
|Effective|Trigger|

### Authorization Configuration

* authorizer\_provider\_class

|          Name          | authorizer\_provider\_class                             |
| :--------------------: | :------------------------------------------------------ |
|      Description       | the class name of the authorization service             |
|          Type          | String                                                  |
|        Default         | org.apache.iotdb.db.auth.authorizer.LocalFileAuthorizer |
|       Effective        | After restarting system                                 |
| Other available values | org.apache.iotdb.db.auth.authorizer.OpenIdAuthorizer    |

* openID\_url

|    Name     | openID\_url                                      |
| :---------: | :----------------------------------------------- |
| Description | the openID server if OpenIdAuthorizer is enabled |
|    Type     | String (a http url)                              |
|   Default   | no                                               |
|  Effective  | After restarting system                          |

* admin\_name

|    Name     | admin\_name                                   |
| :---------: | :-------------------------------------------- |
| Description | The username of admin                         |
|    Type     | String                                        |
|   Default   | root                                          |
|  Effective  | Only allowed to be modified in first start up |

* admin\_password

|    Name     | admin\_password                               |
| :---------: | :-------------------------------------------- |
| Description | The password of admin                         |
|    Type     | String                                        |
|   Default   | root                                          |
|  Effective  | Only allowed to be modified in first start up |

* iotdb\_server\_encrypt\_decrypt\_provider

|    Name     | iotdb\_server\_encrypt\_decrypt\_provider                      |
| :---------: | :------------------------------------------------------------- |
| Description | The Class for user password encryption                         |
|    Type     | String                                                         |
|   Default   | org.apache.iotdb.commons.security.encrypt.MessageDigestEncrypt |
|  Effective  | Only allowed to be modified in first start up                  |

* iotdb\_server\_encrypt\_decrypt\_provider\_parameter

|    Name     | iotdb\_server\_encrypt\_decrypt\_provider\_parameter             |
| :---------: | :--------------------------------------------------------------- |
| Description | Parameters used to initialize the user password encryption class |
|    Type     | String                                                           |
|   Default   | 空                                                               |
|  Effective  | After restarting system                                          |

* author\_cache\_size

|    Name     | author\_cache\_size         |
| :---------: | :-------------------------- |
| Description | Cache size of user and role |
|    Type     | int32                       |
|   Default   | 1000                        |
|  Effective  | After restarting system     |

* author\_cache\_expire\_time

|    Name     | author\_cache\_expire\_time                       |
| :---------: | :------------------------------------------------ |
| Description | Cache expire time of user and role, Unit: minutes |
|    Type     | int32                                             |
|   Default   | 30                                                |
|  Effective  | After restarting system                           |

### UDF Configuration

* udf\_initial\_byte\_array\_length\_for\_memory\_control

|    Name     | udf\_initial\_byte\_array\_length\_for\_memory\_control                                                                                                          |
| :---------: | :--------------------------------------------------------------------------------------------------------------------------------------------------------------- |
| Description | Used to estimate the memory usage of text fields in a UDF query. It is recommended to set this value to be slightly larger than the average length of all texts. |
|    Type     | int32                                                        |
|   Default   | 48                                                           |
|  Effective  | After restarting system                                      |

* udf\_memory\_budget\_in\_mb

|    Name     | udf\_memory\_budget\_in\_mb                                                                                |
| :---------: | :--------------------------------------------------------------------------------------------------------- |
| Description | How much memory may be used in ONE UDF query (in MB). The upper limit is 20% of allocated memory for read. |
|    Type     | Float                                                                                                      |
|   Default   | 30.0                                                                                                       |
|  Effective  | After restarting system                                                                                    |

* udf\_reader\_transformer\_collector\_memory\_proportion

|    Name     | udf\_reader\_transformer\_collector\_memory\_proportion                                                                             |
| :---------: | :---------------------------------------------------------------------------------------------------------------------------------- |
| Description | UDF memory allocation ratio for reader, transformer and collector. The parameter form is a : b : c, where a, b, and c are integers. |
|    Type     | String                                                                                                                              |
|   Default   | 1:1:1                                                                                                                               |
|  Effective  | After restarting system                                                                                                             |

* udf\_root\_dir

|    Name     | udf\_root\_dir            |
| :---------: | :------------------------ |
| Description | Root directory of UDF     |
|    Type     | String                    |
|   Default   | ext/udf(Windows:ext\\udf) |
|  Effective  | After restarting system   |

* udf\_lib\_dir

|    Name     | udf\_lib\_dir                |
| :---------: | :--------------------------- |
| Description | UDF log and jar file dir     |
|    Type     | String                       |
|   Default   | ext/udf（Windows：ext\\udf） |
|  Effective  | After restarting system      |

### Trigger Configuration

- concurrent\_window\_evaluation\_thread

|    Name     | concurrent\_window\_evaluation\_thread                                                          |
| :---------: | :------------------------------------------------------------------------------------------- |
| Description | How many threads can be used for evaluating sliding windows. When <= 0, use CPU core number. |
|    Type     | int32                                                        |
|   Default   | The number of CPU cores                                      |
|  Effective  | After restarting system                                      |

- max\_pending\_window\_evaluation\_tasks

|    Name     | max\_pending\_window\_evaluation\_tasks                                                                                 |
| :---------: | :------------------------------------------------------------------------------------------------------------------ |
| Description | Maximum number of window evaluation tasks that can be pending for execution. When <= 0, the value is 64 by default. |
|    Type     | int32                                                        |
|   Default   | 64                                                           |
|  Effective  | After restarting system                                      |

### SELECT-INTO

* select\_into\_insert\_tablet\_plan\_row\_limit

|    Name     | select\_into\_insert\_tablet\_plan\_row\_limit                                                                                            |
| :---------: | :---------------------------------------------------------------------------------------------------------------------------------- |
| Description | The maximum number of rows that can be processed in insert-tablet-plan when executing select-into statements. When <= 0, use 10000. |
|    Type     | int32                                                        |
|   Default   | 10000                                                        |
|  Effective  | Trigger                                                      |

### Continuous Query

* continuous\_query\_execution\_thread

|    Name     | continuous\_query\_execution\_thread                             |
| :---------: | :------------------------------------------------------------ |
| Description | How many threads will be set up to perform continuous queries |
|    Type     | int32                                                        |
|   Default   | max(1, the / 2)                                              |
|  Effective  | After restarting system                                      |

* max\_pending\_continuous\_query\_tasks

|    Name     | max\_pending\_continuous\_query\_tasks                                         |
| :---------: | :------------------------------------------------------------------------- |
| Description | Maximum number of continuous query tasks that can be pending for execution |
|    Type     | int32                                                        |
|   Default   | 64                                                           |
|  Effective  | After restarting system                                      |

* continuous\_query\_min\_every\_interval

|    Name     | continuous\_query\_min\_every\_interval                 |
| :---------: | :-------------------------------------------------- |
| Description | Minimum every interval to perform continuous query. |
|    Type     | duration                                            |
|   Default   | 1s                                                  |
|  Effective  | After restarting system                             |

### PIPE Configuration

### RatisConsensus Configuration

### Procedure Configuration

* procedure\_core\_worker\_thread\_count

|    Name     | procedure\_core\_worker\_thread\_count |
| :---------: | :--------------------------------- |
| Description | The number of worker thread count  |
|    Type     | int32                                |
|   Default   | 4                                  |
|  Effective  | After restarting system            |

* procedure\_completed\_clean\_interval

|    Name     | procedure\_completed\_clean\_interval                   |
| :---------: | :--------------------------------------------------- |
| Description | Time interval of completed procedure cleaner work in |
|    Type     | int32                                                  |
|    Unit     | second                                               |
|   Default   | 30                                                   |
|  Effective  | After restarting system                              |

* procedure\_completed\_evict\_ttl

|    Name     | procedure\_completed\_evict\_ttl  |
| :---------: | :----------------------------- |
| Description | The ttl of completed procedure |
|    Type     | int32                            |
|    Unit     | second                         |
|   Default   | 800                            |
|  Effective  | After restarting system        |


### MQTT Broker Configuration
* enable\_mqtt\_service

|    Name     | enable\_mqtt\_service。              |
|:-----------:|:------------------------------------|
| Description | Whether to enable the MQTT service  |
|    Type     | Boolean                             |
|   Default   | False                               |
|  Effective  | Trigger                             |

* mqtt\_host

|    Name     | mqtt\_host                                   |
|:-----------:|:---------------------------------------------|
| Description | The host to which the MQTT service is bound  |
|    Type     | String                                       |
|   Default   | 0.0.0.0                                      |
|   Effective    | Trigger                                      |

* mqtt\_port

|    Name     | mqtt\_port                                  |
|:-----------:|:--------------------------------------------|
| Description | The port to which the MQTT service is bound |
|    Type     | int32                                       |
|   Default   | 1883                                        |
|   Effective    | Trigger                                     |

* mqtt\_handler\_pool\_size

|Name| mqtt\_handler\_pool\_size                                   |
|:---:|:------------------------------------------------------------|
|Description| The size of the handler pool used to process MQTT messages  |
|Type| int32                                                       |
|Default| 1                                                           |
|Effective| Trigger                                                     |

* mqtt\_payload\_formatter

|    Name     | mqtt\_payload\_formatter       |
|:-----------:|:-------------------------------|
| Description | MQTT message payload formatter |
|    Type     | String                         |
|   Default   | JSON                           |
|   Effective    | Trigger                        |

* mqtt\_max\_message\_size

|  Name  | mqtt\_max\_message\_size                 |
|:------:|:-----------------------------------------|
|   Description   | Maximum length of MQTT message in bytes  |
|   Type   | int32                                    |
|  Default   | 1048576                                  |
| Effective | Trigger                                  |


### REST Service Configuration

* enable\_rest\_service

|Name| enable\_rest\_service                   |
|:---:|:--------------------------------------|
|Description| Whether to enable the Rest service    |
|Type| Boolean                               |
|Default| false                                 |
|Effective| After restarting system               |

* rest\_service\_port

|Name| rest\_service\_port |
|:---:|:------------------|
|Description| The Rest service listens to the port number      |
|Type| int32             |
|Default| 18080             |
|Effective| After restarting system              |

* enable\_swagger

|Name| enable\_swagger         |
|:---:|:-----------------------|
|Description| Whether to enable swagger to display rest interface information |
|Type| Boolean                |
|Default| false                  |
|Effective| After restarting system                   |

* rest\_query\_default\_row\_size\_limit

|Name| rest\_query\_default\_row\_size\_limit                                                         |
|:---:|:------------------------------------------------------------------------------------------|
|Description| The maximum number of rows in a result set that can be returned by a query                |
|Type| int32                                                                                     |
|Default| 10000                                                                                     |
|Effective| After restarting system                                                                   |

* cache\_expire

|Name| cache\_expire                                            |
|:---:|:--------------------------------------------------------|
|Description| Expiration time for caching customer login information  |
|Type| int32                                                   |
|Default| 28800                                                   |
|Effective| After restarting system                                 |

* cache\_max\_num

|Name| cache\_max\_num |
|:---:|:--------------|
|Description| The maximum number of users stored in the cache  |
|Type| int32         |
|Default| 100           |
|Effective| After restarting system          |

* cache\_init\_num

|Name| cache\_init\_num |
|:---:|:---------------|
|Description| Initial cache capacity        |
|Type| int32          |
|Default| 10             |
|Effective| After restarting system           |

* enable\_https

|Name| cache\_init\_num           |
|:---:|:-------------------------|
|Description| REST Service Specifies whether to enable SSL configuration |
|Type| Boolean                  |
|Default| false                    |
|Effective| After restarting system                     |

* key\_store\_path

|Name| key\_store\_path |
|:---:|:---------------|
|Description| keyStore path (optional)  |
|Type| String         |
|Default| ""          |
|Effective| After restarting system           |

* key\_store\_pwd

|Name| key\_store\_pwd |
|:---:|:---------------|
|Description| keyStore Password (optional) |
|Type| String         |
|Default| ""          |
|Effective| After restarting system           |

* trust\_store\_path

|Name| trust\_store\_path |
|:---:|:---------------|
|Description| keyStore Password (optional) |
|Type| String         |
|Default| ""          |
|Effective| After restarting system           |

* trust\_store\_pwd

|Name| trust\_store\_pwd                  |
|:---:|:---------------------------------|
|Description| trustStore Password (Optional)   |
|Type| String                           |
|Default| ""                               |
|Effective| After restarting system          |

* idle\_timeout

|Name| idle\_timeout  |
|:---:|:--------------|
|Description| SSL timeout duration, expressed in seconds |
|Type| int32         |
|Default| 5000          |
|Effective| After restarting system          |

### InfluxDB RPC Service Configuration

* enable\_influxdb\_rpc\_service

|    Name     | enable\_influxdb\_rpc\_service            |
| :---------: | :------------------------------------- |
| Description | Whether to enable InfluxDB RPC service |
|    Type     | Boolean                                |
|   Default   | true                                   |
|  Effective  | After restarting system                |

* influxdb\_rpc\_port

|    Name     | influxdb\_rpc\_port                     |
| :---------: | :------------------------------------ |
| Description | The port used by InfluxDB RPC service |
|    Type     | int32                                 |
|   Default   | 8086                                  |
|  Effective  | After restarting system               |
<|MERGE_RESOLUTION|>--- conflicted
+++ resolved
@@ -449,21 +449,12 @@
 
 * mpp\_data\_exchange\_max\_pool\_size
 
-<<<<<<< HEAD
-|Name| mpp\_data\_exchange\_max\_pool\_size |
-|:---:|:-----------------------------------------------|
-|Description| Max size of ThreadPool of MPP data exchange         |
-|Type| int                                            |
-|Default| 10                                             |
-|Effective| After restarting system                        |
-=======
 |    Name     | mpp\_data\_exchange\_max\_pool\_size        |
 | :---------: | :------------------------------------------ |
 | Description | Max size of ThreadPool of MPP data exchange |
 |    Type     | int32                                         |
 |   Default   | 10                                          |
 |  Effective  | After restarting system                     |
->>>>>>> 1eb95896
 
 * mpp\_data\_exchange\_keep\_alive\_time\_in\_ms
 
@@ -476,32 +467,6 @@
 
 * driver\_task\_execution\_time\_slice\_in\_ms
 
-<<<<<<< HEAD
-|Name| driver\_task\_execution\_time\_slice\_in\_ms |
-|:---:|:---|
-|Description| Maximum execution time of a DriverTask |
-|Type| int |
-|Default| 100 |
-|Effective|After restarting system|
-
-* max\_tsblock\_size\_in\_bytes
-
-|Name| max\_tsblock\_size\_in\_bytes |
-|:---:|:---|
-|Description| Maximum capacity of a TsBlock |
-|Type| int |
-|Default| 1024 * 1024 (1 MB) |
-|Effective|After restarting system|
-
-* max\_tsblock\_line\_numbers
-
-|Name| max\_tsblock\_line\_numbers |
-|:---:|:---|
-|Description| Maximum number of lines in a single TsBlock |
-|Type| int |
-|Default| 1000 |
-|Effective|After restarting system|
-=======
 |    Name     | driver\_task\_execution\_time\_slice\_in\_ms |
 | :---------: | :------------------------------------------- |
 | Description | Maximum execution time of a DriverTask       |
@@ -526,11 +491,9 @@
 |    Type     | int32                                         |
 |   Default   | 1000                                        |
 |  Effective  | After restarting system                     |
->>>>>>> 1eb95896
 
 * slow\_query\_threshold
 
-<<<<<<< HEAD
 |Name| slow\_query\_threshold |
 |:---:|:---|
 |Description| Time cost(ms) threshold for slow query. |
@@ -546,23 +509,6 @@
 |Type| Int32 |
 |Default| 60000 |
 |Effective| After restarting system|
-=======
-|    Name     | default\_fill\_interval                         |
-| :---------: | :---------------------------------------------- |
-| Description | Default interval of `group by fill` query in ms |
-|    Type     | int32                                           |
-|   Default   | -1                                              |
-|  Effective  | After restarting system                         |
-
-* group\_by\_fill\_cache\_size\_in\_mb
-
-|    Name     | group\_by\_fill\_cache\_size\_in\_mb      |
-| :---------: | :---------------------------------- |
-| Description | Cache size of `group by fill` query |
-|    Type     | Float                               |
-|   Default   | 1.0                                 |
-|  Effective  | After restarting system             |
->>>>>>> 1eb95896
 
 * max\_allowed\_concurrent\_queries
 
@@ -692,27 +638,6 @@
 |Default| 0 |
 |Effective|After restarting system|
 
-<<<<<<< HEAD
-=======
-* query\_thread\_count
-
-|Name| query\_thread\_count                                                                                            |
-|:---:|:---------------------------------------------------------------------------------------------------------------------|
-|Description| The thread number which can concurrently execute query statement. When <= 0, use CPU core number. The default is 16. |
-|Type| int32                                                                                                                |
-|Default| 16                                                                                                                   |
-|Effective| After restarting system                                                                                              |
-
-* sub\_rawQuery\_thread\_count
-
-|Name| sub\_rawQuery\_thread\_count                                                                                        |
-|:---:|:-------------------------------------------------------------------------------------------------------------------------|
-|Description| The thread number which can concurrently read data for raw data query. When <= 0, use CPU core number. The default is 8. |
-|Type| int32                                                                                                                    |
-|Default| 8                                                                                                                        |
-|Effective| After restarting system                                                                                                  |
-
->>>>>>> 1eb95896
 * enable\_partial\_insert
 
 |Name| enable\_partial\_insert |
@@ -722,9 +647,6 @@
 |Default| true |
 |Effective|After restarting system|
 
-
-<<<<<<< HEAD
-=======
 * insert\_multi\_tablet\_enable\_multithreading\_column\_threshold
 
 |    Name     | insert\_multi\_tablet\_enable\_multithreading\_column\_threshold                                     |
@@ -734,7 +656,6 @@
 |   Default   | 10                                                           |
 |  Effective  | After restarting system                                      |
 
->>>>>>> 1eb95896
 ### Compaction Configurations
 
 * enable\_seq\_space\_compaction
