--- conflicted
+++ resolved
@@ -1038,7 +1038,6 @@
 
 ### Trigger Configuration
 
-<<<<<<< HEAD
 
 * trigger\_lib\_dir
 
@@ -1057,25 +1056,7 @@
 |    Type     | Int32                                                                                                              |
 |   Default   | 3                                                                                                                  |
 |  Effective  | After restarting system                                                                                            |
-=======
-- concurrent\_window\_evaluation\_thread
-
-|    Name     | concurrent\_window\_evaluation\_thread                                                          |
-| :---------: | :------------------------------------------------------------------------------------------- |
-| Description | How many threads can be used for evaluating sliding windows. When <= 0, use CPU core number. |
-|    Type     | int32                                                        |
-|   Default   | The number of CPU cores                                      |
-|  Effective  | After restarting system                                      |
-
-- max\_pending\_window\_evaluation\_tasks
-
-|    Name     | max\_pending\_window\_evaluation\_tasks                                                                                 |
-| :---------: | :------------------------------------------------------------------------------------------------------------------ |
-| Description | Maximum number of window evaluation tasks that can be pending for execution. When <= 0, the value is 64 by default. |
-|    Type     | int32                                                        |
-|   Default   | 64                                                           |
-|  Effective  | After restarting system                                      |
->>>>>>> 1eb95896
+
 
 ### SELECT-INTO
 
