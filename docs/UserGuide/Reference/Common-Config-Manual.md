--- conflicted
+++ resolved
@@ -397,50 +397,6 @@
 
 ### Query Configurations
 
-* read\_consistency\_level
-
-|    Name     | mpp\_data\_exchange\_core\_pool\_size        |
-|:-----------:|:---------------------------------------------|
-| Description | The read consistency level, </br>1. strong(Default, read from the leader replica) </br>2. weak(Read from a random replica) |
-|    Type     | string                                          |
-|   Default   | strong                                           |
-|  Effective  | After restarting system                      |
-
-* meta\_data\_cache\_enable
-
-|Name| meta\_data\_cache\_enable |
-|:---:|:---|
-|Description| Whether to cache meta data(BloomFilter, ChunkMetadata and TimeSeriesMetadata) or not.|
-|Type|Boolean|
-|Default| true |
-|Effective| After restarting system|
-
-* chunk\_timeseriesmeta\_free\_memory\_proportion
-
-|Name| chunk\_timeseriesmeta\_free\_memory\_proportion                                                                                                                           |
-|:---:|:--------------------------------------------------------------------------------------------------------------------------------------------------------------------------|
-|Description| Read memory Allocation Ratio: BloomFilterCache : ChunkCache : TimeSeriesMetadataCache : Coordinator : Operators : DataExchange : timeIndex in TsFileResourceList : others. |
-|Default| 1 : 100 : 200 : 300 : 400   |
-|Effective| After restarting system |
-
-* enable\_last\_cache
-
-|Name| enable\_last\_cache |
-|:---:|:---|
-|Description| Whether to enable LAST cache. |
-|Type| Boolean |
-|Default| true |
-|Effective|After restarting system|
-
-* max\_deduplicated\_path\_num
-
-|Name| max\_deduplicated\_path\_num |
-|:---:|:---|
-|Description| allowed max numbers of deduplicated path in one query. |
-|Type| Int32 |
-|Default| 1000 |
-|Effective|After restarting system|
-
 * mpp\_data\_exchange\_core\_pool\_size
 
 |    Name     | mpp\_data\_exchange\_core\_pool\_size        |
@@ -495,50 +451,23 @@
 |   Default   | 1000                                        |
 |  Effective  | After restarting system                     |
 
-* slow\_query\_threshold
-
-|Name| slow\_query\_threshold |
-|:---:|:---|
-|Description| Time cost(ms) threshold for slow query. |
-|Type| Int32 |
-|Default| 5000 |
-|Effective|Trigger|
-
-* query\_timeout\_threshold
-
-|Name| query\_timeout\_threshold |
-|:---:|:---|
-|Description| The max executing time of query. unit: ms |
-|Type| Int32 |
-|Default| 60000 |
-|Effective| After restarting system|
-
-* max\_allowed\_concurrent\_queries
-
-|Name| max\_allowed\_concurrent\_queries |
-|:---:|:---|
-|Description| The maximum allowed concurrently executing queries. |
-|Type| Int32 |
-|Default| 1000 |
-|Effective|After restarting system|
-
-* query\_thread\_count
-
-|Name| query\_thread\_count                                                                                            |
-|:---:|:---------------------------------------------------------------------------------------------------------------------|
-|Description| How many threads can concurrently execute query statement. When <= 0, use CPU core number. |
-|Type| Int32                                                               |
-|Default | CPU core number                                                    |
-|Effective| After restarting system |
-
-* batch\_size
-
-|Name| batch\_size |
-|:---:|:---|
-|Description| The amount of data iterate each time in server (the number of data strips, that is, the number of different timestamps.) |
-|Type| Int32 |
-|Default| 100000 |
-|Effective|After restarting system|
+* default\_fill\_interval
+
+|    Name     | default\_fill\_interval                         |
+| :---------: | :---------------------------------------------- |
+| Description | Default interval of `group by fill` query in ms |
+|    Type     | Int32                                           |
+|   Default   | -1                                              |
+|  Effective  | After restarting system                         |
+
+* group_by_fill_cache_size_in_mb
+
+|    Name     | group_by_fill_cache_size_in_mb      |
+| :---------: | :---------------------------------- |
+| Description | Cache size of `group by fill` query |
+|    Type     | Float                               |
+|   Default   | 1.0                                 |
+|  Effective  | After restarting system             |
 
 * coordinator\_read\_executor\_size
 
@@ -660,8 +589,6 @@
 |   Default   | 0                                                                                                                                                                                                                   |
 |  Effective  | After restarting system                                                                                                                                                                                             |
 
-<<<<<<< HEAD
-=======
 * query\_thread\_count
 
 |    Name     | query\_thread\_count                                                                                                 |
@@ -680,7 +607,6 @@
 |   Default   | 8                                                                                                                        |
 |  Effective  | After restarting system                                                                                                  |
 
->>>>>>> b0c2d67f
 * enable\_partial\_insert
 
 |    Name     | enable\_partial\_insert                                                                        |
@@ -975,6 +901,8 @@
 |    Type     | Int32                                                                                                                                                                        |
 |   Default   | 1024                                                                                                                                                                         |
 |  Effective  | Trigger                                                                                                                                                                      |
+
+### Watermark Configuration
 
 ### Authorization Configuration
 
