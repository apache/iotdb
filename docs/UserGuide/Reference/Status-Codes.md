--- conflicted
+++ resolved
@@ -82,11 +82,8 @@
 | 522         | OVERSIZE_RECORD                   | Size of record exceeds the threshold of page of SchemaFile                                |
 | 523         | SCHEMA_FILE_REDO_LOG_BROKEN       | SchemaFile redo log has broken                                                            |
 | 524         | TEMPLATE_NOT_ACTIVATED            | Schema template is not activated                                                          |
-<<<<<<< HEAD
+| 526         | SCHEMA_QUOTA_EXCEEDED             | Schema usage exceeds quota limit                                                          |
 | 527  | MEASUREMENT_ALREADY_EXISTS_IN_TEMPLATE            | Measurement already exists in schema template                  
-=======
-| 526         | SCHEMA_QUOTA_EXCEEDED             | Schema usage exceeds quota limit                                                          |
->>>>>>> e2aa8144
 | 600         | SYSTEM_READ_ONLY                  | IoTDB system is read only                                                                 |
 | 601         | STORAGE_ENGINE_ERROR              | Storage engine related error                                                              |
 | 602         | STORAGE_ENGINE_NOT_READY          | The storage engine is in recovery, not ready fore accepting read/write operation          |
