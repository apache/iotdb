<!--

    Licensed to the Apache Software Foundation (ASF) under one
    or more contributor license agreements.  See the NOTICE file
    distributed with this work for additional information
    regarding copyright ownership.  The ASF licenses this file
    to you under the Apache License, Version 2.0 (the
    "License"); you may not use this file except in compliance
    with the License.  You may obtain a copy of the License at
    
        http://www.apache.org/licenses/LICENSE-2.0
    
    Unless required by applicable law or agreed to in writing,
    software distributed under the License is distributed on an
    "AS IS" BASIS, WITHOUT WARRANTIES OR CONDITIONS OF ANY
    KIND, either express or implied.  See the License for the
    specific language governing permissions and limitations
    under the License.

-->

# Select Expression

## Syntax Definition

A selection expression (`selectExpr`) is a component of a SELECT clause, each `selectExpr` corresponds to a column in the query result set, and its syntax is defined as follows:

```sql
selectClause
    : SELECT resultColumn (',' resultColumn)*
    ;

resultColumn
    : selectExpr (AS alias)?
    ;

selectExpr
    : '(' selectExpr ')'
    | '-' selectExpr
    | selectExpr ('*' | '/' | '%') selectExpr
    | selectExpr ('+' | '-') selectExpr
    | functionName '(' selectExpr (',' selectExpr)* functionAttribute* ')'
    | timeSeriesSuffixPath
    | number
    ;
```

From this syntax definition, `selectExpr` can contain:

- suffix of time series path 
- function
   - Built-in aggregation functions, see [Aggregate Query](./Aggregate-Query.md) for details.
   - Time series generation function
   - User-defined functions, see [UDF](../Process-Data/UDF-User-Defined-Function.md) for details.
- expressions
   - Arithmetic operation expressions
   - Time series generating nested expressions
   - Aggregate query nested expressions
- Numeric constants (could be used in expressions only)

## Arithmetic Query

> Please note that Aligned Timeseries has not been supported in Arithmetic Query yet. An error message is expected if you use Arithmetic Query with Aligned Timeseries selected.

### Operators

#### Unary Arithmetic Operators

Supported operators: `+`, `-`

Supported input data types: `INT32`, `INT64`, `FLOAT` and `DOUBLE`

Output data type: consistent with the input data type

#### Binary Arithmetic Operators

Supported operators: `+`, `-`, `*`, `/`, `%`

Supported input data types: `INT32`, `INT64`, `FLOAT` and `DOUBLE`

Output data type: `DOUBLE`

Note: Only when the left operand and the right operand under a certain timestamp are not  `null`, the binary arithmetic operation will have an output value.

### Example

```sql
select s1, - s1, s2, + s2, s1 + s2, s1 - s2, s1 * s2, s1 / s2, s1 % s2 from root.sg.d1
```

Result:

```
+-----------------------------+-------------+--------------+-------------+-------------+-----------------------------+-----------------------------+-----------------------------+-----------------------------+-----------------------------+
|                         Time|root.sg.d1.s1|-root.sg.d1.s1|root.sg.d1.s2|root.sg.d1.s2|root.sg.d1.s1 + root.sg.d1.s2|root.sg.d1.s1 - root.sg.d1.s2|root.sg.d1.s1 * root.sg.d1.s2|root.sg.d1.s1 / root.sg.d1.s2|root.sg.d1.s1 % root.sg.d1.s2|
+-----------------------------+-------------+--------------+-------------+-------------+-----------------------------+-----------------------------+-----------------------------+-----------------------------+-----------------------------+
|1970-01-01T08:00:00.001+08:00|          1.0|          -1.0|          1.0|          1.0|                          2.0|                          0.0|                          1.0|                          1.0|                          0.0|
|1970-01-01T08:00:00.002+08:00|          2.0|          -2.0|          2.0|          2.0|                          4.0|                          0.0|                          4.0|                          1.0|                          0.0|
|1970-01-01T08:00:00.003+08:00|          3.0|          -3.0|          3.0|          3.0|                          6.0|                          0.0|                          9.0|                          1.0|                          0.0|
|1970-01-01T08:00:00.004+08:00|          4.0|          -4.0|          4.0|          4.0|                          8.0|                          0.0|                         16.0|                          1.0|                          0.0|
|1970-01-01T08:00:00.005+08:00|          5.0|          -5.0|          5.0|          5.0|                         10.0|                          0.0|                         25.0|                          1.0|                          0.0|
+-----------------------------+-------------+--------------+-------------+-------------+-----------------------------+-----------------------------+-----------------------------+-----------------------------+-----------------------------+
Total line number = 5
It costs 0.014s
```

## Time Series Generating Functions

The time series generating function takes several time series as input and outputs one time series. Unlike the aggregation function, the result set of the time series generating function has a timestamp column.

All time series generating functions can accept * as input.

IoTDB supports hybrid queries of time series generating function queries and raw data queries.

> Please note that Aligned Timeseries has not been supported in queries with hybrid functions yet. An error message is expected if you use hybrid functions with Aligned Timeseries selected in a query statement.

### Mathematical Functions

Currently, IoTDB supports the following mathematical functions. The behavior of these mathematical functions is consistent with the behavior of these functions in the Java Math standard library.

| Function Name | Allowed Input Series Data Types | Output Series Data Type       | Corresponding Implementation in the Java Standard Library    |
| ------------- | ------------------------------- | ----------------------------- | ------------------------------------------------------------ |
| SIN           | INT32 / INT64 / FLOAT / DOUBLE  | DOUBLE                        | Math#sin(double)                                             |
| COS           | INT32 / INT64 / FLOAT / DOUBLE  | DOUBLE                        | Math#cos(double)                                             |
| TAN           | INT32 / INT64 / FLOAT / DOUBLE  | DOUBLE                        | Math#tan(double)                                             |
| ASIN          | INT32 / INT64 / FLOAT / DOUBLE  | DOUBLE                        | Math#asin(double)                                            |
| ACOS          | INT32 / INT64 / FLOAT / DOUBLE  | DOUBLE                        | Math#acos(double)                                            |
| ATAN          | INT32 / INT64 / FLOAT / DOUBLE  | DOUBLE                        | Math#atan(double)                                            |
| SINH          | INT32 / INT64 / FLOAT / DOUBLE  | DOUBLE                        | Math#sinh(double)                                            |
| COSH          | INT32 / INT64 / FLOAT / DOUBLE  | DOUBLE                        | Math#cosh(double)                                            |
| TANH          | INT32 / INT64 / FLOAT / DOUBLE  | DOUBLE                        | Math#tanh(double)                                            |
| DEGREES       | INT32 / INT64 / FLOAT / DOUBLE  | DOUBLE                        | Math#toDegrees(double)                                       |
| RADIANS       | INT32 / INT64 / FLOAT / DOUBLE  | DOUBLE                        | Math#toRadians(double)                                       |
| ABS           | INT32 / INT64 / FLOAT / DOUBLE  | Same type as the input series | Math#abs(int) / Math#abs(long) /Math#abs(float) /Math#abs(double) |
| SIGN          | INT32 / INT64 / FLOAT / DOUBLE  | DOUBLE                        | Math#signum(double)                                          |
| CEIL          | INT32 / INT64 / FLOAT / DOUBLE  | DOUBLE                        | Math#ceil(double)                                            |
| FLOOR         | INT32 / INT64 / FLOAT / DOUBLE  | DOUBLE                        | Math#floor(double)                                           |
| ROUND         | INT32 / INT64 / FLOAT / DOUBLE  | DOUBLE                        | Math#rint(double)                                            |
| EXP           | INT32 / INT64 / FLOAT / DOUBLE  | DOUBLE                        | Math#exp(double)                                             |
| LN            | INT32 / INT64 / FLOAT / DOUBLE  | DOUBLE                        | Math#log(double)                                             |
| LOG10         | INT32 / INT64 / FLOAT / DOUBLE  | DOUBLE                        | Math#log10(double)                                           |
| SQRT          | INT32 / INT64 / FLOAT / DOUBLE  | DOUBLE                        | Math#sqrt(double)                                            |

Example:

```   sql
select s1, sin(s1), cos(s1), tan(s1) from root.sg1.d1 limit 5 offset 1000;
```

Result:

```
+-----------------------------+-------------------+-------------------+--------------------+-------------------+
|                         Time|     root.sg1.d1.s1|sin(root.sg1.d1.s1)| cos(root.sg1.d1.s1)|tan(root.sg1.d1.s1)|
+-----------------------------+-------------------+-------------------+--------------------+-------------------+
|2020-12-10T17:11:49.037+08:00|7360723084922759782| 0.8133527237573284|  0.5817708713544664| 1.3980636773094157|
|2020-12-10T17:11:49.038+08:00|4377791063319964531|-0.8938962705202537|  0.4482738644511651| -1.994085181866842|
|2020-12-10T17:11:49.039+08:00|7972485567734642915| 0.9627757585308978|-0.27030138509681073|-3.5618602479083545|
|2020-12-10T17:11:49.040+08:00|2508858212791964081|-0.6073417341629443| -0.7944406950452296| 0.7644897069734913|
|2020-12-10T17:11:49.041+08:00|2817297431185141819|-0.8419358900502509| -0.5395775727782725| 1.5603611649667768|
+-----------------------------+-------------------+-------------------+--------------------+-------------------+
Total line number = 5
It costs 0.008s
```

### String Processing Functions

Currently, IoTDB supports the following string processing functions:

| Function Name   | Allowed Input Series Data Types | Required Attributes                                          | Output Series Data Type | Description                                            |
| --------------- | ------------------------------- | ------------------------------------------------------------ | ----------------------- | ------------------------------------------------------ |
| STRING_CONTAINS | TEXT                            | `s`: the sequence to search for                              | BOOLEAN                 | Determine whether `s` is in the string                 |
| STRING_MATCHES  | TEXT                            | `regex`: the regular expression to which the string is to be matched | BOOLEAN                 | Determine whether the string can be matched by `regex` |

Example：

```   sql
select s1, string_contains(s1, 's'='warn'), string_matches(s1, 'regex'='[^\\s]+37229') from root.sg1.d4;
```

Result：

``` 
+-----------------------------+--------------+-------------------------------------------+------------------------------------------------------+
|                         Time|root.sg1.d4.s1|string_contains(root.sg1.d4.s1, "s"="warn")|string_matches(root.sg1.d4.s1, "regex"="[^\\s]+37229")|
+-----------------------------+--------------+-------------------------------------------+------------------------------------------------------+
|1970-01-01T08:00:00.001+08:00|    warn:-8721|                                       true|                                                 false|
|1970-01-01T08:00:00.002+08:00|  error:-37229|                                      false|                                                  true|
|1970-01-01T08:00:00.003+08:00|     warn:1731|                                       true|                                                 false|
+-----------------------------+--------------+-------------------------------------------+------------------------------------------------------+
Total line number = 3
It costs 0.007s
```

### Selector Functions

Currently, IoTDB supports the following selector functions:

| Function Name | Allowed Input Series Data Types       | Required Attributes                                          | Output Series Data Type       | Description                                                  |
| ------------- | ------------------------------------- | ------------------------------------------------------------ | ----------------------------- | ------------------------------------------------------------ |
| TOP_K         | INT32 / INT64 / FLOAT / DOUBLE / TEXT | `k`: the maximum number of selected data points, must be greater than 0 and less than or equal to 1000 | Same type as the input series | Returns `k` data points with the largest values in a time series. |
| BOTTOM_K      | INT32 / INT64 / FLOAT / DOUBLE / TEXT | `k`: the maximum number of selected data points, must be greater than 0 and less than or equal to 1000 | Same type as the input series | Returns `k` data points with the smallest values in a time series. |

Example：

```   sql
select s1, top_k(s1, 'k'='2'), bottom_k(s1, 'k'='2') from root.sg1.d2 where time > 2020-12-10T20:36:15.530+08:00;
```

Result：

``` 
+-----------------------------+--------------------+------------------------------+---------------------------------+
|                         Time|      root.sg1.d2.s1|top_k(root.sg1.d2.s1, "k"="2")|bottom_k(root.sg1.d2.s1, "k"="2")|
+-----------------------------+--------------------+------------------------------+---------------------------------+
|2020-12-10T20:36:15.531+08:00| 1531604122307244742|           1531604122307244742|                             null|
|2020-12-10T20:36:15.532+08:00|-7426070874923281101|                          null|                             null|
|2020-12-10T20:36:15.533+08:00|-7162825364312197604|          -7162825364312197604|                             null|
|2020-12-10T20:36:15.534+08:00|-8581625725655917595|                          null|             -8581625725655917595|
|2020-12-10T20:36:15.535+08:00|-7667364751255535391|                          null|             -7667364751255535391|
+-----------------------------+--------------------+------------------------------+---------------------------------+
Total line number = 5
It costs 0.006s
```

### Variation Trend Calculation Functions

Currently, IoTDB supports the following variation trend calculation functions:

| Function Name           | Allowed Input Series Data Types                 | Output Series Data Type       | Description                                                  |
| ----------------------- | ----------------------------------------------- | ----------------------------- | ------------------------------------------------------------ |
| TIME_DIFFERENCE         | INT32 / INT64 / FLOAT / DOUBLE / BOOLEAN / TEXT | INT64                         | Calculates the difference between the time stamp of a data point and the time stamp of the previous data point. There is no corresponding output for the first data point. |
| DIFFERENCE              | INT32 / INT64 / FLOAT / DOUBLE                  | Same type as the input series | Calculates the difference between the value of a data point and the value of the previous data point. There is no corresponding output for the first data point. |
| NON_NEGATIVE_DIFFERENCE | INT32 / INT64 / FLOAT / DOUBLE                  | Same type as the input series | Calculates the absolute value of the difference between the value of a data point and the value of the previous data point. There is no corresponding output for the first data point. |
| DERIVATIVE              | INT32 / INT64 / FLOAT / DOUBLE                  | DOUBLE                        | Calculates the rate of change of a data point compared to the previous data point, the result is equals to DIFFERENCE / TIME_DIFFERENCE. There is no corresponding output for the first data point. |
| NON_NEGATIVE_DERIVATIVE | INT32 / INT64 / FLOAT / DOUBLE                  | DOUBLE                        | Calculates the absolute value of the rate of change of a data point compared to the previous data point, the result is equals to NON_NEGATIVE_DIFFERENCE / TIME_DIFFERENCE. There is no corresponding output for the first data point. |

Example:

```   sql
select s1, time_difference(s1), difference(s1), non_negative_difference(s1), derivative(s1), non_negative_derivative(s1) from root.sg1.d1 limit 5 offset 1000; 
```

Result:

``` 
+-----------------------------+-------------------+-------------------------------+--------------------------+---------------------------------------+--------------------------+---------------------------------------+
|                         Time|     root.sg1.d1.s1|time_difference(root.sg1.d1.s1)|difference(root.sg1.d1.s1)|non_negative_difference(root.sg1.d1.s1)|derivative(root.sg1.d1.s1)|non_negative_derivative(root.sg1.d1.s1)|
+-----------------------------+-------------------+-------------------------------+--------------------------+---------------------------------------+--------------------------+---------------------------------------+
|2020-12-10T17:11:49.037+08:00|7360723084922759782|                              1|      -8431715764844238876|                    8431715764844238876|    -8.4317157648442388E18|                  8.4317157648442388E18|
|2020-12-10T17:11:49.038+08:00|4377791063319964531|                              1|      -2982932021602795251|                    2982932021602795251|     -2.982932021602795E18|                   2.982932021602795E18|
|2020-12-10T17:11:49.039+08:00|7972485567734642915|                              1|       3594694504414678384|                    3594694504414678384|     3.5946945044146785E18|                  3.5946945044146785E18|
|2020-12-10T17:11:49.040+08:00|2508858212791964081|                              1|      -5463627354942678834|                    5463627354942678834|     -5.463627354942679E18|                   5.463627354942679E18|
|2020-12-10T17:11:49.041+08:00|2817297431185141819|                              1|        308439218393177738|                     308439218393177738|     3.0843921839317773E17|                  3.0843921839317773E17|
+-----------------------------+-------------------+-------------------------------+--------------------------+---------------------------------------+--------------------------+---------------------------------------+
Total line number = 5
It costs 0.014s
```

### Constant Timeseries Generating Functions

The constant timeseries generating function is used to generate a timeseries in which the values of all data points are the same.

The constant timeseries generating function accepts one or more timeseries inputs, and the timestamp set of the output data points is the union of the timestamp sets of the input timeseries.

Currently, IoTDB supports the following constant timeseries generating functions:

| Function Name | Required Attributes                                          | Output Series Data Type                      | Description                                                  |
| ------------- | ------------------------------------------------------------ | -------------------------------------------- | ------------------------------------------------------------ |
| CONST         | `value`: the value of the output data point <br />`type`: the type of the output data point, it can only be INT32 / INT64 / FLOAT / DOUBLE / BOOLEAN / TEXT | Determined by the required attribute  `type` | Output the user-specified constant timeseries according to the  attributes `value` and `type`. |
| PI            | None                                                         | DOUBLE                                       | Data point value: a `double` value of  `π`, the ratio of the circumference of a circle to its diameter, which is equals to `Math.PI` in the *Java Standard Library*. |
| E             | None                                                         | DOUBLE                                       | Data point value: a `double` value of  `e`, the base of the natural logarithms, which is equals to `Math.E` in the *Java Standard Library*. |

Example:

```   sql
select s1, s2, const(s1, 'value'='1024', 'type'='INT64'), pi(s2), e(s1, s2) from root.sg1.d1; 
```

Result:

```
select s1, s2, const(s1, 'value'='1024', 'type'='INT64'), pi(s2), e(s1, s2) from root.sg1.d1; 
+-----------------------------+--------------+--------------+-----------------------------------------------------+------------------+---------------------------------+
|                         Time|root.sg1.d1.s1|root.sg1.d1.s2|const(root.sg1.d1.s1, "value"="1024", "type"="INT64")|pi(root.sg1.d1.s2)|e(root.sg1.d1.s1, root.sg1.d1.s2)|
+-----------------------------+--------------+--------------+-----------------------------------------------------+------------------+---------------------------------+
|1970-01-01T08:00:00.000+08:00|           0.0|           0.0|                                                 1024| 3.141592653589793|                2.718281828459045|
|1970-01-01T08:00:00.001+08:00|           1.0|          null|                                                 1024|              null|                2.718281828459045|
|1970-01-01T08:00:00.002+08:00|           2.0|          null|                                                 1024|              null|                2.718281828459045|
|1970-01-01T08:00:00.003+08:00|          null|           3.0|                                                 null| 3.141592653589793|                2.718281828459045|
|1970-01-01T08:00:00.004+08:00|          null|           4.0|                                                 null| 3.141592653589793|                2.718281828459045|
+-----------------------------+--------------+--------------+-----------------------------------------------------+------------------+---------------------------------+
Total line number = 5
It costs 0.005s
```
### Data Type Conversion Function
The IoTDB currently supports 6 data types, including INT32, INT64 ,FLOAT, DOUBLE, BOOLEAN, TEXT. When we query or evaluate data, we may need to convert data types, such as TEXT to INT32, or improve the accuracy of the data, such as FLOAT to DOUBLE. Therefore, IoTDB supports the use of cast functions to convert data types.

| Function Name | Required Attributes                                          | Output Series Data Type                      | Series Data Type  Description                               |
| ------------- | ------------------------------------------------------------ | -------------------------------------------- | ----------------------------------------------------------- |
| CAST          | `type`: the type of the output data point, it can only be INT32 / INT64 / FLOAT / DOUBLE / BOOLEAN / TEXT | Determined by the required attribute  `type` | Converts data to the type specified by the `type` argument. |

#### Notes
1. The value of type BOOLEAN is `true`, when data is converted to BOOLEAN if INT32 and INT64 are not 0, FLOAT and DOUBLE are not 0.0, TEXT is not empty string or "false", otherwise `false`.    
2. The value of type INT32, INT64, FLOAT, DOUBLE are 1 or 1.0 and TEXT is "true", when BOOLEAN data is true, otherwise 0, 0.0 or "false".  
3. When TEXT is converted to INT32, INT64, or FLOAT, the TEXT is first converted to DOUBLE and then to the corresponding type, which may cause loss of precision. It will skip directly if the data can not be converted.

#### Syntax
Example data:
```
IoTDB> select text from root.test;
+-----------------------------+--------------+
|                         Time|root.test.text|
+-----------------------------+--------------+
|1970-01-01T08:00:00.001+08:00|           1.1|
|1970-01-01T08:00:00.002+08:00|             1|
|1970-01-01T08:00:00.003+08:00|   hello world|
|1970-01-01T08:00:00.004+08:00|         false|
+-----------------------------+--------------+
```
SQL:
```sql
select cast(text, 'type'='BOOLEAN'), cast(text, 'type'='INT32'), cast(text, 'type'='INT64'), cast(text, 'type'='FLOAT'), cast(text, 'type'='DOUBLE') from root.test;
```
Result:
```
+-----------------------------+--------------------------------------+------------------------------------+------------------------------------+------------------------------------+-------------------------------------+
|                         Time|cast(root.test.text, "type"="BOOLEAN")|cast(root.test.text, "type"="INT32")|cast(root.test.text, "type"="INT64")|cast(root.test.text, "type"="FLOAT")|cast(root.test.text, "type"="DOUBLE")|
+-----------------------------+--------------------------------------+------------------------------------+------------------------------------+------------------------------------+-------------------------------------+
|1970-01-01T08:00:00.001+08:00|                                  true|                                   1|                                   1|                                 1.1|                                  1.1|
|1970-01-01T08:00:00.002+08:00|                                  true|                                   1|                                   1|                                 1.0|                                  1.0|
|1970-01-01T08:00:00.003+08:00|                                  true|                                null|                                null|                                null|                                 null|
|1970-01-01T08:00:00.004+08:00|                                 false|                                null|                                null|                                null|                                 null|
+-----------------------------+--------------------------------------+------------------------------------+------------------------------------+------------------------------------+-------------------------------------+
Total line number = 4
It costs 0.078s
```

<<<<<<< HEAD

### Condition Functions
Condition functions are used to check whether timeseries data points satisfy some specific condition.
=======
### Condition Functions
Condition functions are used to check whether timeseries data points satisfy some specific condition. 
>>>>>>> 9d33535d

They return BOOLEANs.

Currently, IoTDB supports the following condition functions:

| Function Name |Allowed Input Series Data Types| Required Attributes                | Output Series Data Type | Series Data Type  Description                                           |
|---------------|-------------------------------|------------------------------------|-------------------------|-------------------------------------------------------------------------|
| ON_OFF        | INT32 / INT64 / FLOAT / DOUBLE| `threshold`: a double type variate | BOOLEAN                            | Return `true` if data point `value >= threshold` , else return `false`. |

Example Data:
```
IoTDB> select ts from root.test;
+-----------------------------+------------+
|                         Time|root.test.ts|
+-----------------------------+------------+
|1970-01-01T08:00:00.001+08:00|           1|
|1970-01-01T08:00:00.002+08:00|           2|
|1970-01-01T08:00:00.003+08:00|           3|
|1970-01-01T08:00:00.004+08:00|           4|
+-----------------------------+------------+

```
SQL:
```sql
select ts, on_off(ts, 'threshold'='2') from root.test;
```

Output:
```
IoTDB> select ts, on_off(ts, 'threshold'='2') from root.test;
+-----------------------------+------------+-------------------------------------+
|                         Time|root.test.ts|on_off(root.test.ts, "threshold"="2")|
+-----------------------------+------------+-------------------------------------+
|1970-01-01T08:00:00.001+08:00|           1|                                false|
|1970-01-01T08:00:00.002+08:00|           2|                                 true|
|1970-01-01T08:00:00.003+08:00|           3|                                 true|
|1970-01-01T08:00:00.004+08:00|           4|                                 true|
+-----------------------------+------------+-------------------------------------+

```


<<<<<<< HEAD
### Continuous Interval Functions
The continuous interval functions are used to query all continuous intervals that meet specified conditions.
They can be divided into two categories according to return value:
1. Returns the start timestamp and time span of the continuous interval that meets the conditions (a time span of 0 means that only the start time point meets the conditions)
2. Returns the start timestamp of the continuous interval that meets the condition and the number of points in the interval (a number of 1 means that only the start time point meets the conditions)

| Function Name     | Input TSDatatype                     | Parameters                                                                                    | Output TSDatatype | Function Description                                                                                                                                                         |
|-------------------|--------------------------------------|-----------------------------------------------------------------------------------------------|-------------------|------------------------------------------------------------------------------------------------------------------------------------------------------------------------------|
| ZERO_DURATION     | INT32/ INT64/ FLOAT/ DOUBLE/ BOOLEAN | `min`:Optional with default value `0L`</br>`max`:Optional with default value `Long.MAX_VALUE` | Long              | Return intervals' start times and duration times in which the value is always 0(false), and the duration time `t` satisfy `t >= min && t <= max`. The unit of `t` is ms      |
| NON_ZERO_DURATION | INT32/ INT64/ FLOAT/ DOUBLE/ BOOLEAN | `min`:Optional with default value `0L`</br>`max`:Optional with default value `Long.MAX_VALUE` | Long              | Return intervals' start times and duration times in which the value is always not 0, and the duration time `t` satisfy `t >= min && t <= max`. The unit of `t` is ms         |
| ZERO_COUNT        | INT32/ INT64/ FLOAT/ DOUBLE/ BOOLEAN | `min`:Optional with default value `1L`</br>`max`:Optional with default value `Long.MAX_VALUE` | Long              | Return intervals' start times and the number of data points in the interval in which the value is always 0(false). Data points number `n` satisfy `n >= min && n <= max`     |
| NON_ZERO_COUNT    | INT32/ INT64/ FLOAT/ DOUBLE/ BOOLEAN | `min`:Optional with default value `1L`</br>`max`:Optional with default value `Long.MAX_VALUE` | Long              | Return intervals' start times and the number of data points in the interval in which the value is always not 0(false). Data points number `n` satisfy `n >= min && n <= max` |

##### Demonstrate
Example data:
```
IoTDB> select s1,s2,s3,s4,s5 from root.sg.d2;
+-----------------------------+-------------+-------------+-------------+-------------+-------------+
|                         Time|root.sg.d2.s1|root.sg.d2.s2|root.sg.d2.s3|root.sg.d2.s4|root.sg.d2.s5|
+-----------------------------+-------------+-------------+-------------+-------------+-------------+
|1970-01-01T08:00:00.000+08:00|            0|            0|          0.0|          0.0|        false|
|1970-01-01T08:00:00.001+08:00|            1|            1|          1.0|          1.0|         true|
|1970-01-01T08:00:00.002+08:00|            1|            1|          1.0|          1.0|         true|
|1970-01-01T08:00:00.003+08:00|            0|            0|          0.0|          0.0|        false|
|1970-01-01T08:00:00.004+08:00|            1|            1|          1.0|          1.0|         true|
|1970-01-01T08:00:00.005+08:00|            0|            0|          0.0|          0.0|        false|
|1970-01-01T08:00:00.006+08:00|            0|            0|          0.0|          0.0|        false|
|1970-01-01T08:00:00.007+08:00|            1|            1|          1.0|          1.0|         true|
+-----------------------------+-------------+-------------+-------------+-------------+-------------+
```

Sql:
```sql
select s1, zero_count(s1), non_zero_count(s2), zero_duration(s3), non_zero_duration(s4) from root.sg.d2;
```

Result:
```
+-----------------------------+-------------+-------------------------+-----------------------------+----------------------------+--------------------------------+
|                         Time|root.sg.d2.s1|zero_count(root.sg.d2.s1)|non_zero_count(root.sg.d2.s2)|zero_duration(root.sg.d2.s3)|non_zero_duration(root.sg.d2.s4)|
+-----------------------------+-------------+-------------------------+-----------------------------+----------------------------+--------------------------------+
|1970-01-01T08:00:00.000+08:00|            0|                        1|                         null|                           0|                            null|
|1970-01-01T08:00:00.001+08:00|            1|                     null|                            2|                        null|                               1|
|1970-01-01T08:00:00.002+08:00|            1|                     null|                         null|                        null|                            null|
|1970-01-01T08:00:00.003+08:00|            0|                        1|                         null|                           0|                            null|
|1970-01-01T08:00:00.004+08:00|            1|                     null|                            1|                        null|                               0|
|1970-01-01T08:00:00.005+08:00|            0|                        2|                         null|                           1|                            null|
|1970-01-01T08:00:00.006+08:00|            0|                     null|                         null|                        null|                            null|
|1970-01-01T08:00:00.007+08:00|            1|                     null|                            1|                        null|                               0|
+-----------------------------+-------------+-------------------------+-----------------------------+----------------------------+--------------------------------+
```

=======
>>>>>>> 9d33535d
### User Defined Timeseries Generating Functions

Please refer to [UDF (User Defined Function)](../Process-Data/UDF-User-Defined-Function.md).

Known Implementation UDF Libraries:

+ [IoTDB-Quality](https://thulab.github.io/iotdb-quality), a UDF library about data quality, including data profiling, data quality evalution and data repairing, etc.

## Nested Expressions

IoTDB supports the calculation of arbitrary nested expressions. Since time series query and aggregation query can not be used in a query statement at the same time, we divide nested expressions into two types, which are nested expressions with time series query and nested expressions with aggregation query. 

The following is the syntax definition of the `select` clause:

```sql
selectClause
    : SELECT resultColumn (',' resultColumn)*
    ;

resultColumn
    : expression (AS ID)?
    ;

expression
    : '(' expression ')'
    | '-' expression
    | expression ('*' | '/' | '%') expression
    | expression ('+' | '-') expression
    | functionName '(' expression (',' expression)* functionAttribute* ')'
    | timeSeriesSuffixPath
    | number
    ;
```

### Nested Expressions with Time Series Query

IoTDB supports the calculation of arbitrary nested expressions consisting of **numbers, time series, time series generating functions (including user-defined functions) and arithmetic expressions** in the `select` clause.

##### Example

Input1：

```sql
select a,
       b,
       ((a + 1) * 2 - 1) % 2 + 1.5,
       sin(a + sin(a + sin(b))),
       -(a + b) * (sin(a + b) * sin(a + b) + cos(a + b) * cos(a + b)) + 1
from root.sg1;
```

Result1：

```
+-----------------------------+----------+----------+----------------------------------------+---------------------------------------------------+----------------------------------------------------------------------------------------------------------------------------------------------------------------+
|                         Time|root.sg1.a|root.sg1.b|((((root.sg1.a + 1) * 2) - 1) % 2) + 1.5|sin(root.sg1.a + sin(root.sg1.a + sin(root.sg1.b)))|(-root.sg1.a + root.sg1.b * ((sin(root.sg1.a + root.sg1.b) * sin(root.sg1.a + root.sg1.b)) + (cos(root.sg1.a + root.sg1.b) * cos(root.sg1.a + root.sg1.b)))) + 1|
+-----------------------------+----------+----------+----------------------------------------+---------------------------------------------------+----------------------------------------------------------------------------------------------------------------------------------------------------------------+
|1970-01-01T08:00:00.010+08:00|         1|         1|                                     2.5|                                 0.9238430524420609|                                                                                                                      -1.0|
|1970-01-01T08:00:00.020+08:00|         2|         2|                                     2.5|                                 0.7903505371876317|                                                                                                                      -3.0|
|1970-01-01T08:00:00.030+08:00|         3|         3|                                     2.5|                                0.14065207680386618|                                                                                                                      -5.0|
|1970-01-01T08:00:00.040+08:00|         4|      null|                                     2.5|                                               null|                                                                                                                      null|
|1970-01-01T08:00:00.050+08:00|      null|         5|                                    null|                                               null|                                                                                                                      null|
|1970-01-01T08:00:00.060+08:00|         6|         6|                                     2.5|                                -0.7288037411970916|                                                                                                                     -11.0|
+-----------------------------+----------+----------+----------------------------------------+---------------------------------------------------+----------------------------------------------------------------------------------------------------------------------------------------------------------------+
Total line number = 6
It costs 0.048s
```

Input2：

```sql
select (a + b) * 2 + sin(a) from root.sg
```

Result2：

```
+-----------------------------+----------------------------------------------+
|                         Time|((root.sg.a + root.sg.b) * 2) + sin(root.sg.a)|
+-----------------------------+----------------------------------------------+
|1970-01-01T08:00:00.010+08:00|                             59.45597888911063|
|1970-01-01T08:00:00.020+08:00|                            100.91294525072763|
|1970-01-01T08:00:00.030+08:00|                            139.01196837590714|
|1970-01-01T08:00:00.040+08:00|                            180.74511316047935|
|1970-01-01T08:00:00.050+08:00|                            219.73762514629607|
|1970-01-01T08:00:00.060+08:00|                             259.6951893788978|
|1970-01-01T08:00:00.070+08:00|                             300.7738906815579|
|1970-01-01T08:00:00.090+08:00|                             39.45597888911063|
|1970-01-01T08:00:00.100+08:00|                             39.45597888911063|
+-----------------------------+----------------------------------------------+
Total line number = 9
It costs 0.011s
```

Input3：

```sql
select (a + *) / 2  from root.sg1
```

Result3：

```
+-----------------------------+-----------------------------+-----------------------------+
|                         Time|(root.sg1.a + root.sg1.a) / 2|(root.sg1.a + root.sg1.b) / 2|
+-----------------------------+-----------------------------+-----------------------------+
|1970-01-01T08:00:00.010+08:00|                          1.0|                          1.0|
|1970-01-01T08:00:00.020+08:00|                          2.0|                          2.0|
|1970-01-01T08:00:00.030+08:00|                          3.0|                          3.0|
|1970-01-01T08:00:00.040+08:00|                          4.0|                         null|
|1970-01-01T08:00:00.060+08:00|                          6.0|                          6.0|
+-----------------------------+-----------------------------+-----------------------------+
Total line number = 5
It costs 0.011s
```

Input4：

```sql
select (a + b) * 3 from root.sg, root.ln
```

Result4：

```
+-----------------------------+---------------------------+---------------------------+---------------------------+---------------------------+
|                         Time|(root.sg.a + root.sg.b) * 3|(root.sg.a + root.ln.b) * 3|(root.ln.a + root.sg.b) * 3|(root.ln.a + root.ln.b) * 3|
+-----------------------------+---------------------------+---------------------------+---------------------------+---------------------------+
|1970-01-01T08:00:00.010+08:00|                       90.0|                      270.0|                      360.0|                      540.0|
|1970-01-01T08:00:00.020+08:00|                      150.0|                      330.0|                      690.0|                      870.0|
|1970-01-01T08:00:00.030+08:00|                      210.0|                      450.0|                      570.0|                      810.0|
|1970-01-01T08:00:00.040+08:00|                      270.0|                      240.0|                      690.0|                      660.0|
|1970-01-01T08:00:00.050+08:00|                      330.0|                       null|                       null|                       null|
|1970-01-01T08:00:00.060+08:00|                      390.0|                       null|                       null|                       null|
|1970-01-01T08:00:00.070+08:00|                      450.0|                       null|                       null|                       null|
|1970-01-01T08:00:00.090+08:00|                       60.0|                       null|                       null|                       null|
|1970-01-01T08:00:00.100+08:00|                       60.0|                       null|                       null|                       null|
+-----------------------------+---------------------------+---------------------------+---------------------------+---------------------------+
Total line number = 9
It costs 0.014s
```

##### Explanation

- Only when the left operand and the right operand under a certain timestamp are not `null`, the nested expressions will have an output value. Otherwise this row will not be included in the result. 
  - In Result1 of the Example part, the value of time series `root.sg.a` at time 40 is 4, while the value of time series `root.sg.b` is `null`. So at time 40, the value of nested expressions `(a + b) * 2 + sin(a)` is `null`. So in Result2, this row is not included in the result.
- If one operand in the nested expressions can be translated into multiple time series (For example, `*`), the result of each time series will be included in the result (Cartesian product). Please refer to Input3, Input4 and corresponding Result3 and Result4 in Example.

##### Note

> Please note that Aligned Time Series has not been supported in Nested Expressions with Time Series Query yet. An error message is expected if you use it with Aligned Time Series selected in a query statement.

### Nested Expressions query with aggregations

IoTDB supports the calculation of arbitrary nested expressions consisting of **numbers, aggregations and arithmetic expressions** in the `select` clause.

##### Example

Aggregation query without `GROUP BY`.

Input1:

```sql
select avg(temperature),
       sin(avg(temperature)),
       avg(temperature) + 1,
       -sum(hardware),
       avg(temperature) + sum(hardware)
from root.ln.wf01.wt01;
```

Result1:

```
+----------------------------------+---------------------------------------+--------------------------------------+--------------------------------+--------------------------------------------------------------------+
|avg(root.ln.wf01.wt01.temperature)|sin(avg(root.ln.wf01.wt01.temperature))|avg(root.ln.wf01.wt01.temperature) + 1|-sum(root.ln.wf01.wt01.hardware)|avg(root.ln.wf01.wt01.temperature) + sum(root.ln.wf01.wt01.hardware)|
+----------------------------------+---------------------------------------+--------------------------------------+--------------------------------+--------------------------------------------------------------------+
|                15.927999999999999|                   -0.21826546964855045|                    16.927999999999997|                         -7426.0|                                                            7441.928|
+----------------------------------+---------------------------------------+--------------------------------------+--------------------------------+--------------------------------------------------------------------+
Total line number = 1
It costs 0.009s
```

Input2:

```sql
select avg(*), 
	   (avg(*) + 1) * 3 / 2 -1 
from root.sg1
```

Result2:

```
+---------------+---------------+-------------------------------------+-------------------------------------+
|avg(root.sg1.a)|avg(root.sg1.b)|(((avg(root.sg1.a) + 1) * 3) / 2) - 1|(((avg(root.sg1.b) + 1) * 3) / 2) - 1|
+---------------+---------------+-------------------------------------+-------------------------------------+
|            3.2|            3.4|                    5.300000000000001|                   5.6000000000000005|
+---------------+---------------+-------------------------------------+-------------------------------------+
Total line number = 1
It costs 0.007s
```

Aggregation with `GROUP BY`.

Input3:

```sql
select avg(temperature),
       sin(avg(temperature)),
       avg(temperature) + 1,
       -sum(hardware),
       avg(temperature) + sum(hardware) as custom_sum
from root.ln.wf01.wt01
GROUP BY([10, 90), 10ms);
```

Result3:

```
+-----------------------------+----------------------------------+---------------------------------------+--------------------------------------+--------------------------------+----------+
|                         Time|avg(root.ln.wf01.wt01.temperature)|sin(avg(root.ln.wf01.wt01.temperature))|avg(root.ln.wf01.wt01.temperature) + 1|-sum(root.ln.wf01.wt01.hardware)|custom_sum|
+-----------------------------+----------------------------------+---------------------------------------+--------------------------------------+--------------------------------+----------+
|1970-01-01T08:00:00.010+08:00|                13.987499999999999|                     0.9888207947857667|                    14.987499999999999|                         -3211.0| 3224.9875|
|1970-01-01T08:00:00.020+08:00|                              29.6|                    -0.9701057337071853|                                  30.6|                         -3720.0|    3749.6|
|1970-01-01T08:00:00.030+08:00|                              null|                                   null|                                  null|                            null|      null|
|1970-01-01T08:00:00.040+08:00|                              null|                                   null|                                  null|                            null|      null|
|1970-01-01T08:00:00.050+08:00|                              null|                                   null|                                  null|                            null|      null|
|1970-01-01T08:00:00.060+08:00|                              null|                                   null|                                  null|                            null|      null|
|1970-01-01T08:00:00.070+08:00|                              null|                                   null|                                  null|                            null|      null|
|1970-01-01T08:00:00.080+08:00|                              null|                                   null|                                  null|                            null|      null|
+-----------------------------+----------------------------------+---------------------------------------+--------------------------------------+--------------------------------+----------+
Total line number = 8
It costs 0.012s
```

##### Explanation

- Only when the left operand and the right operand under a certain timestamp are not `null`, the nested expressions will have an output value. Otherwise this row will not be included in the result. But for nested expressions with `GROUP BY` clause, it is better to show the result of all time intervals. Please refer to Input3 and corresponding Result3 in Example.
- If one operand in the nested expressions can be translated into multiple time series (For example, `*`), the result of each time series will be included in the result (Cartesian product). Please refer to Input2 and corresponding Result2 in Example.

##### Note

> Automated fill (`FILL`) and grouped by level (`GROUP BY LEVEL`) are not supported in an aggregation query with expression nested. They may be supported in future versions.
>
> The aggregation expression must be the lowest level input of one expression tree. Any kind expressions except timeseries are not valid as aggregation function parameters。
>
> In a word, the following queries are not valid.
>
> ```sql
> SELECT avg(s1+1) FROM root.sg.d1; -- The aggregation function has expression parameters.
> SELECT avg(s1) + avg(s2) FROM root.sg.* GROUP BY LEVEL=1; -- Grouped by level
> SELECT avg(s1) + avg(s2) FROM root.sg.d1 GROUP BY([0, 10000), 1s) FILL(previous); -- Automated fill
> ```

## Use Alias

Since the unique data model of IoTDB, lots of additional information like device will be carried before each sensor. Sometimes, we want to query just one specific device, then these prefix information show frequently will be redundant in this situation, influencing the analysis of result set. At this time, we can use `AS` function provided by IoTDB, assign an alias to time series selected in query.  

For example：

```sql
select s1 as temperature, s2 as speed from root.ln.wf01.wt01;
```

The result set is：

| Time | temperature | speed |
| ---- | ----------- | ----- |
| ...  | ...         | ...   |<|MERGE_RESOLUTION|>--- conflicted
+++ resolved
@@ -336,14 +336,8 @@
 It costs 0.078s
 ```
 
-<<<<<<< HEAD
-
-### Condition Functions
-Condition functions are used to check whether timeseries data points satisfy some specific condition.
-=======
 ### Condition Functions
 Condition functions are used to check whether timeseries data points satisfy some specific condition. 
->>>>>>> 9d33535d
 
 They return BOOLEANs.
 
@@ -386,7 +380,6 @@
 ```
 
 
-<<<<<<< HEAD
 ### Continuous Interval Functions
 The continuous interval functions are used to query all continuous intervals that meet specified conditions.
 They can be divided into two categories according to return value:
@@ -439,8 +432,6 @@
 +-----------------------------+-------------+-------------------------+-----------------------------+----------------------------+--------------------------------+
 ```
 
-=======
->>>>>>> 9d33535d
 ### User Defined Timeseries Generating Functions
 
 Please refer to [UDF (User Defined Function)](../Process-Data/UDF-User-Defined-Function.md).
