<!--

    Licensed to the Apache Software Foundation (ASF) under one
    or more contributor license agreements.  See the NOTICE file
    distributed with this work for additional information
    regarding copyright ownership.  The ASF licenses this file
    to you under the Apache License, Version 2.0 (the
    "License"); you may not use this file except in compliance
    with the License.  You may obtain a copy of the License at
    
        http://www.apache.org/licenses/LICENSE-2.0
    
    Unless required by applicable law or agreed to in writing,
    software distributed under the License is distributed on an
    "AS IS" BASIS, WITHOUT WARRANTIES OR CONDITIONS OF ANY
    KIND, either express or implied.  See the License for the
    specific language governing permissions and limitations
    under the License.

-->

# Select Expression

## Syntax Definition

A selection expression (`selectExpr`) is a component of a SELECT clause, each `selectExpr` corresponds to a column in the query result set, and its syntax is defined as follows:

```sql
selectClause
    : SELECT resultColumn (',' resultColumn)*
    ;

resultColumn
    : selectExpr (AS alias)?
    ;

selectExpr
    : '(' selectExpr ')'
    | '-' selectExpr
    | selectExpr ('*' | '/' | '%') selectExpr
    | selectExpr ('+' | '-') selectExpr
    | functionName '(' selectExpr (',' selectExpr)* functionAttribute* ')'
    | timeSeriesSuffixPath
    | number
    ;
```

From this syntax definition, `selectExpr` can contain:

- suffix of time series path 
- function
   - Built-in aggregation functions, see [Aggregate Query](./Aggregate-Query.md) for details.
   - Time series generation function
   - User-defined functions, see [UDF](../Process-Data/UDF-User-Defined-Function.md) for details.
- expressions
   - Arithmetic operation expressions
   - Time series generating nested expressions
   - Aggregate query nested expressions
- Numeric constants (could be used in expressions only)

## Arithmetic Query

> Please note that Aligned Timeseries has not been supported in Arithmetic Query yet. An error message is expected if you use Arithmetic Query with Aligned Timeseries selected.

### Operators

#### Unary Arithmetic Operators

Supported operators: `+`, `-`

Supported input data types: `INT32`, `INT64`, `FLOAT` and `DOUBLE`

Output data type: consistent with the input data type

#### Binary Arithmetic Operators

Supported operators: `+`, `-`, `*`, `/`, `%`

Supported input data types: `INT32`, `INT64`, `FLOAT` and `DOUBLE`

Output data type: `DOUBLE`

Note: Only when the left operand and the right operand under a certain timestamp are not  `null`, the binary arithmetic operation will have an output value.

### Example

```sql
select s1, - s1, s2, + s2, s1 + s2, s1 - s2, s1 * s2, s1 / s2, s1 % s2 from root.sg.d1
```

Result:

```
+-----------------------------+-------------+--------------+-------------+-------------+-----------------------------+-----------------------------+-----------------------------+-----------------------------+-----------------------------+
|                         Time|root.sg.d1.s1|-root.sg.d1.s1|root.sg.d1.s2|root.sg.d1.s2|root.sg.d1.s1 + root.sg.d1.s2|root.sg.d1.s1 - root.sg.d1.s2|root.sg.d1.s1 * root.sg.d1.s2|root.sg.d1.s1 / root.sg.d1.s2|root.sg.d1.s1 % root.sg.d1.s2|
+-----------------------------+-------------+--------------+-------------+-------------+-----------------------------+-----------------------------+-----------------------------+-----------------------------+-----------------------------+
|1970-01-01T08:00:00.001+08:00|          1.0|          -1.0|          1.0|          1.0|                          2.0|                          0.0|                          1.0|                          1.0|                          0.0|
|1970-01-01T08:00:00.002+08:00|          2.0|          -2.0|          2.0|          2.0|                          4.0|                          0.0|                          4.0|                          1.0|                          0.0|
|1970-01-01T08:00:00.003+08:00|          3.0|          -3.0|          3.0|          3.0|                          6.0|                          0.0|                          9.0|                          1.0|                          0.0|
|1970-01-01T08:00:00.004+08:00|          4.0|          -4.0|          4.0|          4.0|                          8.0|                          0.0|                         16.0|                          1.0|                          0.0|
|1970-01-01T08:00:00.005+08:00|          5.0|          -5.0|          5.0|          5.0|                         10.0|                          0.0|                         25.0|                          1.0|                          0.0|
+-----------------------------+-------------+--------------+-------------+-------------+-----------------------------+-----------------------------+-----------------------------+-----------------------------+-----------------------------+
Total line number = 5
It costs 0.014s
```

## Time Series Generating Functions

The time series generating function takes several time series as input and outputs one time series. Unlike the aggregation function, the result set of the time series generating function has a timestamp column.

All time series generating functions can accept * as input.

IoTDB supports hybrid queries of time series generating function queries and raw data queries.

> Please note that Aligned Timeseries has not been supported in queries with hybrid functions yet. An error message is expected if you use hybrid functions with Aligned Timeseries selected in a query statement.

### Mathematical Functions

Currently, IoTDB supports the following mathematical functions. The behavior of these mathematical functions is consistent with the behavior of these functions in the Java Math standard library.

| Function Name | Allowed Input Series Data Types | Output Series Data Type       | Corresponding Implementation in the Java Standard Library    |
| ------------- | ------------------------------- | ----------------------------- | ------------------------------------------------------------ |
| SIN           | INT32 / INT64 / FLOAT / DOUBLE  | DOUBLE                        | Math#sin(double)                                             |
| COS           | INT32 / INT64 / FLOAT / DOUBLE  | DOUBLE                        | Math#cos(double)                                             |
| TAN           | INT32 / INT64 / FLOAT / DOUBLE  | DOUBLE                        | Math#tan(double)                                             |
| ASIN          | INT32 / INT64 / FLOAT / DOUBLE  | DOUBLE                        | Math#asin(double)                                            |
| ACOS          | INT32 / INT64 / FLOAT / DOUBLE  | DOUBLE                        | Math#acos(double)                                            |
| ATAN          | INT32 / INT64 / FLOAT / DOUBLE  | DOUBLE                        | Math#atan(double)                                            |
| SINH          | INT32 / INT64 / FLOAT / DOUBLE  | DOUBLE                        | Math#sinh(double)                                            |
| COSH          | INT32 / INT64 / FLOAT / DOUBLE  | DOUBLE                        | Math#cosh(double)                                            |
| TANH          | INT32 / INT64 / FLOAT / DOUBLE  | DOUBLE                        | Math#tanh(double)                                            |
| DEGREES       | INT32 / INT64 / FLOAT / DOUBLE  | DOUBLE                        | Math#toDegrees(double)                                       |
| RADIANS       | INT32 / INT64 / FLOAT / DOUBLE  | DOUBLE                        | Math#toRadians(double)                                       |
| ABS           | INT32 / INT64 / FLOAT / DOUBLE  | Same type as the input series | Math#abs(int) / Math#abs(long) /Math#abs(float) /Math#abs(double) |
| SIGN          | INT32 / INT64 / FLOAT / DOUBLE  | DOUBLE                        | Math#signum(double)                                          |
| CEIL          | INT32 / INT64 / FLOAT / DOUBLE  | DOUBLE                        | Math#ceil(double)                                            |
| FLOOR         | INT32 / INT64 / FLOAT / DOUBLE  | DOUBLE                        | Math#floor(double)                                           |
| ROUND         | INT32 / INT64 / FLOAT / DOUBLE  | DOUBLE                        | Math#rint(double)                                            |
| EXP           | INT32 / INT64 / FLOAT / DOUBLE  | DOUBLE                        | Math#exp(double)                                             |
| LN            | INT32 / INT64 / FLOAT / DOUBLE  | DOUBLE                        | Math#log(double)                                             |
| LOG10         | INT32 / INT64 / FLOAT / DOUBLE  | DOUBLE                        | Math#log10(double)                                           |
| SQRT          | INT32 / INT64 / FLOAT / DOUBLE  | DOUBLE                        | Math#sqrt(double)                                            |

Example:

```   sql
select s1, sin(s1), cos(s1), tan(s1) from root.sg1.d1 limit 5 offset 1000;
```

Result:

```
+-----------------------------+-------------------+-------------------+--------------------+-------------------+
|                         Time|     root.sg1.d1.s1|sin(root.sg1.d1.s1)| cos(root.sg1.d1.s1)|tan(root.sg1.d1.s1)|
+-----------------------------+-------------------+-------------------+--------------------+-------------------+
|2020-12-10T17:11:49.037+08:00|7360723084922759782| 0.8133527237573284|  0.5817708713544664| 1.3980636773094157|
|2020-12-10T17:11:49.038+08:00|4377791063319964531|-0.8938962705202537|  0.4482738644511651| -1.994085181866842|
|2020-12-10T17:11:49.039+08:00|7972485567734642915| 0.9627757585308978|-0.27030138509681073|-3.5618602479083545|
|2020-12-10T17:11:49.040+08:00|2508858212791964081|-0.6073417341629443| -0.7944406950452296| 0.7644897069734913|
|2020-12-10T17:11:49.041+08:00|2817297431185141819|-0.8419358900502509| -0.5395775727782725| 1.5603611649667768|
+-----------------------------+-------------------+-------------------+--------------------+-------------------+
Total line number = 5
It costs 0.008s
```

### String Processing Functions

Currently, IoTDB supports the following string processing functions:

| Function Name   | Allowed Input Series Data Types | Required Attributes                                          | Output Series Data Type | Description                                            |
| --------------- | ------------------------------- | ------------------------------------------------------------ | ----------------------- | ------------------------------------------------------ |
| STRING_CONTAINS | TEXT                            | `s`: the sequence to search for                              | BOOLEAN                 | Determine whether `s` is in the string                 |
| STRING_MATCHES  | TEXT                            | `regex`: the regular expression to which the string is to be matched | BOOLEAN                 | Determine whether the string can be matched by `regex` |

Example：

```   sql
select s1, string_contains(s1, 's'='warn'), string_matches(s1, 'regex'='[^\\s]+37229') from root.sg1.d4;
```

Result：

``` 
+-----------------------------+--------------+-------------------------------------------+------------------------------------------------------+
|                         Time|root.sg1.d4.s1|string_contains(root.sg1.d4.s1, "s"="warn")|string_matches(root.sg1.d4.s1, "regex"="[^\\s]+37229")|
+-----------------------------+--------------+-------------------------------------------+------------------------------------------------------+
|1970-01-01T08:00:00.001+08:00|    warn:-8721|                                       true|                                                 false|
|1970-01-01T08:00:00.002+08:00|  error:-37229|                                      false|                                                  true|
|1970-01-01T08:00:00.003+08:00|     warn:1731|                                       true|                                                 false|
+-----------------------------+--------------+-------------------------------------------+------------------------------------------------------+
Total line number = 3
It costs 0.007s
```

### Selector Functions

Currently, IoTDB supports the following selector functions:

| Function Name | Allowed Input Series Data Types       | Required Attributes                                          | Output Series Data Type       | Description                                                  |
| ------------- | ------------------------------------- | ------------------------------------------------------------ | ----------------------------- | ------------------------------------------------------------ |
| TOP_K         | INT32 / INT64 / FLOAT / DOUBLE / TEXT | `k`: the maximum number of selected data points, must be greater than 0 and less than or equal to 1000 | Same type as the input series | Returns `k` data points with the largest values in a time series. |
| BOTTOM_K      | INT32 / INT64 / FLOAT / DOUBLE / TEXT | `k`: the maximum number of selected data points, must be greater than 0 and less than or equal to 1000 | Same type as the input series | Returns `k` data points with the smallest values in a time series. |

Example：

```   sql
select s1, top_k(s1, 'k'='2'), bottom_k(s1, 'k'='2') from root.sg1.d2 where time > 2020-12-10T20:36:15.530+08:00;
```

Result：

``` 
+-----------------------------+--------------------+------------------------------+---------------------------------+
|                         Time|      root.sg1.d2.s1|top_k(root.sg1.d2.s1, "k"="2")|bottom_k(root.sg1.d2.s1, "k"="2")|
+-----------------------------+--------------------+------------------------------+---------------------------------+
|2020-12-10T20:36:15.531+08:00| 1531604122307244742|           1531604122307244742|                             null|
|2020-12-10T20:36:15.532+08:00|-7426070874923281101|                          null|                             null|
|2020-12-10T20:36:15.533+08:00|-7162825364312197604|          -7162825364312197604|                             null|
|2020-12-10T20:36:15.534+08:00|-8581625725655917595|                          null|             -8581625725655917595|
|2020-12-10T20:36:15.535+08:00|-7667364751255535391|                          null|             -7667364751255535391|
+-----------------------------+--------------------+------------------------------+---------------------------------+
Total line number = 5
It costs 0.006s
```

### Variation Trend Calculation Functions

Currently, IoTDB supports the following variation trend calculation functions:

| Function Name           | Allowed Input Series Data Types                 | Output Series Data Type       | Description                                                  |
| ----------------------- | ----------------------------------------------- | ----------------------------- | ------------------------------------------------------------ |
| TIME_DIFFERENCE         | INT32 / INT64 / FLOAT / DOUBLE / BOOLEAN / TEXT | INT64                         | Calculates the difference between the time stamp of a data point and the time stamp of the previous data point. There is no corresponding output for the first data point. |
| DIFFERENCE              | INT32 / INT64 / FLOAT / DOUBLE                  | Same type as the input series | Calculates the difference between the value of a data point and the value of the previous data point. There is no corresponding output for the first data point. |
| NON_NEGATIVE_DIFFERENCE | INT32 / INT64 / FLOAT / DOUBLE                  | Same type as the input series | Calculates the absolute value of the difference between the value of a data point and the value of the previous data point. There is no corresponding output for the first data point. |
| DERIVATIVE              | INT32 / INT64 / FLOAT / DOUBLE                  | DOUBLE                        | Calculates the rate of change of a data point compared to the previous data point, the result is equals to DIFFERENCE / TIME_DIFFERENCE. There is no corresponding output for the first data point. |
| NON_NEGATIVE_DERIVATIVE | INT32 / INT64 / FLOAT / DOUBLE                  | DOUBLE                        | Calculates the absolute value of the rate of change of a data point compared to the previous data point, the result is equals to NON_NEGATIVE_DIFFERENCE / TIME_DIFFERENCE. There is no corresponding output for the first data point. |

Example:

```   sql
select s1, time_difference(s1), difference(s1), non_negative_difference(s1), derivative(s1), non_negative_derivative(s1) from root.sg1.d1 limit 5 offset 1000; 
```

Result:

``` 
+-----------------------------+-------------------+-------------------------------+--------------------------+---------------------------------------+--------------------------+---------------------------------------+
|                         Time|     root.sg1.d1.s1|time_difference(root.sg1.d1.s1)|difference(root.sg1.d1.s1)|non_negative_difference(root.sg1.d1.s1)|derivative(root.sg1.d1.s1)|non_negative_derivative(root.sg1.d1.s1)|
+-----------------------------+-------------------+-------------------------------+--------------------------+---------------------------------------+--------------------------+---------------------------------------+
|2020-12-10T17:11:49.037+08:00|7360723084922759782|                              1|      -8431715764844238876|                    8431715764844238876|    -8.4317157648442388E18|                  8.4317157648442388E18|
|2020-12-10T17:11:49.038+08:00|4377791063319964531|                              1|      -2982932021602795251|                    2982932021602795251|     -2.982932021602795E18|                   2.982932021602795E18|
|2020-12-10T17:11:49.039+08:00|7972485567734642915|                              1|       3594694504414678384|                    3594694504414678384|     3.5946945044146785E18|                  3.5946945044146785E18|
|2020-12-10T17:11:49.040+08:00|2508858212791964081|                              1|      -5463627354942678834|                    5463627354942678834|     -5.463627354942679E18|                   5.463627354942679E18|
|2020-12-10T17:11:49.041+08:00|2817297431185141819|                              1|        308439218393177738|                     308439218393177738|     3.0843921839317773E17|                  3.0843921839317773E17|
+-----------------------------+-------------------+-------------------------------+--------------------------+---------------------------------------+--------------------------+---------------------------------------+
Total line number = 5
It costs 0.014s
```

### Constant Timeseries Generating Functions

The constant timeseries generating function is used to generate a timeseries in which the values of all data points are the same.

The constant timeseries generating function accepts one or more timeseries inputs, and the timestamp set of the output data points is the union of the timestamp sets of the input timeseries.

Currently, IoTDB supports the following constant timeseries generating functions:

| Function Name | Required Attributes                                          | Output Series Data Type                      | Description                                                  |
| ------------- | ------------------------------------------------------------ | -------------------------------------------- | ------------------------------------------------------------ |
| CONST         | `value`: the value of the output data point <br />`type`: the type of the output data point, it can only be INT32 / INT64 / FLOAT / DOUBLE / BOOLEAN / TEXT | Determined by the required attribute  `type` | Output the user-specified constant timeseries according to the  attributes `value` and `type`. |
| PI            | None                                                         | DOUBLE                                       | Data point value: a `double` value of  `π`, the ratio of the circumference of a circle to its diameter, which is equals to `Math.PI` in the *Java Standard Library*. |
| E             | None                                                         | DOUBLE                                       | Data point value: a `double` value of  `e`, the base of the natural logarithms, which is equals to `Math.E` in the *Java Standard Library*. |

Example:

```   sql
select s1, s2, const(s1, 'value'='1024', 'type'='INT64'), pi(s2), e(s1, s2) from root.sg1.d1; 
```

Result:

```
select s1, s2, const(s1, 'value'='1024', 'type'='INT64'), pi(s2), e(s1, s2) from root.sg1.d1; 
+-----------------------------+--------------+--------------+-----------------------------------------------------+------------------+---------------------------------+
|                         Time|root.sg1.d1.s1|root.sg1.d1.s2|const(root.sg1.d1.s1, "value"="1024", "type"="INT64")|pi(root.sg1.d1.s2)|e(root.sg1.d1.s1, root.sg1.d1.s2)|
+-----------------------------+--------------+--------------+-----------------------------------------------------+------------------+---------------------------------+
|1970-01-01T08:00:00.000+08:00|           0.0|           0.0|                                                 1024| 3.141592653589793|                2.718281828459045|
|1970-01-01T08:00:00.001+08:00|           1.0|          null|                                                 1024|              null|                2.718281828459045|
|1970-01-01T08:00:00.002+08:00|           2.0|          null|                                                 1024|              null|                2.718281828459045|
|1970-01-01T08:00:00.003+08:00|          null|           3.0|                                                 null| 3.141592653589793|                2.718281828459045|
|1970-01-01T08:00:00.004+08:00|          null|           4.0|                                                 null| 3.141592653589793|                2.718281828459045|
+-----------------------------+--------------+--------------+-----------------------------------------------------+------------------+---------------------------------+
Total line number = 5
It costs 0.005s
```
### Data Type Conversion Function
The IoTDB currently supports 6 data types, including INT32, INT64 ,FLOAT, DOUBLE, BOOLEAN, TEXT. When we query or evaluate data, we may need to convert data types, such as TEXT to INT32, or improve the accuracy of the data, such as FLOAT to DOUBLE. Therefore, IoTDB supports the use of cast functions to convert data types.

| Function Name | Required Attributes                                          | Output Series Data Type                      | Series Data Type  Description                               |
| ------------- | ------------------------------------------------------------ | -------------------------------------------- | ----------------------------------------------------------- |
| CAST          | `type`: the type of the output data point, it can only be INT32 / INT64 / FLOAT / DOUBLE / BOOLEAN / TEXT | Determined by the required attribute  `type` | Converts data to the type specified by the `type` argument. |

#### Notes
1. The value of type BOOLEAN is `true`, when data is converted to BOOLEAN if INT32 and INT64 are not 0, FLOAT and DOUBLE are not 0.0, TEXT is not empty string or "false", otherwise `false`.    
2. The value of type INT32, INT64, FLOAT, DOUBLE are 1 or 1.0 and TEXT is "true", when BOOLEAN data is true, otherwise 0, 0.0 or "false".  
3. When TEXT is converted to INT32, INT64, or FLOAT, the TEXT is first converted to DOUBLE and then to the corresponding type, which may cause loss of precision. It will skip directly if the data can not be converted.

#### Syntax
Example data:
```
IoTDB> select text from root.test;
+-----------------------------+--------------+
|                         Time|root.test.text|
+-----------------------------+--------------+
|1970-01-01T08:00:00.001+08:00|           1.1|
|1970-01-01T08:00:00.002+08:00|             1|
|1970-01-01T08:00:00.003+08:00|   hello world|
|1970-01-01T08:00:00.004+08:00|         false|
+-----------------------------+--------------+
```
SQL:
```sql
select cast(text, 'type'='BOOLEAN'), cast(text, 'type'='INT32'), cast(text, 'type'='INT64'), cast(text, 'type'='FLOAT'), cast(text, 'type'='DOUBLE') from root.test;
```
Result:
```
+-----------------------------+--------------------------------------+------------------------------------+------------------------------------+------------------------------------+-------------------------------------+
|                         Time|cast(root.test.text, "type"="BOOLEAN")|cast(root.test.text, "type"="INT32")|cast(root.test.text, "type"="INT64")|cast(root.test.text, "type"="FLOAT")|cast(root.test.text, "type"="DOUBLE")|
+-----------------------------+--------------------------------------+------------------------------------+------------------------------------+------------------------------------+-------------------------------------+
|1970-01-01T08:00:00.001+08:00|                                  true|                                   1|                                   1|                                 1.1|                                  1.1|
|1970-01-01T08:00:00.002+08:00|                                  true|                                   1|                                   1|                                 1.0|                                  1.0|
|1970-01-01T08:00:00.003+08:00|                                  true|                                null|                                null|                                null|                                 null|
|1970-01-01T08:00:00.004+08:00|                                 false|                                null|                                null|                                null|                                 null|
+-----------------------------+--------------------------------------+------------------------------------+------------------------------------+------------------------------------+-------------------------------------+
Total line number = 4
It costs 0.078s
```

<<<<<<< HEAD
### Continuous Interval Functions
The continuous interval functions are used to query all continuous intervals that meet specified conditions.
They can be divided into two categories according to return value:
1. Returns the start timestamp and time span of the continuous interval that meets the conditions (a time span of 0 means that only the start time point meets the conditions)
2. Returns the start timestamp of the continuous interval that meets the condition and the number of points in the interval (a number of 1 means that only the start time point meets the conditions)

| Function Name     | Input TSDatatype                     | Parameters                                                                                    | Output TSDatatype | Function Description                                                                                                                                                         |
|-------------------|--------------------------------------|-----------------------------------------------------------------------------------------------|-------------------|------------------------------------------------------------------------------------------------------------------------------------------------------------------------------|
| ZERO_DURATION     | INT32/ INT64/ FLOAT/ DOUBLE/ BOOLEAN | `min`:Optional with default value `0L`</br>`max`:Optional with default value `Long.MAX_VALUE` | Long              | Return intervals' start times and duration times in which the value is always 0(false), and the duration time `t` satisfy `t >= min && t <= max`. The unit of `t` is ms      |
| NON_ZERO_DURATION | INT32/ INT64/ FLOAT/ DOUBLE/ BOOLEAN | `min`:Optional with default value `0L`</br>`max`:Optional with default value `Long.MAX_VALUE` | Long              | Return intervals' start times and duration times in which the value is always not 0, and the duration time `t` satisfy `t >= min && t <= max`. The unit of `t` is ms         |
| ZERO_COUNT        | INT32/ INT64/ FLOAT/ DOUBLE/ BOOLEAN | `min`:Optional with default value `1L`</br>`max`:Optional with default value `Long.MAX_VALUE` | Long              | Return intervals' start times and the number of data points in the interval in which the value is always 0(false). Data points number `n` satisfy `n >= min && n <= max`     |
| NON_ZERO_COUNT    | INT32/ INT64/ FLOAT/ DOUBLE/ BOOLEAN | `min`:Optional with default value `1L`</br>`max`:Optional with default value `Long.MAX_VALUE` | Long              | Return intervals' start times and the number of data points in the interval in which the value is always not 0(false). Data points number `n` satisfy `n >= min && n <= max` |

##### Demonstrate
Example data:
```
IoTDB> select s1,s2,s3,s4,s5 from root.sg.d2;
+-----------------------------+-------------+-------------+-------------+-------------+-------------+
|                         Time|root.sg.d2.s1|root.sg.d2.s2|root.sg.d2.s3|root.sg.d2.s4|root.sg.d2.s5|
+-----------------------------+-------------+-------------+-------------+-------------+-------------+
|1970-01-01T08:00:00.000+08:00|            0|            0|          0.0|          0.0|        false|
|1970-01-01T08:00:00.001+08:00|            1|            1|          1.0|          1.0|         true|
|1970-01-01T08:00:00.002+08:00|            1|            1|          1.0|          1.0|         true|
|1970-01-01T08:00:00.003+08:00|            0|            0|          0.0|          0.0|        false|
|1970-01-01T08:00:00.004+08:00|            1|            1|          1.0|          1.0|         true|
|1970-01-01T08:00:00.005+08:00|            0|            0|          0.0|          0.0|        false|
|1970-01-01T08:00:00.006+08:00|            0|            0|          0.0|          0.0|        false|
|1970-01-01T08:00:00.007+08:00|            1|            1|          1.0|          1.0|         true|
+-----------------------------+-------------+-------------+-------------+-------------+-------------+
```

Sql:
```sql
select s1, zero_count(s1), non_zero_count(s2), zero_duration(s3), non_zero_duration(s4) from root.sg.d2;
```

Result:
```
+-----------------------------+-------------+-------------------------+-----------------------------+----------------------------+--------------------------------+
|                         Time|root.sg.d2.s1|zero_count(root.sg.d2.s1)|non_zero_count(root.sg.d2.s2)|zero_duration(root.sg.d2.s3)|non_zero_duration(root.sg.d2.s4)|
+-----------------------------+-------------+-------------------------+-----------------------------+----------------------------+--------------------------------+
|1970-01-01T08:00:00.000+08:00|            0|                        1|                         null|                           0|                            null|
|1970-01-01T08:00:00.001+08:00|            1|                     null|                            2|                        null|                               1|
|1970-01-01T08:00:00.002+08:00|            1|                     null|                         null|                        null|                            null|
|1970-01-01T08:00:00.003+08:00|            0|                        1|                         null|                           0|                            null|
|1970-01-01T08:00:00.004+08:00|            1|                     null|                            1|                        null|                               0|
|1970-01-01T08:00:00.005+08:00|            0|                        2|                         null|                           1|                            null|
|1970-01-01T08:00:00.006+08:00|            0|                     null|                         null|                        null|                            null|
|1970-01-01T08:00:00.007+08:00|            1|                     null|                            1|                        null|                               0|
+-----------------------------+-------------+-------------------------+-----------------------------+----------------------------+--------------------------------+
```

=======
### Condition Functions
Condition functions are used to check whether timeseries data points satisfy some specific condition. 

They return BOOLEANs.

Currently, IoTDB supports the following condition functions:

| Function Name |Allowed Input Series Data Types| Required Attributes                | Output Series Data Type | Series Data Type  Description                                           |
|---------------|-------------------------------|------------------------------------|-------------------------|-------------------------------------------------------------------------|
| ON_OFF        | INT32 / INT64 / FLOAT / DOUBLE| `threshold`: a double type variate | BOOLEAN                            | Return `true` if data point `value >= threshold` , else return `false`. |

Example Data:
```
IoTDB> select ts from root.test;
+-----------------------------+------------+
|                         Time|root.test.ts|
+-----------------------------+------------+
|1970-01-01T08:00:00.001+08:00|           1|
|1970-01-01T08:00:00.002+08:00|           2|
|1970-01-01T08:00:00.003+08:00|           3|
|1970-01-01T08:00:00.004+08:00|           4|
+-----------------------------+------------+

```
SQL:
```sql
select ts, on_off(ts, 'threshold'='2') from root.test;
```

Output:
```
IoTDB> select ts, on_off(ts, 'threshold'='2') from root.test;
+-----------------------------+------------+-------------------------------------+
|                         Time|root.test.ts|on_off(root.test.ts, "threshold"="2")|
+-----------------------------+------------+-------------------------------------+
|1970-01-01T08:00:00.001+08:00|           1|                                false|
|1970-01-01T08:00:00.002+08:00|           2|                                 true|
|1970-01-01T08:00:00.003+08:00|           3|                                 true|
|1970-01-01T08:00:00.004+08:00|           4|                                 true|
+-----------------------------+------------+-------------------------------------+

```


>>>>>>> b72bf684
### User Defined Timeseries Generating Functions

Please refer to [UDF (User Defined Function)](../Process-Data/UDF-User-Defined-Function.md).

Known Implementation UDF Libraries:

+ [IoTDB-Quality](https://thulab.github.io/iotdb-quality), a UDF library about data quality, including data profiling, data quality evalution and data repairing, etc.

## Nested Expressions

IoTDB supports the calculation of arbitrary nested expressions. Since time series query and aggregation query can not be used in a query statement at the same time, we divide nested expressions into two types, which are nested expressions with time series query and nested expressions with aggregation query. 

The following is the syntax definition of the `select` clause:

```sql
selectClause
    : SELECT resultColumn (',' resultColumn)*
    ;

resultColumn
    : expression (AS ID)?
    ;

expression
    : '(' expression ')'
    | '-' expression
    | expression ('*' | '/' | '%') expression
    | expression ('+' | '-') expression
    | functionName '(' expression (',' expression)* functionAttribute* ')'
    | timeSeriesSuffixPath
    | number
    ;
```

### Nested Expressions with Time Series Query

IoTDB supports the calculation of arbitrary nested expressions consisting of **numbers, time series, time series generating functions (including user-defined functions) and arithmetic expressions** in the `select` clause.

##### Example

Input1：

```sql
select a,
       b,
       ((a + 1) * 2 - 1) % 2 + 1.5,
       sin(a + sin(a + sin(b))),
       -(a + b) * (sin(a + b) * sin(a + b) + cos(a + b) * cos(a + b)) + 1
from root.sg1;
```

Result1：

```
+-----------------------------+----------+----------+----------------------------------------+---------------------------------------------------+----------------------------------------------------------------------------------------------------------------------------------------------------------------+
|                         Time|root.sg1.a|root.sg1.b|((((root.sg1.a + 1) * 2) - 1) % 2) + 1.5|sin(root.sg1.a + sin(root.sg1.a + sin(root.sg1.b)))|(-root.sg1.a + root.sg1.b * ((sin(root.sg1.a + root.sg1.b) * sin(root.sg1.a + root.sg1.b)) + (cos(root.sg1.a + root.sg1.b) * cos(root.sg1.a + root.sg1.b)))) + 1|
+-----------------------------+----------+----------+----------------------------------------+---------------------------------------------------+----------------------------------------------------------------------------------------------------------------------------------------------------------------+
|1970-01-01T08:00:00.010+08:00|         1|         1|                                     2.5|                                 0.9238430524420609|                                                                                                                      -1.0|
|1970-01-01T08:00:00.020+08:00|         2|         2|                                     2.5|                                 0.7903505371876317|                                                                                                                      -3.0|
|1970-01-01T08:00:00.030+08:00|         3|         3|                                     2.5|                                0.14065207680386618|                                                                                                                      -5.0|
|1970-01-01T08:00:00.040+08:00|         4|      null|                                     2.5|                                               null|                                                                                                                      null|
|1970-01-01T08:00:00.050+08:00|      null|         5|                                    null|                                               null|                                                                                                                      null|
|1970-01-01T08:00:00.060+08:00|         6|         6|                                     2.5|                                -0.7288037411970916|                                                                                                                     -11.0|
+-----------------------------+----------+----------+----------------------------------------+---------------------------------------------------+----------------------------------------------------------------------------------------------------------------------------------------------------------------+
Total line number = 6
It costs 0.048s
```

Input2：

```sql
select (a + b) * 2 + sin(a) from root.sg
```

Result2：

```
+-----------------------------+----------------------------------------------+
|                         Time|((root.sg.a + root.sg.b) * 2) + sin(root.sg.a)|
+-----------------------------+----------------------------------------------+
|1970-01-01T08:00:00.010+08:00|                             59.45597888911063|
|1970-01-01T08:00:00.020+08:00|                            100.91294525072763|
|1970-01-01T08:00:00.030+08:00|                            139.01196837590714|
|1970-01-01T08:00:00.040+08:00|                            180.74511316047935|
|1970-01-01T08:00:00.050+08:00|                            219.73762514629607|
|1970-01-01T08:00:00.060+08:00|                             259.6951893788978|
|1970-01-01T08:00:00.070+08:00|                             300.7738906815579|
|1970-01-01T08:00:00.090+08:00|                             39.45597888911063|
|1970-01-01T08:00:00.100+08:00|                             39.45597888911063|
+-----------------------------+----------------------------------------------+
Total line number = 9
It costs 0.011s
```

Input3：

```sql
select (a + *) / 2  from root.sg1
```

Result3：

```
+-----------------------------+-----------------------------+-----------------------------+
|                         Time|(root.sg1.a + root.sg1.a) / 2|(root.sg1.a + root.sg1.b) / 2|
+-----------------------------+-----------------------------+-----------------------------+
|1970-01-01T08:00:00.010+08:00|                          1.0|                          1.0|
|1970-01-01T08:00:00.020+08:00|                          2.0|                          2.0|
|1970-01-01T08:00:00.030+08:00|                          3.0|                          3.0|
|1970-01-01T08:00:00.040+08:00|                          4.0|                         null|
|1970-01-01T08:00:00.060+08:00|                          6.0|                          6.0|
+-----------------------------+-----------------------------+-----------------------------+
Total line number = 5
It costs 0.011s
```

Input4：

```sql
select (a + b) * 3 from root.sg, root.ln
```

Result4：

```
+-----------------------------+---------------------------+---------------------------+---------------------------+---------------------------+
|                         Time|(root.sg.a + root.sg.b) * 3|(root.sg.a + root.ln.b) * 3|(root.ln.a + root.sg.b) * 3|(root.ln.a + root.ln.b) * 3|
+-----------------------------+---------------------------+---------------------------+---------------------------+---------------------------+
|1970-01-01T08:00:00.010+08:00|                       90.0|                      270.0|                      360.0|                      540.0|
|1970-01-01T08:00:00.020+08:00|                      150.0|                      330.0|                      690.0|                      870.0|
|1970-01-01T08:00:00.030+08:00|                      210.0|                      450.0|                      570.0|                      810.0|
|1970-01-01T08:00:00.040+08:00|                      270.0|                      240.0|                      690.0|                      660.0|
|1970-01-01T08:00:00.050+08:00|                      330.0|                       null|                       null|                       null|
|1970-01-01T08:00:00.060+08:00|                      390.0|                       null|                       null|                       null|
|1970-01-01T08:00:00.070+08:00|                      450.0|                       null|                       null|                       null|
|1970-01-01T08:00:00.090+08:00|                       60.0|                       null|                       null|                       null|
|1970-01-01T08:00:00.100+08:00|                       60.0|                       null|                       null|                       null|
+-----------------------------+---------------------------+---------------------------+---------------------------+---------------------------+
Total line number = 9
It costs 0.014s
```

##### Explanation

- Only when the left operand and the right operand under a certain timestamp are not `null`, the nested expressions will have an output value. Otherwise this row will not be included in the result. 
  - In Result1 of the Example part, the value of time series `root.sg.a` at time 40 is 4, while the value of time series `root.sg.b` is `null`. So at time 40, the value of nested expressions `(a + b) * 2 + sin(a)` is `null`. So in Result2, this row is not included in the result.
- If one operand in the nested expressions can be translated into multiple time series (For example, `*`), the result of each time series will be included in the result (Cartesian product). Please refer to Input3, Input4 and corresponding Result3 and Result4 in Example.

##### Note

> Please note that Aligned Time Series has not been supported in Nested Expressions with Time Series Query yet. An error message is expected if you use it with Aligned Time Series selected in a query statement.

### Nested Expressions query with aggregations

IoTDB supports the calculation of arbitrary nested expressions consisting of **numbers, aggregations and arithmetic expressions** in the `select` clause.

##### Example

Aggregation query without `GROUP BY`.

Input1:

```sql
select avg(temperature),
       sin(avg(temperature)),
       avg(temperature) + 1,
       -sum(hardware),
       avg(temperature) + sum(hardware)
from root.ln.wf01.wt01;
```

Result1:

```
+----------------------------------+---------------------------------------+--------------------------------------+--------------------------------+--------------------------------------------------------------------+
|avg(root.ln.wf01.wt01.temperature)|sin(avg(root.ln.wf01.wt01.temperature))|avg(root.ln.wf01.wt01.temperature) + 1|-sum(root.ln.wf01.wt01.hardware)|avg(root.ln.wf01.wt01.temperature) + sum(root.ln.wf01.wt01.hardware)|
+----------------------------------+---------------------------------------+--------------------------------------+--------------------------------+--------------------------------------------------------------------+
|                15.927999999999999|                   -0.21826546964855045|                    16.927999999999997|                         -7426.0|                                                            7441.928|
+----------------------------------+---------------------------------------+--------------------------------------+--------------------------------+--------------------------------------------------------------------+
Total line number = 1
It costs 0.009s
```

Input2:

```sql
select avg(*), 
	   (avg(*) + 1) * 3 / 2 -1 
from root.sg1
```

Result2:

```
+---------------+---------------+-------------------------------------+-------------------------------------+
|avg(root.sg1.a)|avg(root.sg1.b)|(((avg(root.sg1.a) + 1) * 3) / 2) - 1|(((avg(root.sg1.b) + 1) * 3) / 2) - 1|
+---------------+---------------+-------------------------------------+-------------------------------------+
|            3.2|            3.4|                    5.300000000000001|                   5.6000000000000005|
+---------------+---------------+-------------------------------------+-------------------------------------+
Total line number = 1
It costs 0.007s
```

Aggregation with `GROUP BY`.

Input3:

```sql
select avg(temperature),
       sin(avg(temperature)),
       avg(temperature) + 1,
       -sum(hardware),
       avg(temperature) + sum(hardware) as custom_sum
from root.ln.wf01.wt01
GROUP BY([10, 90), 10ms);
```

Result3:

```
+-----------------------------+----------------------------------+---------------------------------------+--------------------------------------+--------------------------------+----------+
|                         Time|avg(root.ln.wf01.wt01.temperature)|sin(avg(root.ln.wf01.wt01.temperature))|avg(root.ln.wf01.wt01.temperature) + 1|-sum(root.ln.wf01.wt01.hardware)|custom_sum|
+-----------------------------+----------------------------------+---------------------------------------+--------------------------------------+--------------------------------+----------+
|1970-01-01T08:00:00.010+08:00|                13.987499999999999|                     0.9888207947857667|                    14.987499999999999|                         -3211.0| 3224.9875|
|1970-01-01T08:00:00.020+08:00|                              29.6|                    -0.9701057337071853|                                  30.6|                         -3720.0|    3749.6|
|1970-01-01T08:00:00.030+08:00|                              null|                                   null|                                  null|                            null|      null|
|1970-01-01T08:00:00.040+08:00|                              null|                                   null|                                  null|                            null|      null|
|1970-01-01T08:00:00.050+08:00|                              null|                                   null|                                  null|                            null|      null|
|1970-01-01T08:00:00.060+08:00|                              null|                                   null|                                  null|                            null|      null|
|1970-01-01T08:00:00.070+08:00|                              null|                                   null|                                  null|                            null|      null|
|1970-01-01T08:00:00.080+08:00|                              null|                                   null|                                  null|                            null|      null|
+-----------------------------+----------------------------------+---------------------------------------+--------------------------------------+--------------------------------+----------+
Total line number = 8
It costs 0.012s
```

##### Explanation

- Only when the left operand and the right operand under a certain timestamp are not `null`, the nested expressions will have an output value. Otherwise this row will not be included in the result. But for nested expressions with `GROUP BY` clause, it is better to show the result of all time intervals. Please refer to Input3 and corresponding Result3 in Example.
- If one operand in the nested expressions can be translated into multiple time series (For example, `*`), the result of each time series will be included in the result (Cartesian product). Please refer to Input2 and corresponding Result2 in Example.

##### Note

> Automated fill (`FILL`) and grouped by level (`GROUP BY LEVEL`) are not supported in an aggregation query with expression nested. They may be supported in future versions.
>
> The aggregation expression must be the lowest level input of one expression tree. Any kind expressions except timeseries are not valid as aggregation function parameters。
>
> In a word, the following queries are not valid.
>
> ```sql
> SELECT avg(s1+1) FROM root.sg.d1; -- The aggregation function has expression parameters.
> SELECT avg(s1) + avg(s2) FROM root.sg.* GROUP BY LEVEL=1; -- Grouped by level
> SELECT avg(s1) + avg(s2) FROM root.sg.d1 GROUP BY([0, 10000), 1s) FILL(previous); -- Automated fill
> ```

## Use Alias

Since the unique data model of IoTDB, lots of additional information like device will be carried before each sensor. Sometimes, we want to query just one specific device, then these prefix information show frequently will be redundant in this situation, influencing the analysis of result set. At this time, we can use `AS` function provided by IoTDB, assign an alias to time series selected in query.  

For example：

```sql
select s1 as temperature, s2 as speed from root.ln.wf01.wt01;
```

The result set is：

| Time | temperature | speed |
| ---- | ----------- | ----- |
| ...  | ...         | ...   |<|MERGE_RESOLUTION|>--- conflicted
+++ resolved
@@ -336,7 +336,51 @@
 It costs 0.078s
 ```
 
-<<<<<<< HEAD
+
+### Condition Functions
+Condition functions are used to check whether timeseries data points satisfy some specific condition.
+
+They return BOOLEANs.
+
+Currently, IoTDB supports the following condition functions:
+
+| Function Name |Allowed Input Series Data Types| Required Attributes                | Output Series Data Type | Series Data Type  Description                                           |
+|---------------|-------------------------------|------------------------------------|-------------------------|-------------------------------------------------------------------------|
+| ON_OFF        | INT32 / INT64 / FLOAT / DOUBLE| `threshold`: a double type variate | BOOLEAN                            | Return `true` if data point `value >= threshold` , else return `false`. |
+
+Example Data:
+```
+IoTDB> select ts from root.test;
++-----------------------------+------------+
+|                         Time|root.test.ts|
++-----------------------------+------------+
+|1970-01-01T08:00:00.001+08:00|           1|
+|1970-01-01T08:00:00.002+08:00|           2|
+|1970-01-01T08:00:00.003+08:00|           3|
+|1970-01-01T08:00:00.004+08:00|           4|
++-----------------------------+------------+
+
+```
+SQL:
+```sql
+select ts, on_off(ts, 'threshold'='2') from root.test;
+```
+
+Output:
+```
+IoTDB> select ts, on_off(ts, 'threshold'='2') from root.test;
++-----------------------------+------------+-------------------------------------+
+|                         Time|root.test.ts|on_off(root.test.ts, "threshold"="2")|
++-----------------------------+------------+-------------------------------------+
+|1970-01-01T08:00:00.001+08:00|           1|                                false|
+|1970-01-01T08:00:00.002+08:00|           2|                                 true|
+|1970-01-01T08:00:00.003+08:00|           3|                                 true|
+|1970-01-01T08:00:00.004+08:00|           4|                                 true|
++-----------------------------+------------+-------------------------------------+
+
+```
+
+
 ### Continuous Interval Functions
 The continuous interval functions are used to query all continuous intervals that meet specified conditions.
 They can be divided into two categories according to return value:
@@ -389,52 +433,6 @@
 +-----------------------------+-------------+-------------------------+-----------------------------+----------------------------+--------------------------------+
 ```
 
-=======
-### Condition Functions
-Condition functions are used to check whether timeseries data points satisfy some specific condition. 
-
-They return BOOLEANs.
-
-Currently, IoTDB supports the following condition functions:
-
-| Function Name |Allowed Input Series Data Types| Required Attributes                | Output Series Data Type | Series Data Type  Description                                           |
-|---------------|-------------------------------|------------------------------------|-------------------------|-------------------------------------------------------------------------|
-| ON_OFF        | INT32 / INT64 / FLOAT / DOUBLE| `threshold`: a double type variate | BOOLEAN                            | Return `true` if data point `value >= threshold` , else return `false`. |
-
-Example Data:
-```
-IoTDB> select ts from root.test;
-+-----------------------------+------------+
-|                         Time|root.test.ts|
-+-----------------------------+------------+
-|1970-01-01T08:00:00.001+08:00|           1|
-|1970-01-01T08:00:00.002+08:00|           2|
-|1970-01-01T08:00:00.003+08:00|           3|
-|1970-01-01T08:00:00.004+08:00|           4|
-+-----------------------------+------------+
-
-```
-SQL:
-```sql
-select ts, on_off(ts, 'threshold'='2') from root.test;
-```
-
-Output:
-```
-IoTDB> select ts, on_off(ts, 'threshold'='2') from root.test;
-+-----------------------------+------------+-------------------------------------+
-|                         Time|root.test.ts|on_off(root.test.ts, "threshold"="2")|
-+-----------------------------+------------+-------------------------------------+
-|1970-01-01T08:00:00.001+08:00|           1|                                false|
-|1970-01-01T08:00:00.002+08:00|           2|                                 true|
-|1970-01-01T08:00:00.003+08:00|           3|                                 true|
-|1970-01-01T08:00:00.004+08:00|           4|                                 true|
-+-----------------------------+------------+-------------------------------------+
-
-```
-
-
->>>>>>> b72bf684
 ### User Defined Timeseries Generating Functions
 
 Please refer to [UDF (User Defined Function)](../Process-Data/UDF-User-Defined-Function.md).
