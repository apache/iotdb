<!--

    Licensed to the Apache Software Foundation (ASF) under one
    or more contributor license agreements.  See the NOTICE file
    distributed with this work for additional information
    regarding copyright ownership.  The ASF licenses this file
    to you under the Apache License, Version 2.0 (the
    "License"); you may not use this file except in compliance
    with the License.  You may obtain a copy of the License at
    
        http://www.apache.org/licenses/LICENSE-2.0
    
    Unless required by applicable law or agreed to in writing,
    software distributed under the License is distributed on an
    "AS IS" BASIS, WITHOUT WARRANTIES OR CONDITIONS OF ANY
    KIND, either express or implied.  See the License for the
    specific language governing permissions and limitations
    under the License.

-->

# Null Value Filter

In practical application, users may want to filter some rows with null values in the query result set. In IoTDB, the `WITHOUT NULL` clause can be used to filter null values in the result set. There are two filtering strategies: `WITHOUT NULL ANY`和`WITHOUT NULL ALL`. In addition, the `WITHOUT NULL` clause supports specifying the corresponding columns for filtering.

> WITHOUT NULL ANY: if one of the columns in the specified column set is null, the conditions are met for filtering.
> 
> WITHOUT NULL ALL: if all columns in the specified column set are null, the conditions are met for filtering.

## Don't specify columns

> By default, it is effective for all columns in the result set. That is the specified column set includes all columns in the result set.

1. In the following query, if any column of one row in the result set is null, the row will be filtered out. That is the result set obtained does not contain any null values.

```sql
select * from root.ln.** where time <= 2017-11-01T00:01:00 WITHOUT NULL ANY
```

2. In the following query, if all columns of one row in the result set are null, the row will be filtered out.

```sql
select * from root.ln.** where group by ([1,10), 2ms) WITHOUT NULL ALL
```

## Specify columns

> take effect only for the specified column set

Use the `WITHOUT NULL` clause to filter the null value of the specified column in the result set. The following are some examples and descriptions:

> Note that if the specified column does not exist in the current metadata, it will be filtered directly, which is consistent with the output result of the current query.
> If the specified column exists but does not match the column name output from the result set, an error will be reported: `The without null columns don't match the columns queried.If has alias, please use the alias.`

For examples:

1. In `without null` specified column set, `root.test.sg1.s1` column exists in the current metadata,`root.test.sg1.usag` column does not exist in the current metadata. The function of the `without null` clause in the following query is equivalent to without null all(s1).

```sql
select * from root.test.sg1 without null all (s1, usag)
```

2. In `without null` specified column set, `root.test.sg1.s2` column exists in the current metadata, but doesn't exist in the result set of the query. So it will report an error: `The without null columns don't match the columns queried.If has alias, please use the alias.`

```sql
select s1 + s2, s1 - s2, s1 * s2, s1 / s2, s1 % s2 from root.test.sg1 without null all (s1+s2, s2)
```

### Raw data query

1. If the column `root.ln.sg1.s1` of one row in the result set of the query is null, the row will be filtered out.

```sql
select * from root.ln.sg1 WITHOUT NULL ANY(s1)
```

2. If at least one column in `root.ln.sg1.s1` and `root.ln.sg1.s2` of one row is null in the result set of the query, the row will be filtered out.

```sql
select * from root.ln.sg1 WITHOUT NULL ANY(s1, s2)
```

3. If both `root.ln.sg1.s1` and `root.ln.sg1.s2` columns of one row are null in the result set of the query, the row will be filtered out.

```sql
select * from root.ln.sg1 WITHOUT NULL ALL(s1, s2)
```

### With expression query

specified columns can be expression

1. If both `s2+s4` and `s2` columns of one row are null in the result set of the query, the row will be filtered out.

```sql
select s2, - s2, s4, + s4, s2 + s4, s2 - s4, s2 * s4, s2 / s4, s2 % s4 from root.test.sg1 without null all (s2+s4, s2)
<<<<<<< HEAD
```
=======
``` 
>>>>>>> 9ab9a717

2. If at least one column in `s2+s4` and `s2` of one row is null in the result set of the query, the row will be filtered out.

```sql
select s2, - s2, s4, + s4, s2 + s4, s2 - s4, s2 * s4, s2 / s4, s2 % s4 from root.test.sg1 without null any (s2+s4, s2)
<<<<<<< HEAD
```

=======
``` 

### With alias query

specified columns can be alias

1. If both `t2` and `t1` aliases of one row are null in the result set of the query, the row will be filtered out.

```sql
select s2 as t1, - s2, s4, + s4, s2 + s4 as t2, s2 - s4, s2 * s4, s2 / s4, s2 % s4 from root.test.sg1 without null all (t2, t1)
```

```sql
select s1, sin(s2) + cos(s2) as t1, cos(sin(s2 + s4) + s2) as t2 from root.test.sg1 without null all (t1, t2)
```

2. When you specify aliases in the column set that queried, if you use the original name of the column with an alias in the column set specified without null, an error will be reported：`The without null columns don't match the columns queried.If has alias, please use the alias.` For example, `tan(s1)` and `t` columns are used at the same time in the following query.

```sql
select s1 as d, sin(s1), cos(s1), tan(s1) as t, s2 from root.test.sg1 without null all(d,  tan(s1), t) limit 5
```
>>>>>>> 9ab9a717

### With function query

```sql
select s1, sin(s2) + cos(s2), cos(sin(s2 + s4) + s2) from root.test.sg1 without null all (sin(s2) + cos(s2), cos(sin(s2 + s4) + s2))
```

### Align by device query

```sql
select last_value(*) from root.test.sg1 group by([1,10), 2ms) without null all(last_value(s2), last_value(s3)) align by device
```

Examples of results are as follows：

```
IoTDB> select last_value(*) from root.sg1.* group by([1,10), 2ms) without null all(last_value(s2), last_value(s3)) align by device
+-----------------------------+-----------+--------------+--------------+--------------+
|                         Time|     Device|last_value(s1)|last_value(s2)|last_value(s3)|
+-----------------------------+-----------+--------------+--------------+--------------+
|1970-01-01T08:00:00.001+08:00|root.sg1.d1|           1.0|           2.0|          null|
|1970-01-01T08:00:00.003+08:00|root.sg1.d1|           3.0|           4.0|          null|
|1970-01-01T08:00:00.001+08:00|root.sg1.d2|           1.0|           1.0|           1.0|
+-----------------------------+-----------+--------------+--------------+--------------+
Total line number = 3
It costs 0.007s
```

The specified column name corresponds to the column name of the output result. At present, the `without null` clause doesn't support specifying a column of a device. If you do, an error will be reported: `The without null columns don't match the columns queried.If has alias, please use the alias.` For example, in the following query example, it is not supported to filter the row with column `last_value(root.sg1.d1.s3)` that is null.

```sql
select last_value(*) from root.test.sg1 group by([1,10), 2ms) without null all(last_value(`root.sg1.d1.s3`)) align by device
```

### Aggregation query

```sql
select avg(s4), sum(s2) from root.test.sg1 group by ([1,10), 2ms) without null all(sum(s2))
```

```sql
select avg(s4), sum(s2), count(s3) from root.test.sg1 group by ([1,10), 2ms) without null all(avg(s4), sum(s2))
```

### Specify full path columns

Assuming that the output results of the following query are listed as `root.test.sg1.s2`, `root.test.sg1.s3`, `root.test.sg2.s2` and `root.test.sg2.s3`, you can specify the corresponding columns with full pathname for filtering, such as the following example:

1. If both `root.test.sg1.s2` and `root.test.sg2.s3` columns of one row are null in the result set of the query, the row will be filtered out.

```sql
<<<<<<< HEAD
select s2, s3 from root.test.** without null all(root.test.sg1.s2, root.test.sg2.s3)
=======
select s2, s3 from root.test.** without null all(`root.test.sg1.s2`, `root.test.sg2.s3`)
>>>>>>> 9ab9a717
```

2. If `root.test.sg1.s2`, `root.test.sg1.s3` and `root.test.sg2.s3` columns of one row are null in the result set of the query, the row will be filtered out.

```sql
<<<<<<< HEAD
select s2, s3 from root.test.** without null all(root.test.sg1.s2, s3)
=======
select s2, s3 from root.test.** without null all(`root.test.sg1.s2`, s3)
>>>>>>> 9ab9a717
```

### Aligned Timeseries Query

1. You can specify the `without null` column name as the aligned timeseries column name.

```sql
CREATE ALIGNED TIMESERIES root.test.sg3(s5 INT32, s6 BOOLEAN, s7 DOUBLE, s8 INT32)
select sg1.s1, sg1.s2, sg2.s3, sg3.* from root.test without null all (sg3.s5, sg3.s6, sg2.s3)
```<|MERGE_RESOLUTION|>--- conflicted
+++ resolved
@@ -94,20 +94,12 @@
 
 ```sql
 select s2, - s2, s4, + s4, s2 + s4, s2 - s4, s2 * s4, s2 / s4, s2 % s4 from root.test.sg1 without null all (s2+s4, s2)
-<<<<<<< HEAD
-```
-=======
 ``` 
->>>>>>> 9ab9a717
 
 2. If at least one column in `s2+s4` and `s2` of one row is null in the result set of the query, the row will be filtered out.
 
 ```sql
 select s2, - s2, s4, + s4, s2 + s4, s2 - s4, s2 * s4, s2 / s4, s2 % s4 from root.test.sg1 without null any (s2+s4, s2)
-<<<<<<< HEAD
-```
-
-=======
 ``` 
 
 ### With alias query
@@ -129,7 +121,6 @@
 ```sql
 select s1 as d, sin(s1), cos(s1), tan(s1) as t, s2 from root.test.sg1 without null all(d,  tan(s1), t) limit 5
 ```
->>>>>>> 9ab9a717
 
 ### With function query
 
@@ -181,21 +172,13 @@
 1. If both `root.test.sg1.s2` and `root.test.sg2.s3` columns of one row are null in the result set of the query, the row will be filtered out.
 
 ```sql
-<<<<<<< HEAD
-select s2, s3 from root.test.** without null all(root.test.sg1.s2, root.test.sg2.s3)
-=======
 select s2, s3 from root.test.** without null all(`root.test.sg1.s2`, `root.test.sg2.s3`)
->>>>>>> 9ab9a717
 ```
 
 2. If `root.test.sg1.s2`, `root.test.sg1.s3` and `root.test.sg2.s3` columns of one row are null in the result set of the query, the row will be filtered out.
 
 ```sql
-<<<<<<< HEAD
-select s2, s3 from root.test.** without null all(root.test.sg1.s2, s3)
-=======
 select s2, s3 from root.test.** without null all(`root.test.sg1.s2`, s3)
->>>>>>> 9ab9a717
 ```
 
 ### Aligned Timeseries Query
