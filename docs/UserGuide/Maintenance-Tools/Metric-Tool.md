<!--

    Licensed to the Apache Software Foundation (ASF) under one
    or more contributor license agreements.  See the NOTICE file
    distributed with this work for additional information
    regarding copyright ownership.  The ASF licenses this file
    to you under the Apache License, Version 2.0 (the
    "License"); you may not use this file except in compliance
    with the License.  You may obtain a copy of the License at
    
        http://www.apache.org/licenses/LICENSE-2.0
    
    Unless required by applicable law or agreed to in writing,
    software distributed under the License is distributed on an
    "AS IS" BASIS, WITHOUT WARRANTIES OR CONDITIONS OF ANY
    KIND, either express or implied.  See the License for the
    specific language governing permissions and limitations
    under the License.

-->

## 1. What is metrics?

Along with IoTDB running, some metrics reflecting current system's status will be collected continuously, which will provide some useful information helping us resolving system problems and detecting potential system risks.

## 2. When to use metrics?

Belows are some typical application scenarios

1. System is running slowly

   When system is running slowly, we always hope to have information about system's running status as detail as possible, such as

   - JVM：Is there FGC？How long does it cost？How much does  the memory usage decreased after GC？Are there lots of threads？
   - System：Is the CPU usage too hi？Are there many disk IOs？
   - Connections：How many connections are there in the current time？
   - Interface：What is the TPS and latency of every interface？
   - ThreadPool：Are there many pending tasks？
   - Cache Hit Ratio

2. No space left on device

   When meet a "no space left on device" error, we really want to know which kind of data file had a rapid rise in the past hours.

3. Is the system running in abnormal status

   We could use the count of error logs、the alive status of nodes in cluster, etc, to determine whether the system is running abnormally.

## 3. Who will use metrics?

Any person cares about the system's status, including but not limited to RD, QA, SRE, DBA, can use the metrics to work more efficiently.

## 4. What metrics does IoTDB have?

For now, we have provided some metrics for several core modules of IoTDB, and more metrics will be added or updated along with the development of new features and optimization or refactoring of architecture.

### 4.1. Key Concept

Before step into next, we'd better stop to have a look into some key concepts about metrics.

Every metric data has two properties

- Metric Name

  The name of this metric，for example, ```logback_events_total``` indicates the total count of log events。

- Tag

  Each metric could have 0 or several sub classes (Tag), for the same example, the ```logback_events_total``` metric has a sub class named ```level```, which means ```the total count of log events at the specific level```

### 4.2. Data Format

IoTDB provides metrics data both in JMX and Prometheus format. For JMX, you can get these metrics via ```org.apache.iotdb.metrics```.  

Next, we will choose Prometheus format data as samples to describe each kind of metric.

### 4.3. IoTDB Metrics

#### 4.3.1. API

<<<<<<< HEAD
| Metric              | Tag                                                                                     | level     | Description                              | Sample                                                |
| ------------------- | --------------------------------------------------------------------------------------- | --------- | ---------------------------------------- | ----------------------------------------------------- |
| entry_seconds_count | name="interface name"                                                                   | important | The total request count of the interface | entry_seconds_count{name="openSession",} 1.0          |
| entry_seconds_sum   | name="interface name"                                                                   | important | The total cost seconds of the interface  | entry_seconds_sum{name="openSession",} 0.024          |
| entry_seconds_max   | name="interface name"                                                                   | important | The max latency of the interface         | entry_seconds_max{name="openSession",} 0.024          |
| quantity_total      | name="pointsIn",<br> type="insertRow/insertAlignedRow/insertTablet/insertAlignedTablet" | important | The total points inserted into IoTDB     | quantity_total{name="pointsIn",type="insertRow",} 1.0 |
=======
| Metric              | Tag                      | level     | Description                              | Sample                                       |
| ------------------- | ------------------------ | --------- | ---------------------------------------- | -------------------------------------------- |
| entry_seconds_count | name="{{interface}}"     | important | The total request count of the interface | entry_seconds_count{name="openSession",} 1.0 |
| entry_seconds_sum   | name="{{interface}}"     | important | The total cost seconds of the interface  | entry_seconds_sum{name="openSession",} 0.024 |
| entry_seconds_max   | name="{{interface}}"     | important | The max latency of the interface         | entry_seconds_max{name="openSession",} 0.024 |
| quantity_total      | name="pointsIn"          | important | The total points inserted into IoTDB     | quantity_total{name="pointsIn",} 1.0         |
| thrift_connections  | name="{{thriftService}}" | core      | current number of thrift connections     | thrift_connections{name="RPC",} 1.0          |
>>>>>>> 76f7fa49

#### 4.3.2. Task
| Metric                  | Tag                                                                          | level     | Description                                              | Sample                                                                                  |
| ----------------------- | ---------------------------------------------------------------------------- | --------- | -------------------------------------------------------- | --------------------------------------------------------------------------------------- |
| queue                   | name="compaction_inner/compaction_cross/flush",<br/>status="running/waiting" | important | The count of current tasks in running and waiting status | queue{name="flush",status="waiting",} 0.0<br/>queue{name="flush",status="running",} 0.0 |
| cost_task_seconds_count | name="compaction/flush"                                                      | important | The total count of tasks occurs till now                 | cost_task_seconds_count{name="flush",} 1.0                                              |
| cost_task_seconds_max   | name="compaction/flush"                                                      | important | The seconds of the longest task takes till now           | cost_task_seconds_max{name="flush",} 0.363                                              |
| cost_task_seconds_sum   | name="compaction/flush"                                                      | important | The total cost seconds of all tasks till now             | cost_task_seconds_sum{name="flush",} 0.363                                              |
| data_written            | name="compaction", <br />type="aligned/not-aligned/total"                    | important | The size of data written in compaction                   | data_written{name="compaction",type="total",} 10240                                     |
| data_read               | name="compaction"                                                            | important | The size of data read in compaction                      | data_read={name="compaction",} 10240                                                    |

#### 4.3.3. Memory Usage

| Metric | Tag                                     | level     | Description                                                           | Sample                            |
| ------ | --------------------------------------- | --------- | --------------------------------------------------------------------- | --------------------------------- |
| mem    | name="chunkMetaData/storageGroup/mtree" | important | Current memory size of chunkMetaData/storageGroup/mtree data in bytes | mem{name="chunkMetaData",} 2050.0 |

#### 4.3.4. Cache Hit Ratio

| Metric    | Tag                                     | level     | Description                                                                   | Sample                      |
| --------- | --------------------------------------- | --------- | ----------------------------------------------------------------------------- | --------------------------- |
| cache_hit | name="chunk/timeSeriesMeta/bloomFilter" | important | Cache hit ratio of chunk/timeSeriesMeta  and prevention ratio of bloom filter | cache_hit{name="chunk",} 80 |

#### 4.3.5. Business Data

| Metric   | Tag                                                                 | level     | Description                                                   | Sample                                        |
| -------- | ------------------------------------------------------------------- | --------- | ------------------------------------------------------------- | --------------------------------------------- |
| quantity | name="timeSeries/storageGroup/device", type="total/normal/template" | important | The current count of timeSeries/storageGroup/devices in IoTDB | quantity{name="timeSeries",type="normal"} 1.0 |

#### 4.3.6. Cluster

| Metric                    | Tag                             | level     | Description                                                                                  | Sample                                                                       |
| ------------------------- | ------------------------------- | --------- | -------------------------------------------------------------------------------------------- | ---------------------------------------------------------------------------- |
| cluster_node_leader_count | name="{{ip}}"                   | important | The count of  ```dataGroupLeader``` on each node, which reflects the distribution of leaders | cluster_node_leader_count{name="127.0.0.1",} 2.0                             |
| cluster_uncommitted_log   | name="{{ip_datagroupHeader}}"   | important | The count of ```uncommitted_log``` on each node in data groups it belongs to                 | cluster_uncommitted_log{name="127.0.0.1_Data-127.0.0.1-40010-raftId-0",} 0.0 |
| cluster_node_status       | name="{{ip}}"                   | important | The current node status, 1=online  2=offline                                                 | cluster_node_status{name="127.0.0.1",} 1.0                                   |
| cluster_elect_total       | name="{{ip}}",status="fail/win" | important | The count and result (won or failed) of elections the node participated in.                  | cluster_elect_total{name="127.0.0.1",status="win",} 1.0                      |

### 4.4. IoTDB PreDefined Metrics Set
Users can modify the value of `predefinedMetrics` in the `iotdb-metric.yml` file to enable the predefined set of metrics，now support `JVM`, `LOGBACK`, `FILE`, `PROCESS`, `SYSYTEM`.

#### 4.4.1. JVM

##### 4.4.1.1. Threads

| Metric                     | Tag                                                           | level     | Description                          | Sample                                             |
| -------------------------- | ------------------------------------------------------------- | --------- | ------------------------------------ | -------------------------------------------------- |
| jvm_threads_live_threads   | None                                                          | Important | The current count of threads         | jvm_threads_live_threads 25.0                      |
| jvm_threads_daemon_threads | None                                                          | Important | The current count of  daemon threads | jvm_threads_daemon_threads 12.0                    |
| jvm_threads_peak_threads   | None                                                          | Important | The max count of threads till now    | jvm_threads_peak_threads 28.0                      |
| jvm_threads_states_threads | state="runnable/blocked/waiting/timed-waiting/new/terminated" | Important | The count of threads in each status  | jvm_threads_states_threads{state="runnable",} 10.0 |

##### 4.4.1.2. GC

| Metric                              | Tag                                                    | level     | Description                                                                                             | Sample                                                                                  |
| ----------------------------------- | ------------------------------------------------------ | --------- | ------------------------------------------------------------------------------------------------------- | --------------------------------------------------------------------------------------- |
| jvm_gc_pause_seconds_count          | action="end of major GC/end of minor GC",cause="xxxx"  | Important | The total count of YGC/FGC events and its cause                                                         | jvm_gc_pause_seconds_count{action="end of major GC",cause="Metadata GC Threshold",} 1.0 |
| jvm_gc_pause_seconds_sum            | action="end of major GC/end of minor GC",cause="xxxx"  | Important | The total cost seconds of YGC/FGC and its cause                                                         | jvm_gc_pause_seconds_sum{action="end of major GC",cause="Metadata GC Threshold",} 0.03  |
| jvm_gc_pause_seconds_max            | action="end of major GC",cause="Metadata GC Threshold" | Important | The max  cost seconds of YGC/FGC till now and its cause                                                 | jvm_gc_pause_seconds_max{action="end of major GC",cause="Metadata GC Threshold",} 0.0   |
| jvm_gc_memory_promoted_bytes_total  | None                                                   | Important | Count of positive increases in the size of the old generation memory pool before GC to after GC         | jvm_gc_memory_promoted_bytes_total 8425512.0                                            |
| jvm_gc_max_data_size_bytes          | None                                                   | Important | Max size of long-lived heap memory pool                                                                 | jvm_gc_max_data_size_bytes 2.863661056E9                                                |
| jvm_gc_live_data_size_bytes         | None                                                   | Important | Size of long-lived heap memory pool after reclamation                                                   | jvm_gc_live_data_size_bytes 8450088.0                                                   |
| jvm_gc_memory_allocated_bytes_total | None                                                   | Important | Incremented for an increase in the size of the (young) heap memory pool after one GC to before the next | jvm_gc_memory_allocated_bytes_total 4.2979144E7                                         |

##### 4.4.1.3. Memory

| Metric                          | Tag                             | level     | Description                                                                           | Sample                                                                                                                                                        |
| ------------------------------- | ------------------------------- | --------- | ------------------------------------------------------------------------------------- | ------------------------------------------------------------------------------------------------------------------------------------------------------------- |
| jvm_buffer_memory_used_bytes    | id="direct/mapped"              | Important | An estimate of the memory that the Java virtual machine is using for this buffer pool | jvm_buffer_memory_used_bytes{id="direct",} 3.46728099E8                                                                                                       |
| jvm_buffer_total_capacity_bytes | id="direct/mapped"              | Important | An estimate of the total capacity of the buffers in this pool                         | jvm_buffer_total_capacity_bytes{id="mapped",} 0.0                                                                                                             |
| jvm_buffer_count_buffers        | id="direct/mapped"              | Important | An estimate of the number of buffers in the pool                                      | jvm_buffer_count_buffers{id="direct",} 183.0                                                                                                                  |
| jvm_memory_committed_bytes      | {area="heap/nonheap",id="xxx",} | Important | The amount of memory in bytes that is committed for the Java virtual machine to use   | jvm_memory_committed_bytes{area="heap",id="Par Survivor Space",} 2.44252672E8<br/>jvm_memory_committed_bytes{area="nonheap",id="Metaspace",} 3.9051264E7<br/> |
| jvm_memory_max_bytes            | {area="heap/nonheap",id="xxx",} | Important | The maximum amount of memory in bytes that can be used for memory management          | jvm_memory_max_bytes{area="heap",id="Par Survivor Space",} 2.44252672E8<br/>jvm_memory_max_bytes{area="nonheap",id="Compressed Class Space",} 1.073741824E9   |
| jvm_memory_used_bytes           | {area="heap/nonheap",id="xxx",} | Important | The amount of used memory                                                             | jvm_memory_used_bytes{area="heap",id="Par Eden Space",} 1.000128376E9<br/>jvm_memory_used_bytes{area="nonheap",id="Code Cache",} 2.9783808E7<br/>             |

##### 4.4.1.4. Classes

| Metric                             | Tag                                           | level     | Description                                                                               | Sample                                                                              |
| ---------------------------------- | --------------------------------------------- | --------- | ----------------------------------------------------------------------------------------- | ----------------------------------------------------------------------------------- |
| jvm_classes_unloaded_classes_total | None                                          | Important | The total number of classes unloaded since the Java virtual machine has started execution | jvm_classes_unloaded_classes_total 680.0                                            |
| jvm_classes_loaded_classes         | None                                          | Important | The number of classes that are currently loaded in the Java virtual machine               | jvm_classes_loaded_classes 5975.0                                                   |
| jvm_compilation_time_ms_total      | {compiler="HotSpot 64-Bit Tiered Compilers",} | Important | The approximate accumulated elapsed time spent in compilation                             | jvm_compilation_time_ms_total{compiler="HotSpot 64-Bit Tiered Compilers",} 107092.0 |

#### 4.4.2. File

| Metric     | Tag                  | level     | Description                                     | Sample                      |
| ---------- | -------------------- | --------- | ----------------------------------------------- | --------------------------- |
| file_size  | name="wal/seq/unseq" | important | The current file size of wal/seq/unseq in bytes | file_size{name="wal",} 67.0 |
| file_count | name="wal/seq/unseq" | important | The current count of wal/seq/unseq files        | file_count{name="seq",} 1.0 |

#### 4.4.3. Logback

| Metric               | Tag                                    | level     | Description                                                   | 示例                                    |
| -------------------- | -------------------------------------- | --------- | ------------------------------------------------------------- | --------------------------------------- |
| logback_events_total | {level="trace/debug/info/warn/error",} | Important | The count of  trace/debug/info/warn/error log events till now | logback_events_total{level="warn",} 0.0 |

#### 4.4.4. Process
| Metric                | Tag            | level | Description                                                                   | 示例                                            |
| --------------------- | -------------- | ----- | ----------------------------------------------------------------------------- | ----------------------------------------------- |
| process_cpu_load      | name="cpu"     | core  | current process CPU Usage (%)                                                 | process_cpu_load{name="process",} 5.0           |
| process_cpu_time      | name="cpu"     | core  | total Process CPU Time Occupied (ns)                                          | process_cpu_time{name="process",} 3.265625E9    |
| process_max_mem       | name="memory"  | core  | The maximum available memory for the JVM                                      | process_max_mem{name="process",} 3.545759744E9  |
| process_used_mem      | name="memory"  | core  | The current available memory for the JVM                                      | process_used_mem{name="process",} 4.6065456E7   |
| process_total_mem     | name="memory"  | core  | The current requested memory for the JVM                                      | process_total_mem{name="process",} 2.39599616E8 |
| process_free_mem      | name="memory"  | core  | The free available memory for the JVM                                         | process_free_mem{name="process",} 1.94035584E8  |
| process_mem_ratio     | name="memory"  | core  | Memory footprint ratio of process                                             | process_mem_ratio{name="process",} 0.0          |
| process_threads_count | name="process" | core  | The current number of threads                                                 | process_threads_count{name="process",} 11.0     |
| process_status        | name="process" | core  | The process survivor status, 1.0 means survivorship, and 0.0 means terminated | process_status{name="process",} 1.0             |

#### 4.4.5. System
| Metric                         | Tag           | level     | Description                                                 | 示例                                                           |
| ------------------------------ | ------------- | --------- | ----------------------------------------------------------- | -------------------------------------------------------------- |
| sys_cpu_load                   | name="cpu"    | core      | current system CPU Usage(%)                                 | sys_cpu_load{name="system",} 15.0                              |
| sys_cpu_cores                  | name="cpu"    | core      | available CPU cores                                         | sys_cpu_cores{name="system",} 16.0                             |
| sys_total_physical_memory_size | name="memory" | core      | Maximum physical memory of system                           | sys_total_physical_memory_size{name="system",} 1.5950999552E10 |
| sys_free_physical_memory_size  | name="memory" | core      | The current available memory of system                      | sys_free_physical_memory_size{name="system",} 4.532396032E9    |
| sys_total_swap_space_size      | name="memory" | core      | The maximum swap area of system                             | sys_total_swap_space_size{name="system",} 2.1051273216E10      |
| sys_free_swap_space_size       | name="memory" | core      | The available swap area of system                           | sys_free_swap_space_size{name="system",} 2.931576832E9         |
| sys_committed_vm_size          | name="memory" | important | the amount of virtual memory available to running processes | sys_committed_vm_size{name="system",} 5.04344576E8             |
| sys_disk_total_space           | name="disk"   | core      | The total disk space                                        | sys_disk_total_space{name="system",} 5.10770798592E11          |
| sys_disk_free_space            | name="disk"   | core      | The available  disk space                                   | sys_disk_free_space{name="system",} 3.63467845632E11           |

### 4.5. Add custom metrics
- If you want to add your own metrics data in IoTDB, please see the [IoTDB Metric Framework] (https://github.com/apache/iotdb/tree/master/metrics) document.
- Metric embedded point definition rules
  - `Metric`: The name of the monitoring item. For example, `entry_seconds_count` is the cumulative number of accesses to the interface, and `file_size` is the total number of files.
  - `Tags`: Key-Value pair, used to identify monitored items, optional
    - `name = xxx`: The name of the monitored item. For example, for the monitoring item`entry_seconds_count`, the meaning of name is the name of the monitored interface.
    - `status = xxx`: The status of the monitored item is subdivided. For example, the monitoring item of the monitoring task can use this parameter to separate the running task and the stopped task.
    - `user = xxx`: The monitored item is related to a specific user, such as the total number of writes by the root user.
    - Customize for the situation...
- Monitoring indicator level meaning:
  - The default startup level for online operation is `Important` level, the default startup level for offline debugging is `Normal` level, and the audit strictness is `Core > Important > Normal > All`
  - `Core`: The core indicator of the system, used by the **operation and maintenance personnel**, which is related to the performance, stability, and security** of the system, such as the status of the instance, the load of the system, etc.
  - `Important`: An important indicator of the module, which is used by **operation and maintenance and testers**, and is directly related to **the running status of each module**, such as the number of merged files, execution status, etc.
  - `Normal`: General indicators of the module, used by **developers** to facilitate **locating the module** when problems occur, such as specific key operation situations in the merger.
  - `All`: All indicators of the module, used by **module developers**, often used when the problem is reproduced, so as to solve the problem quickly.

## 5. How to get these metrics？

The metrics collection switch is disabled by default，you need to enable it from ```conf/iotdb-metric.yml```, Currently, it also supports hot loading via `load configuration` after startup.

### 5.1. Iotdb-metric.yml

```yaml
# whether enable the module
enableMetric: false

# Is stat performance of operation latency
enablePerformanceStat: false

# Multiple reporter, options: [JMX, PROMETHEUS, IOTDB], IOTDB is off by default
metricReporterList:
  - JMX
  - PROMETHEUS

# Type of monitor frame, options: [MICROMETER, DROPWIZARD]
monitorType: MICROMETER

# Level of metric level, options: [CORE, IMPORTANT, NORMAL, ALL]
metricLevel: IMPORTANT

# Predefined metric, options: [JVM, LOGBACK, FILE, PROCESS, SYSTEM]
predefinedMetrics:
  - JVM
  - FILE

# The http server's port for prometheus exporter to get metric data.
prometheusExporterPort: 9091

# The config of iotdb reporter
ioTDBReporterConfig:
  host: 127.0.0.1
  port: 6667
  username: root
  password: root
  database: _metric
  pushPeriodInSecond: 15
```

Then you can get metrics data as follows

1. Enable metrics switch in ```iotdb-metric.yml```
2. You can just stay other config params as default.
3. Start/Restart your IoTDB server/cluster
4. Open your browser or use the ```curl``` command to request ```http://servier_ip:9091/metrics```，then you will get metrics data like follows:

```
...
# HELP file_count
# TYPE file_count gauge
file_count{name="wal",} 0.0
file_count{name="unseq",} 0.0
file_count{name="seq",} 2.0
# HELP file_size
# TYPE file_size gauge
file_size{name="wal",} 0.0
file_size{name="unseq",} 0.0
file_size{name="seq",} 560.0
# HELP queue
# TYPE queue gauge
queue{name="flush",status="waiting",} 0.0
queue{name="flush",status="running",} 0.0
# HELP quantity
# TYPE quantity gauge
quantity{name="timeSeries",} 1.0
quantity{name="storageGroup",} 1.0
quantity{name="device",} 1.0
# HELP logback_events_total Number of error level events that made it to the logs
# TYPE logback_events_total counter
logback_events_total{level="warn",} 0.0
logback_events_total{level="debug",} 2760.0
logback_events_total{level="error",} 0.0
logback_events_total{level="trace",} 0.0
logback_events_total{level="info",} 71.0
# HELP mem
# TYPE mem gauge
mem{name="storageGroup",} 0.0
mem{name="mtree",} 1328.0
...
```

### 5.2. Integrating with Prometheus and Grafana

As above descriptions，IoTDB provides metrics data in standard Prometheus format，so we can integrate with Prometheus and Grafana directly. 

The following picture describes the relationships among IoTDB, Prometheus and Grafana

![iotdb_prometheus_grafana](https://raw.githubusercontent.com/apache/iotdb-bin-resources/main/docs/UserGuide/System%20Tools/Metrics/iotdb_prometheus_grafana.png)

1. Along with running, IoTDB will collect its metrics continuously.
2. Prometheus scrapes metrics from IoTDB at a constant interval (can be configured).
3. Prometheus saves these metrics to its inner TSDB.
4. Grafana queries metrics from Prometheus at a constant interval (can be configured) and then presents them on the graph.

So, we need to do some additional works to configure and deploy Prometheus and Grafana.

For instance, you can config your Prometheus as follows to get metrics data from IoTDB:

```yaml
job_name: pull-metrics
honor_labels: true
honor_timestamps: true
scrape_interval: 15s
scrape_timeout: 10s
metrics_path: /metrics
scheme: http
follow_redirects: true
static_configs:
- targets:
  - localhost:9091
```

The following documents may help you have a good journey with Prometheus and Grafana.

[Prometheus getting_started](https://prometheus.io/docs/prometheus/latest/getting_started/)

[Prometheus scrape metrics](https://prometheus.io/docs/prometheus/latest/configuration/configuration/#scrape_config)

[Grafana getting_started](https://grafana.com/docs/grafana/latest/getting-started/getting-started/)

[Grafana query metrics from Prometheus](https://prometheus.io/docs/visualization/grafana/#grafana-support-for-prometheus)

### 5.3. Apache IoTDB Dashboard
We provide the Apache IoTDB Dashboard, and the rendering shown in Grafana is as follows:

![Apache IoTDB Dashboard](https://github.com/apache/iotdb-bin-resources/blob/main/docs/UserGuide/System%20Tools/Metrics/dashboard.png)

How to get Apache IoTDB Dashboard:

1. You can obtain the json files of Dashboards corresponding to different iotdb versions in the grafana-metrics-example folder.
2. You can visit [Grafana Dashboard official website](https://grafana.com/grafana/dashboards/), search for `Apache IoTDB Dashboard` and use

When creating Grafana, you can select the json file you just downloaded to `Import` and select the corresponding target data source for Apache IoTDB Dashboard.<|MERGE_RESOLUTION|>--- conflicted
+++ resolved
@@ -78,14 +78,6 @@
 
 #### 4.3.1. API
 
-<<<<<<< HEAD
-| Metric              | Tag                                                                                     | level     | Description                              | Sample                                                |
-| ------------------- | --------------------------------------------------------------------------------------- | --------- | ---------------------------------------- | ----------------------------------------------------- |
-| entry_seconds_count | name="interface name"                                                                   | important | The total request count of the interface | entry_seconds_count{name="openSession",} 1.0          |
-| entry_seconds_sum   | name="interface name"                                                                   | important | The total cost seconds of the interface  | entry_seconds_sum{name="openSession",} 0.024          |
-| entry_seconds_max   | name="interface name"                                                                   | important | The max latency of the interface         | entry_seconds_max{name="openSession",} 0.024          |
-| quantity_total      | name="pointsIn",<br> type="insertRow/insertAlignedRow/insertTablet/insertAlignedTablet" | important | The total points inserted into IoTDB     | quantity_total{name="pointsIn",type="insertRow",} 1.0 |
-=======
 | Metric              | Tag                      | level     | Description                              | Sample                                       |
 | ------------------- | ------------------------ | --------- | ---------------------------------------- | -------------------------------------------- |
 | entry_seconds_count | name="{{interface}}"     | important | The total request count of the interface | entry_seconds_count{name="openSession",} 1.0 |
@@ -93,7 +85,6 @@
 | entry_seconds_max   | name="{{interface}}"     | important | The max latency of the interface         | entry_seconds_max{name="openSession",} 0.024 |
 | quantity_total      | name="pointsIn"          | important | The total points inserted into IoTDB     | quantity_total{name="pointsIn",} 1.0         |
 | thrift_connections  | name="{{thriftService}}" | core      | current number of thrift connections     | thrift_connections{name="RPC",} 1.0          |
->>>>>>> 76f7fa49
 
 #### 4.3.2. Task
 | Metric                  | Tag                                                                          | level     | Description                                              | Sample                                                                                  |
