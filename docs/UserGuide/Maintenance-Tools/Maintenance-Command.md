<!--

    Licensed to the Apache Software Foundation (ASF) under one
    or more contributor license agreements.  See the NOTICE file
    distributed with this work for additional information
    regarding copyright ownership.  The ASF licenses this file
    to you under the Apache License, Version 2.0 (the
    "License"); you may not use this file except in compliance
    with the License.  You may obtain a copy of the License at
    
        http://www.apache.org/licenses/LICENSE-2.0
    
    Unless required by applicable law or agreed to in writing,
    software distributed under the License is distributed on an
    "AS IS" BASIS, WITHOUT WARRANTIES OR CONDITIONS OF ANY
    KIND, either express or implied.  See the License for the
    specific language governing permissions and limitations
    under the License.

-->

# Maintenance Command
## FLUSH

Persist all the data points in the memory table of the database to the disk, and seal the data file. In cluster mode, we provide commands to persist the specified database cache of local node and persist the specified database cache of the cluster.

Note: This command does not need to be invoked manually by the client. IoTDB has WAL to ensure data security
and IoTDB will flush when appropriate.
Frequently call flush can result in small data files that degrade query performance.

```sql
IoTDB> FLUSH 
IoTDB> FLUSH ON LOCAL
IoTDB> FLUSH ON CLUSTER
IoTDB> FLUSH root.ln
IoTDB> FLUSH root.sg1,root.sg2 ON LOCAL
IoTDB> FLUSH root.sg1,root.sg2 ON CLUSTER
```

## CLEAR CACHE

Clear the cache of chunk, chunk metadata and timeseries metadata to release the memory footprint. In cluster mode, we provide commands to clear local node cache and clear the cluster cache.

```sql
IoTDB> CLEAR CACHE
IoTDB> CLEAR CACHE ON LOCAL
IoTDB> CLEAR CACHE ON CLUSTER
```


## SET SYSTEM TO READONLY / RUNNING

Manually set IoTDB system to running, read-only mode. In cluster mode, we provide commands to set the local node status and set the cluster status, valid for the entire cluster by default.

```sql
IoTDB> SET SYSTEM TO RUNNING
IoTDB> SET SYSTEM TO READONLY ON LOCAL
IoTDB> SET SYSTEM TO READONLY ON CLUSTER
```


## Kill Query

IoTDB supports setting session connection timeouts and query timeouts, and also allows to stop the executing query manually.

### Session timeout

Session timeout controls when idle sessions are closed. An idle session is one that had not initiated any query or non-query operations for a period of time.

Session timeout is disabled by default and can be set using the `dn_session_timeout_threshold` parameter in IoTDB configuration file.

### Query timeout

For queries that take too long to execute, IoTDB will forcibly interrupt the query and throw a timeout exception, as shown in the figure: 

```sql
IoTDB> select * from root;
Msg: 701 Current query is time out, please check your statement or modify timeout parameter.
```

The default timeout of a query is 60000 ms，which can be customized in the configuration file through the `query_timeout_threshold` parameter.

If you use JDBC or Session, we also support setting a timeout for a single query（Unit: ms）：

```java
((IoTDBStatement) statement).executeQuery(String sql, long timeoutInMS)
session.executeQueryStatement(String sql, long timeout)
```


> If the timeout parameter is not configured or with a negative number, the default timeout time will be used. 
> If value 0 is used, timeout function will be disabled.

### Query abort

In addition to waiting for the query to time out passively, IoTDB also supports stopping the query actively:

```sql
KILL QUERY <queryId>
```

You can abort the specified query by specifying `queryId`. If `queryId` is not specified, all executing queries will be killed.

To get the executing `queryId`，you can use the `show query processlist` command，which will show the list of all executing queries，with the following result set：

| Time | queryId | statement |
|------|---------|-----------|
|      |         |           |

The maximum display length of statement is 64 characters. For statements with more than 64 characters, the intercepted part will be displayed.
<<<<<<< HEAD

## Monitoring tool for cluster Node distribution

### Show all DataNode information

Currently, IoTDB supports DataNode query using the following SQL：

```
SHOW DATANODES
```

Eg :

```sql
IoTDB> create timeseries root.sg.d1.s1 with datatype=BOOLEAN,encoding=PLAIN
Msg: The statement is executed successfully.
IoTDB> create timeseries root.sg.d2.s1 with datatype=BOOLEAN,encoding=PLAIN
Msg: The statement is executed successfully.
IoTDB> create timeseries root.ln.d1.s1 with datatype=BOOLEAN,encoding=PLAIN
Msg: The statement is executed successfully.
IoTDB> show datanodes
+------+-------+----------+-------+-------------+---------------+
|NodeID| Status|RpcAddress|RpcPort|DataRegionNum|SchemaRegionNum|
+------+-------+----------+-------+-------------+---------------+
|     1|Running| 127.0.0.1|   6667|            0|              1|
|     2|Running| 127.0.0.1|   6668|            0|              1|
+------+-------+----------+-------+-------------+---------------+
Total line number = 2
It costs 0.007s

IoTDB> insert into root.ln.d1(timestamp,s1) values(1,true)
Msg: The statement is executed successfully.
IoTDB> show datanodes
+------+-------+----------+-------+-------------+---------------+
|NodeID| Status|RpcAddress|RpcPort|DataRegionNum|SchemaRegionNum|
+------+-------+----------+-------+-------------+---------------+
|     1|Running| 127.0.0.1|   6667|            1|              1|
|     2|Running| 127.0.0.1|   6668|            0|              1|
+------+-------+----------+-------+-------------+---------------+
Total line number = 2
It costs 0.006s
```

#### DataNode status definition
The DataNode statuses are defined as follows:

- **Running**: The DataNode is running properly and can be read and written
- **Unknown**: The DataNode doesn't report heartbeat properly, the ConfigNode considers the DataNode as unreadable and un-writable
- **Removing**: The DataNode is being removed from the cluster and cannot be read or written
- **ReadOnly**: The remaining disk space of DataNode is lower than disk_full_threshold(default is 5%), the DataNode can't write or synchronize data anymore

### Show all ConfigNode information

Currently, IoTDB supports ConfigNode query using the following SQL：

```
SHOW CONFIGNODES
```

Eg :

```
IoTDB> show confignodes
+------+-------+---------------+------------+--------+
|NodeID| Status|InternalAddress|InternalPort|    Role|
+------+-------+---------------+------------+--------+
|     0|Running|      127.0.0.1|       22277|  Leader|
|     1|Running|      127.0.0.1|       22279|Follower|
|     2|Running|      127.0.0.1|       22281|Follower|
+------+-------+---------------+------------+--------+
Total line number = 3
It costs 0.030s
```

#### ConfigNode status definition
The ConfigNode statuses are defined as follows:

- **Running**: The ConfigNode is running properly
- **Unknown**: The ConfigNode doesn't report heartbeat properly

### Show all Node information

Currently, iotdb supports the following SQL to view the information of all nodes :

```
SHOW CLUSTER
```

Eg：

```
IoTDB> show cluster
+------+----------+-------+---------------+------------+
|NodeID|  NodeType| Status|InternalAddress|InternalPort|
+------+----------+-------+---------------+------------+
|     0|ConfigNode|Running|      127.0.0.1|       22277|
|     1|ConfigNode|Running|      127.0.0.1|       22279|
|     2|ConfigNode|Running|      127.0.0.1|       22281|
|     3|  DataNode|Running|      127.0.0.1|        9003|
|     4|  DataNode|Running|      127.0.0.1|        9005|
|     5|  DataNode|Running|      127.0.0.1|        9007|
+------+----------+-------+---------------+------------+
Total line number = 6
It costs 0.011s
```

View the details of all nodes:

```
SHOW CLUSTER DETAILS
```

Eg:
```
IoTDB> show cluster details
+------+----------+-------+---------------+------------+-------------------+----------+-------+-----------------+-------------------+-------+
|NodeID|  NodeType| Status|InternalAddress|InternalPort|ConfigConsensusPort|RpcAddress|RpcPort|DataConsensusPort|SchemaConsensusPort|MppPort|
+------+----------+-------+---------------+------------+-------------------+----------+-------+-----------------+-------------------+-------+
|     0|ConfigNode|Running|      127.0.0.1|       22277|              22278|          |       |                 |                   |       |
|     1|ConfigNode|Running|      127.0.0.1|       22279|              22280|          |       |                 |                   |       |
|     2|ConfigNode|Running|      127.0.0.1|       22281|              22282|          |       |                 |                   |       |
|     3|  DataNode|Running|      127.0.0.1|        9003|                   | 127.0.0.1|   6667|            40010|              50010|   8777|
|     4|  DataNode|Running|      127.0.0.1|        9004|                   | 127.0.0.1|   6668|            40011|              50011|   8778|
|     5|  DataNode|Running|      127.0.0.1|        9005|                   | 127.0.0.1|   6669|            40012|              50012|   8779|
+------+----------+-------+---------------+------------+-------------------+----------+-------+-----------------+-------------------+-------+
Total line number = 6
It costs 0.340s
```

After a node is stopped, its status will change, as shown below:

```
IoTDB> show cluster
+------+----------+-------+---------------+------------+
|NodeID|  NodeType| Status|InternalAddress|InternalPort|
+------+----------+-------+---------------+------------+
|     0|ConfigNode|Running|      127.0.0.1|       22277|
|     1|ConfigNode|Unknown|      127.0.0.1|       22279|
|     2|ConfigNode|Running|      127.0.0.1|       22281|
|     3|  DataNode|Running|      127.0.0.1|        9003|
|     4|  DataNode|Running|      127.0.0.1|        9005|
|     5|  DataNode|Running|      127.0.0.1|        9007|
+------+----------+-------+---------------+------------+
Total line number = 6
It costs 0.012s
```

## Monitoring tool for cluster Region distribution

A cluster uses a Region as a unit for data replication and data management . The Region status and distribution is helpful for system operation and maintenance testing , as shown in the following scenario ：

-  Check which DataNodes are allocated to each Region in the cluster and whether the balance is correct.

Currently, IoTDB supports Region query using the following SQL：

- `SHOW REGIONS`: Show distribution of all Regions
- `SHOW SCHEMA REGIONS`: Show distribution of all SchemaRegions
- `SHOW DATA REGIONS`: Show distribution of all DataRegions
- `SHOW (DATA|SCHEMA)? REGIONS OF DATABASE <sg1,sg2,...>`: Show Region distribution of specified StorageGroups

Show distribution of all Regions:
```
IoTDB> show regions
+--------+------------+-------+--------+-----------+---------+----------+----------+-------+--------+
|RegionId|        Type| Status|Database|SeriesSlots|TimeSlots|DataNodeId|RpcAddress|RpcPort|    Role|
+--------+------------+-------+--------+-----------+---------+----------+----------+-------+--------+
|       0|  DataRegion|Running|root.sg1|          1|        1|         1| 127.0.0.1|   6667|Follower|
|       0|  DataRegion|Running|root.sg1|          1|        1|         2| 127.0.0.1|   6668|  Leader|
|       0|  DataRegion|Running|root.sg1|          1|        1|         3| 127.0.0.1|   6669|Follower|
|       1|SchemaRegion|Running|root.sg1|          1|        0|         1| 127.0.0.1|   6667|Follower|
|       1|SchemaRegion|Running|root.sg1|          1|        0|         2| 127.0.0.1|   6668|Follower|
|       1|SchemaRegion|Running|root.sg1|          1|        0|         3| 127.0.0.1|   6669|  Leader|
|       2|  DataRegion|Running|root.sg2|          1|        1|         1| 127.0.0.1|   6667|  Leader|
|       2|  DataRegion|Running|root.sg2|          1|        1|         2| 127.0.0.1|   6668|Follower|
|       2|  DataRegion|Running|root.sg2|          1|        1|         3| 127.0.0.1|   6669|Follower|
|       3|SchemaRegion|Running|root.sg2|          1|        0|         1| 127.0.0.1|   6667|Follower|
|       3|SchemaRegion|Running|root.sg2|          1|        0|         2| 127.0.0.1|   6668|  Leader|
|       3|SchemaRegion|Running|root.sg2|          1|        0|         3| 127.0.0.1|   6669|Follower|
+--------+------------+-------+--------+-----------+---------+----------+----------+-------+--------+
Total line number = 12
It costs 0.165s
```

Show the distribution of SchemaRegions or DataRegions:
```
IoTDB> show data regions
+--------+------------+-------+--------+-----------+---------+----------+----------+-------+--------+
|RegionId|        Type| Status|Database|SeriesSlots|TimeSlots|DataNodeId|RpcAddress|RpcPort|    Role|
+--------+------------+-------+--------+-----------+---------+----------+----------+-------+--------+
|       0|  DataRegion|Running|root.sg1|          1|        1|         1| 127.0.0.1|   6667|Follower|
|       0|  DataRegion|Running|root.sg1|          1|        1|         2| 127.0.0.1|   6668|  Leader|
|       0|  DataRegion|Running|root.sg1|          1|        1|         3| 127.0.0.1|   6669|Follower|
|       2|  DataRegion|Running|root.sg2|          1|        1|         1| 127.0.0.1|   6667|  Leader|
|       2|  DataRegion|Running|root.sg2|          1|        1|         2| 127.0.0.1|   6668|Follower|
|       2|  DataRegion|Running|root.sg2|          1|        1|         3| 127.0.0.1|   6669|Follower|
+--------+------------+-------+--------+-----------+---------+----------+----------+-------+--------+
Total line number = 6
It costs 0.011s

IoTDB> show schema regions
+--------+------------+-------+--------+-----------+---------+----------+----------+-------+--------+
|RegionId|        Type| Status|Database|SeriesSlots|TimeSlots|DataNodeId|RpcAddress|RpcPort|    Role|
+--------+------------+-------+--------+-----------+---------+----------+----------+-------+--------+
|       1|SchemaRegion|Running|root.sg1|          1|        0|         1| 127.0.0.1|   6667|Follower|
|       1|SchemaRegion|Running|root.sg1|          1|        0|         2| 127.0.0.1|   6668|Follower|
|       1|SchemaRegion|Running|root.sg1|          1|        0|         3| 127.0.0.1|   6669|  Leader|
|       3|SchemaRegion|Running|root.sg2|          1|        0|         1| 127.0.0.1|   6667|Follower|
|       3|SchemaRegion|Running|root.sg2|          1|        0|         2| 127.0.0.1|   6668|  Leader|
|       3|SchemaRegion|Running|root.sg2|          1|        0|         3| 127.0.0.1|   6669|Follower|
+--------+------------+-------+--------+-----------+---------+----------+----------+-------+--------+
Total line number = 6
It costs 0.012s
```

Show Region distribution of specified StorageGroups:

```
IoTDB> show regions of database root.sg1
+--------+------------+-------+--------+-----------+---------+----------+----------+-------+--------+
|RegionId|        Type| Status|Database|SeriesSlots|TimeSlots|DataNodeId|RpcAddress|RpcPort|    Role|
+--------+------------+-------+-- -----+-----------+---------+----------+----------+-------+--------+
|       0|  DataRegion|Running|root.sg1|          1|        1|         1| 127.0.0.1|   6667|Follower|
|       0|  DataRegion|Running|root.sg1|          1|        1|         2| 127.0.0.1|   6668|  Leader|
|       0|  DataRegion|Running|root.sg1|          1|        1|         3| 127.0.0.1|   6669|Follower|
|       1|SchemaRegion|Running|root.sg1|          1|        0|         1| 127.0.0.1|   6667|Follower|
|       1|SchemaRegion|Running|root.sg1|          1|        0|         2| 127.0.0.1|   6668|Follower|
|       1|SchemaRegion|Running|root.sg1|          1|        0|         3| 127.0.0.1|   6669|  Leader|
+--------+------------+-------+--------+-----------+---------+----------+----------+-------+--------+
Total line number = 6
It costs 0.007s

IoTDB> show regions of database root.sg1, root.sg2
+--------+------------+-------+--------+-----------+---------+----------+----------+-------+--------+
|RegionId|        Type| Status|Database|SeriesSlots|TimeSlots|DataNodeId|RpcAddress|RpcPort|    Role|
+--------+------------+-------+--------+-----------+---------+----------+----------+-------+--------+
|       0|  DataRegion|Running|root.sg1|          1|        1|         1| 127.0.0.1|   6667|Follower|
|       0|  DataRegion|Running|root.sg1|          1|        1|         2| 127.0.0.1|   6668|  Leader|
|       0|  DataRegion|Running|root.sg1|          1|        1|         3| 127.0.0.1|   6669|Follower|
|       1|SchemaRegion|Running|root.sg1|          1|        0|         1| 127.0.0.1|   6667|Follower|
|       1|SchemaRegion|Running|root.sg1|          1|        0|         2| 127.0.0.1|   6668|Follower|
|       1|SchemaRegion|Running|root.sg1|          1|        0|         3| 127.0.0.1|   6669|  Leader|
|       2|  DataRegion|Running|root.sg2|          1|        1|         1| 127.0.0.1|   6667|  Leader|
|       2|  DataRegion|Running|root.sg2|          1|        1|         2| 127.0.0.1|   6668|Follower|
|       2|  DataRegion|Running|root.sg2|          1|        1|         3| 127.0.0.1|   6669|Follower|
|       3|SchemaRegion|Running|root.sg2|          1|        0|         1| 127.0.0.1|   6667|Follower|
|       3|SchemaRegion|Running|root.sg2|          1|        0|         2| 127.0.0.1|   6668|  Leader|
|       3|SchemaRegion|Running|root.sg2|          1|        0|         3| 127.0.0.1|   6669|Follower|
+--------+------------+-------+--------+-----------+---------+----------+----------+-------+--------+
Total line number = 12
It costs 0.009s

IoTDB> show data regions of database root.sg1, root.sg2
+--------+----------+-------+--------+-----------+---------+----------+----------+-------+--------+
|RegionId|      Type| Status|Database|SeriesSlots|TimeSlots|DataNodeId|RpcAddress|RpcPort|    Role|
+--------+----------+-------+--------+-----------+---------+----------+----------+-------+--------+
|       0|DataRegion|Running|root.sg1|          1|        1|         1| 127.0.0.1|   6667|Follower|
|       0|DataRegion|Running|root.sg1|          1|        1|         2| 127.0.0.1|   6668|  Leader|
|       0|DataRegion|Running|root.sg1|          1|        1|         3| 127.0.0.1|   6669|Follower|
|       2|DataRegion|Running|root.sg2|          1|        1|         1| 127.0.0.1|   6667|  Leader|
|       2|DataRegion|Running|root.sg2|          1|        1|         2| 127.0.0.1|   6668|Follower|
|       2|DataRegion|Running|root.sg2|          1|        1|         3| 127.0.0.1|   6669|Follower|
+--------+----------+-------+--------+-----------+---------+----------+----------+-------+--------+
Total line number = 6
It costs 0.007s

IoTDB> show schema regions of database root.sg1, root.sg2
+--------+------------+-------+--------+-----------+---------+----------+----------+-------+--------+
|RegionId|        Type| Status|Database|SeriesSlots|TimeSlots|DataNodeId|RpcAddress|RpcPort|    Role|
+--------+------------+-------+--------+-----------+---------+----------+----------+-------+--------+
|       1|SchemaRegion|Running|root.sg1|          1|        0|         1| 127.0.0.1|   6667|Follower|
|       1|SchemaRegion|Running|root.sg1|          1|        0|         2| 127.0.0.1|   6668|Follower|
|       1|SchemaRegion|Running|root.sg1|          1|        0|         3| 127.0.0.1|   6669|  Leader|
|       3|SchemaRegion|Running|root.sg2|          1|        0|         1| 127.0.0.1|   6667|Follower|
|       3|SchemaRegion|Running|root.sg2|          1|        0|         2| 127.0.0.1|   6668|  Leader|
|       3|SchemaRegion|Running|root.sg2|          1|        0|         3| 127.0.0.1|   6669|Follower|
+--------+------------+-------+--------+-----------+---------+----------+----------+-------+--------+
Total line number = 6
It costs 0.009s
```

### Region status definition
The Region statuses are defined as follows:

- **Running**: The Region is running properly and can be read and written
- **Removing**: The DataNode where the Region located is being removed from the cluster, the Region cannot be read or written
- **Unknown**: The DataNode where the Region located doesn't report heartbeat properly, the ConfigNode considers the Region as unreadable and un-writable

## Monitoring tool for cluster slots routing

A cluster uses partitions for data and metadata arrangement, with a database's metadata partitions defined as series slot, and data partitions as <series slot, time slot> pair. To acquire this part of information, you can use the following SQLs for query:

### Trace regionid of data partitions

Trace the assigned regions of a data partition (or data partitions under the same series slot):
- `SHOW DATA REGIONID OF root.sg WHERE SERIESSLOTID=s0 (AND TIMESLOTID=t0)`

Without the "TIMESLOTID" filter, the sql will return all the regions under the seriesSlot.

The "SERIESSLOTID=s0" can be substituted by "DEVICEID=xxx.xx.xx". Using this, the sql will calculate the seriesSlot corresponding to that deviceId.

Also, the "TIMESLOTID" can be replaced by "TIMESTAMP=t1". In this case, the sql will calculate the timeSlot the timestamp belongs to, which starts before the timeStamp and (implicitly) ends after it.

SQL Examples:
```
IoTDB> show data regionid of root.sg where seriesslotid=5286 and timeslotid=0
+--------+
|RegionId|
+--------+
|       1|
+--------+
Total line number = 1
It costs 0.006s

IoTDB> show data regionid of root.sg where seriesslotid=5286
+--------+
|RegionId|
+--------+
|       1|
|       2|
+--------+
Total line number = 2
It costs 0.006s
```

### Trace regionid of schema partitions
Trace the assigned regions of a schema partition:
- `SHOW SCHEMA REGIONID OF root.sg WHERE SERIESSLOTID=s0`

SQL Examples:
```
IoTDB> show schema regionid of root.sg where seriesslotid=5286
+--------+
|RegionId|
+--------+
|       0|
+--------+
Total line number = 1
It costs 0.007s
```
### Trace time slots of a series slot
Show the time slots under particular series slot in a database.
- `SHOW TIMESLOTID OF root.sg WHERE SERIESLOTID=s0 (AND STARTTIME=t1) (AND ENDTIME=t2)`

SQL Examples:
```
IoTDB> show timeslotid of root.sg where seriesslotid=5286
+----------+
|TimeSlotId|
+----------+
|         0|
|      1000|
+----------+
Total line number = 1
It costs 0.007s
```
### Trace database's series slots
Show the data/schema/whole series slots related to a database:
- `SHOW (DATA|SCHEMA)? SERIESSLOTID OF root.sg`

SQL Examples:
```
IoTDB> show data seriesslotid of root.sg
+------------+
|SeriesSlotId|
+------------+
|        5286|
+------------+
Total line number = 1
It costs 0.007s

IoTDB> show schema seriesslotid of root.sg
+------------+
|SeriesSlotId|
+------------+
|        5286|
+------------+
Total line number = 1
It costs 0.006s

IoTDB> show seriesslotid of root.sg
+------------+
|SeriesSlotId|
+------------+
|        5286|
+------------+
Total line number = 1
It costs 0.006s
```
#### Note:
Normally, the data and schema series slots are the same in the database. Yet we still provide different sqls in case they're not.
=======
>>>>>>> ca7f58e1
<|MERGE_RESOLUTION|>--- conflicted
+++ resolved
@@ -108,396 +108,3 @@
 |      |         |           |
 
 The maximum display length of statement is 64 characters. For statements with more than 64 characters, the intercepted part will be displayed.
-<<<<<<< HEAD
-
-## Monitoring tool for cluster Node distribution
-
-### Show all DataNode information
-
-Currently, IoTDB supports DataNode query using the following SQL：
-
-```
-SHOW DATANODES
-```
-
-Eg :
-
-```sql
-IoTDB> create timeseries root.sg.d1.s1 with datatype=BOOLEAN,encoding=PLAIN
-Msg: The statement is executed successfully.
-IoTDB> create timeseries root.sg.d2.s1 with datatype=BOOLEAN,encoding=PLAIN
-Msg: The statement is executed successfully.
-IoTDB> create timeseries root.ln.d1.s1 with datatype=BOOLEAN,encoding=PLAIN
-Msg: The statement is executed successfully.
-IoTDB> show datanodes
-+------+-------+----------+-------+-------------+---------------+
-|NodeID| Status|RpcAddress|RpcPort|DataRegionNum|SchemaRegionNum|
-+------+-------+----------+-------+-------------+---------------+
-|     1|Running| 127.0.0.1|   6667|            0|              1|
-|     2|Running| 127.0.0.1|   6668|            0|              1|
-+------+-------+----------+-------+-------------+---------------+
-Total line number = 2
-It costs 0.007s
-
-IoTDB> insert into root.ln.d1(timestamp,s1) values(1,true)
-Msg: The statement is executed successfully.
-IoTDB> show datanodes
-+------+-------+----------+-------+-------------+---------------+
-|NodeID| Status|RpcAddress|RpcPort|DataRegionNum|SchemaRegionNum|
-+------+-------+----------+-------+-------------+---------------+
-|     1|Running| 127.0.0.1|   6667|            1|              1|
-|     2|Running| 127.0.0.1|   6668|            0|              1|
-+------+-------+----------+-------+-------------+---------------+
-Total line number = 2
-It costs 0.006s
-```
-
-#### DataNode status definition
-The DataNode statuses are defined as follows:
-
-- **Running**: The DataNode is running properly and can be read and written
-- **Unknown**: The DataNode doesn't report heartbeat properly, the ConfigNode considers the DataNode as unreadable and un-writable
-- **Removing**: The DataNode is being removed from the cluster and cannot be read or written
-- **ReadOnly**: The remaining disk space of DataNode is lower than disk_full_threshold(default is 5%), the DataNode can't write or synchronize data anymore
-
-### Show all ConfigNode information
-
-Currently, IoTDB supports ConfigNode query using the following SQL：
-
-```
-SHOW CONFIGNODES
-```
-
-Eg :
-
-```
-IoTDB> show confignodes
-+------+-------+---------------+------------+--------+
-|NodeID| Status|InternalAddress|InternalPort|    Role|
-+------+-------+---------------+------------+--------+
-|     0|Running|      127.0.0.1|       22277|  Leader|
-|     1|Running|      127.0.0.1|       22279|Follower|
-|     2|Running|      127.0.0.1|       22281|Follower|
-+------+-------+---------------+------------+--------+
-Total line number = 3
-It costs 0.030s
-```
-
-#### ConfigNode status definition
-The ConfigNode statuses are defined as follows:
-
-- **Running**: The ConfigNode is running properly
-- **Unknown**: The ConfigNode doesn't report heartbeat properly
-
-### Show all Node information
-
-Currently, iotdb supports the following SQL to view the information of all nodes :
-
-```
-SHOW CLUSTER
-```
-
-Eg：
-
-```
-IoTDB> show cluster
-+------+----------+-------+---------------+------------+
-|NodeID|  NodeType| Status|InternalAddress|InternalPort|
-+------+----------+-------+---------------+------------+
-|     0|ConfigNode|Running|      127.0.0.1|       22277|
-|     1|ConfigNode|Running|      127.0.0.1|       22279|
-|     2|ConfigNode|Running|      127.0.0.1|       22281|
-|     3|  DataNode|Running|      127.0.0.1|        9003|
-|     4|  DataNode|Running|      127.0.0.1|        9005|
-|     5|  DataNode|Running|      127.0.0.1|        9007|
-+------+----------+-------+---------------+------------+
-Total line number = 6
-It costs 0.011s
-```
-
-View the details of all nodes:
-
-```
-SHOW CLUSTER DETAILS
-```
-
-Eg:
-```
-IoTDB> show cluster details
-+------+----------+-------+---------------+------------+-------------------+----------+-------+-----------------+-------------------+-------+
-|NodeID|  NodeType| Status|InternalAddress|InternalPort|ConfigConsensusPort|RpcAddress|RpcPort|DataConsensusPort|SchemaConsensusPort|MppPort|
-+------+----------+-------+---------------+------------+-------------------+----------+-------+-----------------+-------------------+-------+
-|     0|ConfigNode|Running|      127.0.0.1|       22277|              22278|          |       |                 |                   |       |
-|     1|ConfigNode|Running|      127.0.0.1|       22279|              22280|          |       |                 |                   |       |
-|     2|ConfigNode|Running|      127.0.0.1|       22281|              22282|          |       |                 |                   |       |
-|     3|  DataNode|Running|      127.0.0.1|        9003|                   | 127.0.0.1|   6667|            40010|              50010|   8777|
-|     4|  DataNode|Running|      127.0.0.1|        9004|                   | 127.0.0.1|   6668|            40011|              50011|   8778|
-|     5|  DataNode|Running|      127.0.0.1|        9005|                   | 127.0.0.1|   6669|            40012|              50012|   8779|
-+------+----------+-------+---------------+------------+-------------------+----------+-------+-----------------+-------------------+-------+
-Total line number = 6
-It costs 0.340s
-```
-
-After a node is stopped, its status will change, as shown below:
-
-```
-IoTDB> show cluster
-+------+----------+-------+---------------+------------+
-|NodeID|  NodeType| Status|InternalAddress|InternalPort|
-+------+----------+-------+---------------+------------+
-|     0|ConfigNode|Running|      127.0.0.1|       22277|
-|     1|ConfigNode|Unknown|      127.0.0.1|       22279|
-|     2|ConfigNode|Running|      127.0.0.1|       22281|
-|     3|  DataNode|Running|      127.0.0.1|        9003|
-|     4|  DataNode|Running|      127.0.0.1|        9005|
-|     5|  DataNode|Running|      127.0.0.1|        9007|
-+------+----------+-------+---------------+------------+
-Total line number = 6
-It costs 0.012s
-```
-
-## Monitoring tool for cluster Region distribution
-
-A cluster uses a Region as a unit for data replication and data management . The Region status and distribution is helpful for system operation and maintenance testing , as shown in the following scenario ：
-
--  Check which DataNodes are allocated to each Region in the cluster and whether the balance is correct.
-
-Currently, IoTDB supports Region query using the following SQL：
-
-- `SHOW REGIONS`: Show distribution of all Regions
-- `SHOW SCHEMA REGIONS`: Show distribution of all SchemaRegions
-- `SHOW DATA REGIONS`: Show distribution of all DataRegions
-- `SHOW (DATA|SCHEMA)? REGIONS OF DATABASE <sg1,sg2,...>`: Show Region distribution of specified StorageGroups
-
-Show distribution of all Regions:
-```
-IoTDB> show regions
-+--------+------------+-------+--------+-----------+---------+----------+----------+-------+--------+
-|RegionId|        Type| Status|Database|SeriesSlots|TimeSlots|DataNodeId|RpcAddress|RpcPort|    Role|
-+--------+------------+-------+--------+-----------+---------+----------+----------+-------+--------+
-|       0|  DataRegion|Running|root.sg1|          1|        1|         1| 127.0.0.1|   6667|Follower|
-|       0|  DataRegion|Running|root.sg1|          1|        1|         2| 127.0.0.1|   6668|  Leader|
-|       0|  DataRegion|Running|root.sg1|          1|        1|         3| 127.0.0.1|   6669|Follower|
-|       1|SchemaRegion|Running|root.sg1|          1|        0|         1| 127.0.0.1|   6667|Follower|
-|       1|SchemaRegion|Running|root.sg1|          1|        0|         2| 127.0.0.1|   6668|Follower|
-|       1|SchemaRegion|Running|root.sg1|          1|        0|         3| 127.0.0.1|   6669|  Leader|
-|       2|  DataRegion|Running|root.sg2|          1|        1|         1| 127.0.0.1|   6667|  Leader|
-|       2|  DataRegion|Running|root.sg2|          1|        1|         2| 127.0.0.1|   6668|Follower|
-|       2|  DataRegion|Running|root.sg2|          1|        1|         3| 127.0.0.1|   6669|Follower|
-|       3|SchemaRegion|Running|root.sg2|          1|        0|         1| 127.0.0.1|   6667|Follower|
-|       3|SchemaRegion|Running|root.sg2|          1|        0|         2| 127.0.0.1|   6668|  Leader|
-|       3|SchemaRegion|Running|root.sg2|          1|        0|         3| 127.0.0.1|   6669|Follower|
-+--------+------------+-------+--------+-----------+---------+----------+----------+-------+--------+
-Total line number = 12
-It costs 0.165s
-```
-
-Show the distribution of SchemaRegions or DataRegions:
-```
-IoTDB> show data regions
-+--------+------------+-------+--------+-----------+---------+----------+----------+-------+--------+
-|RegionId|        Type| Status|Database|SeriesSlots|TimeSlots|DataNodeId|RpcAddress|RpcPort|    Role|
-+--------+------------+-------+--------+-----------+---------+----------+----------+-------+--------+
-|       0|  DataRegion|Running|root.sg1|          1|        1|         1| 127.0.0.1|   6667|Follower|
-|       0|  DataRegion|Running|root.sg1|          1|        1|         2| 127.0.0.1|   6668|  Leader|
-|       0|  DataRegion|Running|root.sg1|          1|        1|         3| 127.0.0.1|   6669|Follower|
-|       2|  DataRegion|Running|root.sg2|          1|        1|         1| 127.0.0.1|   6667|  Leader|
-|       2|  DataRegion|Running|root.sg2|          1|        1|         2| 127.0.0.1|   6668|Follower|
-|       2|  DataRegion|Running|root.sg2|          1|        1|         3| 127.0.0.1|   6669|Follower|
-+--------+------------+-------+--------+-----------+---------+----------+----------+-------+--------+
-Total line number = 6
-It costs 0.011s
-
-IoTDB> show schema regions
-+--------+------------+-------+--------+-----------+---------+----------+----------+-------+--------+
-|RegionId|        Type| Status|Database|SeriesSlots|TimeSlots|DataNodeId|RpcAddress|RpcPort|    Role|
-+--------+------------+-------+--------+-----------+---------+----------+----------+-------+--------+
-|       1|SchemaRegion|Running|root.sg1|          1|        0|         1| 127.0.0.1|   6667|Follower|
-|       1|SchemaRegion|Running|root.sg1|          1|        0|         2| 127.0.0.1|   6668|Follower|
-|       1|SchemaRegion|Running|root.sg1|          1|        0|         3| 127.0.0.1|   6669|  Leader|
-|       3|SchemaRegion|Running|root.sg2|          1|        0|         1| 127.0.0.1|   6667|Follower|
-|       3|SchemaRegion|Running|root.sg2|          1|        0|         2| 127.0.0.1|   6668|  Leader|
-|       3|SchemaRegion|Running|root.sg2|          1|        0|         3| 127.0.0.1|   6669|Follower|
-+--------+------------+-------+--------+-----------+---------+----------+----------+-------+--------+
-Total line number = 6
-It costs 0.012s
-```
-
-Show Region distribution of specified StorageGroups:
-
-```
-IoTDB> show regions of database root.sg1
-+--------+------------+-------+--------+-----------+---------+----------+----------+-------+--------+
-|RegionId|        Type| Status|Database|SeriesSlots|TimeSlots|DataNodeId|RpcAddress|RpcPort|    Role|
-+--------+------------+-------+-- -----+-----------+---------+----------+----------+-------+--------+
-|       0|  DataRegion|Running|root.sg1|          1|        1|         1| 127.0.0.1|   6667|Follower|
-|       0|  DataRegion|Running|root.sg1|          1|        1|         2| 127.0.0.1|   6668|  Leader|
-|       0|  DataRegion|Running|root.sg1|          1|        1|         3| 127.0.0.1|   6669|Follower|
-|       1|SchemaRegion|Running|root.sg1|          1|        0|         1| 127.0.0.1|   6667|Follower|
-|       1|SchemaRegion|Running|root.sg1|          1|        0|         2| 127.0.0.1|   6668|Follower|
-|       1|SchemaRegion|Running|root.sg1|          1|        0|         3| 127.0.0.1|   6669|  Leader|
-+--------+------------+-------+--------+-----------+---------+----------+----------+-------+--------+
-Total line number = 6
-It costs 0.007s
-
-IoTDB> show regions of database root.sg1, root.sg2
-+--------+------------+-------+--------+-----------+---------+----------+----------+-------+--------+
-|RegionId|        Type| Status|Database|SeriesSlots|TimeSlots|DataNodeId|RpcAddress|RpcPort|    Role|
-+--------+------------+-------+--------+-----------+---------+----------+----------+-------+--------+
-|       0|  DataRegion|Running|root.sg1|          1|        1|         1| 127.0.0.1|   6667|Follower|
-|       0|  DataRegion|Running|root.sg1|          1|        1|         2| 127.0.0.1|   6668|  Leader|
-|       0|  DataRegion|Running|root.sg1|          1|        1|         3| 127.0.0.1|   6669|Follower|
-|       1|SchemaRegion|Running|root.sg1|          1|        0|         1| 127.0.0.1|   6667|Follower|
-|       1|SchemaRegion|Running|root.sg1|          1|        0|         2| 127.0.0.1|   6668|Follower|
-|       1|SchemaRegion|Running|root.sg1|          1|        0|         3| 127.0.0.1|   6669|  Leader|
-|       2|  DataRegion|Running|root.sg2|          1|        1|         1| 127.0.0.1|   6667|  Leader|
-|       2|  DataRegion|Running|root.sg2|          1|        1|         2| 127.0.0.1|   6668|Follower|
-|       2|  DataRegion|Running|root.sg2|          1|        1|         3| 127.0.0.1|   6669|Follower|
-|       3|SchemaRegion|Running|root.sg2|          1|        0|         1| 127.0.0.1|   6667|Follower|
-|       3|SchemaRegion|Running|root.sg2|          1|        0|         2| 127.0.0.1|   6668|  Leader|
-|       3|SchemaRegion|Running|root.sg2|          1|        0|         3| 127.0.0.1|   6669|Follower|
-+--------+------------+-------+--------+-----------+---------+----------+----------+-------+--------+
-Total line number = 12
-It costs 0.009s
-
-IoTDB> show data regions of database root.sg1, root.sg2
-+--------+----------+-------+--------+-----------+---------+----------+----------+-------+--------+
-|RegionId|      Type| Status|Database|SeriesSlots|TimeSlots|DataNodeId|RpcAddress|RpcPort|    Role|
-+--------+----------+-------+--------+-----------+---------+----------+----------+-------+--------+
-|       0|DataRegion|Running|root.sg1|          1|        1|         1| 127.0.0.1|   6667|Follower|
-|       0|DataRegion|Running|root.sg1|          1|        1|         2| 127.0.0.1|   6668|  Leader|
-|       0|DataRegion|Running|root.sg1|          1|        1|         3| 127.0.0.1|   6669|Follower|
-|       2|DataRegion|Running|root.sg2|          1|        1|         1| 127.0.0.1|   6667|  Leader|
-|       2|DataRegion|Running|root.sg2|          1|        1|         2| 127.0.0.1|   6668|Follower|
-|       2|DataRegion|Running|root.sg2|          1|        1|         3| 127.0.0.1|   6669|Follower|
-+--------+----------+-------+--------+-----------+---------+----------+----------+-------+--------+
-Total line number = 6
-It costs 0.007s
-
-IoTDB> show schema regions of database root.sg1, root.sg2
-+--------+------------+-------+--------+-----------+---------+----------+----------+-------+--------+
-|RegionId|        Type| Status|Database|SeriesSlots|TimeSlots|DataNodeId|RpcAddress|RpcPort|    Role|
-+--------+------------+-------+--------+-----------+---------+----------+----------+-------+--------+
-|       1|SchemaRegion|Running|root.sg1|          1|        0|         1| 127.0.0.1|   6667|Follower|
-|       1|SchemaRegion|Running|root.sg1|          1|        0|         2| 127.0.0.1|   6668|Follower|
-|       1|SchemaRegion|Running|root.sg1|          1|        0|         3| 127.0.0.1|   6669|  Leader|
-|       3|SchemaRegion|Running|root.sg2|          1|        0|         1| 127.0.0.1|   6667|Follower|
-|       3|SchemaRegion|Running|root.sg2|          1|        0|         2| 127.0.0.1|   6668|  Leader|
-|       3|SchemaRegion|Running|root.sg2|          1|        0|         3| 127.0.0.1|   6669|Follower|
-+--------+------------+-------+--------+-----------+---------+----------+----------+-------+--------+
-Total line number = 6
-It costs 0.009s
-```
-
-### Region status definition
-The Region statuses are defined as follows:
-
-- **Running**: The Region is running properly and can be read and written
-- **Removing**: The DataNode where the Region located is being removed from the cluster, the Region cannot be read or written
-- **Unknown**: The DataNode where the Region located doesn't report heartbeat properly, the ConfigNode considers the Region as unreadable and un-writable
-
-## Monitoring tool for cluster slots routing
-
-A cluster uses partitions for data and metadata arrangement, with a database's metadata partitions defined as series slot, and data partitions as <series slot, time slot> pair. To acquire this part of information, you can use the following SQLs for query:
-
-### Trace regionid of data partitions
-
-Trace the assigned regions of a data partition (or data partitions under the same series slot):
-- `SHOW DATA REGIONID OF root.sg WHERE SERIESSLOTID=s0 (AND TIMESLOTID=t0)`
-
-Without the "TIMESLOTID" filter, the sql will return all the regions under the seriesSlot.
-
-The "SERIESSLOTID=s0" can be substituted by "DEVICEID=xxx.xx.xx". Using this, the sql will calculate the seriesSlot corresponding to that deviceId.
-
-Also, the "TIMESLOTID" can be replaced by "TIMESTAMP=t1". In this case, the sql will calculate the timeSlot the timestamp belongs to, which starts before the timeStamp and (implicitly) ends after it.
-
-SQL Examples:
-```
-IoTDB> show data regionid of root.sg where seriesslotid=5286 and timeslotid=0
-+--------+
-|RegionId|
-+--------+
-|       1|
-+--------+
-Total line number = 1
-It costs 0.006s
-
-IoTDB> show data regionid of root.sg where seriesslotid=5286
-+--------+
-|RegionId|
-+--------+
-|       1|
-|       2|
-+--------+
-Total line number = 2
-It costs 0.006s
-```
-
-### Trace regionid of schema partitions
-Trace the assigned regions of a schema partition:
-- `SHOW SCHEMA REGIONID OF root.sg WHERE SERIESSLOTID=s0`
-
-SQL Examples:
-```
-IoTDB> show schema regionid of root.sg where seriesslotid=5286
-+--------+
-|RegionId|
-+--------+
-|       0|
-+--------+
-Total line number = 1
-It costs 0.007s
-```
-### Trace time slots of a series slot
-Show the time slots under particular series slot in a database.
-- `SHOW TIMESLOTID OF root.sg WHERE SERIESLOTID=s0 (AND STARTTIME=t1) (AND ENDTIME=t2)`
-
-SQL Examples:
-```
-IoTDB> show timeslotid of root.sg where seriesslotid=5286
-+----------+
-|TimeSlotId|
-+----------+
-|         0|
-|      1000|
-+----------+
-Total line number = 1
-It costs 0.007s
-```
-### Trace database's series slots
-Show the data/schema/whole series slots related to a database:
-- `SHOW (DATA|SCHEMA)? SERIESSLOTID OF root.sg`
-
-SQL Examples:
-```
-IoTDB> show data seriesslotid of root.sg
-+------------+
-|SeriesSlotId|
-+------------+
-|        5286|
-+------------+
-Total line number = 1
-It costs 0.007s
-
-IoTDB> show schema seriesslotid of root.sg
-+------------+
-|SeriesSlotId|
-+------------+
-|        5286|
-+------------+
-Total line number = 1
-It costs 0.006s
-
-IoTDB> show seriesslotid of root.sg
-+------------+
-|SeriesSlotId|
-+------------+
-|        5286|
-+------------+
-Total line number = 1
-It costs 0.006s
-```
-#### Note:
-Normally, the data and schema series slots are the same in the database. Yet we still provide different sqls in case they're not.
-=======
->>>>>>> ca7f58e1
