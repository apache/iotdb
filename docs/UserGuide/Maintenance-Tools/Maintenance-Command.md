<!--

    Licensed to the Apache Software Foundation (ASF) under one
    or more contributor license agreements.  See the NOTICE file
    distributed with this work for additional information
    regarding copyright ownership.  The ASF licenses this file
    to you under the Apache License, Version 2.0 (the
    "License"); you may not use this file except in compliance
    with the License.  You may obtain a copy of the License at
    
        http://www.apache.org/licenses/LICENSE-2.0
    
    Unless required by applicable law or agreed to in writing,
    software distributed under the License is distributed on an
    "AS IS" BASIS, WITHOUT WARRANTIES OR CONDITIONS OF ANY
    KIND, either express or implied.  See the License for the
    specific language governing permissions and limitations
    under the License.

-->

# Maintenance Command
## FLUSH

Persist all the data points in the memory table of the storage group to the disk, and seal the data file. In cluster mode, we provide commands to persist the specified storage group cache of local node and persist the specified storage group cache of the cluster.

Note: This command does not need to be invoked manually by the client. IoTDB has WAL to ensure data security
and IoTDB will flush when appropriate.
Frequently call flush can result in small data files that degrade query performance.

```sql
IoTDB> FLUSH 
IoTDB> FLUSH ON LOCAL
IoTDB> FLUSH ON CLUSTER
IoTDB> FLUSH root.ln
IoTDB> FLUSH root.sg1,root.sg2 ON LOCAL
IoTDB> FLUSH root.sg1,root.sg2 ON CLUSTER
```

## MERGE

Execute Level Compaction and unsequence Compaction task. Currently IoTDB supports the following two types of SQL to manually trigger the compaction process of data files:

* `MERGE` Execute the level compaction first and then execute the unsequence compaction. In unsequence compaction process, this command is executed very fast by rewriting the overlapped Chunks only, while there is some redundant data on the disk eventually.
* `FULL MERGE` Execute the level compaction first and then execute the unsequence compaction. In unsequence compaction process, this command is executed slow due to it takes more time to rewrite all data in overlapped files. However, there won't be any redundant data on the disk eventually.

```sql
IoTDB> MERGE
IoTDB> FULL MERGE
```
At the same time, manually trigger the compaction process of data files are supported for local node or the entire cluster in cluster mode:
```sql
IoTDB> MERGE ON LOCAL
IoTDB> MERGE ON CLUSTER
IoTDB> FULL MERGE ON LOCAL
IoTDB> FULL MERGE ON CLUSTER
```

## CLEAR CACHE

Clear the cache of chunk, chunk metadata and timeseries metadata to release the memory footprint. In cluster mode, we provide commands to clear local node cache and clear the cluster cache.

```sql
IoTDB> CLEAR CACHE
IoTDB> CLEAR CACHE ON LOCAL
IoTDB> CLEAR CACHE ON CLUSTER
```


## SET SYSTEM TO READONLY / RUNNING

Manually set IoTDB system to running, read-only mode. In cluster mode, we provide commands to set the local node status and set the cluster status, valid for the entire cluster by default.

```sql
IoTDB> SET SYSTEM TO RUNNING
IoTDB> SET SYSTEM TO READONLY ON LOCAL
IoTDB> SET SYSTEM TO READONLY ON CLUSTER
```


## Timeout

IoTDB supports session and query level timeout.

### Session timeout

Session timeout controls when idle sessions are closed. An idle session is one that had not initiated any query or non-query operations for a period of time.

Session timeout is disabled by default and can be set using the `session_timeout_threshold` parameter in IoTDB configuration file.

### Query timeout

For queries that take too long to execute, IoTDB will forcibly interrupt the query and throw a timeout exception, as shown in the figure: 

```sql
IoTDB> select * from root;
Msg: 701 Current query is time out, please check your statement or modify timeout parameter.
```

The default timeout of a query is 60000 ms，which can be customized in the configuration file through the `query_timeout_threshold` parameter.

If you use JDBC or Session, we also support setting a timeout for a single query（Unit: ms）：

```java
((IoTDBStatement) statement).executeQuery(String sql, long timeoutInMS)
session.executeQueryStatement(String sql, long timeout)
```


> If the timeout parameter is not configured or with a negative number, the default timeout time will be used. 
> If value 0 is used, timeout function will be disabled.

### Query abort

In addition to waiting for the query to time out passively, IoTDB also supports stopping the query actively:

```sql
KILL QUERY <queryId>
```

You can abort the specified query by specifying `queryId`. If `queryId` is not specified, all executing queries will be killed.

To get the executing `queryId`，you can use the `show query processlist` command，which will show the list of all executing queries，with the following result set：

| Time | queryId | statement |
|------|---------|-----------|
|      |         |           |

The maximum display length of statement is 64 characters. For statements with more than 64 characters, the intercepted part will be displayed.

## Monitoring tool for cluster Node distribution

### Show all DataNode information

Currently, IoTDB supports DataNode query using the following SQL：

```
SHOW DATANODES
```

Eg :

```sql
IoTDB> create timeseries root.sg.d1.s1 with datatype=BOOLEAN,encoding=PLAIN
Msg: The statement is executed successfully.
IoTDB> create timeseries root.sg.d2.s1 with datatype=BOOLEAN,encoding=PLAIN
Msg: The statement is executed successfully.
IoTDB> create timeseries root.ln.d1.s1 with datatype=BOOLEAN,encoding=PLAIN
Msg: The statement is executed successfully.
IoTDB> show regions
+--------+------------+------+-------------+------------+----------+----------+---------+----+------+
|RegionId|        Type|Status|storage group|Series Slots|Time Slots|DataNodeId|     Host|Port|  Role|
+--------+------------+------+-------------+------------+----------+----------+---------+----+------+
|       0|SchemaRegion|    Up|      root.sg|           2|         0|         1|127.0.0.1|6667|Leader|
|       1|SchemaRegion|    Up|      root.ln|           1|         0|         2|127.0.0.1|6668|Leader|
+--------+------------+------+-------------+------------+----------+----------+---------+----+------+
Total line number = 2
It costs 0.013s

IoTDB> show datanodes
+------+-------+---------+-------+-------------+---------------+
|NodeID| Status|     Host|RpcPort|DataRegionNum|SchemaRegionNum|
+------+-------+---------+-------+-------------+---------------+
|     1|Running|127.0.0.1|   6667|            0|              1|
|     2|Running|127.0.0.1|   6668|            0|              1|
+------+-------+---------+-------+-------------+---------------+
Total line number = 2
It costs 0.007s

IoTDB> insert into root.ln.d1(timestamp,s1) values(1,true)
Msg: The statement is executed successfully.
IoTDB> show regions
+--------+------------+------+-------------+------------+----------+----------+---------+----+------+
|RegionId|        Type|Status|storage group|Series Slots|Time Slots|DataNodeId|     Host|Port|  Role|
+--------+------------+------+-------------+------------+----------+----------+---------+----+------+
|       0|SchemaRegion|    Up|      root.sg|           2|         0|         1|127.0.0.1|6667|Leader|
|       1|SchemaRegion|    Up|      root.ln|           1|         0|         2|127.0.0.1|6668|Leader|
|       2|  DataRegion|    Up|      root.ln|           1|         1|         1|127.0.0.1|6667|Leader|
+--------+------------+------+-------------+------------+----------+----------+---------+----+------+
Total line number = 3
It costs 0.008s
IoTDB> show datanodes
+------+-------+---------+-------+-------------+---------------+
|NodeID| Status|     Host|RpcPort|DataRegionNum|SchemaRegionNum|
+------+-------+---------+-------+-------------+---------------+
|     1|Running|127.0.0.1|   6667|            1|              1|
|     2|Running|127.0.0.1|   6668|            0|              1|
+------+-------+---------+-------+-------------+---------------+
Total line number = 2
It costs 0.006s
```

#### DataNode status definition
The DataNode statuses are defined as follows:

<<<<<<< HEAD
```
IoTDB> show datanodes
+------+-------+---------+-------+-------------+---------------+
|NodeID| Status|     Host|RpcPort|DataRegionNum|SchemaRegionNum|
+------+-------+---------+-------+-------------+---------------+
|     3|Running|127.0.0.1|   6667|            0|              0|
|     4|Unknown|127.0.0.1|   6669|            0|              0|
|     5|Running|127.0.0.1|   6671|            0|              0|
+------+-------+---------+-------+-------------+---------------+
Total line number = 3
It costs 0.009s
```
=======
- **Running**: The DataNode is running properly and can be read and written
- **Unknown**: The DataNode doesn't report heartbeat properly, the ConfigNode considers the DataNode as unreadable and un-writable
- **Removing**: The DataNode is being removed from the cluster and cannot be read or written
- **ReadOnly**: The remaining disk space of DataNode is lower than disk_full_threshold(default is 5%), the DataNode can't write or synchronize data anymore
>>>>>>> 634a128f

### Show all ConfigNode information

Currently, IoTDB supports ConfigNode query using the following SQL：

```
SHOW CONFIGNODES
```

Eg :

```
IoTDB> show confignodes
+------+-------+-------+------------+--------+
|NodeID| Status|   Host|InternalPort|    Role|
+------+-------+-------+------------+--------+
|     0|Running|0.0.0.0|       22277|  Leader|
|     1|Running|0.0.0.0|       22279|Follower|
|     2|Running|0.0.0.0|       22281|Follower|
+------+-------+-------+------------+--------+
Total line number = 3
It costs 0.030s
```

#### ConfigNode status definition
The ConfigNode statuses are defined as follows:

<<<<<<< HEAD
```
IoTDB> show confignodes
+------+-------+-------+------------+--------+
|NodeID| Status|   Host|InternalPort|    Role|
+------+-------+-------+------------+--------+
|     0|Running|0.0.0.0|       22277|  Leader|
|     1|Running|0.0.0.0|       22279|Follower|
|     2|Unknown|0.0.0.0|       22281|Follower|
+------+-------+-------+------------+--------+
Total line number = 3
It costs 0.009s
```
=======
- **Running**: The ConfigNode is running properly
- **Unknown**: The ConfigNode doesn't report heartbeat properly
>>>>>>> 634a128f

### Show all Node information

Currently, iotdb supports the following SQL to view the information of all nodes :

```
SHOW CLUSTER
```

Eg：

```
IoTDB> show cluster
+------+----------+-------+---------+------------+
|NodeID|  NodeType| Status|     Host|InternalPort|
+------+----------+-------+---------+------------+
|     0|ConfigNode|Running|  0.0.0.0|       22277|
|     1|ConfigNode|Running|  0.0.0.0|       22279|
|     2|ConfigNode|Running|  0.0.0.0|       22281|
|     3|  DataNode|Running|127.0.0.1|        9003|
|     4|  DataNode|Running|127.0.0.1|        9005|
|     5|  DataNode|Running|127.0.0.1|        9007|
+------+----------+-------+---------+------------+
Total line number = 6
It costs 0.011s
```

After a node is stopped, its status will change, as shown below:

```
IoTDB> show cluster
+------+----------+-------+---------+------------+
|NodeID|  NodeType| Status|     Host|InternalPort|
+------+----------+-------+---------+------------+
|     0|ConfigNode|Running|  0.0.0.0|       22277|
|     1|ConfigNode|Unknown|  0.0.0.0|       22279|
|     2|ConfigNode|Running|  0.0.0.0|       22281|
|     3|  DataNode|Running|127.0.0.1|        9003|
|     4|  DataNode|Running|127.0.0.1|        9005|
|     5|  DataNode|Running|127.0.0.1|        9007|
+------+----------+-------+---------+------------+
Total line number = 6
It costs 0.012s
```

## Monitoring tool for cluster Region distribution

A cluster uses a Region as a unit for data replication and data management . The Region status and distribution is helpful for system operation and maintenance testing , as shown in the following scenario ：

-  Check which Datanodes are allocated to each Region in the cluster and whether the balance is correct.

Currently, IoTDB supports Region query using the following SQL：

- `SHOW REGIONS`: Show all Region
- `SHOW SCHEMA REGIONS`: Show all SchemaRegion distribution
- `SHOW DATA REGIONS`: Show all DataRegion distribution
- `SHOW (DATA|SCHEMA)? REGIONS OF STORAGE GROUP <sg1,sg2,...>`: Show region distribution of specified storage groups

First, let's take a look at the distribution of Regions under three copies:

```
IoTDB> create timeseries root.sg.d1.s1 with datatype=BOOLEAN,encoding=PLAIN
Msg: The statement is executed successfully.
IoTDB> create timeseries root.sg.d2.s1 with datatype=BOOLEAN,encoding=PLAIN
Msg: The statement is executed successfully.
IoTDB> create timeseries root.ln.d1.s1 with datatype=BOOLEAN,encoding=PLAIN
Msg: The statement is executed successfully.

+--------+------------+------+-------------+------------+----------+----------+---------+-------+--------+
|RegionId|        Type|Status|storage group|Series Slots|Time Slots|DataNodeId|     Host|RpcPort|    Role|
+--------+------------+------+-------------+------------+----------+----------+---------+-------+--------+
|       0|SchemaRegion|    Up|      root.sg|           2|         0|         5|127.0.0.1|   6671|Follower|
|       0|SchemaRegion|    Up|      root.sg|           2|         0|         4|127.0.0.1|   6669|Follower|
|       0|SchemaRegion|    Up|      root.sg|           2|         0|         3|127.0.0.1|   6667|  Leader|
|       1|SchemaRegion|    Up|      root.ln|           1|         0|         5|127.0.0.1|   6671|Follower|
|       1|SchemaRegion|    Up|      root.ln|           1|         0|         4|127.0.0.1|   6669|Follower|
|       1|SchemaRegion|    Up|      root.ln|           1|         0|         3|127.0.0.1|   6667|  Leader|
+--------+------------+------+-------------+------------+----------+----------+---------+-------+--------+
Total line number = 6
It costs 0.032s
```

Then take a look at the distribution of Regions under a single copy:


```sql
IoTDB> show regions
+--------+------------+------+-------------+------------+----------+----------+---------+-------+------+
|RegionId|        Type|Status|storage group|Series Slots|Time Slots|DataNodeId|     Host|RpcPort|  Role|
+--------+------------+------+-------------+------------+----------+----------+---------+-------+------+
|       0|SchemaRegion|    Up|      root.sg|           2|         0|         5|127.0.0.1|   6671|Leader|
|       1|SchemaRegion|    Up|      root.ln|           1|         0|         4|127.0.0.1|   6669|Leader|
+--------+------------+------+-------------+------------+----------+----------+---------+-------+------+
Total line number = 2
It costs 0.128s
```

Show the distribution information of Schema Region and Data Region:

```
IoTDB> insert into root.sg.d1(timestamp,s1) values(1,true)
Msg: The statement is executed successfully.
IoTDB> insert into root.ln.d1(timestamp,s1) values(1,true)
Msg: The statement is executed successfully.

IoTDB> show data regions
+--------+----------+------+-------------+------------+----------+----------+---------+-------+--------+
|RegionId|      Type|Status|storage group|Series Slots|Time Slots|DataNodeId|     Host|RpcPort|    Role|
+--------+----------+------+-------------+------------+----------+----------+---------+-------+--------+
|       2|DataRegion|    Up|      root.sg|           1|         1|         5|127.0.0.1|   6671|Follower|
|       2|DataRegion|    Up|      root.sg|           1|         1|         4|127.0.0.1|   6669|  Leader|
|       2|DataRegion|    Up|      root.sg|           1|         1|         3|127.0.0.1|   6667|Follower|
|       3|DataRegion|    Up|      root.ln|           1|         1|         5|127.0.0.1|   6671|  Leader|
|       3|DataRegion|    Up|      root.ln|           1|         1|         4|127.0.0.1|   6669|Follower|
|       3|DataRegion|    Up|      root.ln|           1|         1|         3|127.0.0.1|   6667|Follower|
+--------+----------+------+-------------+------------+----------+----------+---------+-------+--------+
Total line number = 2
It costs 0.011s
IoTDB> show schema regions
+--------+------------+------+-------------+------------+----------+----------+---------+-------+--------+
|RegionId|        Type|Status|storage group|Series Slots|Time Slots|DataNodeId|     Host|RpcPort|    Role|
+--------+------------+------+-------------+------------+----------+----------+---------+-------+--------+
|       0|SchemaRegion|    Up|      root.sg|           2|         0|         5|127.0.0.1|   6671|Follower|
|       0|SchemaRegion|    Up|      root.sg|           2|         0|         4|127.0.0.1|   6669|  Leader|
|       0|SchemaRegion|    Up|      root.sg|           2|         0|         3|127.0.0.1|   6667|Follower|
|       1|SchemaRegion|    Up|      root.ln|           1|         0|         5|127.0.0.1|   6671|Follower|
|       1|SchemaRegion|    Up|      root.ln|           1|         0|         4|127.0.0.1|   6669|Follower|
|       1|SchemaRegion|    Up|      root.ln|           1|         0|         3|127.0.0.1|   6667|  Leader|
+--------+------------+------+-------------+------------+----------+----------+---------+-------+--------+
Total line number = 2
It costs 0.012s
```

Show region distribution of specified storage groups

```
IoTDB> show regions of storage group root.sg
+--------+------------+------+-------------+------------+----------+----------+---------+-------+--------+
|RegionId|        Type|Status|storage group|Series Slots|Time Slots|DataNodeId|     Host|RpcPort|    Role|
+--------+------------+------+-------------+------------+----------+----------+---------+-------+--------+
|       0|SchemaRegion|    Up|      root.sg|           2|         0|         5|127.0.0.1|   6671|Follower|
|       0|SchemaRegion|    Up|      root.sg|           2|         0|         4|127.0.0.1|   6669|  Leader|
|       0|SchemaRegion|    Up|      root.sg|           2|         0|         3|127.0.0.1|   6667|Follower|
|       2|  DataRegion|    Up|      root.sg|           1|         1|         5|127.0.0.1|   6671|Follower|
|       2|  DataRegion|    Up|      root.sg|           1|         1|         4|127.0.0.1|   6669|  Leader|
|       2|  DataRegion|    Up|      root.sg|           1|         1|         3|127.0.0.1|   6667|Follower|
+--------+------------+------+-------------+------------+----------+----------+---------+-------+--------+
Total line number = 2
It costs 0.005s

IoTDB> create timeseries root.sgcc.wf01.d1.wt01 with datatype=BOOLEAN,encoding=PLAIN
Msg: The statement is executed successfully.
IoTDB> show regions of storage group root.*.wf01
+--------+------------+------+--------------+------------+----------+----------+---------+-------+--------+
|RegionId|        Type|Status| storage group|Series Slots|Time Slots|DataNodeId|     Host|RpcPort|    Role|
+--------+------------+------+--------------+------------+----------+----------+---------+-------+--------+
|       4|SchemaRegion|    Up|root.sgcc.wf01|           1|         0|         5|127.0.0.1|   6671|  Leader|
|       4|SchemaRegion|    Up|root.sgcc.wf01|           1|         0|         4|127.0.0.1|   6669|Follower|
|       4|SchemaRegion|    Up|root.sgcc.wf01|           1|         0|         3|127.0.0.1|   6667|Follower|
+--------+------------+------+--------------+------------+----------+----------+---------+-------+--------+
Total line number = 3
It costs 0.012s
```

### Region status definition
The Region statuses are defined as follows:

- **Running**: The Region is running properly and can be read and written
- **Removing**: The DataNode where the Region located is being removed from the cluster, the Region cannot be read or written
- **Unknown**: The DataNode where the Region located doesn't report heartbeat properly, the ConfigNode considers the Region as unreadable and un-writable<|MERGE_RESOLUTION|>--- conflicted
+++ resolved
@@ -193,25 +193,10 @@
 #### DataNode status definition
 The DataNode statuses are defined as follows:
 
-<<<<<<< HEAD
-```
-IoTDB> show datanodes
-+------+-------+---------+-------+-------------+---------------+
-|NodeID| Status|     Host|RpcPort|DataRegionNum|SchemaRegionNum|
-+------+-------+---------+-------+-------------+---------------+
-|     3|Running|127.0.0.1|   6667|            0|              0|
-|     4|Unknown|127.0.0.1|   6669|            0|              0|
-|     5|Running|127.0.0.1|   6671|            0|              0|
-+------+-------+---------+-------+-------------+---------------+
-Total line number = 3
-It costs 0.009s
-```
-=======
 - **Running**: The DataNode is running properly and can be read and written
 - **Unknown**: The DataNode doesn't report heartbeat properly, the ConfigNode considers the DataNode as unreadable and un-writable
 - **Removing**: The DataNode is being removed from the cluster and cannot be read or written
 - **ReadOnly**: The remaining disk space of DataNode is lower than disk_full_threshold(default is 5%), the DataNode can't write or synchronize data anymore
->>>>>>> 634a128f
 
 ### Show all ConfigNode information
 
@@ -239,23 +224,8 @@
 #### ConfigNode status definition
 The ConfigNode statuses are defined as follows:
 
-<<<<<<< HEAD
-```
-IoTDB> show confignodes
-+------+-------+-------+------------+--------+
-|NodeID| Status|   Host|InternalPort|    Role|
-+------+-------+-------+------------+--------+
-|     0|Running|0.0.0.0|       22277|  Leader|
-|     1|Running|0.0.0.0|       22279|Follower|
-|     2|Unknown|0.0.0.0|       22281|Follower|
-+------+-------+-------+------------+--------+
-Total line number = 3
-It costs 0.009s
-```
-=======
 - **Running**: The ConfigNode is running properly
 - **Unknown**: The ConfigNode doesn't report heartbeat properly
->>>>>>> 634a128f
 
 ### Show all Node information
 
