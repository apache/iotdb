<!--

    Licensed to the Apache Software Foundation (ASF) under one
    or more contributor license agreements.  See the NOTICE file
    distributed with this work for additional information
    regarding copyright ownership.  The ASF licenses this file
    to you under the Apache License, Version 2.0 (the
    "License"); you may not use this file except in compliance
    with the License.  You may obtain a copy of the License at
    
        http://www.apache.org/licenses/LICENSE-2.0
    
    Unless required by applicable law or agreed to in writing,
    software distributed under the License is distributed on an
    "AS IS" BASIS, WITHOUT WARRANTIES OR CONDITIONS OF ANY
    KIND, either express or implied.  See the License for the
    specific language governing permissions and limitations
    under the License.

-->

# Maintenance Command
## FLUSH

Persist all the data points in the memory table of the storage group to the disk, and seal the data file.

Note: This command does not need to be invoked manually by the client. IoTDB has WAL to ensure data security
and IoTDB will flush when appropriate.
Frequently call flush can result in small data files that degrade query performance.

```sql
IoTDB> FLUSH 
IoTDB> FLUSH root.ln
IoTDB> FLUSH root.sg1,root.sg2
```

## MERGE

Execute Level Compaction and unsequence Compaction task. Currently IoTDB supports the following two types of SQL to manually trigger the compaction process of data files:

* `MERGE` Execute the level compaction first and then execute the unsequence compaction. In unsequence compaction process, this command is executed very fast by rewriting the overlapped Chunks only, while there is some redundant data on the disk eventually.
* `FULL MERGE` Execute the level compaction first and then execute the unsequence compaction. In unsequence compaction process, this command is executed slow due to it takes more time to rewrite all data in overlapped files. However, there won't be any redundant data on the disk eventually.

```sql
IoTDB> MERGE
IoTDB> FULL MERGE
```

## CLEAR CACHE

Clear the cache of chunk, chunk metadata and timeseries metadata to release the memory footprint.

```sql
IoTDB> CLEAR CACHE
```


## SET STSTEM TO READONLY / WRITABLE

Manually set IoTDB system to read-only or writable mode.

```sql
IoTDB> SET SYSTEM TO READONLY
IoTDB> SET SYSTEM TO WRITABLE
```


## Timeout

IoTDB supports session and query level timeout.

### Session timeout

Session timeout controls when idle sessions are closed. An idle session is one that had not initiated any query or non-query operations for a period of time.

Session timeout is disabled by default and can be set using the `session_timeout_threshold` parameter in IoTDB configuration file.

### Query timeout

For queries that take too long to execute, IoTDB will forcibly interrupt the query and throw a timeout exception, as shown in the figure: 

```sql
IoTDB> select * from root;
Msg: 701 Current query is time out, please check your statement or modify timeout parameter.
```

The default timeout of a query is 60000 ms，which can be customized in the configuration file through the `query_timeout_threshold` parameter.

If you use JDBC or Session, we also support setting a timeout for a single query（Unit: ms）：

```java
((IoTDBStatement) statement).executeQuery(String sql, long timeoutInMS)
session.executeQueryStatement(String sql, long timeout)
```


> If the timeout parameter is not configured or with a negative number, the default timeout time will be used. 
> If value 0 is used, timeout function will be disabled.

### Query abort

In addition to waiting for the query to time out passively, IoTDB also supports stopping the query actively:

```sql
KILL QUERY <queryId>
```

You can abort the specified query by specifying `queryId`. If `queryId` is not specified, all executing queries will be killed.

To get the executing `queryId`，you can use the `show query processlist` command，which will show the list of all executing queries，with the following result set：

| Time | queryId | statement |
| ---- | ------- | --------- |
|      |         |           |

The maximum display length of statement is 64 characters. For statements with more than 64 characters, the intercepted part will be displayed.



## Monitoring tool for cluster Region distribution

A cluster uses a Region as a unit for data replication and data management . The Region status and distribution is helpful for system operation and maintenance testing , as shown in the following scenario ：

-  Check which Datanodes are allocated to each Region in the cluster and whether the balance is correct.

Currently, IoTDB supports Region query using the following SQL：

- `SHOW REGIONS`: Show all Region
- `SHOW SCHEMA REGIONS`: Show all SchemaRegion distribution
- `SHOW DATA REGIONS`: Show all DataRegion distribution

```sql
IoTDB> create timeseries root.sg.d1.s1 with datatype=BOOLEAN,encoding=PLAIN
Msg: The statement is executed successfully.
IoTDB> create timeseries root.sg.d2.s1 with datatype=BOOLEAN,encoding=PLAIN
Msg: The statement is executed successfully.
IoTDB> create timeseries root.ln.d1.s1 with datatype=BOOLEAN,encoding=PLAIN
Msg: The statement is executed successfully.
IoTDB> show regions
+--------+------------+------+-------------+------------+----------+----------+---------+----+
|RegionId|        Type|Status|storage group|Series Slots|Time Slots|DataNodeId|     Host|Port|
+--------+------------+------+-------------+------------+----------+----------+---------+----+
|       0|SchemaRegion|    Up|      root.sg|           2|         0|         3|127.0.0.1|6671|
|       1|SchemaRegion|    Up|      root.ln|           1|         0|         2|127.0.0.1|6667|
+--------+------------+------+-------------+------------+----------+----------+---------+----+
Total line number = 2
It costs 0.035s

IoTDB> insert into root.sg.d1(timestamp,s1) values(1,true)
Msg: The statement is executed successfully.
IoTDB> show regions
+--------+------------+------+-------------+------------+----------+----------+---------+----+
|RegionId|        Type|Status|storage group|Series Slots|Time Slots|DataNodeId|     Host|Port|
+--------+------------+------+-------------+------------+----------+----------+---------+----+
|       0|SchemaRegion|    Up|      root.sg|           2|         0|         3|127.0.0.1|6671|
|       1|  DataRegion|    Up|      root.sg|           1|         1|         1|127.0.0.1|6669|
|       1|SchemaRegion|    Up|      root.ln|           1|         0|         2|127.0.0.1|6667|
+--------+------------+------+-------------+------------+----------+----------+---------+----+
Total line number = 3
It costs 0.010s

IoTDB> insert into root.ln.d1(timestamp,s1) values(1,true)
Msg: The statement is executed successfully.
IoTDB> show data regions
+--------+----------+------+-------------+------------+----------+----------+---------+----+
|RegionId|      Type|Status|storage group|Series Slots|Time Slots|DataNodeId|     Host|Port|
+--------+----------+------+-------------+------------+----------+----------+---------+----+
|       1|DataRegion|    Up|      root.sg|           1|         1|         1|127.0.0.1|6669|
|       2|DataRegion|    Up|      root.ln|           1|         1|         1|127.0.0.1|6669|
+--------+----------+------+-------------+------------+----------+----------+---------+----+
Total line number = 2
It costs 0.011s
IoTDB> show schema regions
+--------+------------+------+-------------+------------+----------+----------+---------+----+
|RegionId|        Type|Status|storage group|Series Slots|Time Slots|DataNodeId|     Host|Port|
+--------+------------+------+-------------+------------+----------+----------+---------+----+
|       0|SchemaRegion|    Up|      root.sg|           2|         0|         3|127.0.0.1|6671|
|       1|SchemaRegion|    Up|      root.ln|           1|         0|         2|127.0.0.1|6667|
+--------+------------+------+-------------+------------+----------+----------+---------+----+
Total line number = 2
It costs 0.012s
```
<<<<<<< HEAD
## Monitoring tool for cluster DataNode distribution

Currently, IoTDB supports DataNode query using the following SQL：

- `SHOW DATANODES`: Show all DataNode

```sql
IoTDB> create timeseries root.sg.d1.s1 with datatype=BOOLEAN,encoding=PLAIN
Msg: The statement is executed successfully.
IoTDB> create timeseries root.sg.d2.s1 with datatype=BOOLEAN,encoding=PLAIN
Msg: The statement is executed successfully.
IoTDB> create timeseries root.ln.d1.s1 with datatype=BOOLEAN,encoding=PLAIN
Msg: The statement is executed successfully.
IoTDB> show regions
+--------+------------+------+-------------+-----+----------+---------+----+
|RegionId|        Type|Status|storage group|Slots|DataNodeId|     Host|Port|
+--------+------------+------+-------------+-----+----------+---------+----+
|       0|SchemaRegion|    Up|      root.sg|    2|         2|127.0.0.1|6668|
|       1|SchemaRegion|    Up|      root.ln|    1|         1|127.0.0.1|6667|
+--------+------------+------+-------------+-----+----------+---------+----+
Total line number = 2
It costs 0.035s

IoTDB> show datanodes
+------+--------+-------+---------+----+-------------+---------------+
|NodeID|NodeType| Status|     Host|Port|DataRegionNum|SchemaRegionNum|
+------+--------+-------+---------+----+-------------+---------------+
|     1|DataNode|Running|127.0.0.1|6667|            0|              1|
|     2|DataNode|Running|127.0.0.1|6668|            0|              1|
+------+--------+-------+---------+----+-------------+---------------+
Total line number = 2
It costs 0.007s

IoTDB> insert into root.ln.d1(timestamp,s1) values(1,true)
Msg: The statement is executed successfully.
IoTDB> show regions
+--------+------------+------+-------------+-----+----------+---------+----+
|RegionId|        Type|Status|storage group|Slots|DataNodeId|     Host|Port|
+--------+------------+------+-------------+-----+----------+---------+----+
|       0|SchemaRegion|    Up|      root.sg|    2|         2|127.0.0.1|6668|
|       1|SchemaRegion|    Up|      root.ln|    1|         1|127.0.0.1|6667|
|       2|  DataRegion|    Up|      root.sg|    1|         2|127.0.0.1|6668|
+--------+------------+------+-------------+-----+----------+---------+----+
Total line number = 3
It costs 0.007s
IoTDB> show datanodes
+------+--------+-------+---------+----+-------------+---------------+
|NodeID|NodeType| Status|     Host|Port|DataRegionNum|SchemaRegionNum|
+------+--------+-------+---------+----+-------------+---------------+
|     1|DataNode|Running|127.0.0.1|6667|            0|              1|
|     2|DataNode|Running|127.0.0.1|6668|            1|              1|
+------+--------+-------+---------+----+-------------+---------------+
Total line number = 2
It costs 0.007s
=======

## Cluster node status viewing tool 

Show all node information: 

```
SHOW CLUSTER
```

Eg：

```
IoTDB> show cluster
+------+----------+-------+---------+-----+
|NodeID|  NodeType| Status|     Host| Port|
+------+----------+-------+---------+-----+
|     4|ConfigNode|Running|  0.0.0.0|22279|
|     0|ConfigNode|Running|  0.0.0.0|22277|
|     5|ConfigNode|Running|  0.0.0.0|22281|
|     1|  DataNode|Running|127.0.0.1| 9005|
|     2|  DataNode|Running|127.0.0.1| 9003|
|     3|  DataNode|Running|127.0.0.1| 9007|
+------+----------+-------+---------+-----+
Total line number = 6
It costs 0.011s
```

After a node is stopped, its status will change, as shown below:

```
IoTDB> show cluster
+------+----------+-------+---------+-----+
|NodeID|  NodeType| Status|     Host| Port|
+------+----------+-------+---------+-----+
|     4|ConfigNode|Running|  0.0.0.0|22279|
|     0|ConfigNode|Running|  0.0.0.0|22277|
|     5|ConfigNode|Unknown|  0.0.0.0|22281|
|     1|  DataNode|Running|127.0.0.1| 9005|
|     2|  DataNode|Running|127.0.0.1| 9003|
|     3|  DataNode|Running|127.0.0.1| 9007|
+------+----------+-------+---------+-----+
Total line number = 6
It costs 0.012s
>>>>>>> 48130a12
```
<|MERGE_RESOLUTION|>--- conflicted
+++ resolved
@@ -180,7 +180,6 @@
 Total line number = 2
 It costs 0.012s
 ```
-<<<<<<< HEAD
 ## Monitoring tool for cluster DataNode distribution
 
 Currently, IoTDB supports DataNode query using the following SQL：
@@ -235,7 +234,7 @@
 +------+--------+-------+---------+----+-------------+---------------+
 Total line number = 2
 It costs 0.007s
-=======
+```
 
 ## Cluster node status viewing tool 
 
@@ -279,5 +278,4 @@
 +------+----------+-------+---------+-----+
 Total line number = 6
 It costs 0.012s
->>>>>>> 48130a12
-```
+```
