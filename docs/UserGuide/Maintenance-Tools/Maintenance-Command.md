--- conflicted
+++ resolved
@@ -193,15 +193,9 @@
 +------+-------+---------------+------------+--------+
 |NodeID| Status|InternalAddress|InternalPort|    Role|
 +------+-------+---------------+------------+--------+
-<<<<<<< HEAD
-|     0|Running|        0.0.0.0|       22277|  Leader|
-|     1|Running|        0.0.0.0|       22279|Follower|
-|     2|Running|        0.0.0.0|       22281|Follower|
-=======
 |     0|Running|      127.0.0.1|       22277|  Leader|
 |     1|Running|      127.0.0.1|       22279|Follower|
 |     2|Running|      127.0.0.1|       22281|Follower|
->>>>>>> 03c82693
 +------+-------+---------------+------------+--------+
 Total line number = 3
 It costs 0.030s
@@ -299,20 +293,6 @@
 +--------+------------+-------+--------+-----------+---------+----------+----------+-------+--------+
 |RegionId|        Type| Status|Database|SeriesSlots|TimeSlots|DataNodeId|RpcAddress|RpcPort|    Role|
 +--------+------------+-------+--------+-----------+---------+----------+----------+-------+--------+
-<<<<<<< HEAD
-|       0|  DataRegion|Running|root.sg1|          1|        1|         1|   0.0.0.0|   6667|Follower|
-|       0|  DataRegion|Running|root.sg1|          1|        1|         2|   0.0.0.0|   6668|  Leader|
-|       0|  DataRegion|Running|root.sg1|          1|        1|         3|   0.0.0.0|   6669|Follower|
-|       1|SchemaRegion|Running|root.sg1|          1|        0|         1|   0.0.0.0|   6667|Follower|
-|       1|SchemaRegion|Running|root.sg1|          1|        0|         2|   0.0.0.0|   6668|Follower|
-|       1|SchemaRegion|Running|root.sg1|          1|        0|         3|   0.0.0.0|   6669|  Leader|
-|       2|  DataRegion|Running|root.sg2|          1|        1|         1|   0.0.0.0|   6667|  Leader|
-|       2|  DataRegion|Running|root.sg2|          1|        1|         2|   0.0.0.0|   6668|Follower|
-|       2|  DataRegion|Running|root.sg2|          1|        1|         3|   0.0.0.0|   6669|Follower|
-|       3|SchemaRegion|Running|root.sg2|          1|        0|         1|   0.0.0.0|   6667|Follower|
-|       3|SchemaRegion|Running|root.sg2|          1|        0|         2|   0.0.0.0|   6668|  Leader|
-|       3|SchemaRegion|Running|root.sg2|          1|        0|         3|   0.0.0.0|   6669|Follower|
-=======
 |       0|  DataRegion|Running|root.sg1|          1|        1|         1| 127.0.0.1|   6667|Follower|
 |       0|  DataRegion|Running|root.sg1|          1|        1|         2| 127.0.0.1|   6668|  Leader|
 |       0|  DataRegion|Running|root.sg1|          1|        1|         3| 127.0.0.1|   6669|Follower|
@@ -325,7 +305,6 @@
 |       3|SchemaRegion|Running|root.sg2|          1|        0|         1| 127.0.0.1|   6667|Follower|
 |       3|SchemaRegion|Running|root.sg2|          1|        0|         2| 127.0.0.1|   6668|  Leader|
 |       3|SchemaRegion|Running|root.sg2|          1|        0|         3| 127.0.0.1|   6669|Follower|
->>>>>>> 03c82693
 +--------+------------+-------+--------+-----------+---------+----------+----------+-------+--------+
 Total line number = 12
 It costs 0.165s
@@ -337,21 +316,12 @@
 +--------+------------+-------+--------+-----------+---------+----------+----------+-------+--------+
 |RegionId|        Type| Status|Database|SeriesSlots|TimeSlots|DataNodeId|RpcAddress|RpcPort|    Role|
 +--------+------------+-------+--------+-----------+---------+----------+----------+-------+--------+
-<<<<<<< HEAD
-|       0|  DataRegion|Running|root.sg1|          1|        1|         1|   0.0.0.0|   6667|Follower|
-|       0|  DataRegion|Running|root.sg1|          1|        1|         2|   0.0.0.0|   6668|  Leader|
-|       0|  DataRegion|Running|root.sg1|          1|        1|         3|   0.0.0.0|   6669|Follower|
-|       2|  DataRegion|Running|root.sg2|          1|        1|         1|   0.0.0.0|   6667|  Leader|
-|       2|  DataRegion|Running|root.sg2|          1|        1|         2|   0.0.0.0|   6668|Follower|
-|       2|  DataRegion|Running|root.sg2|          1|        1|         3|   0.0.0.0|   6669|Follower|
-=======
 |       0|  DataRegion|Running|root.sg1|          1|        1|         1| 127.0.0.1|   6667|Follower|
 |       0|  DataRegion|Running|root.sg1|          1|        1|         2| 127.0.0.1|   6668|  Leader|
 |       0|  DataRegion|Running|root.sg1|          1|        1|         3| 127.0.0.1|   6669|Follower|
 |       2|  DataRegion|Running|root.sg2|          1|        1|         1| 127.0.0.1|   6667|  Leader|
 |       2|  DataRegion|Running|root.sg2|          1|        1|         2| 127.0.0.1|   6668|Follower|
 |       2|  DataRegion|Running|root.sg2|          1|        1|         3| 127.0.0.1|   6669|Follower|
->>>>>>> 03c82693
 +--------+------------+-------+--------+-----------+---------+----------+----------+-------+--------+
 Total line number = 6
 It costs 0.011s
@@ -360,21 +330,12 @@
 +--------+------------+-------+--------+-----------+---------+----------+----------+-------+--------+
 |RegionId|        Type| Status|Database|SeriesSlots|TimeSlots|DataNodeId|RpcAddress|RpcPort|    Role|
 +--------+------------+-------+--------+-----------+---------+----------+----------+-------+--------+
-<<<<<<< HEAD
-|       1|SchemaRegion|Running|root.sg1|          1|        0|         1|   0.0.0.0|   6667|Follower|
-|       1|SchemaRegion|Running|root.sg1|          1|        0|         2|   0.0.0.0|   6668|Follower|
-|       1|SchemaRegion|Running|root.sg1|          1|        0|         3|   0.0.0.0|   6669|  Leader|
-|       3|SchemaRegion|Running|root.sg2|          1|        0|         1|   0.0.0.0|   6667|Follower|
-|       3|SchemaRegion|Running|root.sg2|          1|        0|         2|   0.0.0.0|   6668|  Leader|
-|       3|SchemaRegion|Running|root.sg2|          1|        0|         3|   0.0.0.0|   6669|Follower|
-=======
 |       1|SchemaRegion|Running|root.sg1|          1|        0|         1| 127.0.0.1|   6667|Follower|
 |       1|SchemaRegion|Running|root.sg1|          1|        0|         2| 127.0.0.1|   6668|Follower|
 |       1|SchemaRegion|Running|root.sg1|          1|        0|         3| 127.0.0.1|   6669|  Leader|
 |       3|SchemaRegion|Running|root.sg2|          1|        0|         1| 127.0.0.1|   6667|Follower|
 |       3|SchemaRegion|Running|root.sg2|          1|        0|         2| 127.0.0.1|   6668|  Leader|
 |       3|SchemaRegion|Running|root.sg2|          1|        0|         3| 127.0.0.1|   6669|Follower|
->>>>>>> 03c82693
 +--------+------------+-------+--------+-----------+---------+----------+----------+-------+--------+
 Total line number = 6
 It costs 0.012s
@@ -387,21 +348,12 @@
 +--------+------------+-------+--------+-----------+---------+----------+----------+-------+--------+
 |RegionId|        Type| Status|Database|SeriesSlots|TimeSlots|DataNodeId|RpcAddress|RpcPort|    Role|
 +--------+------------+-------+-- -----+-----------+---------+----------+----------+-------+--------+
-<<<<<<< HEAD
-|       0|  DataRegion|Running|root.sg1|          1|        1|         1|   0.0.0.0|   6667|Follower|
-|       0|  DataRegion|Running|root.sg1|          1|        1|         2|   0.0.0.0|   6668|  Leader|
-|       0|  DataRegion|Running|root.sg1|          1|        1|         3|   0.0.0.0|   6669|Follower|
-|       1|SchemaRegion|Running|root.sg1|          1|        0|         1|   0.0.0.0|   6667|Follower|
-|       1|SchemaRegion|Running|root.sg1|          1|        0|         2|   0.0.0.0|   6668|Follower|
-|       1|SchemaRegion|Running|root.sg1|          1|        0|         3|   0.0.0.0|   6669|  Leader|
-=======
 |       0|  DataRegion|Running|root.sg1|          1|        1|         1| 127.0.0.1|   6667|Follower|
 |       0|  DataRegion|Running|root.sg1|          1|        1|         2| 127.0.0.1|   6668|  Leader|
 |       0|  DataRegion|Running|root.sg1|          1|        1|         3| 127.0.0.1|   6669|Follower|
 |       1|SchemaRegion|Running|root.sg1|          1|        0|         1| 127.0.0.1|   6667|Follower|
 |       1|SchemaRegion|Running|root.sg1|          1|        0|         2| 127.0.0.1|   6668|Follower|
 |       1|SchemaRegion|Running|root.sg1|          1|        0|         3| 127.0.0.1|   6669|  Leader|
->>>>>>> 03c82693
 +--------+------------+-------+--------+-----------+---------+----------+----------+-------+--------+
 Total line number = 6
 It costs 0.007s
@@ -410,20 +362,6 @@
 +--------+------------+-------+--------+-----------+---------+----------+----------+-------+--------+
 |RegionId|        Type| Status|Database|SeriesSlots|TimeSlots|DataNodeId|RpcAddress|RpcPort|    Role|
 +--------+------------+-------+--------+-----------+---------+----------+----------+-------+--------+
-<<<<<<< HEAD
-|       0|  DataRegion|Running|root.sg1|          1|        1|         1|   0.0.0.0|   6667|Follower|
-|       0|  DataRegion|Running|root.sg1|          1|        1|         2|   0.0.0.0|   6668|  Leader|
-|       0|  DataRegion|Running|root.sg1|          1|        1|         3|   0.0.0.0|   6669|Follower|
-|       1|SchemaRegion|Running|root.sg1|          1|        0|         1|   0.0.0.0|   6667|Follower|
-|       1|SchemaRegion|Running|root.sg1|          1|        0|         2|   0.0.0.0|   6668|Follower|
-|       1|SchemaRegion|Running|root.sg1|          1|        0|         3|   0.0.0.0|   6669|  Leader|
-|       2|  DataRegion|Running|root.sg2|          1|        1|         1|   0.0.0.0|   6667|  Leader|
-|       2|  DataRegion|Running|root.sg2|          1|        1|         2|   0.0.0.0|   6668|Follower|
-|       2|  DataRegion|Running|root.sg2|          1|        1|         3|   0.0.0.0|   6669|Follower|
-|       3|SchemaRegion|Running|root.sg2|          1|        0|         1|   0.0.0.0|   6667|Follower|
-|       3|SchemaRegion|Running|root.sg2|          1|        0|         2|   0.0.0.0|   6668|  Leader|
-|       3|SchemaRegion|Running|root.sg2|          1|        0|         3|   0.0.0.0|   6669|Follower|
-=======
 |       0|  DataRegion|Running|root.sg1|          1|        1|         1| 127.0.0.1|   6667|Follower|
 |       0|  DataRegion|Running|root.sg1|          1|        1|         2| 127.0.0.1|   6668|  Leader|
 |       0|  DataRegion|Running|root.sg1|          1|        1|         3| 127.0.0.1|   6669|Follower|
@@ -436,7 +374,6 @@
 |       3|SchemaRegion|Running|root.sg2|          1|        0|         1| 127.0.0.1|   6667|Follower|
 |       3|SchemaRegion|Running|root.sg2|          1|        0|         2| 127.0.0.1|   6668|  Leader|
 |       3|SchemaRegion|Running|root.sg2|          1|        0|         3| 127.0.0.1|   6669|Follower|
->>>>>>> 03c82693
 +--------+------------+-------+--------+-----------+---------+----------+----------+-------+--------+
 Total line number = 12
 It costs 0.009s
@@ -445,21 +382,12 @@
 +--------+----------+-------+--------+-----------+---------+----------+----------+-------+--------+
 |RegionId|      Type| Status|Database|SeriesSlots|TimeSlots|DataNodeId|RpcAddress|RpcPort|    Role|
 +--------+----------+-------+--------+-----------+---------+----------+----------+-------+--------+
-<<<<<<< HEAD
-|       0|DataRegion|Running|root.sg1|          1|        1|         1|   0.0.0.0|   6667|Follower|
-|       0|DataRegion|Running|root.sg1|          1|        1|         2|   0.0.0.0|   6668|  Leader|
-|       0|DataRegion|Running|root.sg1|          1|        1|         3|   0.0.0.0|   6669|Follower|
-|       2|DataRegion|Running|root.sg2|          1|        1|         1|   0.0.0.0|   6667|  Leader|
-|       2|DataRegion|Running|root.sg2|          1|        1|         2|   0.0.0.0|   6668|Follower|
-|       2|DataRegion|Running|root.sg2|          1|        1|         3|   0.0.0.0|   6669|Follower|
-=======
 |       0|DataRegion|Running|root.sg1|          1|        1|         1| 127.0.0.1|   6667|Follower|
 |       0|DataRegion|Running|root.sg1|          1|        1|         2| 127.0.0.1|   6668|  Leader|
 |       0|DataRegion|Running|root.sg1|          1|        1|         3| 127.0.0.1|   6669|Follower|
 |       2|DataRegion|Running|root.sg2|          1|        1|         1| 127.0.0.1|   6667|  Leader|
 |       2|DataRegion|Running|root.sg2|          1|        1|         2| 127.0.0.1|   6668|Follower|
 |       2|DataRegion|Running|root.sg2|          1|        1|         3| 127.0.0.1|   6669|Follower|
->>>>>>> 03c82693
 +--------+----------+-------+--------+-----------+---------+----------+----------+-------+--------+
 Total line number = 6
 It costs 0.007s
@@ -468,21 +396,12 @@
 +--------+------------+-------+--------+-----------+---------+----------+----------+-------+--------+
 |RegionId|        Type| Status|Database|SeriesSlots|TimeSlots|DataNodeId|RpcAddress|RpcPort|    Role|
 +--------+------------+-------+--------+-----------+---------+----------+----------+-------+--------+
-<<<<<<< HEAD
-|       1|SchemaRegion|Running|root.sg1|          1|        0|         1|   0.0.0.0|   6667|Follower|
-|       1|SchemaRegion|Running|root.sg1|          1|        0|         2|   0.0.0.0|   6668|Follower|
-|       1|SchemaRegion|Running|root.sg1|          1|        0|         3|   0.0.0.0|   6669|  Leader|
-|       3|SchemaRegion|Running|root.sg2|          1|        0|         1|   0.0.0.0|   6667|Follower|
-|       3|SchemaRegion|Running|root.sg2|          1|        0|         2|   0.0.0.0|   6668|  Leader|
-|       3|SchemaRegion|Running|root.sg2|          1|        0|         3|   0.0.0.0|   6669|Follower|
-=======
 |       1|SchemaRegion|Running|root.sg1|          1|        0|         1| 127.0.0.1|   6667|Follower|
 |       1|SchemaRegion|Running|root.sg1|          1|        0|         2| 127.0.0.1|   6668|Follower|
 |       1|SchemaRegion|Running|root.sg1|          1|        0|         3| 127.0.0.1|   6669|  Leader|
 |       3|SchemaRegion|Running|root.sg2|          1|        0|         1| 127.0.0.1|   6667|Follower|
 |       3|SchemaRegion|Running|root.sg2|          1|        0|         2| 127.0.0.1|   6668|  Leader|
 |       3|SchemaRegion|Running|root.sg2|          1|        0|         3| 127.0.0.1|   6669|Follower|
->>>>>>> 03c82693
 +--------+------------+-------+--------+-----------+---------+----------+----------+-------+--------+
 Total line number = 6
 It costs 0.009s
