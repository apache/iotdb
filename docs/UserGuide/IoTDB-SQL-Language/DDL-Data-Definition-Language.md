<!--

    Licensed to the Apache Software Foundation (ASF) under one
    or more contributor license agreements.  See the NOTICE file
    distributed with this work for additional information
    regarding copyright ownership.  The ASF licenses this file
    to you under the Apache License, Version 2.0 (the
    "License"); you may not use this file except in compliance
    with the License.  You may obtain a copy of the License at
    
        http://www.apache.org/licenses/LICENSE-2.0
    
    Unless required by applicable law or agreed to in writing,
    software distributed under the License is distributed on an
    "AS IS" BASIS, WITHOUT WARRANTIES OR CONDITIONS OF ANY
    KIND, either express or implied.  See the License for the
    specific language governing permissions and limitations
    under the License.

-->

# Data Definition Language (DDL)

## Stroage Group Management
### Create Storage Group

According to the storage model we can set up the corresponding storage group. The SQL statements for creating storage groups are as follows:

```
IoTDB > set storage group to root.ln
IoTDB > set storage group to root.sgcc
```

Based on the about two SQL statements, we can creat two storage groups.

It should be note that, neither parent/child path of a storage group or itself can set a storage group anymore. For example, it is not feasible to set `root.ln.wf01` as a storage group when two storage groups `root.ln` and `root.sgcc` exist. The system gives the corresponding error prompt as shown below:

```
IoTDB> set storage group to root.ln.wf01
Msg: 300: root.ln has already been set to storage group.
```
The LayerName of storage group can only be characters, numbers, underscores and hyphens. 
 
Besides, if deploy on Windows system, the LayerName is case-insensitive, which means it's not allowed to set storage groups `root.ln` and `root.LN` at the same time.

### Show Storage Group

After creating the storage group, we can use the [SHOW STORAGE GROUP](../Appendix/SQL-Reference.md) statement and [SHOW STORAGE GROUP \<PrefixPath>](../Appendix/SQL-Reference.md) to view the storage groups. The SQL statements are as follows:

```
IoTDB> show storage group
IoTDB> show storage group root.ln
```

The result is as follows:

```
+-------------+
|storage group|
+-------------+
|    root.sgcc|
|      root.ln|
+-------------+
Total line number = 2
It costs 0.060s
```

### Delete Storage Group

User can use the `DELETE STORAGE GROUP <PrefixPath>` statement to delete all storage groups under the prefixPath. Please note the data in the storage group will also be deleted. 

```
IoTDB > DELETE STORAGE GROUP root.ln
IoTDB > DELETE STORAGE GROUP root.sgcc
// delete all data, all timeseries and all storage groups
IoTDB > DELETE STORAGE GROUP root.*
```
## Timeseries Management
### Create Timeseries

According to the established data model, we can create corresponding timeseries in the two storage groups respectively. The SQL statements for creating timeseries are as follows:

```
IoTDB > create timeseries root.ln.wf01.wt01.status with datatype=BOOLEAN,encoding=PLAIN
IoTDB > create timeseries root.ln.wf01.wt01.temperature with datatype=FLOAT,encoding=RLE
IoTDB > create timeseries root.ln.wf02.wt02.hardware with datatype=TEXT,encoding=PLAIN
IoTDB > create timeseries root.ln.wf02.wt02.status with datatype=BOOLEAN,encoding=PLAIN
IoTDB > create timeseries root.sgcc.wf03.wt01.status with datatype=BOOLEAN,encoding=PLAIN
IoTDB > create timeseries root.sgcc.wf03.wt01.temperature with datatype=FLOAT,encoding=RLE
```

<<<<<<< HEAD
We could also create **aligned** timeseries:

```
IoTDB > create aligned timeseries root.sg.d1.(s1 FLOAT, s2 INT32)
IoTDB > create aligned timeseries root.sg.d1.(s3 FLOAT, s4 INT32) with encoding=(RLE, Grollia), compression=SNAPPY
```

Attention: Aligned timeseries must have the same compression type.

It should be noted that when the encoding mode specified in the creation of timeseries does not match the data type, the system will give the corresponding error promot as shown below:
=======
Notice that when in the CREATE TIMESERIES statement the encoding method conflicts with the data type, the system gives the corresponding error prompt as shown below:
>>>>>>> 27970070

```
IoTDB > create timeseries root.ln.wf02.wt02.status WITH DATATYPE=BOOLEAN, ENCODING=TS_2DIFF
error: encoding TS_2DIFF does not support BOOLEAN
```

Please refer to [Encoding](../Data-Concept/Encoding.md) for correspondence between data type and encoding.

### Delete Timeseries

To delete the timeseries we created before, we are able to use `DELETE TimeSeries <PrefixPath>` statement.

The usage are as follows:

```
IoTDB> delete timeseries root.ln.wf01.wt01.status
IoTDB> delete timeseries root.ln.wf01.wt01.temperature, root.ln.wf02.wt02.hardware
IoTDB> delete timeseries root.ln.wf02.*
```

As for **aligned** timeseries, we could delete them by explicit declaration with parentheses.

```
IoTDB > delete timeseries root.sg.d1.(s1,s2)
```

Attention: Deleting part of aligned timeseries is **not supported** currently.

```
IoTDB > delete timeseries root.sg.d1.s1
error: Not support deleting part of aligned timeseies!
```

### Show Timeseries

* SHOW LATEST? TIMESERIES prefixPath? showWhereClause? limitClause?

  There are four optional clauses added in SHOW TIMESERIES, return information of time series 
  The query results are all information for these timeseries.
  
Timeseries information includes: timeseries path, alias of measurement, storage group it belongs to, data type, encoding type, compression type, tags and attributes.
 
Examples:

* SHOW TIMESERIES

  presents all timeseries information in JSON form
 
* SHOW TIMESERIES <`Path`> 
  
  returns all timeseries information under the given <`Path`>.  <`Path`> needs to be a prefix path or a path with star or a timeseries path. SQL statements are as follows:

```
IoTDB> show timeseries root
IoTDB> show timeseries root.ln
```

The results are shown below respectively:

```
+-------------------------------+--------+-------------+--------+--------+-----------+-------------------------------------------+--------------------------------------------------------+
|                     timeseries|   alias|storage group|dataType|encoding|compression|                                       tags|                                              attributes|
+-------------------------------+--------+-------------+--------+--------+-----------+-------------------------------------------+--------------------------------------------------------+
|root.sgcc.wf03.wt01.temperature|    null|    root.sgcc|   FLOAT|     RLE|     SNAPPY|                                       null|                                                    null|
|     root.sgcc.wf03.wt01.status|    null|    root.sgcc| BOOLEAN|   PLAIN|     SNAPPY|                                       null|                                                    null|
|             root.turbine.d1.s1|newAlias| root.turbine|   FLOAT|     RLE|     SNAPPY|{"newTag1":"newV1","tag4":"v4","tag3":"v3"}|{"attr2":"v2","attr1":"newV1","attr4":"v4","attr3":"v3"}|
|     root.ln.wf02.wt02.hardware|    null|      root.ln|    TEXT|   PLAIN|     SNAPPY|                                       null|                                                    null|
|       root.ln.wf02.wt02.status|    null|      root.ln| BOOLEAN|   PLAIN|     SNAPPY|                                       null|                                                    null|
|  root.ln.wf01.wt01.temperature|    null|      root.ln|   FLOAT|     RLE|     SNAPPY|                                       null|                                                    null|
|       root.ln.wf01.wt01.status|    null|      root.ln| BOOLEAN|   PLAIN|     SNAPPY|                                       null|                                                    null|
+-------------------------------+--------+-------------+--------+--------+-----------+-------------------------------------------+--------------------------------------------------------+
Total line number = 7
It costs 0.016s

+-----------------------------+-----+-------------+--------+--------+-----------+----+----------+
|                   timeseries|alias|storage group|dataType|encoding|compression|tags|attributes|
+-----------------------------+-----+-------------+--------+--------+-----------+----+----------+
|   root.ln.wf02.wt02.hardware| null|      root.ln|    TEXT|   PLAIN|     SNAPPY|null|      null|
|     root.ln.wf02.wt02.status| null|      root.ln| BOOLEAN|   PLAIN|     SNAPPY|null|      null|
|root.ln.wf01.wt01.temperature| null|      root.ln|   FLOAT|     RLE|     SNAPPY|null|      null|
|     root.ln.wf01.wt01.status| null|      root.ln| BOOLEAN|   PLAIN|     SNAPPY|null|      null|
+-----------------------------+-----+-------------+--------+--------+-----------+----+----------+
Total line number = 4
It costs 0.004s
```

* SHOW TIMESERIES (<`PrefixPath`>)? WhereClause
 
  returns all the timeseries information that satisfy the where condition and start with the prefixPath SQL statements are as follows:

```
ALTER timeseries root.ln.wf02.wt02.hardware ADD TAGS unit=c
ALTER timeseries root.ln.wf02.wt02.status ADD TAGS description=test1
show timeseries root.ln where unit=c
show timeseries root.ln where description contains 'test1'
```

The results are shown below respectly:

```
+--------------------------+-----+-------------+--------+--------+-----------+------------+----------+
|                timeseries|alias|storage group|dataType|encoding|compression|        tags|attributes|
+--------------------------+-----+-------------+--------+--------+-----------+------------+----------+
|root.ln.wf02.wt02.hardware| null|      root.ln|    TEXT|   PLAIN|     SNAPPY|{"unit":"c"}|      null|
+--------------------------+-----+-------------+--------+--------+-----------+------------+----------+
Total line number = 1
It costs 0.005s

+------------------------+-----+-------------+--------+--------+-----------+-----------------------+----------+
|              timeseries|alias|storage group|dataType|encoding|compression|                   tags|attributes|
+------------------------+-----+-------------+--------+--------+-----------+-----------------------+----------+
|root.ln.wf02.wt02.status| null|      root.ln| BOOLEAN|   PLAIN|     SNAPPY|{"description":"test1"}|      null|
+------------------------+-----+-------------+--------+--------+-----------+-----------------------+----------+
Total line number = 1
It costs 0.004s
```

> Notice that, we only support one condition in the where clause. Either it's an equal filter or it is an `contains` filter. In both case, the property in the where condition must be a tag.

* SHOW TIMESERIES LIMIT INT OFFSET INT

  returns all the timeseries information start from the offset and limit the number of series returned
  
* SHOW LATEST TIMESERIES

  all the returned timeseries information should be sorted in descending order of the last timestamp of timeseries
  
It is worth noting that when the queried path does not exist, the system will return no timeseries.  


### Count Timeseries

IoTDB is able to use `COUNT TIMESERIES <Path>` to count the number of timeseries in the path. SQL statements are as follows:

```
IoTDB > COUNT TIMESERIES root
IoTDB > COUNT TIMESERIES root.ln
IoTDB > COUNT TIMESERIES root.ln.*.*.status
IoTDB > COUNT TIMESERIES root.ln.wf01.wt01.status
```

Besides, `LEVEL` could be defined to show count the number of timeseries of each node at the given level in current Metadata Tree. This could be used to query the number of sensors under each device. The grammar is: `COUNT TIMESERIES <Path> GROUP BY LEVEL=<INTEGER>`.

For example, if there are several timeseries (use `show timeseries` to show all timeseries):

```
+-------------------------------+--------+-------------+--------+--------+-----------+-------------------------------------------+--------------------------------------------------------+
|                     timeseries|   alias|storage group|dataType|encoding|compression|                                       tags|                                              attributes|
+-------------------------------+--------+-------------+--------+--------+-----------+-------------------------------------------+--------------------------------------------------------+
|root.sgcc.wf03.wt01.temperature|    null|    root.sgcc|   FLOAT|     RLE|     SNAPPY|                                       null|                                                    null|
|     root.sgcc.wf03.wt01.status|    null|    root.sgcc| BOOLEAN|   PLAIN|     SNAPPY|                                       null|                                                    null|
|             root.turbine.d1.s1|newAlias| root.turbine|   FLOAT|     RLE|     SNAPPY|{"newTag1":"newV1","tag4":"v4","tag3":"v3"}|{"attr2":"v2","attr1":"newV1","attr4":"v4","attr3":"v3"}|
|     root.ln.wf02.wt02.hardware|    null|      root.ln|    TEXT|   PLAIN|     SNAPPY|                               {"unit":"c"}|                                                    null|
|       root.ln.wf02.wt02.status|    null|      root.ln| BOOLEAN|   PLAIN|     SNAPPY|                    {"description":"test1"}|                                                    null|
|  root.ln.wf01.wt01.temperature|    null|      root.ln|   FLOAT|     RLE|     SNAPPY|                                       null|                                                    null|
|       root.ln.wf01.wt01.status|    null|      root.ln| BOOLEAN|   PLAIN|     SNAPPY|                                       null|                                                    null|
+-------------------------------+--------+-------------+--------+--------+-----------+-------------------------------------------+--------------------------------------------------------+
Total line number = 7
It costs 0.004s
```

Then the Metadata Tree will be as below:

<center><img style="width:100%; max-width:600px; margin-left:auto; margin-right:auto; display:block;" src="https://user-images.githubusercontent.com/19167280/69792176-1718f400-1201-11ea-861a-1a83c07ca144.jpg"></center>

As can be seen, `root` is considered as `LEVEL=0`. So when you enter statements such as:

```
IoTDB > COUNT TIMESERIES root GROUP BY LEVEL=1
IoTDB > COUNT TIMESERIES root.ln GROUP BY LEVEL=2
IoTDB > COUNT TIMESERIES root.ln.wf01 GROUP BY LEVEL=2
```

You will get following results:

```
+------------+-----+
|      column|count|
+------------+-----+
|   root.sgcc|    2|
|root.turbine|    1|
|     root.ln|    4|
+------------+-----+
Total line number = 3
It costs 0.002s

+------------+-----+
|      column|count|
+------------+-----+
|root.ln.wf02|    2|
|root.ln.wf01|    2|
+------------+-----+
Total line number = 2
It costs 0.002s

+------------+-----+
|      column|count|
+------------+-----+
|root.ln.wf01|    2|
+------------+-----+
Total line number = 1
It costs 0.002s
```

> Note: The path of timeseries is just a filter condition, which has no relationship with the definition of level.

### Tag and Attribute Management

We can also add an alias, extra tag and attribute information while creating one timeseries.
The SQL statements for creating timeseries with extra tag and attribute information are extended as follows:

```
create timeseries root.turbine.d1.s1(temprature) with datatype=FLOAT, encoding=RLE, compression=SNAPPY tags(tag1=v1, tag2=v2) attributes(attr1=v1, attr2=v2)
```

The `temprature` in the brackets is an alias for the sensor `s1`. So we can use `temprature` to replace `s1` anywhere.

> IoTDB also supports [using AS function](../Appendix/DML-Data-Manipulation-Language.md) to set alias. The difference between the two is: the alias set by the AS function is used to replace the whole time series name, temporary and not bound with the time series; while the alias mentioned above is only used as the alias of the sensor, which is bound with it and can be used equivalent to the original sensor name.

The only difference between tag and attribute is that we will maintain an inverted index on the tag, so we can use tag property in the show timeseries where clause which you can see in the following `Show Timeseries` section.

> Notice that the size of the extra tag and attribute information shouldn't exceed the `tag_attribute_total_size`.

After creating the timeseries, we can also update its original tag point attributes, there are mainly in following six ways:

* Rename the tag/attribute key
```
ALTER timeseries root.turbine.d1.s1 RENAME tag1 TO newTag1
```
* reset the tag/attribute value
```
ALTER timeseries root.turbine.d1.s1 SET newTag1=newV1, attr1=newV1
```
* delete the existing tag/attribute
```
ALTER timeseries root.turbine.d1.s1 DROP tag1, tag2
```
* add new tags
```
ALTER timeseries root.turbine.d1.s1 ADD TAGS tag3=v3, tag4=v4
```
* add new attributes
```
ALTER timeseries root.turbine.d1.s1 ADD ATTRIBUTES attr3=v3, attr4=v4
```
* upsert alias, tags and attributes
> add alias or a new key-value if the alias or key doesn't exist, otherwise, update the old one with new value.
```
ALTER timeseries root.turbine.d1.s1 UPSERT ALIAS=newAlias TAGS(tag3=v3, tag4=v4) ATTRIBUTES(attr3=v3, attr4=v4)
```

## Node Management
### Show Child Paths

```
SHOW CHILD PATHS prefixPath
```

Return all child paths of the prefixPath, the prefixPath could contains *.

Example：

* return the child paths of root.ln：show child paths root.ln

```
+------------+
| child paths|
+------------+
|root.ln.wf01|
|root.ln.wf02|
+------------+
Total line number = 2
It costs 0.002s
```

> get all paths in form of root.xx.xx.xx：show child paths root.xx.xx

### Show Child Nodes

```
SHOW CHILD NODES prefixPath
```

Return all child nodes of the prefixPath.

Example：

* return the child nodes of root：show child nodes root

```
+------------+
| child nodes|
+------------+
|          ln|
+------------+
```

* return the child nodes of root.vehicle：show child nodes root.ln

```
+------------+
| child nodes|
+------------+
|        wf01|
|        wf02|
+------------+
```

### Count Nodes

IoTDB is able to use `COUNT NODES <PrefixPath> LEVEL=<INTEGER>` to count the number of nodes at the given level in current Metadata Tree. This could be used to query the number of devices. The usage are as follows:

```
IoTDB > COUNT NODES root LEVEL=2
IoTDB > COUNT NODES root.ln LEVEL=2
IoTDB > COUNT NODES root.ln.wf01 LEVEL=3
```

As for the above mentioned example and Metadata tree, you can get following results:

```
+-----+
|count|
+-----+
|    4|
+-----+
Total line number = 1
It costs 0.003s

+-----+
|count|
+-----+
|    2|
+-----+
Total line number = 1
It costs 0.002s

+-----+
|count|
+-----+
|    1|
+-----+
Total line number = 1
It costs 0.002s
```

> Note: The path of timeseries is just a filter condition, which has no relationship with the definition of level.
`PrefixPath` could contains `*`, but all nodes after `*` would be ignored. Only the prefix path before `*` is valid.

### Show Devices

* SHOW DEVICES prefixPath? (WITH STORAGE GROUP)? limitClause? #showDevices

Similar to `Show Timeseries`, IoTDB also supports two ways of viewing devices:

* `SHOW DEVICES` statement presents all devices' information, which is equal to `SHOW DEVICES root`.
* `SHOW DEVICES <PrefixPath>` statement specifies the `PrefixPath` and returns the devices information under the given level.

SQL statement is as follows:

```
IoTDB> show devices
IoTDB> show devices root.ln
```

You can get results below:

```
+-------------------+
|            devices|
+-------------------+
|  root.ln.wf01.wt01|
|  root.ln.wf02.wt02|
|root.sgcc.wf03.wt01|
|    root.turbine.d1|
+-------------------+
Total line number = 4
It costs 0.002s

+-----------------+
|          devices|
+-----------------+
|root.ln.wf01.wt01|
|root.ln.wf02.wt02|
+-----------------+
Total line number = 2
It costs 0.001s
```

To view devices' information with storage group, we can use `SHOW DEVICES WITH STORAGE GROUP` statement.

* `SHOW DEVICES WITH STORAGE GROUP` statement presents all devices' information with their storage group.
* `SHOW DEVICES <PrefixPath> WITH STORAGE GROUP` statement specifies the `PrefixPath` and returns the 
devices' information under the given level with their storage group information.

SQL statement is as follows:

```
IoTDB> show devices with storage group
IoTDB> show devices root.ln with storage group
```

You can get results below:

```
+-------------------+-------------+
|            devices|storage group|
+-------------------+-------------+
|  root.ln.wf01.wt01|      root.ln|
|  root.ln.wf02.wt02|      root.ln|
|root.sgcc.wf03.wt01|    root.sgcc|
|    root.turbine.d1| root.turbine|
+-------------------+-------------+
Total line number = 4
It costs 0.003s

+-----------------+-------------+
|          devices|storage group|
+-----------------+-------------+
|root.ln.wf01.wt01|      root.ln|
|root.ln.wf02.wt02|      root.ln|
+-----------------+-------------+
Total line number = 2
It costs 0.001s
```

## TTL

IoTDB supports storage-level TTL settings, which means it is able to delete old data automatically and periodically. The benefit of using TTL is that hopefully you can control the total disk space usage and prevent the machine from running out of disks. Moreover, the query performance may downgrade as the total number of files goes up and the memory usage also increase as there are more files. Timely removing such files helps to keep at a high query performance level and reduce memory usage.

### Set TTL

The SQL Statement for setting TTL is as follow:

```
IoTDB> set ttl to root.ln 3600000
```

This example means that for data in `root.ln`, only that of the latest 1 hour will remain, the older one is removed or made invisible.

### Unset TTL

To unset TTL, we can use follwing SQL statement:

```
IoTDB> unset ttl to root.ln
```

After unset TTL, all data will be accepted in `root.ln`

### Show TTL

To Show TTL, we can use following SQL statement:

```
IoTDB> SHOW ALL TTL
IoTDB> SHOW TTL ON StorageGroupNames
```

The SHOW ALL TTL example gives the TTL for all storage groups.
The SHOW TTL ON  root.group1 , root.group2 , root.group3 example shows the TTL for the three storage 
groups specified.
Note: the TTL for storage groups that do not have a TTL set will display as null.
<|MERGE_RESOLUTION|>--- conflicted
+++ resolved
@@ -89,20 +89,9 @@
 IoTDB > create timeseries root.sgcc.wf03.wt01.temperature with datatype=FLOAT,encoding=RLE
 ```
 
-<<<<<<< HEAD
-We could also create **aligned** timeseries:
-
-```
-IoTDB > create aligned timeseries root.sg.d1.(s1 FLOAT, s2 INT32)
-IoTDB > create aligned timeseries root.sg.d1.(s3 FLOAT, s4 INT32) with encoding=(RLE, Grollia), compression=SNAPPY
-```
-
-Attention: Aligned timeseries must have the same compression type.
-
-It should be noted that when the encoding mode specified in the creation of timeseries does not match the data type, the system will give the corresponding error promot as shown below:
-=======
+
 Notice that when in the CREATE TIMESERIES statement the encoding method conflicts with the data type, the system gives the corresponding error prompt as shown below:
->>>>>>> 27970070
+
 
 ```
 IoTDB > create timeseries root.ln.wf02.wt02.status WITH DATATYPE=BOOLEAN, ENCODING=TS_2DIFF
