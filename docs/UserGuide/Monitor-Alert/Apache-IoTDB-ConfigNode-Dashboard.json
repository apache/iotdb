--- conflicted
+++ resolved
@@ -89,207 +89,6 @@
         {
           "datasource": {
             "type": "prometheus",
-<<<<<<< HEAD
-            "uid": "wRIkFL2Vz"
-          },
-          "refId": "A"
-        }
-      ],
-      "title": "Overview",
-      "type": "row"
-    },
-    {
-      "collapsed": false,
-      "datasource": {
-        "type": "prometheus",
-        "uid": "wRIkFL2Vz"
-      },
-      "gridPos": {
-        "h": 1,
-        "w": 24,
-        "x": 0,
-        "y": 1
-      },
-      "id": 6,
-      "panels": [],
-      "targets": [
-        {
-          "datasource": {
-            "type": "prometheus",
-            "uid": "wRIkFL2Vz"
-          },
-          "refId": "A"
-        }
-      ],
-      "title": "ConfigNode",
-      "type": "row"
-    },
-    {
-      "datasource": {
-        "type": "prometheus",
-        "uid": "${DS_PROMETHEUS}"
-      },
-      "description": "The number of cluster ConfigNodes",
-      "fieldConfig": {
-        "defaults": {
-          "color": {
-            "mode": "thresholds"
-          },
-          "mappings": [],
-          "thresholds": {
-            "mode": "absolute",
-            "steps": [
-              {
-                "color": "green",
-                "value": null
-              }
-            ]
-          }
-        },
-        "overrides": []
-      },
-      "gridPos": {
-        "h": 6,
-        "w": 5,
-        "x": 0,
-        "y": 2
-      },
-      "id": 29,
-      "options": {
-        "colorMode": "value",
-        "graphMode": "area",
-        "justifyMode": "auto",
-        "orientation": "auto",
-        "reduceOptions": {
-          "calcs": [
-            "lastNotNull"
-          ],
-          "fields": "",
-          "values": false
-        },
-        "textMode": "auto"
-      },
-      "pluginVersion": "9.3.6",
-      "targets": [
-        {
-          "datasource": {
-            "type": "prometheus",
-            "uid": "${DS_PROMETHEUS}"
-          },
-          "editorMode": "code",
-          "expr": "sum by(type) (node_num{type=\"ConfigNode\"})",
-          "legendFormat": "{{type}}",
-          "range": true,
-          "refId": "A"
-        }
-      ],
-      "title": "ConfigNode Number",
-      "type": "stat"
-    },
-    {
-      "datasource": {
-        "type": "prometheus",
-        "uid": "${DS_PROMETHEUS}"
-      },
-      "description": "The current statuses of cluster ConfigNodes",
-      "fieldConfig": {
-        "defaults": {
-          "color": {
-            "mode": "palette-classic"
-          },
-          "custom": {
-            "hideFrom": {
-              "legend": false,
-              "tooltip": false,
-              "viz": false
-            }
-          },
-          "mappings": []
-        },
-        "overrides": [
-          {
-            "matcher": {
-              "id": "byName",
-              "options": "Running"
-            },
-            "properties": [
-              {
-                "id": "color",
-                "value": {
-                  "fixedColor": "green",
-                  "mode": "fixed"
-                }
-              }
-            ]
-          },
-          {
-            "matcher": {
-              "id": "byName",
-              "options": "Unknown"
-            },
-            "properties": [
-              {
-                "id": "color",
-                "value": {
-                  "fixedColor": "yellow",
-                  "mode": "fixed"
-                }
-              }
-            ]
-          },
-          {
-            "matcher": {
-              "id": "byName",
-              "options": "ReadOnly"
-            },
-            "properties": [
-              {
-                "id": "color",
-                "value": {
-                  "fixedColor": "orange",
-                  "mode": "fixed"
-                }
-              }
-            ]
-          },
-          {
-            "matcher": {
-              "id": "byName",
-              "options": "Removing"
-            },
-            "properties": [
-              {
-                "id": "color",
-                "value": {
-                  "fixedColor": "red",
-                  "mode": "fixed"
-                }
-              }
-            ]
-          }
-        ]
-      },
-      "gridPos": {
-        "h": 6,
-        "w": 5,
-        "x": 5,
-        "y": 2
-      },
-      "id": 33,
-      "options": {
-        "legend": {
-          "displayMode": "table",
-          "placement": "right",
-          "showLegend": true,
-          "values": [
-            "value"
-          ]
-        },
-        "pieType": "pie",
-        "reduceOptions": {
-          "calcs": [
-            "lastNotNull"
-=======
             "uid": "${DS_PROMETHEUS}"
           },
           "fieldConfig": {
@@ -495,69 +294,15 @@
               "legendFormat": "{{status}}",
               "refId": "A"
             }
->>>>>>> 16c1c9ef
           ],
           "title": "ConfigNode",
           "type": "piechart"
         },
-<<<<<<< HEAD
-        "tooltip": {
-          "mode": "single",
-          "sort": "none"
-        }
-      },
-      "pluginVersion": "9.3.6",
-      "targets": [
-=======
->>>>>>> 16c1c9ef
         {
           "datasource": {
             "type": "prometheus",
             "uid": "${DS_PROMETHEUS}"
           },
-<<<<<<< HEAD
-          "editorMode": "builder",
-          "expr": "node_num{type=\"ConfigNode\"}",
-          "format": "time_series",
-          "legendFormat": "{{status}}",
-          "range": true,
-          "refId": "A"
-        }
-      ],
-      "title": "ConfigNode Current Statuses",
-      "type": "piechart"
-    },
-    {
-      "datasource": {
-        "type": "prometheus",
-        "uid": "${DS_PROMETHEUS}"
-      },
-      "description": "The statuses of cluster ConfigNodes",
-      "fieldConfig": {
-        "defaults": {
-          "color": {
-            "mode": "palette-classic"
-          },
-          "custom": {
-            "axisCenteredZero": false,
-            "axisColorMode": "text",
-            "axisLabel": "",
-            "axisPlacement": "auto",
-            "barAlignment": 0,
-            "drawStyle": "line",
-            "fillOpacity": 0,
-            "gradientMode": "none",
-            "hideFrom": {
-              "legend": false,
-              "tooltip": false,
-              "viz": false
-            },
-            "lineInterpolation": "linear",
-            "lineWidth": 1,
-            "pointSize": 5,
-            "scaleDistribution": {
-              "type": "linear"
-=======
           "fieldConfig": {
             "defaults": {
               "color": {
@@ -620,7 +365,6 @@
                 ]
               },
               "unit": "bool_on_off"
->>>>>>> 16c1c9ef
             },
             "overrides": []
           },
@@ -643,120 +387,6 @@
               "sort": "desc"
             }
           },
-<<<<<<< HEAD
-          "mappings": [],
-          "thresholds": {
-            "mode": "absolute",
-            "steps": [
-              {
-                "color": "green",
-                "value": null
-              }
-            ]
-          }
-        },
-        "overrides": [
-          {
-            "matcher": {
-              "id": "byName",
-              "options": "{__name__=\"node_num\", instance=\"localhost:9091\", job=\"confignode\", status=\"ReadOnly\", type=\"ConfigNode\"}"
-            },
-            "properties": [
-              {
-                "id": "color",
-                "value": {
-                  "fixedColor": "#73BF69",
-                  "mode": "fixed"
-                }
-              }
-            ]
-          },
-          {
-            "matcher": {
-              "id": "byName",
-              "options": "Running"
-            },
-            "properties": [
-              {
-                "id": "color",
-                "value": {
-                  "fixedColor": "green",
-                  "mode": "fixed"
-                }
-              }
-            ]
-          },
-          {
-            "matcher": {
-              "id": "byName",
-              "options": "ReadOnly"
-            },
-            "properties": [
-              {
-                "id": "color",
-                "value": {
-                  "fixedColor": "orange",
-                  "mode": "fixed"
-                }
-              }
-            ]
-          },
-          {
-            "matcher": {
-              "id": "byName",
-              "options": "Removing"
-            },
-            "properties": [
-              {
-                "id": "color",
-                "value": {
-                  "fixedColor": "red",
-                  "mode": "fixed"
-                }
-              }
-            ]
-          },
-          {
-            "matcher": {
-              "id": "byName",
-              "options": "Unknown"
-            },
-            "properties": [
-              {
-                "id": "color",
-                "value": {
-                  "fixedColor": "yellow",
-                  "mode": "fixed"
-                }
-              }
-            ]
-          }
-        ]
-      },
-      "gridPos": {
-        "h": 6,
-        "w": 8,
-        "x": 10,
-        "y": 2
-      },
-      "id": 31,
-      "options": {
-        "legend": {
-          "calcs": [
-            "lastNotNull"
-          ],
-          "displayMode": "table",
-          "placement": "right",
-          "showLegend": true,
-          "sortBy": "Last",
-          "sortDesc": true
-        },
-        "tooltip": {
-          "mode": "multi",
-          "sort": "desc"
-        }
-      },
-=======
           "pluginVersion": "8.4.2",
           "targets": [
             {
@@ -776,31 +406,12 @@
           "type": "timeseries"
         }
       ],
->>>>>>> 16c1c9ef
       "targets": [
         {
           "datasource": {
             "type": "prometheus",
             "uid": "lfuOmw1Vk"
           },
-<<<<<<< HEAD
-          "editorMode": "builder",
-          "exemplar": false,
-          "expr": "node_num{type=\"ConfigNode\"}",
-          "format": "time_series",
-          "instant": false,
-          "interval": "",
-          "legendFormat": "{{status}}",
-          "range": true,
-          "refId": "A"
-        }
-      ],
-      "title": "ConfigNode Status",
-      "type": "timeseries"
-    },
-    {
-      "collapsed": false,
-=======
           "refId": "A"
         }
       ],
@@ -813,59 +424,12 @@
         "type": "prometheus",
         "uid": "lfuOmw1Vk"
       },
->>>>>>> 16c1c9ef
       "gridPos": {
         "h": 1,
         "w": 24,
         "x": 0,
         "y": 1
       },
-<<<<<<< HEAD
-      "id": 35,
-      "panels": [],
-      "title": "DataNode",
-      "type": "row"
-    },
-    {
-      "datasource": {
-        "type": "prometheus",
-        "uid": "${DS_PROMETHEUS}"
-      },
-      "description": "The number of cluster DataNodes",
-      "fieldConfig": {
-        "defaults": {
-          "color": {
-            "mode": "thresholds"
-          },
-          "mappings": [],
-          "thresholds": {
-            "mode": "absolute",
-            "steps": [
-              {
-                "color": "green",
-                "value": null
-              }
-            ]
-          }
-        },
-        "overrides": []
-      },
-      "gridPos": {
-        "h": 6,
-        "w": 5,
-        "x": 0,
-        "y": 9
-      },
-      "id": 39,
-      "options": {
-        "colorMode": "value",
-        "graphMode": "area",
-        "justifyMode": "auto",
-        "orientation": "auto",
-        "reduceOptions": {
-          "calcs": [
-            "lastNotNull"
-=======
       "id": 6,
       "panels": [
         {
@@ -942,138 +506,15 @@
               "range": true,
               "refId": "D"
             }
->>>>>>> 16c1c9ef
           ],
           "title": "Region Number",
           "type": "stat"
         },
-<<<<<<< HEAD
-        "textMode": "auto"
-      },
-      "pluginVersion": "9.3.6",
-      "targets": [
-=======
->>>>>>> 16c1c9ef
         {
           "datasource": {
             "type": "prometheus",
             "uid": "${DS_PROMETHEUS}"
           },
-<<<<<<< HEAD
-          "editorMode": "builder",
-          "expr": "sum by(type) (node_num{type=\"DataNode\"})",
-          "legendFormat": "__auto",
-          "range": true,
-          "refId": "A"
-        }
-      ],
-      "title": "DataNode Number",
-      "type": "stat"
-    },
-    {
-      "datasource": {
-        "type": "prometheus",
-        "uid": "${DS_PROMETHEUS}"
-      },
-      "description": "The current statuses of cluster DataNodes",
-      "fieldConfig": {
-        "defaults": {
-          "color": {
-            "mode": "palette-classic"
-          },
-          "custom": {
-            "hideFrom": {
-              "legend": false,
-              "tooltip": false,
-              "viz": false
-            }
-          },
-          "mappings": []
-        },
-        "overrides": [
-          {
-            "matcher": {
-              "id": "byName",
-              "options": "Running"
-            },
-            "properties": [
-              {
-                "id": "color",
-                "value": {
-                  "fixedColor": "green",
-                  "mode": "fixed"
-                }
-              }
-            ]
-          },
-          {
-            "matcher": {
-              "id": "byName",
-              "options": "Unknown"
-            },
-            "properties": [
-              {
-                "id": "color",
-                "value": {
-                  "fixedColor": "yellow",
-                  "mode": "fixed"
-                }
-              }
-            ]
-          },
-          {
-            "matcher": {
-              "id": "byName",
-              "options": "ReadOnly"
-            },
-            "properties": [
-              {
-                "id": "color",
-                "value": {
-                  "fixedColor": "orange",
-                  "mode": "fixed"
-                }
-              }
-            ]
-          },
-          {
-            "matcher": {
-              "id": "byName",
-              "options": "Removing"
-            },
-            "properties": [
-              {
-                "id": "color",
-                "value": {
-                  "fixedColor": "red",
-                  "mode": "fixed"
-                }
-              }
-            ]
-          }
-        ]
-      },
-      "gridPos": {
-        "h": 6,
-        "w": 5,
-        "x": 5,
-        "y": 9
-      },
-      "id": 41,
-      "options": {
-        "legend": {
-          "displayMode": "table",
-          "placement": "right",
-          "showLegend": true,
-          "values": [
-            "value"
-          ]
-        },
-        "pieType": "pie",
-        "reduceOptions": {
-          "calcs": [
-            "lastNotNull"
-=======
           "fieldConfig": {
             "defaults": {
               "color": {
@@ -1216,67 +657,15 @@
               "legendFormat": "{{name}}",
               "refId": "A"
             }
->>>>>>> 16c1c9ef
           ],
           "title": "Total Region in Node",
           "type": "timeseries"
         },
-<<<<<<< HEAD
-        "tooltip": {
-          "mode": "single",
-          "sort": "none"
-        }
-      },
-      "targets": [
-=======
->>>>>>> 16c1c9ef
         {
           "datasource": {
             "type": "prometheus",
             "uid": "${DS_PROMETHEUS}"
           },
-<<<<<<< HEAD
-          "editorMode": "builder",
-          "expr": "node_num{type=\"DataNode\"}",
-          "legendFormat": "{{status}}",
-          "range": true,
-          "refId": "A"
-        }
-      ],
-      "title": "DataNode Current Statuses",
-      "type": "piechart"
-    },
-    {
-      "datasource": {
-        "type": "prometheus",
-        "uid": "${DS_PROMETHEUS}"
-      },
-      "description": "The statuses of cluster DataNodes",
-      "fieldConfig": {
-        "defaults": {
-          "color": {
-            "mode": "palette-classic"
-          },
-          "custom": {
-            "axisCenteredZero": false,
-            "axisColorMode": "text",
-            "axisLabel": "",
-            "axisPlacement": "auto",
-            "barAlignment": 0,
-            "drawStyle": "line",
-            "fillOpacity": 0,
-            "gradientMode": "none",
-            "hideFrom": {
-              "legend": false,
-              "tooltip": false,
-              "viz": false
-            },
-            "lineInterpolation": "linear",
-            "lineWidth": 1,
-            "pointSize": 5,
-            "scaleDistribution": {
-              "type": "linear"
-=======
           "fieldConfig": {
             "defaults": {
               "color": {
@@ -1322,7 +711,6 @@
                   }
                 ]
               }
->>>>>>> 16c1c9ef
             },
             "overrides": []
           },
@@ -1345,108 +733,6 @@
               "sort": "desc"
             }
           },
-<<<<<<< HEAD
-          "mappings": [],
-          "thresholds": {
-            "mode": "absolute",
-            "steps": [
-              {
-                "color": "green",
-                "value": null
-              },
-              {
-                "color": "red",
-                "value": 80
-              }
-            ]
-          }
-        },
-        "overrides": [
-          {
-            "matcher": {
-              "id": "byName",
-              "options": "Running"
-            },
-            "properties": [
-              {
-                "id": "color",
-                "value": {
-                  "fixedColor": "green",
-                  "mode": "fixed"
-                }
-              }
-            ]
-          },
-          {
-            "matcher": {
-              "id": "byName",
-              "options": "Unknown"
-            },
-            "properties": [
-              {
-                "id": "color",
-                "value": {
-                  "fixedColor": "yellow",
-                  "mode": "fixed"
-                }
-              }
-            ]
-          },
-          {
-            "matcher": {
-              "id": "byName",
-              "options": "ReadOnly"
-            },
-            "properties": [
-              {
-                "id": "color",
-                "value": {
-                  "fixedColor": "orange",
-                  "mode": "fixed"
-                }
-              }
-            ]
-          },
-          {
-            "matcher": {
-              "id": "byName",
-              "options": "Removing"
-            },
-            "properties": [
-              {
-                "id": "color",
-                "value": {
-                  "fixedColor": "red",
-                  "mode": "fixed"
-                }
-              }
-            ]
-          }
-        ]
-      },
-      "gridPos": {
-        "h": 6,
-        "w": 8,
-        "x": 10,
-        "y": 9
-      },
-      "id": 43,
-      "options": {
-        "legend": {
-          "calcs": [
-            "lastNotNull"
-          ],
-          "displayMode": "table",
-          "placement": "right",
-          "showLegend": true
-        },
-        "tooltip": {
-          "mode": "single",
-          "sort": "none"
-        }
-      },
-      "targets": [
-=======
           "targets": [
             {
               "datasource": {
@@ -1733,36 +1019,11 @@
           "title": "CPU Core",
           "type": "stat"
         },
->>>>>>> 16c1c9ef
         {
           "datasource": {
             "type": "prometheus",
             "uid": "${DS_PROMETHEUS}"
           },
-<<<<<<< HEAD
-          "editorMode": "builder",
-          "expr": "node_num{type=\"DataNode\"}",
-          "legendFormat": "{{status}}",
-          "range": true,
-          "refId": "A"
-        }
-      ],
-      "title": "DataNode Statuses",
-      "type": "timeseries"
-    },
-    {
-      "collapsed": true,
-      "gridPos": {
-        "h": 1,
-        "w": 24,
-        "x": 0,
-        "y": 15
-      },
-      "id": 37,
-      "panels": [],
-      "title": "Region",
-      "type": "row"
-=======
           "fieldConfig": {
             "defaults": {
               "color": {
@@ -3513,21 +2774,10 @@
       ],
       "title": "Disk I/O Ops",
       "type": "timeseries"
->>>>>>> 16c1c9ef
     },
     {
-      "collapsed": true,
       "datasource": {
         "type": "prometheus",
-<<<<<<< HEAD
-        "uid": "wRIkFL2Vz"
-      },
-      "gridPos": {
-        "h": 1,
-        "w": 24,
-        "x": 0,
-        "y": 16
-=======
         "uid": "${DS_PROMETHEUS}"
       },
       "fieldConfig": {
@@ -3597,148 +2847,13 @@
           "mode": "multi",
           "sort": "asc"
         }
->>>>>>> 16c1c9ef
-      },
-      "id": 13,
-      "panels": [
+      },
+      "targets": [
         {
           "datasource": {
             "type": "prometheus",
             "uid": "${DS_PROMETHEUS}"
           },
-<<<<<<< HEAD
-          "fieldConfig": {
-            "defaults": {
-              "color": {
-                "mode": "thresholds"
-              },
-              "mappings": [],
-              "thresholds": {
-                "mode": "absolute",
-                "steps": [
-                  {
-                    "color": "green",
-                    "value": null
-                  },
-                  {
-                    "color": "red",
-                    "value": 80
-                  }
-                ]
-              },
-              "unit": "Core"
-            },
-            "overrides": []
-          },
-          "gridPos": {
-            "h": 8,
-            "w": 8,
-            "x": 0,
-            "y": 49
-          },
-          "id": 14,
-          "options": {
-            "colorMode": "value",
-            "graphMode": "area",
-            "justifyMode": "auto",
-            "orientation": "auto",
-            "reduceOptions": {
-              "calcs": [
-                "lastNotNull"
-              ],
-              "fields": "",
-              "values": false
-            },
-            "textMode": "auto"
-          },
-          "pluginVersion": "9.3.6",
-          "targets": [
-            {
-              "datasource": {
-                "type": "prometheus",
-                "uid": "${DS_PROMETHEUS}"
-              },
-              "editorMode": "code",
-              "expr": "sys_cpu_cores{instance=\"$instance\",name=\"system\"}",
-              "hide": false,
-              "legendFormat": "Process CPU Time",
-              "range": true,
-              "refId": "B"
-            }
-          ],
-          "title": "CPU Core",
-          "type": "stat"
-        },
-        {
-          "datasource": {
-            "type": "prometheus",
-            "uid": "${DS_PROMETHEUS}"
-          },
-          "fieldConfig": {
-            "defaults": {
-              "color": {
-                "mode": "palette-classic"
-              },
-              "custom": {
-                "axisCenteredZero": false,
-                "axisColorMode": "text",
-                "axisLabel": "",
-                "axisPlacement": "auto",
-                "axisSoftMax": 0,
-                "axisSoftMin": 0,
-                "barAlignment": 0,
-                "drawStyle": "line",
-                "fillOpacity": 10,
-                "gradientMode": "none",
-                "hideFrom": {
-                  "legend": false,
-                  "tooltip": false,
-                  "viz": false
-                },
-                "lineInterpolation": "linear",
-                "lineWidth": 1,
-                "pointSize": 5,
-                "scaleDistribution": {
-                  "type": "linear"
-                },
-                "showPoints": "never",
-                "spanNulls": false,
-                "stacking": {
-                  "group": "A",
-                  "mode": "none"
-                },
-                "thresholdsStyle": {
-                  "mode": "off"
-                }
-              },
-              "mappings": [],
-              "thresholds": {
-                "mode": "percentage",
-                "steps": [
-                  {
-                    "color": "green",
-                    "value": null
-                  }
-                ]
-              },
-              "unit": "percent"
-            },
-            "overrides": []
-          },
-          "gridPos": {
-            "h": 8,
-            "w": 8,
-            "x": 8,
-            "y": 49
-          },
-          "id": 15,
-          "options": {
-            "legend": {
-              "calcs": [],
-              "displayMode": "list",
-              "placement": "bottom",
-              "showLegend": true
-=======
           "exemplar": true,
           "expr": "rate(disk_io_time{instance=~\"$instance\"}[1m])",
           "interval": "",
@@ -3785,45 +2900,11 @@
             "stacking": {
               "group": "A",
               "mode": "none"
->>>>>>> 16c1c9ef
-            },
-            "tooltip": {
-              "mode": "multi",
-              "sort": "desc"
-            }
-          },
-<<<<<<< HEAD
-          "targets": [
-            {
-              "datasource": {
-                "type": "prometheus",
-                "uid": "${DS_PROMETHEUS}"
-              },
-              "editorMode": "code",
-              "exemplar": true,
-              "expr": "sys_cpu_load{instance=\"$instance\",name=\"system\"}",
-              "interval": "",
-              "legendFormat": "System CPU Load",
-              "range": true,
-              "refId": "A"
-            },
-            {
-              "datasource": {
-                "type": "prometheus",
-                "uid": "${DS_PROMETHEUS}"
-              },
-              "editorMode": "code",
-              "expr": "process_cpu_load{instance=\"$instance\",name=\"process\"}",
-              "hide": false,
-              "legendFormat": "Process CPU Load",
-              "range": true,
-              "refId": "B"
-            }
-          ],
-          "title": "CPU Load",
-          "type": "timeseries"
-        },
-=======
+            },
+            "thresholdsStyle": {
+              "mode": "off"
+            }
+          },
           "mappings": [],
           "thresholds": {
             "mode": "absolute",
@@ -3863,408 +2944,11 @@
         }
       },
       "targets": [
->>>>>>> 16c1c9ef
         {
           "datasource": {
             "type": "prometheus",
             "uid": "${DS_PROMETHEUS}"
           },
-<<<<<<< HEAD
-          "fieldConfig": {
-            "defaults": {
-              "color": {
-                "mode": "palette-classic"
-              },
-              "custom": {
-                "axisCenteredZero": false,
-                "axisColorMode": "text",
-                "axisLabel": "",
-                "axisPlacement": "auto",
-                "axisSoftMax": 0,
-                "axisSoftMin": 0,
-                "barAlignment": 0,
-                "drawStyle": "line",
-                "fillOpacity": 10,
-                "gradientMode": "none",
-                "hideFrom": {
-                  "legend": false,
-                  "tooltip": false,
-                  "viz": false
-                },
-                "lineInterpolation": "linear",
-                "lineWidth": 1,
-                "pointSize": 5,
-                "scaleDistribution": {
-                  "type": "linear"
-                },
-                "showPoints": "never",
-                "spanNulls": false,
-                "stacking": {
-                  "group": "A",
-                  "mode": "none"
-                },
-                "thresholdsStyle": {
-                  "mode": "off"
-                }
-              },
-              "mappings": [],
-              "thresholds": {
-                "mode": "percentage",
-                "steps": [
-                  {
-                    "color": "green",
-                    "value": null
-                  }
-                ]
-              },
-              "unit": "ns"
-            },
-            "overrides": []
-          },
-          "gridPos": {
-            "h": 8,
-            "w": 8,
-            "x": 16,
-            "y": 49
-          },
-          "id": 16,
-          "options": {
-            "legend": {
-              "calcs": [],
-              "displayMode": "list",
-              "placement": "bottom",
-              "showLegend": true
-            },
-            "tooltip": {
-              "mode": "multi",
-              "sort": "desc"
-            }
-          },
-          "targets": [
-            {
-              "datasource": {
-                "type": "prometheus",
-                "uid": "${DS_PROMETHEUS}"
-              },
-              "editorMode": "code",
-              "expr": "sum(rate(process_cpu_time{instance=\"$instance\",name=\"process\"}[1m]))*60",
-              "hide": false,
-              "legendFormat": "Process CPU Time",
-              "range": true,
-              "refId": "B"
-            }
-          ],
-          "title": "CPU Time Per Minute",
-          "type": "timeseries"
-        },
-        {
-          "datasource": {
-            "type": "prometheus",
-            "uid": "${DS_PROMETHEUS}"
-          },
-          "fieldConfig": {
-            "defaults": {
-              "color": {
-                "mode": "palette-classic"
-              },
-              "custom": {
-                "axisCenteredZero": false,
-                "axisColorMode": "text",
-                "axisLabel": "",
-                "axisPlacement": "auto",
-                "barAlignment": 0,
-                "drawStyle": "line",
-                "fillOpacity": 5,
-                "gradientMode": "none",
-                "hideFrom": {
-                  "legend": false,
-                  "tooltip": false,
-                  "viz": false
-                },
-                "lineInterpolation": "linear",
-                "lineWidth": 1,
-                "pointSize": 5,
-                "scaleDistribution": {
-                  "type": "linear"
-                },
-                "showPoints": "never",
-                "spanNulls": false,
-                "stacking": {
-                  "group": "A",
-                  "mode": "none"
-                },
-                "thresholdsStyle": {
-                  "mode": "off"
-                }
-              },
-              "mappings": [],
-              "thresholds": {
-                "mode": "absolute",
-                "steps": [
-                  {
-                    "color": "green",
-                    "value": null
-                  }
-                ]
-              },
-              "unit": "bytes"
-            },
-            "overrides": []
-          },
-          "gridPos": {
-            "h": 8,
-            "w": 8,
-            "x": 0,
-            "y": 57
-          },
-          "id": 17,
-          "options": {
-            "legend": {
-              "calcs": [],
-              "displayMode": "list",
-              "placement": "bottom",
-              "showLegend": true
-            },
-            "tooltip": {
-              "mode": "multi",
-              "sort": "desc"
-            }
-          },
-          "targets": [
-            {
-              "datasource": {
-                "type": "prometheus",
-                "uid": "${DS_PROMETHEUS}"
-              },
-              "editorMode": "code",
-              "exemplar": true,
-              "expr": "sys_total_physical_memory_size{instance=\"$instance\", name=\"system\"}-sys_free_physical_memory_size{instance=\"$instance\", name=\"system\"}",
-              "interval": "",
-              "legendFormat": "Used physical memory",
-              "range": true,
-              "refId": "A"
-            },
-            {
-              "datasource": {
-                "type": "prometheus",
-                "uid": "${DS_PROMETHEUS}"
-              },
-              "editorMode": "code",
-              "exemplar": true,
-              "expr": "sys_total_physical_memory_size{instance=\"$instance\", name=\"system\"}",
-              "hide": false,
-              "interval": "",
-              "legendFormat": "Total physical memory",
-              "range": true,
-              "refId": "B"
-            },
-            {
-              "datasource": {
-                "type": "prometheus",
-                "uid": "${DS_PROMETHEUS}"
-              },
-              "editorMode": "code",
-              "expr": "sys_committed_vm_size{instance=\"$instance\"}",
-              "hide": false,
-              "legendFormat": "Committed vm size",
-              "range": true,
-              "refId": "C"
-            }
-          ],
-          "title": "System Memory",
-          "type": "timeseries"
-        },
-        {
-          "datasource": {
-            "type": "prometheus",
-            "uid": "${DS_PROMETHEUS}"
-          },
-          "fieldConfig": {
-            "defaults": {
-              "color": {
-                "mode": "palette-classic"
-              },
-              "custom": {
-                "axisCenteredZero": false,
-                "axisColorMode": "text",
-                "axisLabel": "",
-                "axisPlacement": "auto",
-                "barAlignment": 0,
-                "drawStyle": "line",
-                "fillOpacity": 5,
-                "gradientMode": "none",
-                "hideFrom": {
-                  "legend": false,
-                  "tooltip": false,
-                  "viz": false
-                },
-                "lineInterpolation": "linear",
-                "lineWidth": 1,
-                "pointSize": 5,
-                "scaleDistribution": {
-                  "type": "linear"
-                },
-                "showPoints": "never",
-                "spanNulls": false,
-                "stacking": {
-                  "group": "A",
-                  "mode": "none"
-                },
-                "thresholdsStyle": {
-                  "mode": "off"
-                }
-              },
-              "mappings": [],
-              "thresholds": {
-                "mode": "absolute",
-                "steps": [
-                  {
-                    "color": "green",
-                    "value": null
-                  }
-                ]
-              },
-              "unit": "bytes"
-            },
-            "overrides": [
-              {
-                "matcher": {
-                  "id": "byName",
-                  "options": "Total Swap Size"
-                },
-                "properties": [
-                  {
-                    "id": "color",
-                    "value": {
-                      "fixedColor": "green",
-                      "mode": "fixed"
-                    }
-                  }
-                ]
-              },
-              {
-                "matcher": {
-                  "id": "byName",
-                  "options": "Used Swap Size"
-                },
-                "properties": [
-                  {
-                    "id": "color",
-                    "value": {
-                      "fixedColor": "yellow",
-                      "mode": "fixed"
-                    }
-                  }
-                ]
-              }
-            ]
-          },
-          "gridPos": {
-            "h": 8,
-            "w": 8,
-            "x": 8,
-            "y": 57
-          },
-          "id": 18,
-          "options": {
-            "legend": {
-              "calcs": [],
-              "displayMode": "list",
-              "placement": "bottom",
-              "showLegend": true
-            },
-            "tooltip": {
-              "mode": "multi",
-              "sort": "desc"
-            }
-          },
-          "targets": [
-            {
-              "datasource": {
-                "type": "prometheus",
-                "uid": "${DS_PROMETHEUS}"
-              },
-              "editorMode": "code",
-              "exemplar": true,
-              "expr": "sys_total_swap_space_size{instance=\"$instance\", name=\"system\"} - sys_free_swap_space_size{instance=\"$instance\", name=\"system\"}",
-              "hide": false,
-              "interval": "",
-              "legendFormat": "Used Swap Size",
-              "range": true,
-              "refId": "B"
-            },
-            {
-              "datasource": {
-                "type": "prometheus",
-                "uid": "${DS_PROMETHEUS}"
-              },
-              "editorMode": "code",
-              "expr": "sys_total_swap_space_size{instance=\"$instance\", name=\"system\"}",
-              "hide": false,
-              "legendFormat": "Total Swap Size",
-              "range": true,
-              "refId": "C"
-            }
-          ],
-          "title": "System Swap Size",
-          "type": "timeseries"
-        },
-        {
-          "datasource": {
-            "type": "prometheus",
-            "uid": "${DS_PROMETHEUS}"
-          },
-          "fieldConfig": {
-            "defaults": {
-              "color": {
-                "mode": "palette-classic"
-              },
-              "custom": {
-                "axisCenteredZero": false,
-                "axisColorMode": "text",
-                "axisLabel": "",
-                "axisPlacement": "auto",
-                "barAlignment": 0,
-                "drawStyle": "line",
-                "fillOpacity": 5,
-                "gradientMode": "none",
-                "hideFrom": {
-                  "legend": false,
-                  "tooltip": false,
-                  "viz": false
-                },
-                "lineInterpolation": "linear",
-                "lineWidth": 1,
-                "pointSize": 5,
-                "scaleDistribution": {
-                  "type": "linear"
-                },
-                "showPoints": "never",
-                "spanNulls": false,
-                "stacking": {
-                  "group": "A",
-                  "mode": "none"
-                },
-                "thresholdsStyle": {
-                  "mode": "off"
-                }
-              },
-              "mappings": [],
-              "thresholds": {
-                "mode": "absolute",
-                "steps": [
-                  {
-                    "color": "green",
-                    "value": null
-                  },
-                  {
-                    "color": "red",
-                    "value": 80
-                  }
-                ]
-              },
-              "unit": "bytes"
-=======
           "editorMode": "code",
           "exemplar": true,
           "expr": "disk_io_avg_time{instance=~\"$instance\"}",
@@ -4300,181 +2984,33 @@
               "legend": false,
               "tooltip": false,
               "viz": false
->>>>>>> 16c1c9ef
-            },
-            "overrides": []
-          },
-          "gridPos": {
-            "h": 8,
-            "w": 8,
-            "x": 16,
-            "y": 57
-          },
-          "id": 19,
-          "options": {
-            "legend": {
-              "calcs": [],
-              "displayMode": "list",
-              "placement": "bottom",
-              "showLegend": true
-            },
-<<<<<<< HEAD
-            "tooltip": {
-              "mode": "multi",
-              "sort": "desc"
-            }
-          },
-          "targets": [
-            {
-              "datasource": {
-                "type": "prometheus",
-                "uid": "${DS_PROMETHEUS}"
-              },
-              "editorMode": "code",
-              "expr": "process_max_mem{instance=~\"${instance}\"}",
-              "legendFormat": "Max Memory",
-              "range": true,
-              "refId": "A"
-=======
+            },
+            "lineInterpolation": "linear",
+            "lineWidth": 1,
+            "pointSize": 5,
+            "scaleDistribution": {
+              "type": "linear"
+            },
             "showPoints": "auto",
             "spanNulls": false,
             "stacking": {
               "group": "A",
               "mode": "none"
->>>>>>> 16c1c9ef
-            },
-            {
-              "datasource": {
-                "type": "prometheus",
-                "uid": "${DS_PROMETHEUS}"
-              },
-              "editorMode": "code",
-              "expr": "process_total_mem{instance=~\"${instance}\"}",
-              "hide": false,
-              "legendFormat": "Total Memory",
-              "range": true,
-              "refId": "B"
-            },
-            {
-              "datasource": {
-                "type": "prometheus",
-                "uid": "${DS_PROMETHEUS}"
-              },
-              "editorMode": "code",
-              "expr": "process_total_mem{instance=~\"${instance}\"} - process_free_mem{instance=~\"${instance}\"}",
-              "hide": false,
-              "legendFormat": "Used Memory",
-              "range": true,
-              "refId": "C"
-            }
-          ],
-          "title": "Process Memory",
-          "type": "timeseries"
-        },
-        {
-          "datasource": {
-            "type": "prometheus",
-            "uid": "${DS_PROMETHEUS}"
-          },
-          "fieldConfig": {
-            "defaults": {
-              "color": {
-                "mode": "palette-classic"
-              },
-              "custom": {
-                "axisCenteredZero": false,
-                "axisColorMode": "text",
-                "axisLabel": "",
-                "axisPlacement": "auto",
-                "barAlignment": 0,
-                "drawStyle": "line",
-                "fillOpacity": 5,
-                "gradientMode": "none",
-                "hideFrom": {
-                  "legend": false,
-                  "tooltip": false,
-                  "viz": false
-                },
-                "lineInterpolation": "linear",
-                "lineWidth": 1,
-                "pointSize": 5,
-                "scaleDistribution": {
-                  "type": "linear"
-                },
-                "showPoints": "never",
-                "spanNulls": false,
-                "stacking": {
-                  "group": "A",
-                  "mode": "none"
-                },
-                "thresholdsStyle": {
-                  "mode": "off"
-                }
-              },
-              "mappings": [],
-              "thresholds": {
-                "mode": "absolute",
-                "steps": [
-                  {
-                    "color": "green",
-                    "value": null
-                  }
-                ]
+            },
+            "thresholdsStyle": {
+              "mode": "off"
+            }
+          },
+          "mappings": [],
+          "thresholds": {
+            "mode": "absolute",
+            "steps": [
+              {
+                "color": "green",
+                "value": null
               }
-            },
-            "overrides": []
-          },
-          "gridPos": {
-            "h": 8,
-            "w": 8,
-            "x": 0,
-            "y": 65
-          },
-          "id": 20,
-          "options": {
-            "legend": {
-              "calcs": [],
-              "displayMode": "list",
-              "placement": "bottom",
-              "showLegend": true
-            },
-            "tooltip": {
-              "mode": "multi",
-              "sort": "desc"
-            }
-          },
-<<<<<<< HEAD
-          "targets": [
-            {
-              "datasource": {
-                "type": "prometheus",
-                "uid": "${DS_PROMETHEUS}"
-              },
-              "editorMode": "code",
-              "exemplar": true,
-              "expr": "sum(rate(jvm_gc_pause_seconds_count{instance=~\"$instance\", action=\"end of minor GC\"}[1m]))*60",
-              "interval": "",
-              "legendFormat": "Young GC number",
-              "range": true,
-              "refId": "A"
-            },
-            {
-              "datasource": {
-                "type": "prometheus",
-                "uid": "${DS_PROMETHEUS}"
-              },
-              "exemplar": true,
-              "expr": "sum(rate(jvm_gc_pause_seconds_count{instance=~\"$instance\", action=\"end of major GC\"}[1m]))*60",
-              "hide": false,
-              "interval": "",
-              "legendFormat": "Full GC number",
-              "refId": "B"
-            }
-          ],
-          "title": "The Number Of GC Per Minute",
-          "type": "timeseries"
-        },
-=======
+            ]
+          },
           "unit": "bytes"
         },
         "overrides": []
@@ -4503,76 +3039,11 @@
         }
       },
       "targets": [
->>>>>>> 16c1c9ef
         {
           "datasource": {
             "type": "prometheus",
             "uid": "${DS_PROMETHEUS}"
           },
-<<<<<<< HEAD
-          "fieldConfig": {
-            "defaults": {
-              "color": {
-                "mode": "palette-classic"
-              },
-              "custom": {
-                "axisCenteredZero": false,
-                "axisColorMode": "text",
-                "axisLabel": "",
-                "axisPlacement": "auto",
-                "barAlignment": 0,
-                "drawStyle": "line",
-                "fillOpacity": 10,
-                "gradientMode": "none",
-                "hideFrom": {
-                  "legend": false,
-                  "tooltip": false,
-                  "viz": false
-                },
-                "lineInterpolation": "linear",
-                "lineWidth": 1,
-                "pointSize": 5,
-                "scaleDistribution": {
-                  "type": "linear"
-                },
-                "showPoints": "never",
-                "spanNulls": false,
-                "stacking": {
-                  "group": "A",
-                  "mode": "none"
-                },
-                "thresholdsStyle": {
-                  "mode": "off"
-                }
-              },
-              "mappings": [],
-              "thresholds": {
-                "mode": "absolute",
-                "steps": [
-                  {
-                    "color": "green",
-                    "value": null
-                  }
-                ]
-              },
-              "unit": "s"
-            },
-            "overrides": []
-          },
-          "gridPos": {
-            "h": 8,
-            "w": 8,
-            "x": 8,
-            "y": 65
-          },
-          "id": 21,
-          "options": {
-            "legend": {
-              "calcs": [],
-              "displayMode": "list",
-              "placement": "bottom",
-              "showLegend": true
-=======
           "exemplar": true,
           "expr": "disk_io_avg_size{instance=~\"$instance\"}",
           "interval": "",
@@ -4618,145 +3089,11 @@
             "stacking": {
               "group": "A",
               "mode": "none"
->>>>>>> 16c1c9ef
-            },
-            "tooltip": {
-              "mode": "multi",
-              "sort": "desc"
-            }
-          },
-<<<<<<< HEAD
-          "targets": [
-            {
-              "datasource": {
-                "type": "prometheus",
-                "uid": "${DS_PROMETHEUS}"
-              },
-              "exemplar": true,
-              "expr": "sum(rate(jvm_gc_pause_seconds_sum{instance=~\"$instance\", action=\"end of minor GC\"}[1m]))*60",
-              "interval": "",
-              "legendFormat": "The time of young GC",
-              "refId": "A"
-            },
-            {
-              "datasource": {
-                "type": "prometheus",
-                "uid": "${DS_PROMETHEUS}"
-              },
-              "exemplar": true,
-              "expr": "sum(rate(jvm_gc_pause_seconds_sum{instance=~\"$instance\", action=\"end of major GC\"}[1m]))*60",
-              "hide": false,
-              "interval": "",
-              "legendFormat": "The time of full GC",
-              "refId": "B"
-            }
-          ],
-          "title": "The Time Consumed Of GC Per Minute",
-          "type": "timeseries"
-        },
-        {
-          "datasource": {
-            "type": "prometheus",
-            "uid": "${DS_PROMETHEUS}"
-          },
-          "fieldConfig": {
-            "defaults": {
-              "color": {
-                "mode": "palette-classic"
-              },
-              "custom": {
-                "axisCenteredZero": false,
-                "axisColorMode": "text",
-                "axisLabel": "",
-                "axisPlacement": "auto",
-                "barAlignment": 0,
-                "drawStyle": "line",
-                "fillOpacity": 5,
-                "gradientMode": "none",
-                "hideFrom": {
-                  "legend": false,
-                  "tooltip": false,
-                  "viz": false
-                },
-                "lineInterpolation": "linear",
-                "lineWidth": 1,
-                "pointSize": 5,
-                "scaleDistribution": {
-                  "type": "linear"
-                },
-                "showPoints": "never",
-                "spanNulls": false,
-                "stacking": {
-                  "group": "A",
-                  "mode": "none"
-                },
-                "thresholdsStyle": {
-                  "mode": "off"
-                }
-              },
-              "mappings": [],
-              "thresholds": {
-                "mode": "absolute",
-                "steps": [
-                  {
-                    "color": "green",
-                    "value": null
-                  }
-                ]
-              }
-            },
-            "overrides": []
-          },
-          "gridPos": {
-            "h": 8,
-            "w": 8,
-            "x": 16,
-            "y": 65
-          },
-          "id": 22,
-          "options": {
-            "legend": {
-              "calcs": [],
-              "displayMode": "list",
-              "placement": "bottom",
-              "showLegend": true
-            },
-            "tooltip": {
-              "mode": "multi",
-              "sort": "desc"
-            }
-          },
-          "targets": [
-            {
-              "datasource": {
-                "type": "prometheus",
-                "uid": "${DS_PROMETHEUS}"
-              },
-              "editorMode": "code",
-              "exemplar": true,
-              "expr": "jvm_threads_live_threads{instance=~\"$instance\"}",
-              "interval": "",
-              "legendFormat": "Total Number",
-              "range": true,
-              "refId": "A"
-            },
-            {
-              "datasource": {
-                "type": "prometheus",
-                "uid": "${DS_PROMETHEUS}"
-              },
-              "exemplar": true,
-              "expr": "jvm_threads_states_threads{instance=~\"$instance\"}",
-              "hide": false,
-              "interval": "",
-              "legendFormat": "{{state}}",
-              "refId": "B"
-            }
-          ],
-          "title": "The Number Of Java Thread",
-          "type": "timeseries"
-        },
-=======
+            },
+            "thresholdsStyle": {
+              "mode": "off"
+            }
+          },
           "mappings": [],
           "thresholds": {
             "mode": "absolute",
@@ -4794,93 +3131,11 @@
         }
       },
       "targets": [
->>>>>>> 16c1c9ef
         {
           "datasource": {
             "type": "prometheus",
             "uid": "${DS_PROMETHEUS}"
           },
-<<<<<<< HEAD
-          "fieldConfig": {
-            "defaults": {
-              "color": {
-                "mode": "palette-classic"
-              },
-              "custom": {
-                "axisCenteredZero": false,
-                "axisColorMode": "text",
-                "axisLabel": "",
-                "axisPlacement": "auto",
-                "barAlignment": 0,
-                "drawStyle": "line",
-                "fillOpacity": 10,
-                "gradientMode": "none",
-                "hideFrom": {
-                  "legend": false,
-                  "tooltip": false,
-                  "viz": false
-                },
-                "lineInterpolation": "linear",
-                "lineWidth": 1,
-                "pointSize": 5,
-                "scaleDistribution": {
-                  "type": "linear"
-                },
-                "showPoints": "never",
-                "spanNulls": false,
-                "stacking": {
-                  "group": "A",
-                  "mode": "none"
-                },
-                "thresholdsStyle": {
-                  "mode": "off"
-                }
-              },
-              "mappings": [],
-              "thresholds": {
-                "mode": "absolute",
-                "steps": [
-                  {
-                    "color": "green",
-                    "value": null
-                  }
-                ]
-              },
-              "unit": "bytes"
-            },
-            "overrides": []
-          },
-          "gridPos": {
-            "h": 8,
-            "w": 8,
-            "x": 0,
-            "y": 73
-          },
-          "id": 23,
-          "options": {
-            "legend": {
-              "calcs": [],
-              "displayMode": "list",
-              "placement": "bottom",
-              "showLegend": true
-            },
-            "tooltip": {
-              "mode": "multi",
-              "sort": "desc"
-            }
-          },
-          "targets": [
-            {
-              "datasource": {
-                "type": "prometheus",
-                "uid": "${DS_PROMETHEUS}"
-              },
-              "exemplar": true,
-              "expr": "sum(jvm_memory_max_bytes{instance=~\"$instance\",area=\"heap\"})",
-              "interval": "",
-              "legendFormat": "Maximum heap memory",
-              "refId": "A"
-=======
           "editorMode": "code",
           "exemplar": true,
           "expr": "disk_io_avg_queue_size{instance=~\"$instance\"}",
@@ -4916,72 +3171,22 @@
               "legend": false,
               "tooltip": false,
               "viz": false
->>>>>>> 16c1c9ef
-            },
-            {
-              "datasource": {
-                "type": "prometheus",
-                "uid": "${DS_PROMETHEUS}"
-              },
-              "editorMode": "code",
-              "exemplar": true,
-              "expr": "sum(jvm_memory_used_bytes{instance=~\"$instance\",area=\"heap\"})",
-              "hide": false,
-              "interval": "",
-              "legendFormat": "Used heap memory",
-              "range": true,
-              "refId": "B"
-            },
-<<<<<<< HEAD
-            {
-              "datasource": {
-                "type": "prometheus",
-                "uid": "${DS_PROMETHEUS}"
-              },
-              "exemplar": true,
-              "expr": "jvm_memory_used_bytes{instance=~\"$instance\",area=\"heap\",id=\"PS Old Gen\"}",
-              "hide": false,
-              "interval": "",
-              "legendFormat": "Old area",
-              "refId": "C"
-=======
+            },
+            "lineInterpolation": "linear",
+            "lineWidth": 1,
+            "pointSize": 5,
+            "scaleDistribution": {
+              "type": "linear"
+            },
             "showPoints": "auto",
             "spanNulls": false,
             "stacking": {
               "group": "A",
               "mode": "none"
->>>>>>> 16c1c9ef
-            },
-            {
-              "datasource": {
-                "type": "prometheus",
-                "uid": "${DS_PROMETHEUS}"
-              },
-              "exemplar": true,
-              "expr": "jvm_memory_used_bytes{instance=~\"$instance\",area=\"heap\",id=\"PS Eden Space\"}",
-              "hide": false,
-              "interval": "",
-              "legendFormat": "Eden area",
-              "refId": "D"
-            },
-            {
-              "datasource": {
-                "type": "prometheus",
-                "uid": "${DS_PROMETHEUS}"
-              },
-              "exemplar": true,
-              "expr": "jvm_memory_used_bytes{instance=~\"$instance\",area=\"heap\",id=\"PS Survivor Space\"}",
-              "hide": false,
-              "interval": "",
-              "legendFormat": "Survivor area",
-              "refId": "E"
-            }
-<<<<<<< HEAD
-          ],
-          "title": "Heap Memory",
-          "type": "timeseries"
-        },
-=======
+            },
+            "thresholdsStyle": {
+              "mode": "off"
+            }
           },
           "mappings": [],
           "thresholds": {
@@ -5019,76 +3224,11 @@
         }
       },
       "targets": [
->>>>>>> 16c1c9ef
         {
           "datasource": {
             "type": "prometheus",
             "uid": "${DS_PROMETHEUS}"
           },
-<<<<<<< HEAD
-          "fieldConfig": {
-            "defaults": {
-              "color": {
-                "mode": "palette-classic"
-              },
-              "custom": {
-                "axisCenteredZero": false,
-                "axisColorMode": "text",
-                "axisLabel": "",
-                "axisPlacement": "auto",
-                "barAlignment": 0,
-                "drawStyle": "line",
-                "fillOpacity": 10,
-                "gradientMode": "none",
-                "hideFrom": {
-                  "legend": false,
-                  "tooltip": false,
-                  "viz": false
-                },
-                "lineInterpolation": "linear",
-                "lineWidth": 1,
-                "pointSize": 5,
-                "scaleDistribution": {
-                  "type": "linear"
-                },
-                "showPoints": "never",
-                "spanNulls": false,
-                "stacking": {
-                  "group": "A",
-                  "mode": "none"
-                },
-                "thresholdsStyle": {
-                  "mode": "off"
-                }
-              },
-              "mappings": [],
-              "thresholds": {
-                "mode": "absolute",
-                "steps": [
-                  {
-                    "color": "green",
-                    "value": null
-                  }
-                ]
-              },
-              "unit": "bytes"
-            },
-            "overrides": []
-          },
-          "gridPos": {
-            "h": 8,
-            "w": 8,
-            "x": 8,
-            "y": 73
-          },
-          "id": 24,
-          "options": {
-            "legend": {
-              "calcs": [],
-              "displayMode": "list",
-              "placement": "bottom",
-              "showLegend": true
-=======
           "exemplar": true,
           "expr": "rate(process_io_size{instance=~\"$instance\"}[1m])",
           "interval": "",
@@ -5134,171 +3274,21 @@
             "stacking": {
               "group": "A",
               "mode": "none"
->>>>>>> 16c1c9ef
-            },
-            "tooltip": {
-              "mode": "multi",
-              "sort": "desc"
-            }
-          },
-          "targets": [
-            {
-              "datasource": {
-                "type": "prometheus",
-                "uid": "${DS_PROMETHEUS}"
-              },
-              "editorMode": "code",
-              "exemplar": true,
-              "expr": "sum(jvm_buffer_memory_used_bytes{instance=~\"$instance\"})",
-              "interval": "",
-              "legendFormat": "off-heap memory",
-              "range": true,
-              "refId": "A"
-            }
-          ],
-          "title": "Off Heap Memory",
-          "type": "timeseries"
-        },
-        {
-          "datasource": {
-            "type": "prometheus",
-            "uid": "${DS_PROMETHEUS}"
-          },
-          "fieldConfig": {
-            "defaults": {
-              "color": {
-                "mode": "palette-classic"
-              },
-              "custom": {
-                "axisCenteredZero": false,
-                "axisColorMode": "text",
-                "axisLabel": "",
-                "axisPlacement": "auto",
-                "barAlignment": 0,
-                "drawStyle": "line",
-                "fillOpacity": 10,
-                "gradientMode": "none",
-                "hideFrom": {
-                  "legend": false,
-                  "tooltip": false,
-                  "viz": false
-                },
-                "lineInterpolation": "linear",
-                "lineWidth": 1,
-                "pointSize": 5,
-                "scaleDistribution": {
-                  "type": "linear"
-                },
-                "showPoints": "never",
-                "spanNulls": false,
-                "stacking": {
-                  "group": "A",
-                  "mode": "none"
-                },
-                "thresholdsStyle": {
-                  "mode": "off"
-                }
-              },
-              "mappings": [],
-              "thresholds": {
-                "mode": "absolute",
-                "steps": [
-                  {
-                    "color": "green",
-                    "value": null
-                  }
-                ]
-              },
-              "unit": "none"
-            },
-            "overrides": [
+            },
+            "thresholdsStyle": {
+              "mode": "off"
+            }
+          },
+          "mappings": [],
+          "thresholds": {
+            "mode": "absolute",
+            "steps": [
               {
-                "matcher": {
-                  "id": "byName",
-                  "options": "warn"
-                },
-                "properties": [
-                  {
-                    "id": "color",
-                    "value": {
-                      "fixedColor": "orange",
-                      "mode": "fixed"
-                    }
-                  }
-                ]
-              },
-              {
-                "matcher": {
-                  "id": "byName",
-                  "options": "trace"
-                },
-                "properties": [
-                  {
-                    "id": "color",
-                    "value": {
-                      "fixedColor": "purple",
-                      "mode": "fixed"
-                    }
-                  }
-                ]
-              },
-              {
-                "matcher": {
-                  "id": "byName",
-                  "options": "error"
-                },
-                "properties": [
-                  {
-                    "id": "color",
-                    "value": {
-                      "fixedColor": "red",
-                      "mode": "fixed"
-                    }
-                  }
-                ]
+                "color": "green",
+                "value": null
               }
             ]
           },
-<<<<<<< HEAD
-          "gridPos": {
-            "h": 8,
-            "w": 8,
-            "x": 16,
-            "y": 73
-          },
-          "id": 25,
-          "options": {
-            "legend": {
-              "calcs": [],
-              "displayMode": "list",
-              "placement": "bottom",
-              "showLegend": true
-            },
-            "tooltip": {
-              "mode": "multi",
-              "sort": "desc"
-            }
-          },
-          "targets": [
-            {
-              "datasource": {
-                "type": "prometheus",
-                "uid": "${DS_PROMETHEUS}"
-              },
-              "editorMode": "code",
-              "exemplar": true,
-              "expr": "sum(rate(logback_events_total{instance=~\"${instance}\"}[1m])) by (level) * 60",
-              "hide": false,
-              "interval": "",
-              "legendFormat": "{{level}}",
-              "range": true,
-              "refId": "C"
-            }
-          ],
-          "title": "Log Number Per Minute",
-          "type": "timeseries"
-        },
-=======
           "unit": "ops"
         },
         "overrides": []
@@ -5327,220 +3317,11 @@
         }
       },
       "targets": [
->>>>>>> 16c1c9ef
         {
           "datasource": {
             "type": "prometheus",
             "uid": "${DS_PROMETHEUS}"
           },
-<<<<<<< HEAD
-          "description": "",
-          "fieldConfig": {
-            "defaults": {
-              "color": {
-                "mode": "palette-classic"
-              },
-              "custom": {
-                "axisCenteredZero": false,
-                "axisColorMode": "text",
-                "axisLabel": "",
-                "axisPlacement": "auto",
-                "barAlignment": 0,
-                "drawStyle": "line",
-                "fillOpacity": 10,
-                "gradientMode": "none",
-                "hideFrom": {
-                  "legend": false,
-                  "tooltip": false,
-                  "viz": false
-                },
-                "lineInterpolation": "linear",
-                "lineWidth": 1,
-                "pointSize": 5,
-                "scaleDistribution": {
-                  "type": "linear"
-                },
-                "showPoints": "never",
-                "spanNulls": false,
-                "stacking": {
-                  "group": "A",
-                  "mode": "none"
-                },
-                "thresholdsStyle": {
-                  "mode": "off"
-                }
-              },
-              "mappings": [],
-              "thresholds": {
-                "mode": "absolute",
-                "steps": [
-                  {
-                    "color": "green",
-                    "value": null
-                  }
-                ]
-              },
-              "unit": "ms"
-            },
-            "overrides": []
-          },
-          "gridPos": {
-            "h": 8,
-            "w": 8,
-            "x": 0,
-            "y": 81
-          },
-          "id": 26,
-          "options": {
-            "legend": {
-              "calcs": [],
-              "displayMode": "list",
-              "placement": "bottom",
-              "showLegend": true
-            },
-            "tooltip": {
-              "mode": "multi",
-              "sort": "desc"
-            }
-          },
-          "targets": [
-            {
-              "datasource": {
-                "type": "prometheus",
-                "uid": "${DS_PROMETHEUS}"
-              },
-              "editorMode": "code",
-              "exemplar": true,
-              "expr": "sum(rate(jvm_compilation_time_ms{instance=~\"${instance}\"}[1m]))*60",
-              "interval": "",
-              "legendFormat": "compiler",
-              "range": true,
-              "refId": "A"
-            }
-          ],
-          "title": "The Time Consumed of Compilation Per Minute",
-          "type": "timeseries"
-        },
-        {
-          "datasource": {
-            "type": "prometheus",
-            "uid": "${DS_PROMETHEUS}"
-          },
-          "fieldConfig": {
-            "defaults": {
-              "color": {
-                "mode": "palette-classic"
-              },
-              "custom": {
-                "axisCenteredZero": false,
-                "axisColorMode": "text",
-                "axisLabel": "",
-                "axisPlacement": "auto",
-                "barAlignment": 0,
-                "drawStyle": "line",
-                "fillOpacity": 10,
-                "gradientMode": "none",
-                "hideFrom": {
-                  "legend": false,
-                  "tooltip": false,
-                  "viz": false
-                },
-                "lineInterpolation": "linear",
-                "lineStyle": {
-                  "fill": "solid"
-                },
-                "lineWidth": 1,
-                "pointSize": 5,
-                "scaleDistribution": {
-                  "type": "linear"
-                },
-                "showPoints": "never",
-                "spanNulls": false,
-                "stacking": {
-                  "group": "A",
-                  "mode": "none"
-                },
-                "thresholdsStyle": {
-                  "mode": "off"
-                }
-              },
-              "mappings": [],
-              "thresholds": {
-                "mode": "absolute",
-                "steps": [
-                  {
-                    "color": "green",
-                    "value": null
-                  }
-                ]
-              }
-            },
-            "overrides": []
-          },
-          "gridPos": {
-            "h": 8,
-            "w": 8,
-            "x": 8,
-            "y": 81
-          },
-          "id": 27,
-          "options": {
-            "legend": {
-              "calcs": [],
-              "displayMode": "list",
-              "placement": "bottom",
-              "showLegend": true
-            },
-            "tooltip": {
-              "mode": "multi",
-              "sort": "desc"
-            }
-          },
-          "targets": [
-            {
-              "datasource": {
-                "type": "prometheus",
-                "uid": "${DS_PROMETHEUS}"
-              },
-              "editorMode": "code",
-              "exemplar": true,
-              "expr": "jvm_classes_unloaded_classes{instance=~\"$instance\"}",
-              "interval": "",
-              "legendFormat": "Unloaded Number",
-              "range": true,
-              "refId": "A"
-            },
-            {
-              "datasource": {
-                "type": "prometheus",
-                "uid": "${DS_PROMETHEUS}"
-              },
-              "editorMode": "code",
-              "exemplar": true,
-              "expr": "jvm_classes_loaded_classes{instance=~\"$instance\"}",
-              "hide": false,
-              "interval": "",
-              "legendFormat": "Loaded Number",
-              "range": true,
-              "refId": "B"
-            }
-          ],
-          "title": "The  Number Of Class",
-          "type": "timeseries"
-        }
-      ],
-      "targets": [
-        {
-          "datasource": {
-            "type": "prometheus",
-            "uid": "wRIkFL2Vz"
-          },
-          "refId": "A"
-        }
-      ],
-      "title": "System",
-      "type": "row"
-=======
           "exemplar": true,
           "expr": "rate(process_io_ops{instance=~\"$instance\"}[1m])",
           "interval": "",
@@ -5550,7 +3331,6 @@
       ],
       "title": "I/O System Call Rate",
       "type": "timeseries"
->>>>>>> 16c1c9ef
     }
   ],
   "refresh": "15s",
@@ -5610,7 +3390,7 @@
     ]
   },
   "time": {
-    "from": "now-15m",
+    "from": "now-30m",
     "to": "now"
   },
   "timepicker": {
@@ -5626,10 +3406,6 @@
   "timezone": "browser",
   "title": "Apache IoTDB ConfigNode Dashboard",
   "uid": "TbEVYRw7T",
-<<<<<<< HEAD
-  "version": 1,
-=======
   "version": 3,
->>>>>>> 16c1c9ef
   "weekStart": ""
 }