<!--

    Licensed to the Apache Software Foundation (ASF) under one
    or more contributor license agreements.  See the NOTICE file
    distributed with this work for additional information
    regarding copyright ownership.  The ASF licenses this file
    to you under the Apache License, Version 2.0 (the
    "License"); you may not use this file except in compliance
    with the License.  You may obtain a copy of the License at
    
        http://www.apache.org/licenses/LICENSE-2.0
    
    Unless required by applicable law or agreed to in writing,
    software distributed under the License is distributed on an
    "AS IS" BASIS, WITHOUT WARRANTIES OR CONDITIONS OF ANY
    KIND, either express or implied.  See the License for the
    specific language governing permissions and limitations
    under the License.

-->

Along with IoTDB running, we hope to observe the status of IoTDB, so as to troubleshoot system problems or discover
potential system risks in time. A series of metrics that can **reflect the operating status of the system** are system
monitoring metrics.

## 1. When to use metric framework?

Belows are some typical application scenarios

1. System is running slowly

   When system is running slowly, we always hope to have information about system's running status as detail as
   possible, such as:

    - JVM：Is there FGC? How long does it cost? How much does the memory usage decreased after GC? Are there lots of
      threads?
    - System：Is the CPU usage too hi？Are there many disk IOs？
    - Connections：How many connections are there in the current time？
    - Interface：What is the TPS and latency of every interface？
    - Thread Pool：Are there many pending tasks？
    - Cache Hit Ratio

2. No space left on device

   When meet a "no space left on device" error, we really want to know which kind of data file had a rapid rise in the
   past hours.

3. Is the system running in abnormal status

   We could use the count of error logs、the alive status of nodes in cluster, etc, to determine whether the system is
   running abnormally.

## 2. Who will use metric framework?

Any person cares about the system's status, including but not limited to RD, QA, SRE, DBA, can use the metrics to work
more efficiently.

## 3. What is metrics?

### 3.1. Key Concept

In IoTDB's metric module, each metrics is uniquely identified by `Metric Name` and `Tags`.

- `Metric Name`: Metric type name, such as `logback_events` means log events.
- `Tags`: indicator classification, in the form of Key-Value pairs, each indicator can have 0 or more categories, common
  Key-Value pairs:
    - `name = xxx`: The name of the monitored object, which is the description of **business logic**. For example, for a
      monitoring item of type `Metric Name = entry_seconds_count`, the meaning of name refers to the monitored business
      interface.
    - `type = xxx`: Monitoring indicator type subdivision, which is a description of **monitoring indicator** itself.
      For example, for monitoring items of type `Metric Name = point`, the meaning of type refers to the specific type
      of monitoring points.
    - `status = xxx`: The status of the monitored object is a description of **business logic**. For example, for
      monitoring items of type `Metric Name = Task`, this parameter can be used to distinguish the status of the
      monitored object.
    - `user = xxx`: The relevant user of the monitored object is a description of **business logic**. For example, count
      the total points written by the `root` user.
    - Customize according to the specific situation: For example, there is a level classification under
      logback_events_total, which is used to indicate the number of logs under a specific level.
- `Metric Level`: The level of metric managing level, The default startup level is `Core` level, the recommended startup
  level is `Important level`, and the audit strictness is `Core > Important > Normal > All`
    - `Core`: Core metrics of the system, used by the **operation and maintenance personnel**, which is related to the *
      *performance, stability, and security** of the system, such as the status of the instance, the load of the system,
      etc.
    - `Important`: Important metrics of the module, which is used by **operation and maintenance and testers**, and is
      directly related to **the running status of each module**, such as the number of merged files, execution status,
      etc.
    - `Normal`: Normal metrics of the module, used by **developers** to facilitate **locating the module** when problems
      occur, such as specific key operation situations in the merger.
    - `All`: All metrics of the module, used by **module developers**, often used when the problem is reproduced, so as
      to solve the problem quickly.

### 3.2. External data format for metrics

- IoTDB provides metrics in JMX, Prometheus and IoTDB formats:
    - For JMX, metrics can be obtained through ```org.apache.iotdb.metrics```.
    - For Prometheus, the value of the metrics can be obtained through the externally exposed port
    - External exposure in IoTDB mode: metrics can be obtained by executing IoTDB queries

## 4. The detail of metrics

Currently, IoTDB provides metrics for some main modules externally, and with the development of new functions and system
optimization or refactoring, metrics will be added and updated synchronously.

If you want to add your own metrics data in IoTDB, please see
the [IoTDB Metric Framework] (https://github.com/apache/iotdb/tree/master/metrics) document.

### 4.1. Core level metrics

Core-level metrics are enabled by default during system operation. The addition of each Core-level metrics needs to be
carefully evaluated. The current Core-level metrics are as follows:

#### 4.1.1. Cluster

| Metric      | Tags                                            | Type      | Description                                         |
|-------------|-------------------------------------------------|-----------|-----------------------------------------------------|
| config_node | name="total",status="Registered/Online/Unknown" | AutoGauge | The number of registered/online/unknown confignodes |
| data_node   | name="total",status="Registered/Online/Unknown" | AutoGauge | The number of registered/online/unknown datanodes   |
| points      | database="{{database}}", type="flush"           | Gauge     | The point number of last flushed memtable           |

#### 4.1.2. IoTDB process

| Metric            | Tags           | Type      | Description                                            |
|-------------------|----------------|-----------|--------------------------------------------------------|
| process_cpu_load  | name="process" | AutoGauge | The current CPU usage of IoTDB process, Unit: %        |
| process_cpu_time  | name="process" | AutoGauge | The total CPU time occupied of IoTDB process, Unit: ns |
| process_max_mem   | name="memory"  | AutoGauge | The maximum available memory of IoTDB process          |
| process_total_mem | name="memory"  | AutoGauge | The current requested memory for IoTDB process         |
| process_free_mem  | name="memory"  | AutoGauge | The free available memory of IoTDB process             |

#### 4.1.3. System

| Metric                         | Tags          | Type      | Description                                                |
|--------------------------------|---------------|-----------|------------------------------------------------------------|
| sys_cpu_load                   | name="system" | AutoGauge | The current CPU usage of system, Unit: %                   |
| sys_cpu_cores                  | name="system" | Gauge     | The available number of CPU cores                          |
| sys_total_physical_memory_size | name="memory" | Gauge     | The maximum physical memory of system                      |
| sys_free_physical_memory_size  | name="memory" | AutoGauge | The current available memory of system                     |
| sys_total_swap_space_size      | name="memory" | AutoGauge | The maximum swap space of system                           |
| sys_free_swap_space_size       | name="memory" | AutoGauge | The available swap space of system                         |
| sys_committed_vm_size          | name="memory" | AutoGauge | The space of virtual memory available to running processes |
| sys_disk_total_space           | name="disk"   | AutoGauge | The total disk space                                       |
| sys_disk_free_space            | name="disk"   | AutoGauge | The available disk space                                   |

### 4.2. Important level metrics

#### 4.2.1. Cluster

| Metric                    | Tags                                              | Type  | Description                                      |
|---------------------------|---------------------------------------------------|-------|--------------------------------------------------|
| cluster_node_leader_count | name="{{ip}}:{{port}}"                            | Gauge | The count of consensus group leader on each node |
| cluster_node_status       | name="{{ip}}:{{port}}",type="ConfigNode/DataNode" | Gauge | The current node status, 0=Unkonwn 1=online      |

#### 4.2.2. Node

| Metric   | Tags                                       | Type      | Description                                                   |
|----------|--------------------------------------------|-----------|---------------------------------------------------------------|
| quantity | name="database"                            | AutoGauge | The number of database                                        |
| quantity | name="timeSeries"                          | AutoGauge | The number of timeseries                                      |
| quantity | name="pointsIn"                            | Counter   | The number of write points                                    |
| region   | name="total",type="SchemaRegion"           | AutoGauge | The total number of SchemaRegion in PartitionTable            |
| region   | name="total",type="DataRegion"             | AutoGauge | The total number of DataRegion in PartitionTable              |
| region   | name="{{ip}}:{{port}}",type="SchemaRegion" | Gauge     | The number of SchemaRegion in PartitionTable of specific node |
| region   | name="{{ip}}:{{port}}",type="DataRegion"   | Gauge     | The number of DataRegion in PartitionTable of specific node   |

#### 4.2.3. IoTConsensus

| Metric       | Tags                                                                                         | Type      | Description                                                           |
|--------------|----------------------------------------------------------------------------------------------|-----------|-----------------------------------------------------------------------|
| mutli_leader | name="logDispatcher-{{IP}}:{{Port}}", region="{{region}}", type="currentSyncIndex"           | AutoGauge | The sync index of synchronization thread in replica group             |
| mutli_leader | name="logDispatcher-{{IP}}:{{Port}}", region="{{region}}", type="cachedRequestInMemoryQueue" | AutoGauge | The size of cache requests of synchronization thread in replica group |
| mutli_leader | name="IoTConsensusServerImpl", region="{{region}}", type="searchIndex"                       | AutoGauge | The write process of main process in replica group                    |
| mutli_leader | name="IoTConsensusServerImpl", region="{{region}}", type="safeIndex"                         | AutoGauge | The sync index of replica group                                       |
<<<<<<< HEAD
| mutli_leader | name="IoTConsensusServerImpl", region="{{region}}", type="syncLag"                           | AutoGauge | The sync lag of replica group                                         |
=======
| mutli_leader | name="IoTConsensusServerImpl", region="{{region}}", type="LogEntriesFromWAL"                 | AutoGauge | The number of logEntries from wal in Batch                            |
| mutli_leader | name="IoTConsensusServerImpl", region="{{region}}", type="LogEntriesFromQueue"               | AutoGauge | The number of logEntries from queue in Batch                          |
>>>>>>> adf55e89
| stage        | name="iot_consensus", region="{{region}}", type="getStateMachineLock"                        | Histogram | The time consumed to get statemachine lock in main process            |
| stage        | name="iot_consensus", region="{{region}}", type="checkingBeforeWrite"                        | Histogram | The time consumed to precheck before write in main process            |
| stage        | name="iot_consensus", region="{{region}}", type="writeStateMachine"                          | Histogram | The time consumed to write statemachine in main process               |
| stage        | name="iot_consensus", region="{{region}}", type="offerRequestToQueue"                        | Histogram | The time consumed to try to offer request to queue in main process    |
| stage        | name="iot_consensus", region="{{region}}", type="consensusWrite"                             | Histogram | The time consumed to the whole write in main process                  |
| stage        | name="iot_consensus", region="{{region}}", type="constructBatch"                             | Histogram | The time consumed to construct batch in synchronization thread        |
| stage        | name="iot_consensus", region="{{region}}", type="syncLogTimePerRequest"                      | Histogram | The time consumed to sync log in asynchronous callback process        |

#### 4.2.4. Cache

| Metric    | Tags                               | Type      | Description                                                              |
|-----------|------------------------------------|-----------|--------------------------------------------------------------------------|
| cache_hit | name="chunk"                       | AutoGauge | The cache hit ratio of ChunkCache, Unit: %                               |
| cache_hit | name="schema"                      | AutoGauge | The cache hit ratio of SchemaCache, Unit: %                              |
| cache_hit | name="timeSeriesMeta"              | AutoGauge | The cache hit ratio of TimeseriesMetadataCache, Unit: %                  |
| cache_hit | name="bloomFilter"                 | AutoGauge | The interception rate of bloomFilter in TimeseriesMetadataCache, Unit: % |
| cache     | name="Database", type="hit"        | Counter   | The hit number of Database Cache                                         |
| cache     | name="Database", type="all"        | Counter   | The access number of Database Cache                                      |
| cache     | name="SchemaPartition", type="hit" | Counter   | The hit number of SchemaPartition Cache                                  |
| cache     | name="SchemaPartition", type="all" | Counter   | The access number of SSchemaPartition Cache                              |
| cache     | name="DataPartition", type="hit"   | Counter   | The hit number of DataPartition Cache                                    |
| cache     | name="DataPartition", type="all"   | Counter   | The access number of SDataPartition Cache                                |

#### 4.2.5. Interface

| Metric                | Tags                                                 | Type      | Description                                                    |
|-----------------------|------------------------------------------------------|-----------|----------------------------------------------------------------|
| statement_execution   | interface="{{interface}}", type="{{statement_type}}" | Timer     | The time consumed of operations in client                      |
| entry                 | name="{{interface}}"                                 | Timer     | The time consumed of thrift operations                         |
| thrift_connections    | name="ConfigNodeRPC"                                 | AutoGauge | The number of thrift internal connections in ConfigNode        |
| thrift_connections    | name="Internal"                                      | AutoGauge | The number of thrift internal connections in DataNode          |
| thrift_connections    | name="MPPDataExchange"                               | AutoGauge | The number of thrift internal connections in MPP               |
| thrift_connections    | name="RPC"                                           | AutoGauge | The number of thrift connections of Client                     |
| thrift_active_threads | name="ConfigNodeRPC-Service"                         | AutoGauge | The number of thrift active internal connections in ConfigNode |
| thrift_active_threads | name="DataNodeInternalRPC-Service"                   | AutoGauge | The number of thrift active internal connections in DataNode   |
| thrift_active_threads | name="MPPDataExchangeRPC-Service"                    | AutoGauge | The number of thrift active internal connections in MPP        |
| thrift_active_threads | name="ClientRPC-Service"                             | AutoGauge | The number of thrift active connections of client              |

#### 4.2.6. Memory

| Metric | Tags                                 | Type      | Description                                                        |
|--------|--------------------------------------|-----------|--------------------------------------------------------------------|
| mem    | name="database_{{name}}"             | AutoGauge | The memory usage of DataRegion in DataNode, Unit: byte             |
| mem    | name="chunkMetaData_{{name}}"        | AutoGauge | The memory usage of chunkMetaData when writting TsFile, Unit: byte |
| mem    | name="IoTConsensus"                  | AutoGauge | The memory usage of IoTConsensus, Unit: byte                       |
| mem    | name="IoTConsensusQueue"             | AutoGauge | The memory usage of IoTConsensus Queue, Unit: byte                 |
| mem    | name="IoTConsensusSync"              | AutoGauge | The memory usage of IoTConsensus SyncStatus, Unit: byte            |
| mem    | name="schema_region_total_usage"     | AutoGauge | The memory usage of all SchemaRegion, Unit: byte                   |
| mem    | name="schema_region_total_remaining" | AutoGauge | The memory remaining for all SchemaRegion, Unit: byte              |

#### 4.2.7. Task

| Metric    | Tags                                              | Type      | Description                           |
|-----------|---------------------------------------------------|-----------|---------------------------------------|
| queue     | name="compaction_inner", status="running/waiting" | Gauge     | The number of inner compaction tasks  |
| queue     | name="compaction_cross", status="running/waiting" | Gauge     | The number of cross compatcion tasks  |
| cost_task | name="inner_compaction/cross_compaction/flush"    | Gauge     | The time consumed of compaction tasks |
| queue     | name="flush",status="running/waiting"             | AutoGauge | The number of flush tasks             |

#### 4.2.8. Compaction

| Metric                | Tags                                                | Type    | Description                            |
|-----------------------|-----------------------------------------------------|---------|----------------------------------------|
| data_written          | name="compaction", type="aligned/not-aligned/total" | Counter | The written size of compaction         |
| data_read             | name="compaction"                                   | Counter | The read size of compaction            |
| compaction_task_count | name = "inner_compaction", type="sequence"          | Counter | The number of inner sequence compction |
| compaction_task_count | name = "inner_compaction", type="unsequence"        | Counter | The number of inner sequence compction |
| compaction_task_count | name = "cross_compaction", type="cross"             | Counter | The number of corss compction          |

#### 4.2.9. File

| Metric     | Tags                      | Type      | Description                                                                 |
|------------|---------------------------|-----------|-----------------------------------------------------------------------------|
| file_size  | name="wal"                | AutoGauge | The size of WAL file, Unit: byte                                            |
| file_size  | name="seq"                | AutoGauge | The size of sequence TsFile, Unit: byte                                     |
| file_size  | name="unseq"              | AutoGauge | The size of unsequence TsFile, Unit: byte                                   |
| file_size  | name="inner-seq-temp"     | AutoGauge | The size of inner sequence space compaction temporal file                   |
| file_size  | name="inner-unseq-temp"   | AutoGauge | The size of inner unsequence space compaction temporal file                 |
| file_size  | name="cross-temp"         | AutoGauge | The size of cross space compaction temoporal file                           |
| file_size  | name="mods                | AutoGauge | The size of modification files                                              |
| file_count | name="wal"                | AutoGauge | The count of WAL file                                                       |
| file_count | name="seq"                | AutoGauge | The count of sequence TsFile                                                |
| file_count | name="unseq"              | AutoGauge | The count of unsequence TsFile                                              |
| file_count | name="inner-seq-temp"     | AutoGauge | The count of inner sequence space compaction temporal file                  |
| file_count | name="inner-unseq-temp"   | AutoGauge | The count of inner unsequence space compaction temporal file                |
| file_count | name="cross-temp"         | AutoGauge | The count of cross space compaction temporal file                           |
| file_count | name="open_file_handlers" | AutoGauge | The count of open files of the IoTDB process, only supports Linux and MacOS |
| file_count | name="mods                | AutoGauge | The count of modification file                                              |

#### 4.2.10. IoTDB Process

| Metric                | Tags           | Type      | Description                                 |
|-----------------------|----------------|-----------|---------------------------------------------|
| process_used_mem      | name="memory"  | AutoGauge | The used memory of IoTDB process            |
| process_mem_ratio     | name="memory"  | AutoGauge | The used memory ratio of IoTDB process      |
| process_threads_count | name="process" | AutoGauge | The number of thread of IoTDB process       |
| process_status        | name="process" | AutoGauge | The status of IoTDB process, 1=live, 0=dead |

#### 4.2.11. Log

| Metric         | Tags                                | Type    | Description              |
|----------------|-------------------------------------|---------|--------------------------|
| logback_events | level="trace/debug/info/warn/error" | Counter | The number of log events |

#### 4.2.12. JVM Thread

| Metric                     | Tags                                                          | Type      | Description                              |
|----------------------------|---------------------------------------------------------------|-----------|------------------------------------------|
| jvm_threads_live_threads   |                                                               | AutoGauge | The number of live thread                |
| jvm_threads_daemon_threads |                                                               | AutoGauge | The number of daemon thread              |
| jvm_threads_peak_threads   |                                                               | AutoGauge | The number of peak thread                |
| jvm_threads_states_threads | state="runnable/blocked/waiting/timed-waiting/new/terminated" | AutoGauge | The number of thread in different states |

#### 4.2.13. JVM GC

| Metric                        | Tags                                                  | Type      | Description                                                                 |
|-------------------------------|-------------------------------------------------------|-----------|-----------------------------------------------------------------------------|
| jvm_gc_pause                  | action="end of major GC/end of minor GC",cause="xxxx" | Timer     | The number and time consumed of Young GC/Full Gc caused by different reason |
|                               |
| jvm_gc_concurrent_phase_time  | action="{{action}}",cause="{{cause}}"                 | Timer     | The number and time consumed of Young GC/Full Gc caused by different        |
|                               |
| jvm_gc_max_data_size_bytes    |                                                       | AutoGauge | The historical maximum value of old memory                                  |
| jvm_gc_live_data_size_bytes   |                                                       | AutoGauge | The usage of old memory                                                     |
| jvm_gc_memory_promoted_bytes  |                                                       | Counter   | The accumulative value of positive memory growth of old memory              |
| jvm_gc_memory_allocated_bytes |                                                       | Counter   | The accumulative value of positive memory growth of allocated memory        |

#### 4.2.14. JVM Memory

| Metric                          | Tags                            | Type      | Description                 |
|---------------------------------|---------------------------------|-----------|-----------------------------|
| jvm_buffer_memory_used_bytes    | id="direct/mapped"              | AutoGauge | The used size of buffer     |
| jvm_buffer_total_capacity_bytes | id="direct/mapped"              | AutoGauge | The max size of buffer      |
| jvm_buffer_count_buffers        | id="direct/mapped"              | AutoGauge | The number of buffer        |
| jvm_memory_committed_bytes      | {area="heap/nonheap",id="xxx",} | AutoGauge | The committed memory of JVM |
| jvm_memory_max_bytes            | {area="heap/nonheap",id="xxx",} | AutoGauge | The max memory of JVM       |
| jvm_memory_used_bytes           | {area="heap/nonheap",id="xxx",} | AutoGauge | The used memory of JVM      |

#### 4.2.15. JVM Class

| Metric                       | Tags | Type      | Description                  |
|------------------------------|------|-----------|------------------------------|
| jvm_classes_unloaded_classes |      | AutoGauge | The number of unloaded class |
| jvm_classes_loaded_classes   |      | AutoGauge | The number of loaded class   |

#### 4.2.16. JVM Compilation

| Metric                  | Tags                                          | Type      | Description                      |
|-------------------------|-----------------------------------------------|-----------|----------------------------------|
| jvm_compilation_time_ms | {compiler="HotSpot 64-Bit Tiered Compilers",} | AutoGauge | The time consumed in compilation |

#### 4.2.17. Query Planning

| Metric          | Tags                         | Type  | Description                                         |
|-----------------|------------------------------|-------|-----------------------------------------------------|
| query_plan_cost | stage="sql_parser"           | Timer | The SQL parsing time-consuming                      |
| query_plan_cost | stage="analyzer"             | Timer | The query statement analysis time-consuming         |
| query_plan_cost | stage="logical_planner"      | Timer | The query logical plan planning time-consuming      |
| query_plan_cost | stage="distribution_planner" | Timer | The query distribution plan planning time-consuming |
| query_plan_cost | stage="partition_fetcher"    | Timer | The partition information fetching time-consuming   |
| query_plan_cost | stage="schema_fetcher"       | Timer | The schema information fetching time-consuming      |

#### 4.2.18. Plan Dispatcher

| Metric     | Tags                      | Type  | Description                                                  |
|------------|---------------------------|-------|--------------------------------------------------------------|
| dispatcher | stage="wait_for_dispatch" | Timer | The distribution plan dispatcher time-consuming              |
| dispatcher | stage="dispatch_read"     | Timer | The distribution plan dispatcher time-consuming (only query) |

#### 4.2.19. Query Resource

| Metric         | Tags                     | Type | Description                                |
|----------------|--------------------------|------|--------------------------------------------|
| query_resource | type="sequence_tsfile"   | Rate | The access frequency of sequence tsfiles   |
| query_resource | type="unsequence_tsfile" | Rate | The access frequency of unsequence tsfiles |
| query_resource | type="flushing_memtable" | Rate | The access frequency of flushing memtables |
| query_resource | type="working_memtable"  | Rate | The access frequency of working memtables  |

#### 4.2.20. Data Exchange

| Metric              | Tags                                                                   | Type      | Description                                                     |
|---------------------|------------------------------------------------------------------------|-----------|-----------------------------------------------------------------|
| data_exchange_cost  | operation="source_handle_get_tsblock", type="local/remote"             | Timer     | The time-consuming that source handles receive TsBlock          |
| data_exchange_cost  | operation="source_handle_deserialize_tsblock", type="local/remote"     | Timer     | The time-consuming that source handles deserialize TsBlock      |
| data_exchange_cost  | operation="sink_handle_send_tsblock", type="local/remote"              | Timer     | The time-consuming that sink handles send TsBlock               |
| data_exchange_cost  | operation="send_new_data_block_event_task", type="server/caller"       | Timer     | The RPC time-consuming that sink handles send TsBlock           |
| data_exchange_cost  | operation="get_data_block_task", type="server/caller"                  | Timer     | The RPC time-consuming that source handles receive TsBlock      |
| data_exchange_cost  | operation="on_acknowledge_data_block_event_task", type="server/caller" | Timer     | The RPC time-consuming that source handles ack received TsBlock |
| data_exchange_count | name="send_new_data_block_num", type="server/caller"                   | Histogram | The number of sent TsBlocks by sink handles                     |
| data_exchange_count | name="get_data_block_num", type="server/caller"                        | Histogram | The number of received TsBlocks by source handles               |
| data_exchange_count | name="on_acknowledge_data_block_num", type="server/caller"             | Histogram | The number of acknowledged TsBlocks by source handles           |

#### 4.2.21. Query Task Schedule

| Metric           | Tags                           | Type      | Description                                      |
|------------------|--------------------------------|-----------|--------------------------------------------------|
| driver_scheduler | name="ready_queued_time"       | Timer     | The queuing time of ready queue                  |
| driver_scheduler | name="block_queued_time"       | Timer     | The queuing time of blocking queue               |
| driver_scheduler | name="ready_queue_task_count"  | AutoGauge | The number of tasks queued in the ready queue    |
| driver_scheduler | name="block_queued_task_count" | AutoGauge | The number of tasks queued in the blocking queue |

#### 4.2.22. Query Execution

| Metric                   | Tags                                                                                | Type    | Description                                                                             |
|--------------------------|-------------------------------------------------------------------------------------|---------|-----------------------------------------------------------------------------------------|
| query_execution          | stage="local_execution_planner"                                                     | Timer   | The time-consuming of operator tree construction                                        |
| query_execution          | stage="query_resource_init"                                                         | Timer   | The time-consuming of query resource initialization                                     |
| query_execution          | stage="get_query_resource_from_mem"                                                 | Timer   | The time-consuming of query resource memory query and construction                      |
| query_execution          | stage="driver_internal_process"                                                     | Timer   | The time-consuming of driver execution                                                  |
| query_execution          | stage="wait_for_result"                                                             | Timer   | The time-consuming of getting query result from result handle                           |
| operator_execution_cost  | name="{{operator_name}}"                                                            | Timer   | The operator execution time                                                             |
| operator_execution_count | name="{{operator_name}}"                                                            | Counter | The number of operator calls (counted by the number of next method calls)               |
| aggregation              | from="raw_data"                                                                     | Timer   | The time-consuming of performing an aggregation calculation from a batch of raw data    |
| aggregation              | from="statistics"                                                                   | Timer   | The time-consuming of updating an aggregated value with statistics                      |
| series_scan_cost         | stage="load_timeseries_metadata", type="aligned/non_aligned", from="mem/disk"       | Timer   | The time-consuming of loading TimeseriesMetadata                                        |
| series_scan_cost         | stage="read_timeseries_metadata", type="", from="cache/file"                        | Timer   | The time-consuming of reading TimeseriesMetadata of a tsfile                            |
| series_scan_cost         | stage="timeseries_metadata_modification", type="aligned/non_aligned", from="null"   | Timer   | The time-consuming of filtering TimeseriesMetadata by mods                              |
| series_scan_cost         | stage="load_chunk_metadata_list", type="aligned/non_aligned", from="mem/disk"       | Timer   | The time-consuming of loading ChunkMetadata list                                        |
| series_scan_cost         | stage="chunk_metadata_modification", type="aligned/non_aligned", from="mem/disk"    | Timer   | The time-consuming of filtering ChunkMetadata by mods                                   |
| series_scan_cost         | stage="chunk_metadata_filter", type="aligned/non_aligned", from="mem/disk"          | Timer   | The time-consuming of filtering ChunkMetadata by query filter                           |
| series_scan_cost         | stage="construct_chunk_reader", type="aligned/non_aligned", from="mem/disk"         | Timer   | The time-consuming of constructing ChunkReader                                          |
| series_scan_cost         | stage="read_chunk", type="", from="cache/file"                                      | Timer   | The time-consuming of reading Chunk                                                     |
| series_scan_cost         | stage="init_chunk_reader", type="aligned/non_aligned", from="mem/disk"              | Timer   | The time-consuming of initializing ChunkReader (constructing PageReader)                |
| series_scan_cost         | stage="build_tsblock_from_page_reader", type="aligned/non_aligned", from="mem/disk" | Timer   | The time-consuming of constructing Tsblock from PageReader                              |
| series_scan_cost         | stage="build_tsblock_from_merge_reader", type="aligned/non_aligned", from="null"    | Timer   | The time-consuming of constructing Tsblock from MergeReader (handling overlapping data) |

### 4.3. Normal level Metrics

#### 4.3.1. Cluster

| Metric | Tags                                                           | Type      | Description                                                        |
|--------|----------------------------------------------------------------|-----------|--------------------------------------------------------------------|
| region | name="{{DatabaseName}}",type="SchemaRegion/DataRegion"         | AutoGauge | The number of DataRegion/SchemaRegion of database in specific node |
| slot   | name="{{DatabaseName}}",type="schemaSlotNumber/dataSlotNumber" | AutoGauge | The number of DataSlot/SchemaSlot of database in specific node     |

### 4.4. All Metric

Currently there is no All level metrics, and it will continue to be added in the future.

## 5. How to get these metrics？

The relevant configuration of the metric module is in `conf/iotdb-{datanode/confignode}.properties`, and all
configuration items support hot loading through the `load configuration` command.

### 5.1. JMX

For metrics exposed externally using JMX, you can view them through Jconsole. After entering the Jconsole monitoring
page, you will first see an overview of various running conditions of IoTDB. Here you can see heap memory information,
thread information, class information, and the server's CPU usage.

#### 5.1.1. Obtain metric data

After connecting to JMX, you can find the "MBean" named "org.apache.iotdb.metrics" through the "MBeans" tab, and you can
view the specific values of all monitoring metrics in the sidebar.

<img style="width:100%; max-width:800px; max-height:600px; margin-left:auto; margin-right:auto; display:block;" alt="metric-jmx" src="https://user-images.githubusercontent.com/46039728/204018765-6fda9391-ebcf-4c80-98c5-26f34bd74df0.png">

#### 5.1.2. Get other relevant data

After connecting to JMX, you can find the "MBean" named "org.apache.iotdb.service" through the "MBeans" tab, as shown in
the image below, to understand the basic status of the service

<img style="width:100%; max-width:800px; max-height:600px; margin-left:auto; margin-right:auto; display:block;" src="https://user-images.githubusercontent.com/46039728/149951720-707f1ee8-32ee-4fde-9252-048caebd232e.png"> <br>

In order to improve query performance, IOTDB caches ChunkMetaData and TsFileMetaData. Users can use MXBean and expand
the sidebar `org.apache.iotdb.db.service` to view the cache hit ratio:

<img style="width:100%; max-width:800px; max-height:600px; margin-left:auto; margin-right:auto; display:block;" src="https://user-images.githubusercontent.com/19167280/112426760-73e3da80-8d73-11eb-9a8f-9232d1f2033b.png">

### 5.2. Prometheus

#### 5.2.1. The mapping from metric type to prometheus format

> For metrics whose Metric Name is name and Tags are K1=V1, ..., Kn=Vn, the mapping is as follows, where value is a
> specific value

| Metric Type     | Mapping                                                                                                                                                                                                                                                                                                                                                                                                                                                                            |
|-----------------|------------------------------------------------------------------------------------------------------------------------------------------------------------------------------------------------------------------------------------------------------------------------------------------------------------------------------------------------------------------------------------------------------------------------------------------------------------------------------------|
| Counter         | name_total{k1="V1", ..., Kn="Vn"} value                                                                                                                                                                                                                                                                                                                                                                                                                                            |
| AutoGauge、Gauge | name{k1="V1", ..., Kn="Vn"} value                                                                                                                                                                                                                                                                                                                                                                                                                                                  |
| Histogram       | name_max{k1="V1", ..., Kn="Vn"} value <br> name_sum{k1="V1", ..., Kn="Vn"} value <br> name_count{k1="V1", ..., Kn="Vn"} value <br> name{k1="V1", ..., Kn="Vn", quantile="0.0"} value <br> name{k1="V1", ..., Kn="Vn", quantile="0.25"} value <br> name{k1="V1", ..., Kn="Vn", quantile="0.5"} value <br> name{k1="V1", ..., Kn="Vn", quantile="0.75"} value <br> name{k1="V1", ..., Kn="Vn", quantile="1.0"} value                                                                 |
| Rate            | name_total{k1="V1", ..., Kn="Vn"} value <br> name_total{k1="V1", ..., Kn="Vn", rate="m1"} value <br> name_total{k1="V1", ..., Kn="Vn", rate="m5"} value  <br> name_total{k1="V1", ..., Kn="Vn", rate="m15"} value <br> name_total{k1="V1", ..., Kn="Vn", rate="mean"} value                                                                                                                                                                                                        |
| Timer           | name_seconds_max{k1="V1", ..., Kn="Vn"} value <br> name_seconds_sum{k1="V1", ..., Kn="Vn"} value <br> name_seconds_count{k1="V1", ..., Kn="Vn"} value <br> name_seconds{k1="V1", ..., Kn="Vn", quantile="0.0"} value <br> name_seconds{k1="V1", ..., Kn="Vn", quantile="0.25"} value <br> name_seconds{k1="V1", ..., Kn="Vn", quantile="0.5"} value <br> name_seconds{k1="V1", ..., Kn="Vn", quantile="0.75"} value <br> name_seconds{k1="V1", ..., Kn="Vn", quantile="1.0"} value |

#### 5.2.2. Config File

1) Taking DataNode as an example, modify the iotdb-datanode.properties configuration file as follows:

```properties
dn_metric_reporter_list=PROMETHEUS
dn_metric_level=CORE
dn_metric_prometheus_reporter_port=9091
```

Then you can get metrics data as follows

2) Start IoTDB DataNodes
3) Open a browser or use ```curl``` to visit ```http://servier_ip:9091/metrics```, you can get the following metric
   data:

```
...
# HELP file_count
# TYPE file_count gauge
file_count{name="wal",} 0.0
file_count{name="unseq",} 0.0
file_count{name="seq",} 2.0
...
```

#### 5.2.3. Prometheus + Grafana

As shown above, IoTDB exposes monitoring metrics data in the standard Prometheus format to the outside world. Prometheus
can be used to collect and store monitoring indicators, and Grafana can be used to visualize monitoring indicators.

The following picture describes the relationships among IoTDB, Prometheus and Grafana

![iotdb_prometheus_grafana](https://raw.githubusercontent.com/apache/iotdb-bin-resources/main/docs/UserGuide/System%20Tools/Metrics/iotdb_prometheus_grafana.png)

1. Along with running, IoTDB will collect its metrics continuously.
2. Prometheus scrapes metrics from IoTDB at a constant interval (can be configured).
3. Prometheus saves these metrics to its inner TSDB.
4. Grafana queries metrics from Prometheus at a constant interval (can be configured) and then presents them on the
   graph.

So, we need to do some additional works to configure and deploy Prometheus and Grafana.

For instance, you can config your Prometheus as follows to get metrics data from IoTDB:

```yaml
job_name: pull-metrics
honor_labels: true
honor_timestamps: true
scrape_interval: 15s
scrape_timeout: 10s
metrics_path: /metrics
scheme: http
follow_redirects: true
static_configs:
  - targets:
      - localhost:9091
```

The following documents may help you have a good journey with Prometheus and Grafana.

[Prometheus getting_started](https://prometheus.io/docs/prometheus/latest/getting_started/)

[Prometheus scrape metrics](https://prometheus.io/docs/prometheus/latest/configuration/configuration/#scrape_config)

[Grafana getting_started](https://grafana.com/docs/grafana/latest/getting-started/getting-started/)

[Grafana query metrics from Prometheus](https://prometheus.io/docs/visualization/grafana/#grafana-support-for-prometheus)

#### 5.2.4. Apache IoTDB Dashboard

We provide the Apache IoTDB Dashboard, and the rendering shown in Grafana is as follows:

![Apache IoTDB Dashboard](https://github.com/apache/iotdb-bin-resources/blob/main/docs/UserGuide/System%20Tools/Metrics/dashboard.png)

##### 5.2.4.1. How to get Apache IoTDB Dashboard

1. You can obtain the json files of Dashboards by GitHub:
    1. <a href = "https://github.com/apache/iotdb/tree/master/docs/UserGuide/Monitor-Alert/Apache-IoTDB-ConfigNode-Dashboard.json">
       Apache IoTDB ConfigNode Dashboard</a>
    2. <a href = "https://github.com/apache/iotdb/tree/master/docs/UserGuide/Monitor-Alert/Apache-IoTDB-DataNode-Dashboard.json">
       Apache IoTDB DataNode Dashboard</a>
2. You can visit [Grafana Dashboard official website](https://grafana.com/grafana/dashboards/), search
   for `Apache IoTDB Dashboard` and use

When creating Grafana, you can select the json file you just downloaded to `Import` and select the corresponding target
data source for Apache IoTDB Dashboard.

##### 5.2.4.2. Apache IoTDB ConfigNode Dashboard Instructions

> Except for the metrics specified specially, the following metrics are guaranteed to be available in the monitoring
> framework at the Important levels.

- `Overview`: system overview
    - `Registered Node`: The number of registered ConfigNode/DataNode
    - `DataNode`(Only visible in the leader of ConfigNode): The status of the cluster DataNode, including Online and
      Unknown.
    - `ConfigNode`(Only visible in the leader of ConfigNode): The status of the cluster ConfigNode, including Online and
      Unknown.
    - `The Status Of Node`: The status of specific nodes in the cluster, including Online and Unknown.
- `Region`: Region overview
    - `Region Number`: the number of Regions, including the total number, the number of DataRegions and the number of
      SchemaRegions.
    - `Leadership distribution`: Cluster leader distribution, which refers to the number of Leaders corresponding to the
      Region on each node.
    - `Total Region in Node`: The total number of Regions of different Nodes.
    - `Region in Node`: the number of SchemaRegions/DataRegions of different Nodes.
    - `Region in Database` (Normal level): the number of Regions in different Databases, including SchemaRegion and
      DataRegion.
    - `Slot in Database` (Normal level): The number of Slots in different Databases, including the number of DataSlots
      and SchemaSlots.
- `System`: system
    - `CPU Core`: the number of CPU cores in the system.
    - `CPU Load`: system CPU load, progress CPU load.
    - `CPU Time Per Minute`: The process takes up the system CPU time per minute on average. Note: multi-core will cause
      this value to exceed 1 minute.
    - `System Memory`: the physical memory size of the system, the physical memory size used by the system, and the
      memory size submitted by the virtual machine.
    - `System Swap Size`: the total size of the system swap area, the size used by the system swap area.
    - `Process Memory`: the maximum total memory size of the IoTDB process, the total memory size of the IoTDB process,
      and the memory size used by the IoTDB process.
    - `The Number of GC Per Minute`: The average number of GC per minute.
    - `The Time Consumed Of GC Per Minute`: Average GC time spent per minute.
    - `The Number Of Java Thread`: The number of threads in different states of the IoTDB process.
    - `Heap Memory`: the heap memory of the IoTDB process
    - `Off Heap Memory`: the off-heap memory of the IoTDB process
    - `Log Number Per Minute`: the average number of logs per minute of the IoTDB process
    - `The Time Consumed of Compliation Per Minute`: average compilation time per minute
    - `The Number Of Class`: The number of classes loaded and unloaded by the JVM

##### 5.2.4.3. Apache IoTDB DataNode Dashboard Instructions

> Except for the metrics specified specially, the following metrics are guaranteed to be available in the monitoring
> framework at the Important levels.

- `Overview`: system overview
    - `The Number Of Entity`: the number of entities, including time series, etc.
    - `Write Point Per Minute`: the average number of system write points per minute
    - `Database Used Memory`: the memory size used by each Database
- `Interface`: interface
    - `The Time Consumed Of Operation(50%)`: Median time spent by different client operations
    - `The Time Consumed Of Operation(75%)`: The upper quartile of the time consumed by different client operations
    - `The Time Consumed Of Operation(100%)`: The maximum time spent by different client operations
    - `The QPS of Interface`: system interface visits per second
    - `The Time Consumed Of Interface`: the average time consumed by the system interface
    - `Cache Hit Rate`: cache hit rate
    - `Thrift Connection`: the number of Thrift connections established
    - `Thrift Active Thread`: The number of active Thrift connections established
- `Query Engine`: query engine
    - `The time consumed of query plan stages(avg\50%\75%\100%)`: The average\median\upper quartile\maximum value of the
      query plan stages time consumption
    - `The time consumed of plan dispatch stages(avg\50%\75%\100%)`: The average\median\upper quartile\maximum value of
      query plan dispatch stages time consumption
    - `The time consumed of query execution stages(avg\50%\75%\100%)`: the average\median\upper quartile\maximum value
      of the query execution stages time consumption
    - `The time consumed of operator execution stages(avg\50%\75%\100%)`: the average\median\upper quartile\maximum
      value of operator exection time consumption
    - `The time consumed of query aggregation(avg\50%\75%\100%)`: The average\median\upper quartile\maximum value of
      query aggregation time consumption
    - `The time consumed of query scan(avg\50%\75%\100%)`: the average\median\upper quartile\maximum value of query
      file/memory time consumption
    - `The usage of query resource(avg\50%\75%\100%)`: the average\median\upper quartile\maximum of the number of
      accesses to different resources
    - `The time consumed of query data exchange(avg\50%\75%\100%)`: the average\median\upper quartile\maximum value of
      query data exchange time consumption
    - `The count of data exchange(avg)`: the average number of query data exchange
    - `The count of data exchange`: the distribution of the number of query data exchange (minimum, lower quartile,
      median, upper quartile, maximum)
    - `The number of query queue`: the size of different query queues
    - `The time consumed of query schedule time(avg\50%\75%\100%)`: the average\median\upper quartile\maximum value of
      query task scheduling time
- `Query Interface`: Query files/time-consuming specific time-consuming conditions
    - `The time consumed of load timesereis metadata(avg\50%\75%\100%)`: the average\median\upper quartile\maximum value
      of the time query spent loading timeseries metadata from different sources
    - `The time consumed of read timeseries metadata(avg\50%\75%\100%)`: the average\median\upper quartile\maximum of
      time query spent reading time seriesmetadata from different sources value
    - `The time consumed of timeseries metadata modification(avg\50%\75%\100%)`: the average\median\upper
      quartile\maximum value of the time query consumed to modify different types of timeseries metadata
    - `The time consumed of load chunk metadata list(avg\50%\75%\100%)`: the average\median\upper quartile\maximum value
      of the time query spent loading different types of chunk metadata
    - `The time consumed of chunk metadata modification(avg\50%\75%\100%)`: the average\median\upper quartile\maximum
      value of the time query consumed to modify different types of chunk metadata
    - `The time consumed of chunk metadata filter(avg\50%\75%\100%)`: the average\median\upper quartile\maximum value of
      the time query spent to filter different types of chunk metadata
    - `The time consumed of construct chunk reader(avg\50%\75%\100%)`: the average\median\upper quartile\maximum value
      of the time query spent on constructing different types of chunk readers
    - `The time consumed of read chunk(avg\50%\75%\100%)`: the average\median\upper quartile\maximum value of the time
      query consumed to read different types of Chunk
    - `The time consumed of init chunk reader(avg\50%\75%\100%)`: the average\median\upper quartile\maximum value of the
      time query consumed to initialize different types of chunk readers
    - `The time consumed of build tsblock from page reader(avg\50%\75%\100%)`: the average\median\upper quartile\maximum
      value of the time query consumed to construct TsBlock from Page Reader
    - `The time consumed of build tsblock from merge reader(avg\50%\75%\100%)`: the average\median\upper
      quartile\maximum value of the time query consumed to construct TsBlock from Merge Reader
- `Query Data Exchange`: Query the specific time-consuming situation of data transmission
    - `The time consumed of source handle get tsblock(avg\50%\75%\100%)`: the average\median\upper quartile\maximum
      value of the time query consumed to obtain TsBlock from different sources
    - `The time consumed of source handle deserialize tsblock(avg\50%\75%\100%)`: the average\median\upper
      quartile\maximum of the time query consumed to deserialize TsBlock from different sources value
    - `The time consumed of sink handle send tsblock(avg\50%\75%\100%)`: the average\median\upper quartile\maximum value
      of the time query spent sending TsBlock to different places
    - `The time consumed of on acknowledge data block event task(avg\50%\75%\100%)`: the average\median\upper
      quartile\maximum value of time query consumed to acknowlege data block event from different places
    - `The time consumed of get data block event task(avg\50%\75%\100%)`: query the average\median\upper
      quartile\maximum value of time query consumed to get data block from different places
- `Engine`:
    - `Task Number`: the number of tasks in different states in the system
    - `The Time Consumed Of Tasking`: Time consumption of tasks in different states in the system
    - `Compaction Read And Write Per Minute`: the average amount of combined read and write data per minute
    - `Compaction R/W Ratio Per Minute`: The average ratio of combined read and write data per minute
    - `Compaction Number Per Minute`: the average number of different types of consolidation tasks per minute
- `IoTConsensus`：
    - `IoTConsensus Used Memory`：The size of the memory used by IoTConsensus consensus
    - `IoTConsensus Sync Index`：the searchIndex and safeIndex of region
    - `IoTConsensus Overview`：The total sync lag and total size of buffered requests of node
    - `The time consumed of different stages(50%)`：The median of the time consumed of different stages
    - `The time consumed of different stages(75%)`：The upper quartile of the time consumed of different stages
    - `The time consumed of different stages(100%)`：The max of the time consumed of different stages
    - `IoTConsensus Search Index Rate`：The increasing rate of searchIndex of region
    - `IoTConsensus Safe Index Rate`：The increasing rate of safeIndex of region
    - `IoTConsensus LogDispatcher Request Size`：The number of requests buffered in logDispatcher
    - `Sync Lag`：The sync lag of region
    - `Min Peer Sync Lag`：The sync lag between the searchIndex of IoTConsensusServerImpl and the max currentSyncIndex of
      LogDispatcher
    - `Sync speed diff of Peers`：The sync lag between the max currentSyncIndex of LogDispatcher and the min
      currentSyncIndex of LogDispatcher
- `System`: system
    - `CPU Core`: the number of CPU cores in the system.
    - `CPU Load`: system CPU load, progress CPU load.
    - `CPU Time Per Minute`: The process takes up the system CPU time per minute on average. Note: multi-core will cause
      this value to exceed 1 minute.
    - `System Memory`: the physical memory size of the system, the physical memory size used by the system, and the
      memory size submitted by the virtual machine.
    - `System Swap Size`: the total size of the system swap area, the size used by the system swap area.
    - `Process Memory`: the maximum total memory size of the IoTDB process, the total memory size of the IoTDB process,
      and the memory size used by the IoTDB process.
    - `The Size Of File`: IoTDB system-related file size, including the total file size under wal, the total size of
      tsfile files under seq, and the total size of tsfile files under unseq
    - `The Number Of File`: the number of files related to the IoTDB system, including the number of files under wal,
      the number of tsfile files under seq, and the number of tsfile files under unseq
    - `The Space Of Disk`: the total size and remaining size of the disk mounted in the current data directory
    - `The Number of GC Per Minute`: The average number of GC per minute.
    - `The Time Consumed Of GC Per Minute`: Average GC time spent per minute.
    - `The Number Of Java Thread`: The number of threads in different states of the IoTDB process.
    - `Heap Memory`: the heap memory of the IoTDB process
    - `Off Heap Memory`: the off-heap memory of the IoTDB process
    - `Log Number Per Minute`: the average number of logs per minute of the IoTDB process
    - `The Time Consumed of Compliation Per Minute`: average compilation time per minute
    - `The Number Of Class`: The number of classes loaded and unloaded by the JVM

### 5.3. IoTDB

#### 5.3.1. IoTDB mapping relationship of metrics

> For metrics whose Metric Name is name and Tags are K1=V1, ..., Kn=Vn, the mapping is as follows, taking root.__
> system.metric.`ip:port` as an example by default

| Metric Type     | Mapping                                                                                                                                                                                                                                                                                                                                                                                                                                                                                                                                                                                                                                                                                                                                                                           |
|-----------------|-----------------------------------------------------------------------------------------------------------------------------------------------------------------------------------------------------------------------------------------------------------------------------------------------------------------------------------------------------------------------------------------------------------------------------------------------------------------------------------------------------------------------------------------------------------------------------------------------------------------------------------------------------------------------------------------------------------------------------------------------------------------------------------|
| Counter         | root.__system.metric.`ip:port`.name.`K1=V1`...`Kn=Vn`.value                                                                                                                                                                                                                                                                                                                                                                                                                                                                                                                                                                                                                                                                                                                       |
| AutoGauge、Gauge | root.__system.metric.`ip:port`.name.`K1=V1`...`Kn=Vn`.value                                                                                                                                                                                                                                                                                                                                                                                                                                                                                                                                                                                                                                                                                                                       |
| Histogram       | root.__system.metric.`ip:port`.name.`K1=V1`...`Kn=Vn`.count <br> root.__system.metric.`ip:port`.name.`K1=V1`...`Kn=Vn`.max <br> root.__system.metric.`ip:port`.name.`K1=V1`...`Kn=Vn`.sum <br> root.__system.metric.`ip:port`.name.`K1=V1`...`Kn=Vn`.p0 <br> root.__system.metric.`ip:port`.name.`K1=V1`...`Kn=Vn`.p25 <br> root.__system.metric.`ip:port`.name.`K1=V1`...`Kn=Vn`.p50 <br> root.__system.metric.`ip:port`.name.`K1=V1`...`Kn=Vn`.p75 <br> root.__system.metric.`ip:port`.name.`K1=V1`...`Kn=Vn`.p100                                                                                                                                                                                                                                                              |
| Rate            | root.__system.metric.`ip:port`.name.`K1=V1`...`Kn=Vn`.count <br> root.__system.metric.`ip:port`.name.`K1=V1`...`Kn=Vn`.mean <br> root.__system.metric.`ip:port`.name.`K1=V1`...`Kn=Vn`.m1 <br> root.__system.metric.`ip:port`.name.`K1=V1`...`Kn=Vn`.m5 <br> root.__system.metric.`ip:port`.name.`K1=V1`...`Kn=Vn`.m15                                                                                                                                                                                                                                                                                                                                                                                                                                                            |
| Timer           | root.__system.metric.`ip:port`.name.`K1=V1`...`Kn=Vn`.count <br> root.__system.metric.`ip:port`.name.`K1=V1`...`Kn=Vn`.max <br> root.__system.metric.`ip:port`.name.`K1=V1`...`Kn=Vn`.mean <br> root.__system.metric.`ip:port`.name.`K1=V1`...`Kn=Vn`.sum <br> root.__system.metric.`ip:port`.name.`K1=V1`...`Kn=Vn`.p0 <br> root.__system.metric.`ip:port`.name.`K1=V1`...`Kn=Vn`.p25 <br> root.__system.metric.`ip:port`.name.`K1=V1`...`Kn=Vn`.p50 <br> root.__system.metric.`ip:port`.name.`K1=V1`...`Kn=Vn`.p75 <br> root.__system.metric.`ip:port`.name.`K1=V1`...`Kn=Vn`.p100   <br> root.__system.metric.`ip:port`.name.`K1=V1`...`Kn=Vn`.m1 <br> root.__system.metric.`ip:port`.name.`K1=V1`...`Kn=Vn`.m5 <br> root.__system.metric.`ip:port`.name.`K1=V1`...`Kn=Vn`.m15 |

#### 5.3.2. Obtain metrics

According to the above mapping relationship, related IoTDB query statements can be formed to obtain metrics<|MERGE_RESOLUTION|>--- conflicted
+++ resolved
@@ -171,12 +171,9 @@
 | mutli_leader | name="logDispatcher-{{IP}}:{{Port}}", region="{{region}}", type="cachedRequestInMemoryQueue" | AutoGauge | The size of cache requests of synchronization thread in replica group |
 | mutli_leader | name="IoTConsensusServerImpl", region="{{region}}", type="searchIndex"                       | AutoGauge | The write process of main process in replica group                    |
 | mutli_leader | name="IoTConsensusServerImpl", region="{{region}}", type="safeIndex"                         | AutoGauge | The sync index of replica group                                       |
-<<<<<<< HEAD
 | mutli_leader | name="IoTConsensusServerImpl", region="{{region}}", type="syncLag"                           | AutoGauge | The sync lag of replica group                                         |
-=======
 | mutli_leader | name="IoTConsensusServerImpl", region="{{region}}", type="LogEntriesFromWAL"                 | AutoGauge | The number of logEntries from wal in Batch                            |
 | mutli_leader | name="IoTConsensusServerImpl", region="{{region}}", type="LogEntriesFromQueue"               | AutoGauge | The number of logEntries from queue in Batch                          |
->>>>>>> adf55e89
 | stage        | name="iot_consensus", region="{{region}}", type="getStateMachineLock"                        | Histogram | The time consumed to get statemachine lock in main process            |
 | stage        | name="iot_consensus", region="{{region}}", type="checkingBeforeWrite"                        | Histogram | The time consumed to precheck before write in main process            |
 | stage        | name="iot_consensus", region="{{region}}", type="writeStateMachine"                          | Histogram | The time consumed to write statemachine in main process               |
