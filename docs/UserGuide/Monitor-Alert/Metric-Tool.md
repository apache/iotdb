<!--

    Licensed to the Apache Software Foundation (ASF) under one
    or more contributor license agreements.  See the NOTICE file
    distributed with this work for additional information
    regarding copyright ownership.  The ASF licenses this file
    to you under the Apache License, Version 2.0 (the
    "License"); you may not use this file except in compliance
    with the License.  You may obtain a copy of the License at
    
        http://www.apache.org/licenses/LICENSE-2.0
    
    Unless required by applicable law or agreed to in writing,
    software distributed under the License is distributed on an
    "AS IS" BASIS, WITHOUT WARRANTIES OR CONDITIONS OF ANY
    KIND, either express or implied.  See the License for the
    specific language governing permissions and limitations
    under the License.

-->


Currently, users can use various methods to monitor the running IoTDB process, including using Java's Jconsole tool to monitor the system status of the running IoTDB process, using the interface developed by IoTDB for users to view data statistics, and using the monitor framework to monitor the system status of the running IoTDB process.

# 1. Metric Framework

Along with IoTDB running, some metrics reflecting current system's status will be collected continuously, which will provide some useful information helping us resolving system problems and detecting potential system risks.

## 1.1. When to use monitor framework?

Belows are some typical application scenarios

1. System is running slowly

   When system is running slowly, we always hope to have information about system's running status as detail as possible, such as

   - JVM：Is there FGC？How long does it cost？How much does  the memory usage decreased after GC？Are there lots of threads？
   - System：Is the CPU usage too hi？Are there many disk IOs？
   - Connections：How many connections are there in the current time？
   - Interface：What is the TPS and latency of every interface？
   - ThreadPool：Are there many pending tasks？
   - Cache Hit Ratio

2. No space left on device

   When meet a "no space left on device" error, we really want to know which kind of data file had a rapid rise in the past hours.

3. Is the system running in abnormal status

   We could use the count of error logs、the alive status of nodes in cluster, etc, to determine whether the system is running abnormally.

## 1.2. Who will use monitor framework?

Any person cares about the system's status, including but not limited to RD, QA, SRE, DBA, can use the metrics to work more efficiently.

## 1.3. What metrics does IoTDB have?

For now, we have provided some metrics for several core modules of IoTDB, and more metrics will be added or updated along with the development of new features and optimization or refactoring of architecture.

### 1.3.1. Key Concept

Before step into next, we'd better stop to have a look into some key concepts about metrics.

Every metric data has two properties

- Metric Name

  The name of this metric，for example, ```logback_events_total``` indicates the total count of log events。

- Tag

  Each metric could have 0 or several sub classes (Tag), for the same example, the ```logback_events_total``` metric has a sub class named ```level```, which means ```the total count of log events at the specific level```

### 1.3.2. Data Format

IoTDB provides metrics data both in JMX and Prometheus format. For JMX, you can get these metrics via ```org.apache.iotdb.metrics```.  

Next, we will choose Prometheus format data as samples to describe each kind of metric.

### 1.3.3. IoTDB Metrics

#### 1.3.3.1. API

| Metric                | Tag                      | level     | Description                              | Sample                                       |
| --------------------- | ------------------------ |-----------| ---------------------------------------- | -------------------------------------------- |
| entry_seconds_count   | name="{{interface}}"     | important | The total request count of the interface | entry_seconds_count{name="openSession",} 1.0 |
| entry_seconds_sum     | name="{{interface}}"     | important | The total cost seconds of the interface  | entry_seconds_sum{name="openSession",} 0.024 |
| entry_seconds_max     | name="{{interface}}"     | important | The max latency of the interface         | entry_seconds_max{name="openSession",} 0.024 |
| quantity_total        | name="pointsIn"          | important | The total points inserted into IoTDB     | quantity_total{name="pointsIn",} 1.0         |
| thrift_connections    | name="{{thriftService}}" | important | current number of thrift connections     | thrift_connections{name="RPC",} 1.0          |
| thrift_active_threads | name="{{thriftThread}}"  | important | current number if thrift worker threads  | thrift_active_threads{name="RPC",} 1.0       |

#### 1.3.3.2. Task
| Metric                      | Tag                                                                           | level     | Description                                              | Sample                                                                                  |
| --------------------------- | ----------------------------------------------------------------------------- | --------- | -------------------------------------------------------- | --------------------------------------------------------------------------------------- |
| queue                       | name="compaction_inner/compaction_cross/flush",<br />status="running/waiting" | important | The count of current tasks in running and waiting status | queue{name="flush",status="waiting",} 0.0<br/>queue{name="flush",status="running",} 0.0 |
| cost_task_seconds_count     | name="inner_compaction/cross_compaction/flush"                                | important | The total count of tasks occurs till now                 | cost_task_seconds_count{name="flush",} 1.0                                              |
| cost_task_seconds_max       | name="inner_compaction/cross_compaction/flush"                                | important | The seconds of the longest task takes till now           | cost_task_seconds_max{name="flush",} 0.363                                              |
| cost_task_seconds_sum       | name="inner_compaction/cross_compaction/flush"                                | important | The total cost seconds of all tasks till now             | cost_task_seconds_sum{name="flush",} 0.363                                              |
| data_written_total          | name="compaction", <br />type="aligned/not-aligned/total"                     | important | The size of data written in compaction                   | data_written_total{name="compaction",type="total",} 10240                               |
| data_read_total             | name="compaction"                                                             | important | The size of data read in compaction                      | data_read_total{name="compaction",} 10240                                               |
| compaction_task_count_total | name = "inner_compaction/cross_compaction", type="sequence/unsequence/cross"  | important | The number of compaction task                            | compaction_task_count_total{name="inner_compaction",type="sequence",} 1                 |

#### 1.3.3.3. Memory Usage

| Metric | Tag                                     | level     | Description                                                           | Sample                            |
| ------ | --------------------------------------- | --------- | --------------------------------------------------------------------- | --------------------------------- |
| mem    | name="chunkMetaData/storageGroup/mtree" | important | Current memory size of chunkMetaData/storageGroup/mtree data in bytes | mem{name="chunkMetaData",} 2050.0 |

#### 1.3.3.4. Cache

| Metric      | Tag                                                               | level     | Description                                                                               | Sample                                              |
| ----------- | ----------------------------------------------------------------- | --------- | ----------------------------------------------------------------------------------------- | --------------------------------------------------- |
| cache_hit   | name="chunk/timeSeriesMeta/bloomFilter/SchemaCache"               | important | Cache hit ratio of chunk/timeSeriesMeta/SchemaCache  and prevention ratio of bloom filter | cache_hit{name="chunk",} 80                         |
| cache_total | name="StorageGroup/SchemaPartition/DataPartition", type="hit/all" | important | The cache hit/all counts of StorageGroup/SchemaPartition/DataPartition                    | cache_total{name="DataPartition",type="all",} 801.0 |


#### 1.3.3.5. Business Data

| Metric   | Tag                                   | level     | Description                                                   | Sample                           |
| -------- | ------------------------------------- | --------- | ------------------------------------------------------------- | -------------------------------- |
| quantity | name="timeSeries/storageGroup/device" | important | The current count of timeSeries/storageGroup/devices in IoTDB | quantity{name="timeSeries",} 1.0 |

#### 1.3.3.6. Cluster

##### The status of cluster
| Metric                    | Tag                                                                | level     | Description                                                                                  | Sample                                                                       |
| ------------------------- | ------------------------------------------------------------------ | --------- | -------------------------------------------------------------------------------------------- | ---------------------------------------------------------------------------- |
| cluster_node_leader_count | name="{{ip}}:{{port}}"                                             | important | The count of  ```dataGroupLeader``` on each node, which reflects the distribution of leaders | cluster_node_leader_count{name="127.0.0.1",} 2.0                             |
| cluster_uncommitted_log   | name="{{ip_datagroupHeader}}"                                      | important | The count of ```uncommitted_log``` on each node in data groups it belongs to                 | cluster_uncommitted_log{name="127.0.0.1_Data-127.0.0.1-40010-raftId-0",} 0.0 |
| cluster_node_status       | name="{{ip}}:{{port}}",type="ConfigNode/DataNode"                  | important | The current node status, 0=Unkonwn 1=online                                                  | cluster_node_status{name="0.0.0.0:22277",type="ConfigNode",} 1.0             |
| cluster_elect_total       | name="{{ip}}",status="fail/win"                                    | important | The count and result (won or failed) of elections the node participated in.                  | cluster_elect_total{name="127.0.0.1",status="win",} 1.0                      |
| config_node               | name="total",status="Registered/Online/Unknown"                    | core      | The number of registered/online/offline confignodes                                          | config_node{name="total",status="Online",} 3.0                               |
| data_node                 | name="total",status="Registered/Online/Unknown"                    | core      | The number of registered/online/offline datanodes                                            | data_node{name="total",status="Registered",} 3.0                             |
| partition_table           | name="number"                                                      | core      | The number of partition table                                                                | partition_table{name="number",} 2.0                                          |
| region                    | name="total/{{ip}}:{{port}}",type="SchemaRegion/DataRegion"        | important | The number of schemaRegion/dataRegion of cluster or specific node                            | region{name="127.0.0.1:6671",type="DataRegion",} 10.0                        |
| region                    | name="{{storageGroupName}}",type="SchemaRegion/DataRegion"         | normal    | The number of DataRegion/SchemaRegion in database                                       | region{name="root.schema.sg1",type="DataRegion",} 14.0                       |
| slot                      | name="{{storageGroupName}}",type="schemaSlotNumber/dataSlotNumber" | normal    | The number of dataSlot/schemaSlot in database                                           | slot{name="root.schema.sg1",type="schemaSlotNumber",} 2.0                    |

##### 1.3.3.6.2. MultiLeader
| Metric       | Tag                                                                                          | level     | 说明                                                                          | 示例                                                                                                             |
| ------------ | -------------------------------------------------------------------------------------------- | --------- | ----------------------------------------------------------------------------- | ---------------------------------------------------------------------------------------------------------------- |
| mutli_leader | name="multiLeaderServerImpl", region="{{region}}", type="searchIndex/safeIndex"              | core      | The searchIndex and safeIndex of region in multiLeader                        | multi_leader{name="multiLeaderServerImpl",region="DataRegion[7]",type="searchIndex",} 1945.0                     |
| mutli_leader | name="logDispatcher-{{IP}}:{{Port}}", region="{{region}}", type="currentSyncIndex"           | important | The currentSyncIndex of LogDispatcherThread of related region                 | multi_leader{name="logDispatcher-127.0.0.1:40014",region="DataRegion[7]",type="currentSyncIndex",} 1945.0        |
| mutli_leader | name="logDispatcher-{{IP}}:{{Port}}", region="{{region}}", type="cachedRequestInMemoryQueue" | important | The total size of queues that buffers requests in LogDispatcher               | multi_leader{name="logDispatcher-127.0.0.1:40014",region="DataRegion[9]",type="cachedRequestInMemoryQueue",} 0.0 |
| stage        | name="multi_leader", region="{{region}}", type="getStateMachineLock"                         | important | The time consumed to get lock of statemachine in multiLeader                  | stage{name="multi_leader",region="DataRegion[6]",type="getStateMachineLock",quantile="0.5",} 0.0                 |
| stage        | name="multi_leader", region="{{region}}", type="checkingBeforeWrite"                         | important | The time consumed to check before write in multiLeader                        | stage{name="multi_leader",region="DataRegion[5]",type="checkingBeforeWrite",quantile="0.5",} 0.0                 |
| stage        | name="multi_leader", region="{{region}}", type="writeStateMachine"                           | important | The time consumed to write consensus request into statemachine in multiLeader | stage{name="multi_leader",region="DataRegion[6]",type="writeStateMachine",quantile="0.5",} 1.0                   |
| stage        | name="multi_leader", region="{{region}}", type="offerRequestToQueue"                         | important | The time consumed to try to offer request into queue in multiLeader           | stage{name="multi_leader",region="DataRegion[6]",type="offerRequestToQueue",quantile="0.5",} 1.0                 |
| stage        | name="multi_leader", region="{{region}}", type="consensusWrite"                              | important | The total time consumed to write a consensus request in multiLeader           | stage{name="multi_leader",region="DataRegion[6]",type="consensusWrite",quantile="0.5",} 2.0625                   |
| stage        | name="multi_leader", region="{{region}}", type="constructBatch"                              | important | The time consumed to construct batch in LogDispatcher per request             | stage{name="multi_leader",region="DataRegion[7]",type="constructBatch",quantile="0.5",} 0.0                      |
| stage        | name="multi_leader", region="{{region}}", type="syncLogTimePerRequest"                       | important | The time consumed to sync one request in multiLeader                          | stage{name="multi_leader",region="DataRegion[7]",type="syncLogTimePerRequest",quantile="0.5",} 0.0               |

### 1.3.4. IoTDB PreDefined Metrics Set

#### 1.3.4.1. JVM

##### 1.3.4.1.1. Threads

| Metric                     | Tag                                                           | level     | Description                          | Sample                                             |
| -------------------------- | ------------------------------------------------------------- | --------- | ------------------------------------ | -------------------------------------------------- |
| jvm_threads_live_threads   | None                                                          | Important | The current count of threads         | jvm_threads_live_threads 25.0                      |
| jvm_threads_daemon_threads | None                                                          | Important | The current count of  daemon threads | jvm_threads_daemon_threads 12.0                    |
| jvm_threads_peak_threads   | None                                                          | Important | The max count of threads till now    | jvm_threads_peak_threads 28.0                      |
| jvm_threads_states_threads | state="runnable/blocked/waiting/timed-waiting/new/terminated" | Important | The count of threads in each status  | jvm_threads_states_threads{state="runnable",} 10.0 |

##### 1.3.4.1.2. GC

| Metric                              | Tag                                                    | level     | Description                                                                                             | Sample                                                                                  |
| ----------------------------------- | ------------------------------------------------------ | --------- | ------------------------------------------------------------------------------------------------------- | --------------------------------------------------------------------------------------- |
| jvm_gc_pause_seconds_count          | action="end of major GC/end of minor GC",cause="xxxx"  | Important | The total count of YGC/FGC events and its cause                                                         | jvm_gc_pause_seconds_count{action="end of major GC",cause="Metadata GC Threshold",} 1.0 |
| jvm_gc_pause_seconds_sum            | action="end of major GC/end of minor GC",cause="xxxx"  | Important | The total cost seconds of YGC/FGC and its cause                                                         | jvm_gc_pause_seconds_sum{action="end of major GC",cause="Metadata GC Threshold",} 0.03  |
| jvm_gc_pause_seconds_max            | action="end of major GC",cause="Metadata GC Threshold" | Important | The max  cost seconds of YGC/FGC till now and its cause                                                 | jvm_gc_pause_seconds_max{action="end of major GC",cause="Metadata GC Threshold",} 0.0   |
| jvm_gc_memory_promoted_bytes_total  | None                                                   | Important | Count of positive increases in the size of the old generation memory pool before GC to after GC         | jvm_gc_memory_promoted_bytes_total 8425512.0                                            |
| jvm_gc_max_data_size_bytes          | None                                                   | Important | Max size of long-lived heap memory pool                                                                 | jvm_gc_max_data_size_bytes 2.863661056E9                                                |
| jvm_gc_live_data_size_bytes         | None                                                   | Important | Size of long-lived heap memory pool after reclamation                                                   | jvm_gc_live_data_size_bytes 8450088.0                                                   |
| jvm_gc_memory_allocated_bytes_total | None                                                   | Important | Incremented for an increase in the size of the (young) heap memory pool after one GC to before the next | jvm_gc_memory_allocated_bytes_total 4.2979144E7                                         |

##### 1.3.4.1.3. Memory

| Metric                          | Tag                             | level     | Description                                                                           | Sample                                                                                                                                                        |
| ------------------------------- | ------------------------------- | --------- | ------------------------------------------------------------------------------------- | ------------------------------------------------------------------------------------------------------------------------------------------------------------- |
| jvm_buffer_memory_used_bytes    | id="direct/mapped"              | Important | An estimate of the memory that the Java virtual machine is using for this buffer pool | jvm_buffer_memory_used_bytes{id="direct",} 3.46728099E8                                                                                                       |
| jvm_buffer_total_capacity_bytes | id="direct/mapped"              | Important | An estimate of the total capacity of the buffers in this pool                         | jvm_buffer_total_capacity_bytes{id="mapped",} 0.0                                                                                                             |
| jvm_buffer_count_buffers        | id="direct/mapped"              | Important | An estimate of the number of buffers in the pool                                      | jvm_buffer_count_buffers{id="direct",} 183.0                                                                                                                  |
| jvm_memory_committed_bytes      | {area="heap/nonheap",id="xxx",} | Important | The amount of memory in bytes that is committed for the Java virtual machine to use   | jvm_memory_committed_bytes{area="heap",id="Par Survivor Space",} 2.44252672E8<br/>jvm_memory_committed_bytes{area="nonheap",id="Metaspace",} 3.9051264E7<br/> |
| jvm_memory_max_bytes            | {area="heap/nonheap",id="xxx",} | Important | The maximum amount of memory in bytes that can be used for memory management          | jvm_memory_max_bytes{area="heap",id="Par Survivor Space",} 2.44252672E8<br/>jvm_memory_max_bytes{area="nonheap",id="Compressed Class Space",} 1.073741824E9   |
| jvm_memory_used_bytes           | {area="heap/nonheap",id="xxx",} | Important | The amount of used memory                                                             | jvm_memory_used_bytes{area="heap",id="Par Eden Space",} 1.000128376E9<br/>jvm_memory_used_bytes{area="nonheap",id="Code Cache",} 2.9783808E7<br/>             |

##### 1.3.4.1.4. Classes

| Metric                       | Tag                                           | level     | Description                                                                               | Sample                                                                        |
| ---------------------------- | --------------------------------------------- | --------- | ----------------------------------------------------------------------------------------- | ----------------------------------------------------------------------------- |
| jvm_classes_unloaded_classes | None                                          | Important | The total number of classes unloaded since the Java virtual machine has started execution | jvm_classes_unloaded_classes 680.0                                            |
| jvm_classes_loaded_classes   | None                                          | Important | The number of classes that are currently loaded in the Java virtual machine               | jvm_classes_loaded_classes 5975.0                                             |
| jvm_compilation_time_ms      | {compiler="HotSpot 64-Bit Tiered Compilers",} | Important | The approximate accumulated elapsed time spent in compilation                             | jvm_compilation_time_ms{compiler="HotSpot 64-Bit Tiered Compilers",} 107092.0 |

#### 1.3.4.2. File

| Metric     | Tag                  | level     | Description                                     | Sample                      |
| ---------- | -------------------- | --------- | ----------------------------------------------- | --------------------------- |
| file_size  | name="wal/seq/unseq" | important | The current file size of wal/seq/unseq in bytes | file_size{name="wal",} 67.0 |
| file_count | name="wal/seq/unseq" | important | The current count of wal/seq/unseq files        | file_count{name="seq",} 1.0 |

#### 1.3.4.3. Logback

| Metric               | Tag                                    | level     | Description                                                   | 示例                                    |
| -------------------- | -------------------------------------- | --------- | ------------------------------------------------------------- | --------------------------------------- |
| logback_events_total | {level="trace/debug/info/warn/error",} | Important | The count of  trace/debug/info/warn/error log events till now | logback_events_total{level="warn",} 0.0 |

#### 1.3.4.4. Process
| Metric                | Tag            | level     | Description                                                                   | 示例                                            |
| --------------------- | -------------- |-----------| ----------------------------------------------------------------------------- | ----------------------------------------------- |
| process_cpu_load      | name="cpu"     | core      | current process CPU Usage (%)                                                 | process_cpu_load{name="process",} 5.0           |
| process_cpu_time      | name="cpu"     | core      | total Process CPU Time Occupied (ns)                                          | process_cpu_time{name="process",} 3.265625E9    |
| process_max_mem       | name="memory"  | core      | The maximum available memory for the JVM                                      | process_max_mem{name="process",} 3.545759744E9  |
| process_used_mem      | name="memory"  | important | The current available memory for the JVM                                      | process_used_mem{name="process",} 4.6065456E7   |
| process_total_mem     | name="memory"  | core      | The current requested memory for the JVM                                      | process_total_mem{name="process",} 2.39599616E8 |
| process_free_mem      | name="memory"  | core      | The free available memory for the JVM                                         | process_free_mem{name="process",} 1.94035584E8  |
| process_mem_ratio     | name="memory"  | important | Memory footprint ratio of process                                             | process_mem_ratio{name="process",} 0.0          |
| process_threads_count | name="process" | important | The current number of threads                                                 | process_threads_count{name="process",} 11.0     |
| process_status        | name="process" | important | The process survivor status, 1.0 means survivorship, and 0.0 means terminated | process_status{name="process",} 1.0             |

#### 1.3.4.5. System
| Metric                         | Tag           | level     | Description                                                 | 示例                                                           |
| ------------------------------ | ------------- | --------- | ----------------------------------------------------------- | -------------------------------------------------------------- |
| sys_cpu_load                   | name="cpu"    | core      | current system CPU Usage(%)                                 | sys_cpu_load{name="system",} 15.0                              |
| sys_cpu_cores                  | name="cpu"    | core      | available CPU cores                                         | sys_cpu_cores{name="system",} 16.0                             |
| sys_total_physical_memory_size | name="memory" | core      | Maximum physical memory of system                           | sys_total_physical_memory_size{name="system",} 1.5950999552E10 |
| sys_free_physical_memory_size  | name="memory" | core      | The current available memory of system                      | sys_free_physical_memory_size{name="system",} 4.532396032E9    |
| sys_total_swap_space_size      | name="memory" | core      | The maximum swap area of system                             | sys_total_swap_space_size{name="system",} 2.1051273216E10      |
| sys_free_swap_space_size       | name="memory" | core      | The available swap area of system                           | sys_free_swap_space_size{name="system",} 2.931576832E9         |
| sys_committed_vm_size          | name="memory" | important | the amount of virtual memory available to running processes | sys_committed_vm_size{name="system",} 5.04344576E8             |
| sys_disk_total_space           | name="disk"   | core      | The total disk space                                        | sys_disk_total_space{name="system",} 5.10770798592E11          |
| sys_disk_free_space            | name="disk"   | core      | The available  disk space                                   | sys_disk_free_space{name="system",} 3.63467845632E11           |

### 1.3.5. Add custom metrics
- If you want to add your own metrics data in IoTDB, please see the [IoTDB Metric Framework] (https://github.com/apache/iotdb/tree/master/metrics) document.
- Metric embedded point definition rules
  - `Metric`: The name of the monitoring item. For example, `entry_seconds_count` is the cumulative number of accesses to the interface, and `file_size` is the total number of files.
  - `Tags`: Key-Value pair, used to identify monitored items, optional
    - `name = xxx`: The name of the monitored item. For example, for the monitoring item`entry_seconds_count`, the meaning of name is the name of the monitored interface.
    - `status = xxx`: The status of the monitored item is subdivided. For example, the monitoring item of the monitoring task can use this parameter to separate the running task and the stopped task.
    - `user = xxx`: The monitored item is related to a specific user, such as the total number of writes by the root user.
    - Customize for the situation...
- Monitoring indicator level meaning:
  - The default startup level for online operation is `Important` level, the default startup level for offline debugging is `Normal` level, and the audit strictness is `Core > Important > Normal > All`
  - `Core`: The core indicator of the system, used by the **operation and maintenance personnel**, which is related to the performance, stability, and security** of the system, such as the status of the instance, the load of the system, etc.
  - `Important`: An important indicator of the module, which is used by **operation and maintenance and testers**, and is directly related to **the running status of each module**, such as the number of merged files, execution status, etc.
  - `Normal`: General indicators of the module, used by **developers** to facilitate **locating the module** when problems occur, such as specific key operation situations in the merger.
  - `All`: All indicators of the module, used by **module developers**, often used when the problem is reproduced, so as to solve the problem quickly.

## 1.4. How to get these metrics？

The relevant configuration of the metric module is in `conf/iotdb-{datanode/confignode}.properties`, and all configuration items support hot loading through the `load configuration` command.

### 1.4.1. Config File

<<<<<<< HEAD
```yaml
# Is stat performance of operation latency
enablePerformanceStat: false

# Multiple reporter, options: [JMX, PROMETHEUS, IOTDB], IOTDB is off by default
metricReporterList:
  - JMX
  - PROMETHEUS

# Type of monitor frame, options: [MICROMETER, DROPWIZARD]
monitorType: MICROMETER

# Level of metric level, options: [CORE, IMPORTANT, NORMAL, ALL]
metricLevel: IMPORTANT

# The http server's port for prometheus exporter to get metric data.
prometheusExporterPort: 9091

# The config of iotdb reporter
ioTDBReporterConfig:
  host: 127.0.0.1
  port: 6667
  username: root
  password: root
  maxConnectionNumber: 3
  location: metric
  pushPeriodInSecond: 15
=======
Take DataNode as example:

```properties
# Whether enable metric module
# Datatype: boolean
dn_enable_metric=true

# The reporters of metric module to report metrics
# If there are more than one reporter, please separate them by commas ",".
# Options: [JMX, PROMETHEUS, IOTDB]
# Datatype: String
dn_metric_reporter_list=JMX,PROMETHEUS

# The level of metric module
# Options: [Core, Important, Normal, All]
# Datatype: String
dn_metric_level=CORE

# The port of prometheus reporter of metric module
# Datatype: int
dn_metric_prometheus_reporter_port=9091
>>>>>>> 63182c1e
```

Then you can get metrics data as follows

1. Modify parameters above in config file
2. Start/Restart your IoTDB
3. Open your browser or use the ```curl``` command to request ```http://servier_ip:9091/metrics```，then you will get metrics data like follows:

```
...
# HELP file_count
# TYPE file_count gauge
file_count{name="wal",} 0.0
file_count{name="unseq",} 0.0
file_count{name="seq",} 2.0
# HELP file_size
# TYPE file_size gauge
file_size{name="wal",} 0.0
file_size{name="unseq",} 0.0
file_size{name="seq",} 560.0
# HELP queue
# TYPE queue gauge
queue{name="flush",status="waiting",} 0.0
queue{name="flush",status="running",} 0.0
# HELP quantity
# TYPE quantity gauge
quantity{name="timeSeries",} 1.0
quantity{name="storageGroup",} 1.0
quantity{name="device",} 1.0
# HELP logback_events_total Number of error level events that made it to the logs
# TYPE logback_events_total counter
logback_events_total{level="warn",} 0.0
logback_events_total{level="debug",} 2760.0
logback_events_total{level="error",} 0.0
logback_events_total{level="trace",} 0.0
logback_events_total{level="info",} 71.0
# HELP mem
# TYPE mem gauge
mem{name="storageGroup",} 0.0
mem{name="mtree",} 1328.0
...
```

### 1.4.2. Integrating with Prometheus and Grafana

As above descriptions，IoTDB provides metrics data in standard Prometheus format，so we can integrate with Prometheus and Grafana directly. 

The following picture describes the relationships among IoTDB, Prometheus and Grafana

![iotdb_prometheus_grafana](https://raw.githubusercontent.com/apache/iotdb-bin-resources/main/docs/UserGuide/System%20Tools/Metrics/iotdb_prometheus_grafana.png)

1. Along with running, IoTDB will collect its metrics continuously.
2. Prometheus scrapes metrics from IoTDB at a constant interval (can be configured).
3. Prometheus saves these metrics to its inner TSDB.
4. Grafana queries metrics from Prometheus at a constant interval (can be configured) and then presents them on the graph.

So, we need to do some additional works to configure and deploy Prometheus and Grafana.

For instance, you can config your Prometheus as follows to get metrics data from IoTDB:

```yaml
job_name: pull-metrics
honor_labels: true
honor_timestamps: true
scrape_interval: 15s
scrape_timeout: 10s
metrics_path: /metrics
scheme: http
follow_redirects: true
static_configs:
- targets:
  - localhost:9091
```

The following documents may help you have a good journey with Prometheus and Grafana.

[Prometheus getting_started](https://prometheus.io/docs/prometheus/latest/getting_started/)

[Prometheus scrape metrics](https://prometheus.io/docs/prometheus/latest/configuration/configuration/#scrape_config)

[Grafana getting_started](https://grafana.com/docs/grafana/latest/getting-started/getting-started/)

[Grafana query metrics from Prometheus](https://prometheus.io/docs/visualization/grafana/#grafana-support-for-prometheus)

### 1.4.3. Apache IoTDB Dashboard
We provide the Apache IoTDB Dashboard, and the rendering shown in Grafana is as follows:

![Apache IoTDB Dashboard](https://github.com/apache/iotdb-bin-resources/blob/main/docs/UserGuide/System%20Tools/Metrics/dashboard.png)

#### 1.4.3.1. How to get Apache IoTDB Dashboard

1. You can obtain the json files of Dashboards corresponding to different iotdb versions in the grafana-metrics-example folder.
2. You can visit [Grafana Dashboard official website](https://grafana.com/grafana/dashboards/), search for `Apache IoTDB Dashboard` and use

When creating Grafana, you can select the json file you just downloaded to `Import` and select the corresponding target data source for Apache IoTDB Dashboard.

#### 1.4.3.2. Apache IoTDB StandaAlone Dashboard Instructions
> Except for the metrics specified specially, the following metrics are guaranteed to be available in the monitoring framework at the Important levels.

1. `Overview`:
   1. `The number of entity`: The number of entities, currently including the number of timeseries
   2. `write point per minute`: the cumulative number of write points per minute
   3. `database used memory`: The memory size used by each database
2. `Interface`:
   1. `The QPS of Interface`: The number of times the system interface is accessed per second
   2. `The time consumed of Interface`: The average time consumed by the system interface
   3. `Cache hit rate`: Cache hit rate
3. `Engine`:
   1. `Task number (pending and active)`: The number of tasks in different states in the system
   2. `The time consumed of tasking (pending and active)`: The time consumption of tasks in different states in the system
4. `System`:
   1. `The size of file`: The size of files related to the IoTDB system, including the total file size under wal, the total size of tsfile files under seq, and the total size of tsfile files under unseq
   2. `The number of file`: The number of files related to the IoTDB system, including the number of files under wal, the number of tsfile files under seq, and the number of tsfile files under unseq
   3. `The number of GC (per minute)`: The number of GC per minute of IoTDB, including Young GC and Full GC
   4. `The time consumed of GC (per minute)`: IoTDB's average GC time per minute, including Young GC and Full GC
   5. `Heap Memory`: The heap memory of IoTDB
   6. `Off-heap Memory`: The off-heap memory of IoTDB
   7. `The number of Java Thread`: The number of threads in different states of IoTDB

#### 1.4.3.3. Apache IoTDB ConfigNode Dashboard Instructions
> Except for the metrics specified specially, the following metrics are guaranteed to be available in the monitoring framework at the Important levels.

1. `Overview`:
   1. `Online ConfigNode`：The number of online confignode
   2. `Registered ConfigNode`：The number of registered confignode
   3. `Unknown ConfigNode`：The number of unknown confignode
   4. `Online DataNode`：The number of online datanode
   5. `Registered DataNode`：The number of registered datanode
   6. `Unknown DataNode`：The number of unknown datanode
   7. `TotalRegion`：The number of region
   8. `DataRegion`：The number of data region
   9. `SchemaRegion`：The number of schema region
2. `Node Info`
   1. `The status of cluster node`：The status of cluster node
   2. `Leadership distribution`：The distribution of leaderShip
3. `Region`:
   1. `Total Region in Node`: The total number of Regions in different Nodes
   2. `Region in Node`: The number of Regions in different Nodes, including SchemaRegion, DataRegion
   3. `Region in Database` (Normal level): The number of Regions in different databases, including SchemaRegion, DataRegion
   4. `Slot in Database` (Normal level): The number of Slots in different databases, including the number of DataSlots and the number of SchemaSlots
4. `System`:
   1. `The number of GC(per minute)`: The number of GCs per minute of IoTDB, including Young GC and Full GC.
   2. `The time consumed of GC (per minute)`: IoTDB's average GC time per minute, including Young GC and Full GC.
   3. `Heap Memory`: The heap memory of IoTDB.
   4. `Off-heap Memory`: The off-heap memory of IoTDB.
   5. `The number of Java Thread`: The number of threads in different states of IoTDB.
   6. `The time consumed of Interface`: The average time consumed by the system interface
   7. `CPU Load`：The load of cpu
   8. `Memory`：The size of system memory and used system memory

#### 1.4.3.4. Apache IoTDB DataNode Dashboard Instructions
> Except for the metrics specified specially, the following metrics are guaranteed to be available in the monitoring framework at the Important levels.

1. `Overview`:
   1. `The number of entity`: The number of entities, currently including the number of timeseries
   2. `write point per minute`: the cumulative number of write points per minute
   3. `database used memory`: The memory size used by each database
   4. `Memory`：The size of system memory and used system memory
2. `Interface`:
   1. `The QPS of Interface`: The number of times the system interface is accessed per second
   2. `The time consumed of Interface`: The average time consumed by the system interface
   3. `Cache hit rate`: Cache hit rate
3. `Engine`:
   1. `Task number (pending and active)`: The number of tasks in different states in the system
   2. `The time consumed of tasking (pending and active)`: The time consumption of tasks in different states in the system
4. `MultiLeader`：
   1. `MultiLeader Used Memory`：The size of the memory used by multiLeader consensus
   2. `MultiLeader Sync Index`：the searchIndex and safeIndex of region
   3. `MultiLeader Overview`：The total sync lag and total size of buffered requests of node
   4. `The time consumed of different stages(50%)`：The median  of the time consumed of different stages
   5. `The time consumed of different stages(75%)`：The upper quartile of the time consumed of different stages
   6. `The time consumed of different stages(100%)`：The max of the time consumed of different stages
   7. `MultiLeader Search Index Rate`：The increasing rate of searchIndex of region
   8. `MultiLeader Safe Index Rate`：The increasing rate of safeIndex of region
   9. `MultiLeader LogDispatcher Request Size`：The number of requests buffered in logDispatcher
   10. `Sync Lag`：The sync lag of region
   11. `Min Peer Sync Lag`：The sync lag between the searchIndex of multiLeaderServerImpl and the max currentSyncIndex of LogDispatcher
   12. `Sync speed diff of Peers`：The sync lag between the max currentSyncIndex of LogDispatcher and the min currentSyncIndex of LogDispatcher
5. `CPU`:
   1. `CPU Load`：The load of CPU
   2. `Process CPU Load`：The cpu load of iotdb process
6. `File System`：
   1. `The size of file`: The size of files related to the IoTDB system, including the total file size under wal, the total size of tsfile files under seq, and the total size of tsfile files under unseq
   2. `The number of file`: The number of files related to the IoTDB system, including the number of files under wal, the number of tsfile files under seq, and the number of tsfile files under unseq
   3. `Disk Space`：The total size and remaining size of the disk mounted by the current data directory
7. `JVM`：
   1. `The number of GC (per minute)`: The number of GC per minute of IoTDB, including Young GC and Full GC
   2. `The time consumed of GC (per minute)`: IoTDB's average GC time per minute, including Young GC and Full GC
   3. `Heap Memory`: The heap memory of IoTDB
   4. `Off-heap Memory`: The off-heap memory of IoTDB
   5. `The number of Java Thread`: The number of threads in different states of IoTDB

# 2. System Status Monitoring

After starting JConsole tool and connecting to IoTDB server, a basic look at IoTDB system status(CPU Occupation, in-memory information, etc.) is provided. See [official documentation](https://docs.oracle.com/javase/7/docs/technotes/guides/management/jconsole.html) for more information.

# 3. JMX MBean Monitoring
By using JConsole tool and connecting with JMX you are provided with some system statistics and parameters.

This section describes how to use the JConsole ```Mbean```tab of jconsole to monitor some system configurations of IoTDB, the statistics of writing, and so on. After connecting to JMX, you can find the "MBean" of "org.apache.iotdb.service", as shown in the figure below.

<img style="width:100%; max-width:800px; max-height:600px; margin-left:auto; margin-right:auto; display:block;" src="https://user-images.githubusercontent.com/46039728/149951720-707f1ee8-32ee-4fde-9252-048caebd232e.png"> <br>

# 4. Performance Monitor

## 4.1. Introduction

The performance monitoring module is used to monitor the time-consuming of each operation of IOTDB, so that users can better understand the overall performance of the database. The module counts the lower quartile, median, upper quartile, and maximum value for each operation. Current operations include `EXECUTE_BATCH`, `EXECUTE_ONE_SQL_IN_BATCH`, and `EXECUTE_QUERY`.

## 4.2. Configuration parameter

- location
  - datanode：conf/iotdb-datanode.properties
  - confignode：conf/iotdb-confignode.properties

<center>

**Table -parameter and description**

| Parameter                 | Default Value | Description                               |
| :------------------------ | :------------ | :---------------------------------------- |
| enable\_performance\_stat | false         | Is stat performance of sub-module enable. |
</center>

# 5. Cache Hit Ratio Statistics
To improve query performance, IOTDB caches ChunkMetaData and TsFileMetaData. Users can view the cache hit ratio through debug level log and MXBean, and adjust the memory occupied by the cache according to the cache hit ratio and system memory. The method of using MXBean to view cache hit ratio is as follows:
1. Connect to jconsole with port 31999 and select 'MBean' in the menu item above.
2. Expand the sidebar and select 'org.apache.iotdb.db.service'. You will get the results shown in the following figure:

<img style="width:100%; max-width:800px; max-height:600px; margin-left:auto; margin-right:auto; display:block;" src="https://user-images.githubusercontent.com/19167280/112426760-73e3da80-8d73-11eb-9a8f-9232d1f2033b.png"><|MERGE_RESOLUTION|>--- conflicted
+++ resolved
@@ -256,35 +256,6 @@
 
 ### 1.4.1. Config File
 
-<<<<<<< HEAD
-```yaml
-# Is stat performance of operation latency
-enablePerformanceStat: false
-
-# Multiple reporter, options: [JMX, PROMETHEUS, IOTDB], IOTDB is off by default
-metricReporterList:
-  - JMX
-  - PROMETHEUS
-
-# Type of monitor frame, options: [MICROMETER, DROPWIZARD]
-monitorType: MICROMETER
-
-# Level of metric level, options: [CORE, IMPORTANT, NORMAL, ALL]
-metricLevel: IMPORTANT
-
-# The http server's port for prometheus exporter to get metric data.
-prometheusExporterPort: 9091
-
-# The config of iotdb reporter
-ioTDBReporterConfig:
-  host: 127.0.0.1
-  port: 6667
-  username: root
-  password: root
-  maxConnectionNumber: 3
-  location: metric
-  pushPeriodInSecond: 15
-=======
 Take DataNode as example:
 
 ```properties
@@ -306,7 +277,6 @@
 # The port of prometheus reporter of metric module
 # Datatype: int
 dn_metric_prometheus_reporter_port=9091
->>>>>>> 63182c1e
 ```
 
 Then you can get metrics data as follows
