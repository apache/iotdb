--- conflicted
+++ resolved
@@ -50,15 +50,8 @@
    We could use the count of error logs、the alive status of nodes in cluster, etc, to determine whether the system is
    running abnormally.
 
-<<<<<<< HEAD
-# 2. Who will use metric framework?
-
-Any person cares about the system's status, including but not limited to RD, QA, SRE, DBA, can use the metrics to work
-more efficiently.
-=======
 ## 2. Who will use metric framework?
 Any person cares about the system's status, including but not limited to RD, QA, SRE, DBA, can use the metrics to work more efficiently.
->>>>>>> 2de20969
 
 ## 3. What is metrics?
 
@@ -66,33 +59,6 @@
 
 In IoTDB's metric module, each metrics is uniquely identified by `Metric Name` and `Tags`.
 
-<<<<<<< HEAD
-- `Metric Name`: The name of metric's category, for example, ```logback_events``` indicates log events。
-- `Tags`: **Metric classification**, in the form of Key-Value pairs, each metric can have 0 or more categories, common
-  Key-Value pairs:
-    - `name = xxx`: The name of the metric. For example, for the monitoring item`entry_seconds_count`, the meaning of
-      name is the name of the monitored interface.
-    - `status = xxx`: The status of the metric is subdivided. For example, the monitoring item of the monitoring task
-      can use this parameter to separate the running task and the stopped task.
-    - `user = xxx`: The metric is related to a specific user, such as the total number of writes by the root user.
-    - Customize for the situation: For example, there is a ```level``` classification under logback_events, which is
-      used to indicate the number of logs under a specific level
-- `Metric Level`: The level of metric managing level, The default startup level is `Core` level, the recommended startup
-  level is `Important level`, and the audit strictness is `Core > Important > Normal > All`
-    - `Core`: Core metrics of the system, used by the **operation and maintenance personnel**, which is related to
-      the **performance, stability, and security** of the system, such as the status of the instance, the load of the
-      system, etc.
-    - `Important`: Important metrics of the module, which is used by **operation and maintenance and testers**, and is
-      directly related to **the running status of each module**, such as the number of merged files, execution status,
-      etc.
-    - `Normal`: Normal metrics of the module, used by **developers** to facilitate **locating the module** when problems
-      occur, such as specific key operation situations in the merger.
-    - `All`: All metrics of the module, used by **module developers**, often used when the problem is reproduced, so as
-      to solve the problem quickly.
-
-### 3.1.1. External data format for metrics
-
-=======
 - `Metric Name`: Metric type name, such as `logback_events` means log events.
 - `Tags`: indicator classification, in the form of Key-Value pairs, each indicator can have 0 or more categories, common Key-Value pairs:
    - `name = xxx`: The name of the monitored object, which is the description of **business logic**. For example, for a monitoring item of type `Metric Name = entry_seconds_count`, the meaning of name refers to the monitored business interface.
@@ -107,7 +73,6 @@
   - `All`: All metrics of the module, used by **module developers**, often used when the problem is reproduced, so as to solve the problem quickly.
 
 ### 3.2. External data format for metrics
->>>>>>> 2de20969
 - IoTDB provides metrics in JMX, Prometheus and IoTDB formats:
     - For JMX, metrics can be obtained through ```org.apache.iotdb.metrics```.
     - For Prometheus, the value of the metrics can be obtained through the externally exposed port
@@ -121,31 +86,16 @@
 If you want to add your own metrics data in IoTDB, please see
 the [IoTDB Metric Framework] (https://github.com/apache/iotdb/tree/master/metrics) document.
 
-<<<<<<< HEAD
-## 4.1. Core level metrics
-
-Core-level metrics are enabled by default during system operation. The addition of each Core-level metrics needs to be
-carefully evaluated. The current Core-level metrics are as follows:
-
-### 4.1.1. Cluster
-
-=======
 ### 4.1. Core level metrics
 Core-level metrics are enabled by default during system operation. The addition of each Core-level metrics needs to be carefully evaluated. The current Core-level metrics are as follows:
 
 #### 4.1.1. Cluster
->>>>>>> 2de20969
 | Metric      | Tags                                            | Type      | Description                                         |
 | ----------- | ----------------------------------------------- | --------- | --------------------------------------------------- |
 | config_node | name="total",status="Registered/Online/Unknown" | AutoGauge | The number of registered/online/unknown confignodes |
 | data_node   | name="total",status="Registered/Online/Unknown" | AutoGauge | The number of registered/online/unknown datanodes   |
 
-<<<<<<< HEAD
-### 4.1.2. IoTDB process
-
-=======
 #### 4.1.2. IoTDB process
->>>>>>> 2de20969
 | Metric            | Tags           | Type      | Description                                            |
 | ----------------- | -------------- | --------- | ------------------------------------------------------ |
 | process_cpu_load  | name="process" | AutoGauge | The current CPU usage of IoTDB process, Unit: %        |
@@ -154,12 +104,7 @@
 | process_total_mem | name="memory"  | AutoGauge | The current requested memory for IoTDB process         |
 | process_free_mem  | name="memory"  | AutoGauge | The free available memory of IoTDB process             |
 
-<<<<<<< HEAD
-### 4.1.3. System
-
-=======
 #### 4.1.3. System
->>>>>>> 2de20969
 | Metric                         | Tags          | Type      | Description                                                |
 | ------------------------------ | ------------- | --------- | ---------------------------------------------------------- |
 | sys_cpu_load                   | name="system" | AutoGauge | The current CPU usage of system, Unit: %                   |
@@ -174,23 +119,13 @@
 
 ### 4.2. Important level metrics
 
-<<<<<<< HEAD
-### 4.2.1. Cluster
-
-=======
 #### 4.2.1. Cluster
->>>>>>> 2de20969
 | Metric                    | Tags                                              | Type  | Description                                      |
 | ------------------------- | ------------------------------------------------- | ----- | ------------------------------------------------ |
 | cluster_node_leader_count | name="{{ip}}:{{port}}"                            | Gauge | The count of consensus group leader on each node |
 | cluster_node_status       | name="{{ip}}:{{port}}",type="ConfigNode/DataNode" | Gauge | The current node status, 0=Unkonwn 1=online      |
 
-<<<<<<< HEAD
-### 4.2.2. Node
-
-=======
 #### 4.2.2. Node
->>>>>>> 2de20969
 | Metric   | Tags                                       | Type      | Description                                                   |
 | -------- | ------------------------------------------ | --------- | ------------------------------------------------------------- |
 | quantity | name="database"                            | AutoGauge | The number of database                                        |
@@ -201,12 +136,7 @@
 | region   | name="{{ip}}:{{port}}",type="SchemaRegion" | Gauge     | The number of SchemaRegion in PartitionTable of specific node |
 | region   | name="{{ip}}:{{port}}",type="DataRegion"   | Gauge     | The number of DataRegion in PartitionTable of specific node   |
 
-<<<<<<< HEAD
-### 4.2.3. IoTConsensus
-
-=======
 #### 4.2.3. IoTConsensus
->>>>>>> 2de20969
 | Metric       | Tags                                                                                         | Type      | Description                                                           |
 | ------------ | -------------------------------------------------------------------------------------------- | --------- | --------------------------------------------------------------------- |
 | mutli_leader | name="logDispatcher-{{IP}}:{{Port}}", region="{{region}}", type="currentSyncIndex"           | AutoGauge | The sync index of synchronization thread in replica group             |
@@ -221,12 +151,7 @@
 | stage        | name="iot_consensus", region="{{region}}", type="constructBatch"                             | Histogram | The time consumed to construct batch in synchronization thread        |
 | stage        | name="iot_consensus", region="{{region}}", type="syncLogTimePerRequest"                      | Histogram | The time consumed to sync log in asynchronous callback process        |
 
-<<<<<<< HEAD
-### 4.2.4. Cache
-
-=======
 #### 4.2.4. Cache
->>>>>>> 2de20969
 | Metric    | Tags                               | Type      | Description                                                              |
 | --------- | ---------------------------------- | --------- | ------------------------------------------------------------------------ |
 | cache_hit | name="chunk"                       | AutoGauge | The cache hit ratio of ChunkCache, Unit: %                               |
@@ -240,12 +165,7 @@
 | cache     | name="DataPartition", type="hit"   | Counter   | The hit number of DataPartition Cache                                    |
 | cache     | name="DataPartition", type="all"   | Counter   | The access number of SDataPartition Cache                                |
 
-<<<<<<< HEAD
-### 4.2.5. Interface
-
-=======
 #### 4.2.5. Interface
->>>>>>> 2de20969
 | Metric                | Tags                               | Type      | Description                                                    |
 | --------------------- | ---------------------------------- | --------- | -------------------------------------------------------------- |
 | operation             | name = "{{name}}"                  | Histogram | The time consumed of operations in client                      |
@@ -259,24 +179,14 @@
 | thrift_active_threads | name="MPPDataExchangeRPC-Service"  | AutoGauge | The number of thrift active internal connections in MPP        |
 | thrift_active_threads | name="ClientRPC-Service"           | AutoGauge | The number of thrift active connections of client              |
 
-<<<<<<< HEAD
-### 4.2.6. Memory
-
-=======
 #### 4.2.6. Memory
->>>>>>> 2de20969
 | Metric | Tags                          | Type      | Description                                                        |
 | ------ | ----------------------------- | --------- | ------------------------------------------------------------------ |
 | mem    | name="database_{{name}}"      | AutoGauge | The memory usage of DataRegion in DataNode, Unit: byte             |
 | mem    | name="chunkMetaData_{{name}}" | AutoGauge | The memory usage of chunkMetaData when writting TsFile, Unit: byte |
 | mem    | name="IoTConsensus"           | AutoGauge | The memory usage of IoTConsensus, Unit: byte                       |
 
-<<<<<<< HEAD
-### 4.2.7. Task
-
-=======
 #### 4.2.7. Task
->>>>>>> 2de20969
 | Metric    | Tags                                              | Type      | Description                           |
 | --------- | ------------------------------------------------- | --------- | ------------------------------------- |
 | queue     | name="compaction_inner", status="running/waiting" | Gauge     | The number of inner compaction tasks  |
@@ -285,13 +195,7 @@
 | queue     | name="flush",status="running/waiting"             | AutoGauge | The number of flush tasks             |
 | queue     | name="Sub_RawQuery",status="running/waiting"      | AutoGauge | The number of Sub_RawQuery            |
 
-<<<<<<< HEAD
-### 4.2.8. Compaction
-
-=======
-
 #### 4.2.8. Compaction
->>>>>>> 2de20969
 | Metric                | Tags                                                | Type    | Description                            |
 | --------------------- | --------------------------------------------------- | ------- | -------------------------------------- |
 | data_written          | name="compaction", type="aligned/not-aligned/total" | Counter | The written size of compaction         |
@@ -300,8 +204,7 @@
 | compaction_task_count | name = "inner_compaction", type="unsequence"        | Counter | The number of inner sequence compction |
 | compaction_task_count | name = "cross_compaction", type="cross"             | Counter | The number of corss compction          |
 
-<<<<<<< HEAD
-### 4.2.9. File
+#### 4.2.9. File
 
 | Metric     | Tags         | Type      | Description                                                  |
 | ---------- | ------------ | --------- |--------------------------------------------------------------|
@@ -318,21 +221,8 @@
 | file_size|name="inner-unseq-temp-size"|AutoGauge| The size of inner unsequence space compaction temporal file  |
 |file_size|name="cross-temp-size"|AutoGauge|The size of cross space compaction temoporal file|
 
-### 4.2.10. IoTDB Process
-
-=======
-#### 4.2.9. File
-| Metric     | Tags         | Type      | Description                               |
-| ---------- | ------------ | --------- | ----------------------------------------- |
-| file_size  | name="wal"   | AutoGauge | The size of WAL file, Unit: byte          |
-| file_size  | name="seq"   | AutoGauge | The size of sequence TsFile, Unit: byte   |
-| file_size  | name="unseq" | AutoGauge | The size of unsequence TsFile, Unit: byte |
-| file_count | name="wal"   | AutoGauge | The count of WAL file                     |
-| file_count | name="seq"   | AutoGauge | The count of sequence TsFile              |
-| file_count | name="unseq" | AutoGauge | The count of unsequence TsFile            |
-
 #### 4.2.10. IoTDB Process
->>>>>>> 2de20969
+
 | Metric                | Tags           | Type      | Description                                 |
 | --------------------- | -------------- | --------- | ------------------------------------------- |
 | process_used_mem      | name="memory"  | AutoGauge | The used memory of IoTDB process            |
@@ -340,12 +230,7 @@
 | process_threads_count | name="process" | AutoGauge | The number of thread of IoTDB process       |
 | process_status        | name="process" | AutoGauge | The status of IoTDB process, 1=live, 0=dead |
 
-<<<<<<< HEAD
-### 4.2.11. Log
-
-=======
 #### 4.2.11. Log
->>>>>>> 2de20969
 | Metric         | Tags                                | Type    | Description              |
 | -------------- | ----------------------------------- | ------- | ------------------------ |
 | logback_events | level="trace/debug/info/warn/error" | Counter | The number of log events |
@@ -359,12 +244,7 @@
 | jvm_threads_peak_threads   |                                                               | AutoGauge | The number of peak thread                |
 | jvm_threads_states_threads | state="runnable/blocked/waiting/timed-waiting/new/terminated" | AutoGauge | The number of thread in different states |
 
-<<<<<<< HEAD
-### 4.2.13. JVM GC
-
-=======
 #### 4.2.13. JVM GC
->>>>>>> 2de20969
 | Metric                        | Tags                                                  | Type      | Description                                                                 |
 | ----------------------------- | ----------------------------------------------------- | --------- | --------------------------------------------------------------------------- |
 | jvm_gc_pause                  | action="end of major GC/end of minor GC",cause="xxxx" | Timer     | The number and time consumed of Young GC/Full Gc caused by different reason |
@@ -376,12 +256,7 @@
 | jvm_gc_memory_promoted_bytes  |                                                       | Counter   | The accumulative value of positive memory growth of old memory              |
 | jvm_gc_memory_allocated_bytes |                                                       | Counter   | The accumulative value of positive memory growth of allocated memory        |
 
-<<<<<<< HEAD
-### 4.2.14. JVM Memory
-
-=======
 #### 4.2.14. JVM Memory
->>>>>>> 2de20969
 | Metric                          | Tags                            | Type      | Description                 |
 | ------------------------------- | ------------------------------- | --------- | --------------------------- |
 | jvm_buffer_memory_used_bytes    | id="direct/mapped"              | AutoGauge | The used size of buffer     |
@@ -391,46 +266,26 @@
 | jvm_memory_max_bytes            | {area="heap/nonheap",id="xxx",} | AutoGauge | The max memory of JVM       |
 | jvm_memory_used_bytes           | {area="heap/nonheap",id="xxx",} | AutoGauge | The used memory of JVM      |
 
-<<<<<<< HEAD
-### 4.2.15. JVM Class
-
-=======
 #### 4.2.15. JVM Class
->>>>>>> 2de20969
 | Metric                       | Tags | Type      | Description                  |
 | ---------------------------- | ---- | --------- | ---------------------------- |
 | jvm_classes_unloaded_classes |      | AutoGauge | The number of unloaded class |
 | jvm_classes_loaded_classes   |      | AutoGauge | The number of loaded class   |
 
-<<<<<<< HEAD
-### 4.2.16. JVM Compilation
-
-=======
 #### 4.2.16. JVM Compilation
->>>>>>> 2de20969
 | Metric                  | Tags                                          | Type      | Description                      |
 | ----------------------- | --------------------------------------------- | --------- | -------------------------------- |
 | jvm_compilation_time_ms | {compiler="HotSpot 64-Bit Tiered Compilers",} | AutoGauge | The time consumed in compilation |
 
 ### 4.3. Normal level Metrics
 
-<<<<<<< HEAD
-### 4.3.1. Cluster
-
-=======
 #### 4.3.1. Cluster
->>>>>>> 2de20969
 | Metric | Tags                                                           | Type      | Description                                                        |
 | ------ | -------------------------------------------------------------- | --------- | ------------------------------------------------------------------ |
 | region | name="{{DatabaseName}}",type="SchemaRegion/DataRegion"         | AutoGauge | The number of DataRegion/SchemaRegion of database in specific node |
 | slot   | name="{{DatabaseName}}",type="schemaSlotNumber/dataSlotNumber" | AutoGauge | The number of DataSlot/SchemaSlot of database in specific node     |
 
-<<<<<<< HEAD
-## 4.4. All Metric
-
-=======
 ### 4.4. All Metric
->>>>>>> 2de20969
 Currently there is no All level metrics, and it will continue to be added in the future.
 
 ## 5. How to get these metrics？
@@ -438,25 +293,6 @@
 The relevant configuration of the metric module is in `conf/iotdb-{datanode/confignode}.properties`, and all
 configuration items support hot loading through the `load configuration` command.
 
-<<<<<<< HEAD
-## 5.1. JMX
-
-For metrics exposed externally using JMX, you can view them through Jconsole. After entering the Jconsole monitoring
-page, you will first see an overview of various running conditions of IoTDB. Here you can see heap memory information,
-thread information, class information, and the server's CPU usage.
-
-### 5.1.1. Obtain metric data
-
-After connecting to JMX, you can find the "MBean" named "org.apache.iotdb.metrics" through the "MBeans" tab, and you can
-view the specific values of all monitoring metrics in the sidebar.
-
-<img style="width:100%; max-width:800px; max-height:600px; margin-left:auto; margin-right:auto; display:block;" alt="metric-jmx" src="https://user-images.githubusercontent.com/46039728/204018765-6fda9391-ebcf-4c80-98c5-26f34bd74df0.png">
-
-### 5.1.2. Get other relevant data
-
-After connecting to JMX, you can find the "MBean" named "org.apache.iotdb.service" through the "MBeans" tab, as shown in
-the image below, to understand the basic status of the service
-=======
 ### 5.1. JMX
 For metrics exposed externally using JMX, you can view them through Jconsole. After entering the Jconsole monitoring page, you will first see an overview of various running conditions of IoTDB. Here you can see heap memory information, thread information, class information, and the server's CPU usage.
 
@@ -467,7 +303,6 @@
 
 #### 5.1.2. Get other relevant data
 After connecting to JMX, you can find the "MBean" named "org.apache.iotdb.service" through the "MBeans" tab, as shown in the image below, to understand the basic status of the service
->>>>>>> 2de20969
 
 <img style="width:100%; max-width:800px; max-height:600px; margin-left:auto; margin-right:auto; display:block;" src="https://user-images.githubusercontent.com/46039728/149951720-707f1ee8-32ee-4fde-9252-048caebd232e.png"> <br>
 
@@ -478,12 +313,7 @@
 
 ### 5.2. Prometheus
 
-<<<<<<< HEAD
-### 5.2.1. The mapping from metric type to prometheus forma
-
-=======
-#### 5.2.1. The mapping from metric type to prometheus forma
->>>>>>> 2de20969
+#### 5.2.1. The mapping from metric type to prometheus format
 > For metrics whose Metric Name is name and Tags are K1=V1, ..., Kn=Vn, the mapping is as follows, where value is a specific value
 
 | Metric Type      | Mapping                                                                                                                                                                                                                                                                                                                                                                                                                                                                            |
@@ -494,12 +324,7 @@
 | Rate             | name_total{k1="V1", ..., Kn="Vn"} value <br> name_total{k1="V1", ..., Kn="Vn", rate="m1"} value <br> name_total{k1="V1", ..., Kn="Vn", rate="m5"} value  <br> name_total{k1="V1", ..., Kn="Vn", rate="m15"} value <br> name_total{k1="V1", ..., Kn="Vn", rate="mean"} value                                                                                                                                                                                                        |
 | Timer            | name_seconds_max{k1="V1", ..., Kn="Vn"} value <br> name_seconds_sum{k1="V1", ..., Kn="Vn"} value <br> name_seconds_count{k1="V1", ..., Kn="Vn"} value <br> name_seconds{k1="V1", ..., Kn="Vn", quantile="0.0"} value <br> name_seconds{k1="V1", ..., Kn="Vn", quantile="0.25"} value <br> name_seconds{k1="V1", ..., Kn="Vn", quantile="0.5"} value <br> name_seconds{k1="V1", ..., Kn="Vn", quantile="0.75"} value <br> name_seconds{k1="V1", ..., Kn="Vn", quantile="1.0"} value |
 
-<<<<<<< HEAD
-### 5.2.2. Config File
-
-=======
 #### 5.2.2. Config File
->>>>>>> 2de20969
 1) Taking DataNode as an example, modify the iotdb-datanode.properties configuration file as follows:
 
 ```properties
@@ -567,12 +392,7 @@
 
 [Grafana query metrics from Prometheus](https://prometheus.io/docs/visualization/grafana/#grafana-support-for-prometheus)
 
-<<<<<<< HEAD
-### 5.2.4. Apache IoTDB Dashboard
-
-=======
 #### 5.2.4. Apache IoTDB Dashboard
->>>>>>> 2de20969
 We provide the Apache IoTDB Dashboard, and the rendering shown in Grafana is as follows:
 
 ![Apache IoTDB Dashboard](https://github.com/apache/iotdb-bin-resources/blob/main/docs/UserGuide/System%20Tools/Metrics/dashboard.png)
@@ -587,12 +407,7 @@
 When creating Grafana, you can select the json file you just downloaded to `Import` and select the corresponding target
 data source for Apache IoTDB Dashboard.
 
-<<<<<<< HEAD
-#### 5.2.4.2. Apache IoTDB ConfigNode Dashboard Instructions
-
-=======
 ##### 5.2.4.2. Apache IoTDB ConfigNode Dashboard Instructions
->>>>>>> 2de20969
 > Except for the metrics specified specially, the following metrics are guaranteed to be available in the monitoring framework at the Important levels.
 
 - `Overview`: system overview
@@ -629,13 +444,8 @@
     - `Log Number Per Minute`: the average number of logs per minute of the IoTDB process
     - `The Time Consumed of Compliation Per Minute`: average compilation time per minute
     - `The Number Of Class`: The number of classes loaded and unloaded by the JVM
-
-<<<<<<< HEAD
-#### 5.2.4.3. Apache IoTDB DataNode Dashboard Instructions
-
-=======
+    
 ##### 5.2.4.3. Apache IoTDB DataNode Dashboard Instructions
->>>>>>> 2de20969
 > Except for the metrics specified specially, the following metrics are guaranteed to be available in the monitoring framework at the Important levels.
 
 - `Overview`: system overview
@@ -698,14 +508,8 @@
 
 ### 5.3. IoTDB
 
-<<<<<<< HEAD
-### 5.3.1. IoTDB mapping relationship of metrics
-
-> For metrics whose Metric Name is name and Tags are K1=V1, ..., Kn=Vn, the mapping is as follows, taking root.__system.metric as an example by default
-=======
 #### 5.3.1. IoTDB mapping relationship of metrics
 > For metrics whose Metric Name is name and Tags are K1=V1, ..., Kn=Vn, the mapping is as follows, taking root.__system.metric.`ip:port` as an example by default
->>>>>>> 2de20969
 
 | Metric Type      | Mapping                                                                                                                                                                                                                                                                                                                                                                                                                                                                                                                                                                                                                                                   |
 | ---------------- | --------------------------------------------------------------------------------------------------------------------------------------------------------------------------------------------------------------------------------------------------------------------------------------------------------------------------------------------------------------------------------------------------------------------------------------------------------------------------------------------------------------------------------------------------------------------------------------------------------------------------------------------------------- |
@@ -715,10 +519,5 @@
 | Rate             | root.__system.metric.`ip:port`.name.`K1=V1`...`Kn=Vn`.count <br> root.__system.metric.`ip:port`.name.`K1=V1`...`Kn=Vn`.mean <br> root.__system.metric.`ip:port`.name.`K1=V1`...`Kn=Vn`.m1 <br> root.__system.metric.`ip:port`.name.`K1=V1`...`Kn=Vn`.m5 <br> root.__system.metric.`ip:port`.name.`K1=V1`...`Kn=Vn`.m15                                                                                                                                                                                                                                                                                                                                                                                      |
 | Timer            | root.__system.metric.`ip:port`.name.`K1=V1`...`Kn=Vn`.count <br> root.__system.metric.`ip:port`.name.`K1=V1`...`Kn=Vn`.max <br> root.__system.metric.`ip:port`.name.`K1=V1`...`Kn=Vn`.mean <br> root.__system.metric.`ip:port`.name.`K1=V1`...`Kn=Vn`.sum <br> root.__system.metric.`ip:port`.name.`K1=V1`...`Kn=Vn`.p0 <br> root.__system.metric.`ip:port`.name.`K1=V1`...`Kn=Vn`.p25 <br> root.__system.metric.`ip:port`.name.`K1=V1`...`Kn=Vn`.p50 <br> root.__system.metric.`ip:port`.name.`K1=V1`...`Kn=Vn`.p75 <br> root.__system.metric.`ip:port`.name.`K1=V1`...`Kn=Vn`.p100   <br> root.__system.metric.`ip:port`.name.`K1=V1`...`Kn=Vn`.m1 <br> root.__system.metric.`ip:port`.name.`K1=V1`...`Kn=Vn`.m5 <br> root.__system.metric.`ip:port`.name.`K1=V1`...`Kn=Vn`.m15 |
 
-<<<<<<< HEAD
-### 5.3.2. Obtain metrics
-
-=======
 #### 5.3.2. Obtain metrics
->>>>>>> 2de20969
 According to the above mapping relationship, related IoTDB query statements can be formed to obtain metrics