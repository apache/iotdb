<!--

    Licensed to the Apache Software Foundation (ASF) under one
    or more contributor license agreements.  See the NOTICE file
    distributed with this work for additional information
    regarding copyright ownership.  The ASF licenses this file
    to you under the Apache License, Version 2.0 (the
    "License"); you may not use this file except in compliance
    with the License.  You may obtain a copy of the License at
    
        http://www.apache.org/licenses/LICENSE-2.0
    
    Unless required by applicable law or agreed to in writing,
    software distributed under the License is distributed on an
    "AS IS" BASIS, WITHOUT WARRANTIES OR CONDITIONS OF ANY
    KIND, either express or implied.  See the License for the
    specific language governing permissions and limitations
    under the License.

-->

Along with IoTDB running, we hope to observe the status of IoTDB, so as to troubleshoot system problems or discover
potential system risks in time. A series of metrics that can **reflect the operating status of the system** are system
monitoring metrics.

## 1. When to use metric framework?

Belows are some typical application scenarios

1. System is running slowly

   When system is running slowly, we always hope to have information about system's running status as detail as
   possible, such as:

    - JVM：Is there FGC? How long does it cost? How much does the memory usage decreased after GC? Are there lots of
      threads?
    - System：Is the CPU usage too hi？Are there many disk IOs？
    - Connections：How many connections are there in the current time？
    - Interface：What is the TPS and latency of every interface？
    - Thread Pool：Are there many pending tasks？
    - Cache Hit Ratio

2. No space left on device

   When meet a "no space left on device" error, we really want to know which kind of data file had a rapid rise in the
   past hours.

3. Is the system running in abnormal status

   We could use the count of error logs、the alive status of nodes in cluster, etc, to determine whether the system is
   running abnormally.

## 2. Who will use metric framework?

Any person cares about the system's status, including but not limited to RD, QA, SRE, DBA, can use the metrics to work
more efficiently.

## 3. What is metrics?

### 3.1. Key Concept

In IoTDB's metric module, each metrics is uniquely identified by `Metric Name` and `Tags`.

- `Metric Name`: Metric type name, such as `logback_events` means log events.
- `Tags`: indicator classification, in the form of Key-Value pairs, each indicator can have 0 or more categories, common
  Key-Value pairs:
    - `name = xxx`: The name of the monitored object, which is the description of **business logic**. For example, for a
      monitoring item of type `Metric Name = entry_seconds_count`, the meaning of name refers to the monitored business
      interface.
    - `type = xxx`: Monitoring indicator type subdivision, which is a description of **monitoring indicator** itself.
      For example, for monitoring items of type `Metric Name = point`, the meaning of type refers to the specific type
      of monitoring points.
    - `status = xxx`: The status of the monitored object is a description of **business logic**. For example, for
      monitoring items of type `Metric Name = Task`, this parameter can be used to distinguish the status of the
      monitored object.
    - `user = xxx`: The relevant user of the monitored object is a description of **business logic**. For example, count
      the total points written by the `root` user.
    - Customize according to the specific situation: For example, there is a level classification under
      logback_events_total, which is used to indicate the number of logs under a specific level.
- `Metric Level`: The level of metric managing level, The default startup level is `Core` level, the recommended startup
  level is `Important level`, and the audit strictness is `Core > Important > Normal > All`
    - `Core`: Core metrics of the system, used by the **operation and maintenance personnel**, which is related to the *
      *performance, stability, and security** of the system, such as the status of the instance, the load of the system,
      etc.
    - `Important`: Important metrics of the module, which is used by **operation and maintenance and testers**, and is
      directly related to **the running status of each module**, such as the number of merged files, execution status,
      etc.
    - `Normal`: Normal metrics of the module, used by **developers** to facilitate **locating the module** when problems
      occur, such as specific key operation situations in the merger.
    - `All`: All metrics of the module, used by **module developers**, often used when the problem is reproduced, so as
      to solve the problem quickly.

### 3.2. External data format for metrics

- IoTDB provides metrics in JMX, Prometheus and IoTDB formats:
    - For JMX, metrics can be obtained through ```org.apache.iotdb.metrics```.
    - For Prometheus, the value of the metrics can be obtained through the externally exposed port
    - External exposure in IoTDB mode: metrics can be obtained by executing IoTDB queries

## 4. The detail of metrics

Currently, IoTDB provides metrics for some main modules externally, and with the development of new functions and system
optimization or refactoring, metrics will be added and updated synchronously.

If you want to add your own metrics data in IoTDB, please see
the [IoTDB Metric Framework] (https://github.com/apache/iotdb/tree/master/metrics) document.

### 4.1. Core level metrics

Core-level metrics are enabled by default during system operation. The addition of each Core-level metrics needs to be
carefully evaluated. The current Core-level metrics are as follows:

#### 4.1.1. Cluster

| Metric                    | Tags                                            | Type      | Description                                         |
| ------------------------- | ----------------------------------------------- | --------- | --------------------------------------------------- |
| config_node               | name="total",status="Registered/Online/Unknown" | AutoGauge | The number of registered/online/unknown confignodes |
| data_node                 | name="total",status="Registered/Online/Unknown" | AutoGauge | The number of registered/online/unknown datanodes   |
| cluster_node_leader_count | name="{ip}:{port}"                              | Gauge     | The count of consensus group leader on each node    |
| cluster_node_status       | name="{ip}:{port}",type="ConfigNode/DataNode"   | Gauge     | The current node status, 0=Unkonwn 1=online         |
| entry                     | name="{interface}"                              | Timer     | The time consumed of thrift operations              |
| mem                       | name="IoTConsensus"                             | AutoGauge | The memory usage of IoTConsensus, Unit: byte        |

#### 4.1.2. Node Statistics
| Metric   | Tags                                | Type      | Description                               |
| -------- | ----------------------------------- | --------- | ----------------------------------------- |
| quantity | name="database"                     | AutoGauge | The number of database                    |
| quantity | name="timeSeries"                   | AutoGauge | The number of timeseries                  |
| quantity | name="pointsIn"                     | Counter   | The number of write points                |
| points   | database="{database}", type="flush" | Gauge     | The point number of last flushed memtable |

#### 4.1.3. Cluster Tracing
| Metric                               | Tags                                             | Type  | Description                                      |
| ------------------------------------ | ------------------------------------------------ | ----- | ------------------------------------------------ |
| performance_overview                 | interface="{interface}", type="{statement_type}" | Timer | The time consumed of operations in client        |
| performance_overview_detail          | stage="authority"                                | Timer | The time consumed on authority authentication    |
| performance_overview_detail          | stage="parser"                                   | Timer | The time consumed on parsing statement           |
| performance_overview_detail          | stage="analyzer"                                 | Timer | The time consumed on analyzing statement         |
| performance_overview_detail          | stage="planner"                                  | Timer | The time consumed on planning                    |
| performance_overview_detail          | stage="scheduler"                                | Timer | The time consumed on scheduling                  |
| performance_overview_schedule_detail | stage="schema_validate"                          | Timer | The time consumed on schema validation           |
| performance_overview_schedule_detail | stage="trigger"                                  | Timer | The time consumed on trigger                     |
| performance_overview_schedule_detail | stage="consensus"                                | Timer | The time consumed on consensus                   |
| performance_overview_schedule_detail | stage="lock"                                     | Timer | The time consumed on grabbing lock in DataRegion |
| performance_overview_schedule_detail | stage="memory_block"                             | Timer | The time consumed on insert memory control       |
| performance_overview_schedule_detail | stage="wal"                                      | Timer | The time consumed on writing wal                 |
| performance_overview_schedule_detail | stage="memtable"                                 | Timer | The time consumed on writing memtable            |
| performance_overview_schedule_detail | stage="last_cache"                               | Timer | The time consumed on updating last cache         |

#### 4.1.4. Task Statistics

| Metric    | Tags                                              | Type      | Description                           |
| --------- | ------------------------------------------------- | --------- | ------------------------------------- |
| queue     | name="compaction_inner", status="running/waiting" | Gauge     | The number of inner compaction tasks  |
| queue     | name="compaction_cross", status="running/waiting" | Gauge     | The number of cross compatcion tasks  |
| queue     | name="flush",status="running/waiting"             | AutoGauge | The number of flush tasks             |
| cost_task | name="inner_compaction/cross_compaction/flush"    | Gauge     | The time consumed of compaction tasks |

#### 4.1.5. IoTDB process

| Metric            | Tags           | Type      | Description                                            |
| ----------------- | -------------- | --------- | ------------------------------------------------------ |
| process_cpu_load  | name="process" | AutoGauge | The current CPU usage of IoTDB process, Unit: %        |
| process_cpu_time  | name="process" | AutoGauge | The total CPU time occupied of IoTDB process, Unit: ns |
| process_max_mem   | name="memory"  | AutoGauge | The maximum available memory of IoTDB process          |
| process_total_mem | name="memory"  | AutoGauge | The current requested memory for IoTDB process         |
| process_free_mem  | name="memory"  | AutoGauge | The free available memory of IoTDB process             |

#### 4.1.6. System

| Metric                         | Tags          | Type      | Description                                                |
| ------------------------------ | ------------- | --------- | ---------------------------------------------------------- |
| sys_cpu_load                   | name="system" | AutoGauge | The current CPU usage of system, Unit: %                   |
| sys_cpu_cores                  | name="system" | Gauge     | The available number of CPU cores                          |
| sys_total_physical_memory_size | name="memory" | Gauge     | The maximum physical memory of system                      |
| sys_free_physical_memory_size  | name="memory" | AutoGauge | The current available memory of system                     |
| sys_total_swap_space_size      | name="memory" | AutoGauge | The maximum swap space of system                           |
| sys_free_swap_space_size       | name="memory" | AutoGauge | The available swap space of system                         |
| sys_committed_vm_size          | name="memory" | AutoGauge | The space of virtual memory available to running processes |
| sys_disk_total_space           | name="disk"   | AutoGauge | The total disk space                                       |
| sys_disk_free_space            | name="disk"   | AutoGauge | The available disk space                                   |

#### 4.1.7. Log

| Metric         | Tags                                | Type    | Description              |
| -------------- | ----------------------------------- | ------- | ------------------------ |
| logback_events | level="trace/debug/info/warn/error" | Counter | The number of log events |

#### 4.1.8. File

| Metric     | Tags                      | Type      | Description                                                                 |
| ---------- | ------------------------- | --------- | --------------------------------------------------------------------------- |
| file_size  | name="wal"                | AutoGauge | The size of WAL file, Unit: byte                                            |
| file_size  | name="seq"                | AutoGauge | The size of sequence TsFile, Unit: byte                                     |
| file_size  | name="unseq"              | AutoGauge | The size of unsequence TsFile, Unit: byte                                   |
| file_size  | name="inner-seq-temp"     | AutoGauge | The size of inner sequence space compaction temporal file                   |
| file_size  | name="inner-unseq-temp"   | AutoGauge | The size of inner unsequence space compaction temporal file                 |
| file_size  | name="cross-temp"         | AutoGauge | The size of cross space compaction temoporal file                           |
| file_size  | name="mods                | AutoGauge | The size of modification files                                              |
| file_count | name="wal"                | AutoGauge | The count of WAL file                                                       |
| file_count | name="seq"                | AutoGauge | The count of sequence TsFile                                                |
| file_count | name="unseq"              | AutoGauge | The count of unsequence TsFile                                              |
| file_count | name="inner-seq-temp"     | AutoGauge | The count of inner sequence space compaction temporal file                  |
| file_count | name="inner-unseq-temp"   | AutoGauge | The count of inner unsequence space compaction temporal file                |
| file_count | name="cross-temp"         | AutoGauge | The count of cross space compaction temporal file                           |
| file_count | name="open_file_handlers" | AutoGauge | The count of open files of the IoTDB process, only supports Linux and MacOS |
| file_count | name="mods                | AutoGauge | The count of modification file                                              |

#### 4.1.9. JVM Memory

| Metric                          | Tags                            | Type      | Description                 |
| ------------------------------- | ------------------------------- | --------- | --------------------------- |
| jvm_buffer_memory_used_bytes    | id="direct/mapped"              | AutoGauge | The used size of buffer     |
| jvm_buffer_total_capacity_bytes | id="direct/mapped"              | AutoGauge | The max size of buffer      |
| jvm_buffer_count_buffers        | id="direct/mapped"              | AutoGauge | The number of buffer        |
| jvm_memory_committed_bytes      | {area="heap/nonheap",id="xxx",} | AutoGauge | The committed memory of JVM |
| jvm_memory_max_bytes            | {area="heap/nonheap",id="xxx",} | AutoGauge | The max memory of JVM       |
| jvm_memory_used_bytes           | {area="heap/nonheap",id="xxx",} | AutoGauge | The used memory of JVM      |

#### 4.1.10. JVM Thread

| Metric                     | Tags                                                          | Type      | Description                              |
| -------------------------- | ------------------------------------------------------------- | --------- | ---------------------------------------- |
| jvm_threads_live_threads   |                                                               | AutoGauge | The number of live thread                |
| jvm_threads_daemon_threads |                                                               | AutoGauge | The number of daemon thread              |
| jvm_threads_peak_threads   |                                                               | AutoGauge | The number of peak thread                |
| jvm_threads_states_threads | state="runnable/blocked/waiting/timed-waiting/new/terminated" | AutoGauge | The number of thread in different states |

#### 4.1.11. JVM GC

| Metric                        | Tags                                                  | Type      | Description                                                                 |
| ----------------------------- | ----------------------------------------------------- | --------- | --------------------------------------------------------------------------- |
| jvm_gc_pause                  | action="end of major GC/end of minor GC",cause="xxxx" | Timer     | The number and time consumed of Young GC/Full Gc caused by different reason |
|                               |
| jvm_gc_concurrent_phase_time  | action="{action}",cause="{cause}"                     | Timer     | The number and time consumed of Young GC/Full Gc caused by different        |
|                               |
| jvm_gc_max_data_size_bytes    |                                                       | AutoGauge | The historical maximum value of old memory                                  |
| jvm_gc_live_data_size_bytes   |                                                       | AutoGauge | The usage of old memory                                                     |
| jvm_gc_memory_promoted_bytes  |                                                       | Counter   | The accumulative value of positive memory growth of old memory              |
| jvm_gc_memory_allocated_bytes |                                                       | Counter   | The accumulative value of positive memory growth of allocated memory        |


### 4.2. Important level metrics

#### 4.2.1. Node

| Metric | Tags                                   | Type      | Description                                                   |
| ------ | -------------------------------------- | --------- | ------------------------------------------------------------- |
| region | name="total",type="SchemaRegion"       | AutoGauge | The total number of SchemaRegion in PartitionTable            |
| region | name="total",type="DataRegion"         | AutoGauge | The total number of DataRegion in PartitionTable              |
| region | name="{ip}:{port}",type="SchemaRegion" | Gauge     | The number of SchemaRegion in PartitionTable of specific node |
| region | name="{ip}:{port}",type="DataRegion"   | Gauge     | The number of DataRegion in PartitionTable of specific node   |

#### 4.2.2. IoTConsensus

| Metric       | Tags                                                                                   | Type      | Description                                                           |
| ------------ | -------------------------------------------------------------------------------------- | --------- | --------------------------------------------------------------------- |
| mutli_leader | name="logDispatcher-{IP}:{Port}", region="{region}", type="currentSyncIndex"           | AutoGauge | The sync index of synchronization thread in replica group             |
| mutli_leader | name="logDispatcher-{IP}:{Port}", region="{region}", type="cachedRequestInMemoryQueue" | AutoGauge | The size of cache requests of synchronization thread in replica group |
| mutli_leader | name="IoTConsensusServerImpl", region="{region}", type="searchIndex"                   | AutoGauge | The write process of main process in replica group                    |
| mutli_leader | name="IoTConsensusServerImpl", region="{region}", type="safeIndex"                     | AutoGauge | The sync index of replica group                                       |
| mutli_leader | name="IoTConsensusServerImpl", region="{region}", type="syncLag"                       | AutoGauge | The sync lag of replica group                                         |
| mutli_leader | name="IoTConsensusServerImpl", region="{region}", type="LogEntriesFromWAL"             | AutoGauge | The number of logEntries from wal in Batch                            |
| mutli_leader | name="IoTConsensusServerImpl", region="{region}", type="LogEntriesFromQueue"           | AutoGauge | The number of logEntries from queue in Batch                          |
| stage        | name="iot_consensus", region="{region}", type="getStateMachineLock"                    | Histogram | The time consumed to get statemachine lock in main process            |
| stage        | name="iot_consensus", region="{region}", type="checkingBeforeWrite"                    | Histogram | The time consumed to precheck before write in main process            |
| stage        | name="iot_consensus", region="{region}", type="writeStateMachine"                      | Histogram | The time consumed to write statemachine in main process               |
| stage        | name="iot_consensus", region="{region}", type="offerRequestToQueue"                    | Histogram | The time consumed to try to offer request to queue in main process    |
| stage        | name="iot_consensus", region="{region}", type="consensusWrite"                         | Histogram | The time consumed to the whole write in main process                  |
| stage        | name="iot_consensus", region="{region}", type="constructBatch"                         | Histogram | The time consumed to construct batch in synchronization thread        |
| stage        | name="iot_consensus", region="{region}", type="syncLogTimePerRequest"                  | Histogram | The time consumed to sync log in asynchronous callback process        |

#### 4.2.3. Cache

| Metric    | Tags                               | Type      | Description                                                              |
| --------- | ---------------------------------- | --------- | ------------------------------------------------------------------------ |
| cache_hit | name="chunk"                       | AutoGauge | The cache hit ratio of ChunkCache, Unit: %                               |
| cache_hit | name="schema"                      | AutoGauge | The cache hit ratio of SchemaCache, Unit: %                              |
| cache_hit | name="timeSeriesMeta"              | AutoGauge | The cache hit ratio of TimeseriesMetadataCache, Unit: %                  |
| cache_hit | name="bloomFilter"                 | AutoGauge | The interception rate of bloomFilter in TimeseriesMetadataCache, Unit: % |
| cache     | name="Database", type="hit"        | Counter   | The hit number of Database Cache                                         |
| cache     | name="Database", type="all"        | Counter   | The access number of Database Cache                                      |
| cache     | name="SchemaPartition", type="hit" | Counter   | The hit number of SchemaPartition Cache                                  |
| cache     | name="SchemaPartition", type="all" | Counter   | The access number of SSchemaPartition Cache                              |
| cache     | name="DataPartition", type="hit"   | Counter   | The hit number of DataPartition Cache                                    |
| cache     | name="DataPartition", type="all"   | Counter   | The access number of SDataPartition Cache                                |

#### 4.2.4. Interface

| Metric                | Tags                               | Type      | Description                                                    |
| --------------------- | ---------------------------------- | --------- | -------------------------------------------------------------- |
| thrift_connections    | name="ConfigNodeRPC"               | AutoGauge | The number of thrift internal connections in ConfigNode        |
| thrift_connections    | name="Internal"                    | AutoGauge | The number of thrift internal connections in DataNode          |
| thrift_connections    | name="MPPDataExchange"             | AutoGauge | The number of thrift internal connections in MPP               |
| thrift_connections    | name="RPC"                         | AutoGauge | The number of thrift connections of Client                     |
| thrift_active_threads | name="ConfigNodeRPC-Service"       | AutoGauge | The number of thrift active internal connections in ConfigNode |
| thrift_active_threads | name="DataNodeInternalRPC-Service" | AutoGauge | The number of thrift active internal connections in DataNode   |
| thrift_active_threads | name="MPPDataExchangeRPC-Service"  | AutoGauge | The number of thrift active internal connections in MPP        |
| thrift_active_threads | name="ClientRPC-Service"           | AutoGauge | The number of thrift active connections of client              |

#### 4.2.5. Memory

<<<<<<< HEAD
| Metric | Tags                                 | Type      | Description                                                        |
| ------ | ------------------------------------ | --------- | ------------------------------------------------------------------ |
| mem    | name="database_{name}"               | AutoGauge | The memory usage of DataRegion in DataNode, Unit: byte             |
| mem    | name="chunkMetaData_{name}"          | AutoGauge | The memory usage of chunkMetaData when writting TsFile, Unit: byte |
| mem    | name="IoTConsensus"                  | AutoGauge | The memory usage of IoTConsensus, Unit: byte                       |
| mem    | name="IoTConsensusQueue"             | AutoGauge | The memory usage of IoTConsensus Queue, Unit: byte                 |
| mem    | name="IoTConsensusSync"              | AutoGauge | The memory usage of IoTConsensus SyncStatus, Unit: byte            |
| mem    | name="schema_region_total_usage"     | AutoGauge | The memory usage of all SchemaRegion, Unit: byte                   |
| mem    | name="schema_region_total_remaining" | AutoGauge | The memory remaining for all SchemaRegion, Unit: byte              |
=======
| Metric | Tags                             | Type      | Description                                                  |
| ------ | -------------------------------- | --------- | ------------------------------------------------------------ |
| mem    | name="database_{{name}}"         | AutoGauge | The memory usage of DataRegion in DataNode, Unit: byte       |
| mem    | name="chunkMetaData_{{name}}"    | AutoGauge | The memory usage of chunkMetaData when writting TsFile, Unit: byte |
| mem    | name="IoTConsensus"              | AutoGauge | The memory usage of IoTConsensus, Unit: byte                 |
| mem    | name="IoTConsensusQueue"         | AutoGauge | The memory usage of IoTConsensus Queue, Unit: byte           |
| mem    | name="IoTConsensusSync"          | AutoGauge | The memory usage of IoTConsensus SyncStatus, Unit: byte      |
| mem    | name="schema_region_total_usage" | AutoGauge | The memory usage of all SchemaRegion, Unit: byte             |
>>>>>>> 2bc29bb0

#### 4.2.6. Compaction

| Metric                | Tags                                                | Type    | Description                            |
| --------------------- | --------------------------------------------------- | ------- | -------------------------------------- |
| data_written          | name="compaction", type="aligned/not-aligned/total" | Counter | The written size of compaction         |
| data_read             | name="compaction"                                   | Counter | The read size of compaction            |
| compaction_task_count | name = "inner_compaction", type="sequence"          | Counter | The number of inner sequence compction |
| compaction_task_count | name = "inner_compaction", type="unsequence"        | Counter | The number of inner sequence compction |
| compaction_task_count | name = "cross_compaction", type="cross"             | Counter | The number of corss compction          |

#### 4.2.7. IoTDB Process

| Metric                | Tags           | Type      | Description                                 |
| --------------------- | -------------- | --------- | ------------------------------------------- |
| process_used_mem      | name="memory"  | AutoGauge | The used memory of IoTDB process            |
| process_mem_ratio     | name="memory"  | AutoGauge | The used memory ratio of IoTDB process      |
| process_threads_count | name="process" | AutoGauge | The number of thread of IoTDB process       |
| process_status        | name="process" | AutoGauge | The status of IoTDB process, 1=live, 0=dead |

#### 4.2.8. JVM Class

| Metric                       | Tags | Type      | Description                  |
| ---------------------------- | ---- | --------- | ---------------------------- |
| jvm_classes_unloaded_classes |      | AutoGauge | The number of unloaded class |
| jvm_classes_loaded_classes   |      | AutoGauge | The number of loaded class   |

#### 4.2.9. JVM Compilation

| Metric                  | Tags                                          | Type      | Description                      |
| ----------------------- | --------------------------------------------- | --------- | -------------------------------- |
| jvm_compilation_time_ms | {compiler="HotSpot 64-Bit Tiered Compilers",} | AutoGauge | The time consumed in compilation |

#### 4.2.10. Query Planning

| Metric          | Tags                         | Type  | Description                                         |
| --------------- | ---------------------------- | ----- | --------------------------------------------------- |
| query_plan_cost | stage="analyzer"             | Timer | The query statement analysis time-consuming         |
| query_plan_cost | stage="logical_planner"      | Timer | The query logical plan planning time-consuming      |
| query_plan_cost | stage="distribution_planner" | Timer | The query distribution plan planning time-consuming |
| query_plan_cost | stage="partition_fetcher"    | Timer | The partition information fetching time-consuming   |
| query_plan_cost | stage="schema_fetcher"       | Timer | The schema information fetching time-consuming      |

#### 4.2.11. Plan Dispatcher

| Metric     | Tags                      | Type  | Description                                                  |
| ---------- | ------------------------- | ----- | ------------------------------------------------------------ |
| dispatcher | stage="wait_for_dispatch" | Timer | The distribution plan dispatcher time-consuming              |
| dispatcher | stage="dispatch_read"     | Timer | The distribution plan dispatcher time-consuming (only query) |

#### 4.2.12. Query Resource

| Metric         | Tags                     | Type | Description                                |
| -------------- | ------------------------ | ---- | ------------------------------------------ |
| query_resource | type="sequence_tsfile"   | Rate | The access frequency of sequence tsfiles   |
| query_resource | type="unsequence_tsfile" | Rate | The access frequency of unsequence tsfiles |
| query_resource | type="flushing_memtable" | Rate | The access frequency of flushing memtables |
| query_resource | type="working_memtable"  | Rate | The access frequency of working memtables  |

#### 4.2.13. Data Exchange

| Metric              | Tags                                                                   | Type      | Description                                                     |
| ------------------- | ---------------------------------------------------------------------- | --------- | --------------------------------------------------------------- |
| data_exchange_cost  | operation="source_handle_get_tsblock", type="local/remote"             | Timer     | The time-consuming that source handles receive TsBlock          |
| data_exchange_cost  | operation="source_handle_deserialize_tsblock", type="local/remote"     | Timer     | The time-consuming that source handles deserialize TsBlock      |
| data_exchange_cost  | operation="sink_handle_send_tsblock", type="local/remote"              | Timer     | The time-consuming that sink handles send TsBlock               |
| data_exchange_cost  | operation="send_new_data_block_event_task", type="server/caller"       | Timer     | The RPC time-consuming that sink handles send TsBlock           |
| data_exchange_cost  | operation="get_data_block_task", type="server/caller"                  | Timer     | The RPC time-consuming that source handles receive TsBlock      |
| data_exchange_cost  | operation="on_acknowledge_data_block_event_task", type="server/caller" | Timer     | The RPC time-consuming that source handles ack received TsBlock |
| data_exchange_count | name="send_new_data_block_num", type="server/caller"                   | Histogram | The number of sent TsBlocks by sink handles                     |
| data_exchange_count | name="get_data_block_num", type="server/caller"                        | Histogram | The number of received TsBlocks by source handles               |
| data_exchange_count | name="on_acknowledge_data_block_num", type="server/caller"             | Histogram | The number of acknowledged TsBlocks by source handles           |

#### 4.2.14. Query Task Schedule

| Metric           | Tags                           | Type      | Description                                      |
| ---------------- | ------------------------------ | --------- | ------------------------------------------------ |
| driver_scheduler | name="ready_queued_time"       | Timer     | The queuing time of ready queue                  |
| driver_scheduler | name="block_queued_time"       | Timer     | The queuing time of blocking queue               |
| driver_scheduler | name="ready_queue_task_count"  | AutoGauge | The number of tasks queued in the ready queue    |
| driver_scheduler | name="block_queued_task_count" | AutoGauge | The number of tasks queued in the blocking queue |

#### 4.2.15. Query Execution

| Metric                   | Tags                                                                                | Type    | Description                                                                             |
| ------------------------ | ----------------------------------------------------------------------------------- | ------- | --------------------------------------------------------------------------------------- |
| query_execution          | stage="local_execution_planner"                                                     | Timer   | The time-consuming of operator tree construction                                        |
| query_execution          | stage="query_resource_init"                                                         | Timer   | The time-consuming of query resource initialization                                     |
| query_execution          | stage="get_query_resource_from_mem"                                                 | Timer   | The time-consuming of query resource memory query and construction                      |
| query_execution          | stage="driver_internal_process"                                                     | Timer   | The time-consuming of driver execution                                                  |
| query_execution          | stage="wait_for_result"                                                             | Timer   | The time-consuming of getting query result from result handle                           |
| operator_execution_cost  | name="{operator_name}"                                                              | Timer   | The operator execution time                                                             |
| operator_execution_count | name="{operator_name}"                                                              | Counter | The number of operator calls (counted by the number of next method calls)               |
| aggregation              | from="raw_data"                                                                     | Timer   | The time-consuming of performing an aggregation calculation from a batch of raw data    |
| aggregation              | from="statistics"                                                                   | Timer   | The time-consuming of updating an aggregated value with statistics                      |
| series_scan_cost         | stage="load_timeseries_metadata", type="aligned/non_aligned", from="mem/disk"       | Timer   | The time-consuming of loading TimeseriesMetadata                                        |
| series_scan_cost         | stage="read_timeseries_metadata", type="", from="cache/file"                        | Timer   | The time-consuming of reading TimeseriesMetadata of a tsfile                            |
| series_scan_cost         | stage="timeseries_metadata_modification", type="aligned/non_aligned", from="null"   | Timer   | The time-consuming of filtering TimeseriesMetadata by mods                              |
| series_scan_cost         | stage="load_chunk_metadata_list", type="aligned/non_aligned", from="mem/disk"       | Timer   | The time-consuming of loading ChunkMetadata list                                        |
| series_scan_cost         | stage="chunk_metadata_modification", type="aligned/non_aligned", from="mem/disk"    | Timer   | The time-consuming of filtering ChunkMetadata by mods                                   |
| series_scan_cost         | stage="chunk_metadata_filter", type="aligned/non_aligned", from="mem/disk"          | Timer   | The time-consuming of filtering ChunkMetadata by query filter                           |
| series_scan_cost         | stage="construct_chunk_reader", type="aligned/non_aligned", from="mem/disk"         | Timer   | The time-consuming of constructing ChunkReader                                          |
| series_scan_cost         | stage="read_chunk", type="", from="cache/file"                                      | Timer   | The time-consuming of reading Chunk                                                     |
| series_scan_cost         | stage="init_chunk_reader", type="aligned/non_aligned", from="mem/disk"              | Timer   | The time-consuming of initializing ChunkReader (constructing PageReader)                |
| series_scan_cost         | stage="build_tsblock_from_page_reader", type="aligned/non_aligned", from="mem/disk" | Timer   | The time-consuming of constructing Tsblock from PageReader                              |
| series_scan_cost         | stage="build_tsblock_from_merge_reader", type="aligned/non_aligned", from="null"    | Timer   | The time-consuming of constructing Tsblock from MergeReader (handling overlapping data) |

#### 4.2.16 Schema Engine

| Metric        | Tags                                                         | Type      | Description                            |
| ------------- | ------------------------------------------------------------ | --------- | -------------------------------------- |
| schema_engine | name="schema_region_total_mem_usage"                         | AutoGauge | Memory usgae for all SchemaRegion      |
| schema_engine | name="schema_region_mem_capacity"                            | AutoGauge | Memory capacity for all SchemaRegion   |
| schema_engine | name="schema_engine_mode"                                    | Gauge     | Mode of SchemaEngine                   |
| schema_engine | name="schema_region_consensus"                               | Gauge     | Consensus protocol of SchemaRegion     |
| schema_engine | name="schema_region_number"                                  | AutoGauge | Number of SchemaRegion                 |
| schema_region | name="schema_region_mem_usage", region="SchemaRegion[{regionId}]" | AutoGauge | Memory usgae for each SchemaRegion     |
| schema_region | name="schema_region_series_cnt", region="SchemaRegion[{regionId}]" | AutoGauge | Timeseries count for each SchemaRegion |

### 4.3. Normal level Metrics

#### 4.3.1. Cluster

| Metric | Tags                                                         | Type      | Description                                                        |
| ------ | ------------------------------------------------------------ | --------- | ------------------------------------------------------------------ |
| region | name="{DatabaseName}",type="SchemaRegion/DataRegion"         | AutoGauge | The number of DataRegion/SchemaRegion of database in specific node |
| slot   | name="{DatabaseName}",type="schemaSlotNumber/dataSlotNumber" | AutoGauge | The number of DataSlot/SchemaSlot of database in specific node     |

### 4.4. All Metric

Currently there is no All level metrics, and it will continue to be added in the future.

## 5. How to get these metrics？

The relevant configuration of the metric module is in `conf/iotdb-{datanode/confignode}.properties`, and all
configuration items support hot loading through the `load configuration` command.

### 5.1. JMX

For metrics exposed externally using JMX, you can view them through Jconsole. After entering the Jconsole monitoring
page, you will first see an overview of various running conditions of IoTDB. Here you can see heap memory information,
thread information, class information, and the server's CPU usage.

#### 5.1.1. Obtain metric data

After connecting to JMX, you can find the "MBean" named "org.apache.iotdb.metrics" through the "MBeans" tab, and you can
view the specific values of all monitoring metrics in the sidebar.

<img style="width:100%; max-width:800px; max-height:600px; margin-left:auto; margin-right:auto; display:block;" alt="metric-jmx" src="https://user-images.githubusercontent.com/46039728/204018765-6fda9391-ebcf-4c80-98c5-26f34bd74df0.png">

#### 5.1.2. Get other relevant data

After connecting to JMX, you can find the "MBean" named "org.apache.iotdb.service" through the "MBeans" tab, as shown in
the image below, to understand the basic status of the service

<img style="width:100%; max-width:800px; max-height:600px; margin-left:auto; margin-right:auto; display:block;" src="https://user-images.githubusercontent.com/46039728/149951720-707f1ee8-32ee-4fde-9252-048caebd232e.png"> <br>

In order to improve query performance, IOTDB caches ChunkMetaData and TsFileMetaData. Users can use MXBean and expand
the sidebar `org.apache.iotdb.db.service` to view the cache hit ratio:

<img style="width:100%; max-width:800px; max-height:600px; margin-left:auto; margin-right:auto; display:block;" src="https://user-images.githubusercontent.com/19167280/112426760-73e3da80-8d73-11eb-9a8f-9232d1f2033b.png">

### 5.2. Prometheus

#### 5.2.1. The mapping from metric type to prometheus format

> For metrics whose Metric Name is name and Tags are K1=V1, ..., Kn=Vn, the mapping is as follows, where value is a
> specific value

| Metric Type      | Mapping                                                                                                                                                                                                                                                                                                                                                                                                                                                                                                                                                                                                                                                                                                                                                                                                                                                                                                                                                                                      |
| ---------------- | -------------------------------------------------------------------------------------------------------------------------------------------------------------------------------------------------------------------------------------------------------------------------------------------------------------------------------------------------------------------------------------------------------------------------------------------------------------------------------------------------------------------------------------------------------------------------------------------------------------------------------------------------------------------------------------------------------------------------------------------------------------------------------------------------------------------------------------------------------------------------------------------------------------------------------------------------------------------------------------------- |
| Counter          | name_total{cluster="clusterName", nodeType="nodeType", nodeId="nodeId", k1="V1", ..., Kn="Vn"} value                                                                                                                                                                                                                                                                                                                                                                                                                                                                                                                                                                                                                                                                                                                                                                                                                                                                                         |
| AutoGauge、Gauge | name{cluster="clusterName", nodeType="nodeType", nodeId="nodeId", k1="V1", ..., Kn="Vn"} value                                                                                                                                                                                                                                                                                                                                                                                                                                                                                                                                                                                                                                                                                                                                                                                                                                                                                               |
| Histogram        | name_max{cluster="clusterName", nodeType="nodeType", nodeId="nodeId", k1="V1", ..., Kn="Vn"} value <br> name_sum{cluster="clusterName", nodeType="nodeType", nodeId="nodeId", k1="V1", ..., Kn="Vn"} value <br> name_count{cluster="clusterName", nodeType="nodeType", nodeId="nodeId", k1="V1", ..., Kn="Vn"} value <br> name{cluster="clusterName", nodeType="nodeType", nodeId="nodeId", k1="V1", ..., Kn="Vn", quantile="0.0"} value <br> name{cluster="clusterName", nodeType="nodeType", nodeId="nodeId", k1="V1", ..., Kn="Vn", quantile="0.5"} value <br> name{cluster="clusterName", nodeType="nodeType", nodeId="nodeId", k1="V1", ..., Kn="Vn", quantile="0.75"} value <br> name{cluster="clusterName", nodeType="nodeType", nodeId="nodeId", k1="V1", ..., Kn="Vn", quantile="0.99"} value <br> name{cluster="clusterName", nodeType="nodeType", nodeId="nodeId", k1="V1", ..., Kn="Vn", quantile="0.999"} value                                                                 |
| Rate             | name_total{cluster="clusterName", nodeType="nodeType", nodeId="nodeId", k1="V1", ..., Kn="Vn"} value <br> name_total{cluster="clusterName", nodeType="nodeType", nodeId="nodeId", k1="V1", ..., Kn="Vn", rate="m1"} value <br> name_total{cluster="clusterName", nodeType="nodeType", nodeId="nodeId", k1="V1", ..., Kn="Vn", rate="m5"} value  <br> name_total{cluster="clusterName", nodeType="nodeType", nodeId="nodeId", k1="V1", ..., Kn="Vn", rate="m15"} value <br> name_total{cluster="clusterName", nodeType="nodeType", nodeId="nodeId", k1="V1", ..., Kn="Vn", rate="mean"} value                                                                                                                                                                                                                                                                                                                                                                                                 |
| Timer            | name_seconds_max{cluster="clusterName", nodeType="nodeType", nodeId="nodeId", k1="V1", ..., Kn="Vn"} value <br> name_seconds_sum{cluster="clusterName", nodeType="nodeType", nodeId="nodeId", k1="V1", ..., Kn="Vn"} value <br> name_seconds_count{cluster="clusterName", nodeType="nodeType", nodeId="nodeId", k1="V1", ..., Kn="Vn"} value <br> name_seconds{cluster="clusterName", nodeType="nodeType", nodeId="nodeId", k1="V1", ..., Kn="Vn", quantile="0.0"} value <br> name_seconds{cluster="clusterName", nodeType="nodeType", nodeId="nodeId", k1="V1", ..., Kn="Vn", quantile="0.5"} value <br> name_seconds{cluster="clusterName", nodeType="nodeType", nodeId="nodeId", k1="V1", ..., Kn="Vn", quantile="0.75"} value <br> name_seconds{cluster="clusterName", nodeType="nodeType", nodeId="nodeId", k1="V1", ..., Kn="Vn", quantile="0.99"} value <br> name_seconds{cluster="clusterName", nodeType="nodeType", nodeId="nodeId", k1="V1", ..., Kn="Vn", quantile="0.999"} value |

#### 5.2.2. Config File

1) Taking DataNode as an example, modify the iotdb-datanode.properties configuration file as follows:

```properties
dn_metric_reporter_list=PROMETHEUS
dn_metric_level=CORE
dn_metric_prometheus_reporter_port=9091
```

Then you can get metrics data as follows

2) Start IoTDB DataNodes
3) Open a browser or use ```curl``` to visit ```http://servier_ip:9091/metrics```, you can get the following metric
   data:

```
...
# HELP file_count
# TYPE file_count gauge
file_count{name="wal",} 0.0
file_count{name="unseq",} 0.0
file_count{name="seq",} 2.0
...
```

#### 5.2.3. Prometheus + Grafana

As shown above, IoTDB exposes monitoring metrics data in the standard Prometheus format to the outside world. Prometheus
can be used to collect and store monitoring indicators, and Grafana can be used to visualize monitoring indicators.

The following picture describes the relationships among IoTDB, Prometheus and Grafana

![iotdb_prometheus_grafana](https://raw.githubusercontent.com/apache/iotdb-bin-resources/main/docs/UserGuide/System%20Tools/Metrics/iotdb_prometheus_grafana.png)

1. Along with running, IoTDB will collect its metrics continuously.
2. Prometheus scrapes metrics from IoTDB at a constant interval (can be configured).
3. Prometheus saves these metrics to its inner TSDB.
4. Grafana queries metrics from Prometheus at a constant interval (can be configured) and then presents them on the
   graph.

So, we need to do some additional works to configure and deploy Prometheus and Grafana.

For instance, you can config your Prometheus as follows to get metrics data from IoTDB:

```yaml
job_name: pull-metrics
honor_labels: true
honor_timestamps: true
scrape_interval: 15s
scrape_timeout: 10s
metrics_path: /metrics
scheme: http
follow_redirects: true
static_configs:
  - targets:
      - localhost:9091
```

The following documents may help you have a good journey with Prometheus and Grafana.

[Prometheus getting_started](https://prometheus.io/docs/prometheus/latest/getting_started/)

[Prometheus scrape metrics](https://prometheus.io/docs/prometheus/latest/configuration/configuration/#scrape_config)

[Grafana getting_started](https://grafana.com/docs/grafana/latest/getting-started/getting-started/)

[Grafana query metrics from Prometheus](https://prometheus.io/docs/visualization/grafana/#grafana-support-for-prometheus)

#### 5.2.4. Apache IoTDB Dashboard

We provide the Apache IoTDB Dashboard, and the rendering shown in Grafana is as follows:

![Apache IoTDB Dashboard](https://github.com/apache/iotdb-bin-resources/blob/main/docs/UserGuide/System%20Tools/Metrics/dashboard.png)

##### 5.2.4.1. How to get Apache IoTDB Dashboard

1. You can obtain the json files of Dashboards by GitHub:
    1. <a href = "https://github.com/apache/iotdb/tree/master/docs/UserGuide/Monitor-Alert/Apache-IoTDB-ConfigNode-Dashboard.json">
       Apache IoTDB ConfigNode Dashboard</a>
    2. <a href = "https://github.com/apache/iotdb/tree/master/docs/UserGuide/Monitor-Alert/Apache-IoTDB-DataNode-Dashboard.json">
       Apache IoTDB DataNode Dashboard</a>
2. You can visit [Grafana Dashboard official website](https://grafana.com/grafana/dashboards/), search
   for `Apache IoTDB Dashboard` and use

When creating Grafana, you can select the json file you just downloaded to `Import` and select the corresponding target
data source for Apache IoTDB Dashboard.

##### 5.2.4.2. Apache IoTDB ConfigNode Dashboard Instructions

> Except for the metrics specified specially, the following metrics are guaranteed to be available in the monitoring
> framework at the Important levels.

- `Overview`: system overview
    - `Registered Node`: The number of registered ConfigNode/DataNode
    - `DataNode`(Only visible in the leader of ConfigNode): The status of the cluster DataNode, including Online and
      Unknown.
    - `ConfigNode`(Only visible in the leader of ConfigNode): The status of the cluster ConfigNode, including Online and
      Unknown.
    - `The Status Of Node`: The status of specific nodes in the cluster, including Online and Unknown.
- `Region`: Region overview
    - `Region Number`: the number of Regions, including the total number, the number of DataRegions and the number of
      SchemaRegions.
    - `Leadership distribution`: Cluster leader distribution, which refers to the number of Leaders corresponding to the
      Region on each node.
    - `Total Region in Node`: The total number of Regions of different Nodes.
    - `Region in Node`: the number of SchemaRegions/DataRegions of different Nodes.
    - `Region in Database` (Normal level): the number of Regions in different Databases, including SchemaRegion and
      DataRegion.
    - `Slot in Database` (Normal level): The number of Slots in different Databases, including the number of DataSlots
      and SchemaSlots.
- `System`: system
    - `CPU Core`: the number of CPU cores in the system.
    - `CPU Load`: system CPU load, progress CPU load.
    - `CPU Time Per Minute`: The process takes up the system CPU time per minute on average. Note: multi-core will cause
      this value to exceed 1 minute.
    - `System Memory`: the physical memory size of the system, the physical memory size used by the system, and the
      memory size submitted by the virtual machine.
    - `System Swap Size`: the total size of the system swap area, the size used by the system swap area.
    - `Process Memory`: the maximum total memory size of the IoTDB process, the total memory size of the IoTDB process,
      and the memory size used by the IoTDB process.
    - `The Number of GC Per Minute`: The average number of GC per minute.
    - `The Time Consumed Of GC Per Minute`: Average GC time spent per minute.
    - `The Number Of Java Thread`: The number of threads in different states of the IoTDB process.
    - `Heap Memory`: the heap memory of the IoTDB process
    - `Off Heap Memory`: the off-heap memory of the IoTDB process
    - `Log Number Per Minute`: the average number of logs per minute of the IoTDB process
    - `The Time Consumed of Compliation Per Minute`: average compilation time per minute
    - `The Number Of Class`: The number of classes loaded and unloaded by the JVM

##### 5.2.4.3. Apache IoTDB DataNode Dashboard Instructions

> Except for the metrics specified specially, the following metrics are guaranteed to be available in the monitoring
> framework at the Important levels.

- `Overview`: system overview
    - `The Number Of Entity`: the number of entities, including time series, etc.
    - `Write Point Per Minute`: the average number of system write points per minute
    - `Database Used Memory`: the memory size used by each Database
- `Interface`: interface
    - `The Time Consumed Of Operation(50%)`: Median time spent by different client operations
    - `The Time Consumed Of Operation(99%)`: The P99 of the time consumed by different client operations
    - `The Time Consumed Of Operation(99.9%)`: The P999 time spent by different client operations
    - `The OPS of Interface`: system interface visits per second
    - `The Time Consumed Of Interface`: the average time consumed by the system interface
    - `Cache Hit Rate`: cache hit rate
    - `Thrift Connection`: the number of Thrift connections established
    - `Thrift Active Thread`: The number of active Thrift connections established
- `Query Engine`: query engine
    - `The time consumed of query plan stages(avg\50%\99%\99.9%)`: The average\median\P99\P999 value of the query plan stages time consumption
    - `The time consumed of plan dispatch stages(avg\50%\99%\99.9%)`: The average\median\P99\P999 value of query plan dispatch stages time consumption
    - `The time consumed of query execution stages(avg\50%\99%\99.9%)`: the average\median\P99\P999 value of the query execution stages time consumption
    - `The time consumed of operator execution stages(avg\50%\99%\99.9%)`: the average\median\P99\P999 value of operator exection time consumption
    - `The time consumed of query aggregation(avg\50%\99%\99.9%)`: The average\median\P99\P999 value of query aggregation time consumption
    - `The time consumed of query scan(avg\50%\99%\99.9%)`: the average\median\P99\P999 value of query file/memory time consumption
    - `The usage of query resource(avg\50%\99%\99.9%)`: the average\median\P99\P999 of the number of accesses to different resources
    - `The time consumed of query data exchange(avg\50%\99%\99.9%)`: the average\median\P99\P999 value of query data exchange time consumption
    - `The count of data exchange(avg)`: the average number of query data exchange
    - `The count of data exchange`: the distribution of the number of query data exchange (minimum, lower quartile, median, upper quartile, maximum)
    - `The number of query queue`: the size of different query queues
    - `The time consumed of query schedule time(avg\50%\99%\99.9%)`: the average\median\P99\P999 value of query task scheduling time
- `Query Interface`: Query files/time-consuming specific time-consuming conditions
    - `The time consumed of load timesereis metadata(avg\50%\99%\99.9%)`: the average\median\P99\P999 value of the time query spent loading timeseries metadata from different sources
    - `The time consumed of read timeseries metadata(avg\50%\99%\99.9%)`: the average\median\P99\P999 value of time query spent reading time seriesmetadata from different sources value
    - `The time consumed of timeseries metadata modification(avg\50%\99%\99.9%)`: the average\median\P99\P999 value of the time query consumed to modify different types of timeseries metadata
    - `The time consumed of load chunk metadata list(avg\50%\99%\99.9%)`: the average\median\P99\P999 value of the time query spent loading different types of chunk metadata
    - `The time consumed of chunk metadata modification(avg\50%\99%\99.9%)`: the average\median\P99\P999 value of the time query consumed to modify different types of chunk metadata
    - `The time consumed of chunk metadata filter(avg\50%\99%\99.9%)`: the average\median\P99\P999 value of the time query spent to filter different types of chunk metadata
    - `The time consumed of construct chunk reader(avg\50%\99%\99.9%)`: the average\median\P99\P999 value of the time query spent on constructing different types of chunk readers
    - `The time consumed of read chunk(avg\50%\99%\99.9%)`: the average\median\P99\P999 value of the time query consumed to read different types of Chunk
    - `The time consumed of init chunk reader(avg\50%\99%\99.9%)`: the average\median\P99\P999 value of the time query consumed to initialize different types of chunk readers
    - `The time consumed of build tsblock from page reader(avg\50%\99%\99.9%)`: the average\median\P99\P999 value of the time query consumed to construct TsBlock from Page Reader
    - `The time consumed of build tsblock from merge reader(avg\50%\99%\99.9%)`: the average\median\P99\P999 value of the time query consumed to construct TsBlock from Merge Reader
- `Query Data Exchange`: Query the specific time-consuming situation of data transmission
    - `The time consumed of source handle get tsblock(avg\50%\99%\99.9%)`: the average\median\P99\P999
      value of the time query consumed to obtain TsBlock from different sources
    - `The time consumed of source handle deserialize tsblock(avg\50%\99%\99.9%)`: the average\median\P99\P999 of the time query consumed to deserialize TsBlock from different sources value
    - `The time consumed of sink handle send tsblock(avg\50%\99%\99.9%)`: the average\median\P99\P999 value of the time query spent sending TsBlock to different places
    - `The time consumed of on acknowledge data block event task(avg\50%\99%\99.9%)`: the average\median\P99\P999 value of time query consumed to acknowlege data block event from different places
    - `The time consumed of get data block event task(avg\50%\99%\99.9%)`: query the average\median\P99\P999 value of time query consumed to get data block from different places
- `Engine`:
    - `Task Number`: the number of tasks in different states in the system
    - `The Time Consumed Of Tasking`: Time consumption of tasks in different states in the system
    - `Compaction Read And Write Per Minute`: the average amount of combined read and write data per minute
    - `Compaction R/W Ratio Per Minute`: The average ratio of combined read and write data per minute
    - `Compaction Number Per Minute`: the average number of different types of consolidation tasks per minute
- `IoTConsensus`：
    - `IoTConsensus Used Memory`：The size of the memory used by IoTConsensus consensus
    - `IoTConsensus Sync Index`：the searchIndex and safeIndex of region
    - `IoTConsensus Overview`：The total sync lag and total size of buffered requests of node
    - `The time consumed of different stages(50%)`：The median of the time consumed of different stages
    - `The time consumed of different stages(99%)`：The P99 of the time consumed of different stages
    - `The time consumed of different stages(99.9%)`：The P999 of the time consumed of different stages
    - `IoTConsensus Search Index Rate`：The increasing rate of searchIndex of region
    - `IoTConsensus Safe Index Rate`：The increasing rate of safeIndex of region
    - `IoTConsensus LogDispatcher Request Size`：The number of requests buffered in logDispatcher
    - `Sync Lag`：The sync lag of region
    - `Min Peer Sync Lag`：The sync lag between the searchIndex of IoTConsensusServerImpl and the max currentSyncIndex of
      LogDispatcher
    - `Sync speed diff of Peers`：The sync lag between the max currentSyncIndex of LogDispatcher and the min
      currentSyncIndex of LogDispatcher
- `System`: system
    - `CPU Core`: the number of CPU cores in the system.
    - `CPU Load`: system CPU load, progress CPU load.
    - `CPU Time Per Minute`: The process takes up the system CPU time per minute on average. Note: multi-core will cause
      this value to exceed 1 minute.
    - `System Memory`: the physical memory size of the system, the physical memory size used by the system, and the
      memory size submitted by the virtual machine.
    - `System Swap Size`: the total size of the system swap area, the size used by the system swap area.
    - `Process Memory`: the maximum total memory size of the IoTDB process, the total memory size of the IoTDB process,
      and the memory size used by the IoTDB process.
    - `The Size Of File`: IoTDB system-related file size, including the total file size under wal, the total size of
      tsfile files under seq, and the total size of tsfile files under unseq
    - `The Number Of File`: the number of files related to the IoTDB system, including the number of files under wal,
      the number of tsfile files under seq, and the number of tsfile files under unseq
    - `The Space Of Disk`: the total size and remaining size of the disk mounted in the current data directory
    - `The Number of GC Per Minute`: The average number of GC per minute.
    - `The Time Consumed Of GC Per Minute`: Average GC time spent per minute.
    - `The Number Of Java Thread`: The number of threads in different states of the IoTDB process.
    - `Heap Memory`: the heap memory of the IoTDB process
    - `Off Heap Memory`: the off-heap memory of the IoTDB process
    - `Log Number Per Minute`: the average number of logs per minute of the IoTDB process
    - `The Time Consumed of Compliation Per Minute`: average compilation time per minute
    - `The Number Of Class`: The number of classes loaded and unloaded by the JVM

##### 5.2.4.4. Apache IoTDB Performance Overview Dashboard 说明

> Except for the metrics specified specially, the following metrics are guaranteed to be available in the monitoring
> framework at the Core levels.

- `Overview`: system overview
     - `CPU Core`: the number of CPU cores in the system.
     - `Total Disk Space`: The total size of the disk mounted in the system data directory
     - `System Memory`: total system memory size
     - `Swap Memory`: System swap area memory size
     - `Total Timeseries`: the total number of current time series in the system
     - `Total File Number`: total number of system files
     - `CPU Load`: System CPU load rate in %
     - `Disk`: the proportion of the system Disk, in %
     - `Process Memory`: Process memory usage in %
     - `System Memory`: System memory usage in %
     - `Write Point Per Second`: the number of points written by the system per second
- `Performance`: system performance
     - `OPS`: system interface and RPC visits per second
     - `OPS Of Stage`: the number of executions per second of each part of the Stage
     - `OPS Of Schedule`: the number of executions per second for each part of the Schedule
     - `Time Consumed Of Operation`: the time consumption of different operations
     - `P99 Time Consumed of Interface`: P99 time consumption of different interfaces
     - `Average Time Consumed of Interface`: the average time consumption of different interfaces
     - `P99 Time Consumed of Stage`: P99 time consumption in different stages
     - `Average Time Consumed of Stage`: the average time consumption of different stages
     - `P99 Time Consumed of Schedule Stage`: P99 time consumption in different Schedule stages
     - `Average Time Consumed of Schedule Stage`: The average time spent in different Schedule stages
     - `Task Number`: the number of tasks
     - `P99 Time Consumed of Task`: P99 time consumption of the task
     - `Average Time Consumed of Task`: The average time consumption of the task
- `System`: system
     - `CPU Load`: CPU load changes
     - `CPU Time Per Minute`: The average CPU time spent per minute
     - `GC Time Per Minute`: GC average time spent per minute
     - `Heap Memory`: the heap memory of the IoTDB process
     - `Off Heap Memory`: the off-heap memory of the IoTDB process
     - `The Number Of Java Thread`: The number of threads in different states of the IoTDB process.
     - `File Count`: Changes in the number of files
     - `File Size`: file size changes
     - `Log Number Per Minute`: Log changes per minute

### 5.3. IoTDB

#### 5.3.1. IoTDB mapping relationship of metrics

> For metrics whose Metric Name is name and Tags are K1=V1, ..., Kn=Vn, the mapping is as follows, taking root.__
> system.metric.`clusterName`.`nodeId` as an example by default

| Metric Type      | Mapping                                                                                                                                                                                                                                                                                                                                                                                                                                                                                                                                                                                                                                                                                                                                                                                                                                                                                                                                       |
| ---------------- | --------------------------------------------------------------------------------------------------------------------------------------------------------------------------------------------------------------------------------------------------------------------------------------------------------------------------------------------------------------------------------------------------------------------------------------------------------------------------------------------------------------------------------------------------------------------------------------------------------------------------------------------------------------------------------------------------------------------------------------------------------------------------------------------------------------------------------------------------------------------------------------------------------------------------------------------- |
| Counter          | root.__system.metric.`clusterName`.`nodeId`.name.`K1=V1`...`Kn=Vn`.value                                                                                                                                                                                                                                                                                                                                                                                                                                                                                                                                                                                                                                                                                                                                                                                                                                                                      |
| AutoGauge、Gauge | root.__system.metric.`clusterName`.`nodeId`.name.`K1=V1`...`Kn=Vn`.value                                                                                                                                                                                                                                                                                                                                                                                                                                                                                                                                                                                                                                                                                                                                                                                                                                                                      |
| Histogram        | root.__system.metric.`clusterName`.`nodeId`.name.`K1=V1`...`Kn=Vn`.count <br> root.__system.metric.`clusterName`.`nodeId`.name.`K1=V1`...`Kn=Vn`.max <br> root.__system.metric.`clusterName`.`nodeId`.name.`K1=V1`...`Kn=Vn`.sum <br> root.__system.metric.`clusterName`.`nodeId`.name.`K1=V1`...`Kn=Vn`.p0 <br> root.__system.metric.`clusterName`.`nodeId`.name.`K1=V1`...`Kn=Vn`.p50 <br> root.__system.metric.`clusterName`.`nodeId`.name.`K1=V1`...`Kn=Vn`.p75 <br> root.__system.metric.`clusterName`.`nodeId`.name.`K1=V1`...`Kn=Vn`.p99 <br> root.__system.metric.`clusterName`.`nodeId`.name.`K1=V1`...`Kn=Vn`.p999                                                                                                                                                                                                                                                                                                                  |
| Rate             | root.__system.metric.`clusterName`.`nodeId`.name.`K1=V1`...`Kn=Vn`.count <br> root.__system.metric.`clusterName`.`nodeId`.name.`K1=V1`...`Kn=Vn`.mean <br> root.__system.metric.`clusterName`.`nodeId`.name.`K1=V1`...`Kn=Vn`.m1 <br> root.__system.metric.`clusterName`.`nodeId`.name.`K1=V1`...`Kn=Vn`.m5 <br> root.__system.metric.`clusterName`.`nodeId`.name.`K1=V1`...`Kn=Vn`.m15                                                                                                                                                                                                                                                                                                                                                                                                                                                                                                                                                       |
| Timer            | root.__system.metric.`clusterName`.`nodeId`.name.`K1=V1`...`Kn=Vn`.count <br> root.__system.metric.`clusterName`.`nodeId`.name.`K1=V1`...`Kn=Vn`.max <br> root.__system.metric.`clusterName`.`nodeId`.name.`K1=V1`...`Kn=Vn`.mean <br> root.__system.metric.`clusterName`.`nodeId`.name.`K1=V1`...`Kn=Vn`.sum <br> root.__system.metric.`clusterName`.`nodeId`.name.`K1=V1`...`Kn=Vn`.p0 <br> root.__system.metric.`clusterName`.`nodeId`.name.`K1=V1`...`Kn=Vn`.p50 <br> root.__system.metric.`clusterName`.`nodeId`.name.`K1=V1`...`Kn=Vn`.p75 <br> root.__system.metric.`clusterName`.`nodeId`.name.`K1=V1`...`Kn=Vn`.p99 <br> root.__system.metric.`clusterName`.`nodeId`.name.`K1=V1`...`Kn=Vn`.p999   <br> root.__system.metric.`clusterName`.`nodeId`.name.`K1=V1`...`Kn=Vn`.m1 <br> root.__system.metric.`clusterName`.`nodeId`.name.`K1=V1`...`Kn=Vn`.m5 <br> root.__system.metric.`clusterName`.`nodeId`.name.`K1=V1`...`Kn=Vn`.m15 |

#### 5.3.2. Obtain metrics

According to the above mapping relationship, related IoTDB query statements can be formed to obtain metrics<|MERGE_RESOLUTION|>--- conflicted
+++ resolved
@@ -300,7 +300,6 @@
 
 #### 4.2.5. Memory
 
-<<<<<<< HEAD
 | Metric | Tags                                 | Type      | Description                                                        |
 | ------ | ------------------------------------ | --------- | ------------------------------------------------------------------ |
 | mem    | name="database_{name}"               | AutoGauge | The memory usage of DataRegion in DataNode, Unit: byte             |
@@ -309,17 +308,6 @@
 | mem    | name="IoTConsensusQueue"             | AutoGauge | The memory usage of IoTConsensus Queue, Unit: byte                 |
 | mem    | name="IoTConsensusSync"              | AutoGauge | The memory usage of IoTConsensus SyncStatus, Unit: byte            |
 | mem    | name="schema_region_total_usage"     | AutoGauge | The memory usage of all SchemaRegion, Unit: byte                   |
-| mem    | name="schema_region_total_remaining" | AutoGauge | The memory remaining for all SchemaRegion, Unit: byte              |
-=======
-| Metric | Tags                             | Type      | Description                                                  |
-| ------ | -------------------------------- | --------- | ------------------------------------------------------------ |
-| mem    | name="database_{{name}}"         | AutoGauge | The memory usage of DataRegion in DataNode, Unit: byte       |
-| mem    | name="chunkMetaData_{{name}}"    | AutoGauge | The memory usage of chunkMetaData when writting TsFile, Unit: byte |
-| mem    | name="IoTConsensus"              | AutoGauge | The memory usage of IoTConsensus, Unit: byte                 |
-| mem    | name="IoTConsensusQueue"         | AutoGauge | The memory usage of IoTConsensus Queue, Unit: byte           |
-| mem    | name="IoTConsensusSync"          | AutoGauge | The memory usage of IoTConsensus SyncStatus, Unit: byte      |
-| mem    | name="schema_region_total_usage" | AutoGauge | The memory usage of all SchemaRegion, Unit: byte             |
->>>>>>> 2bc29bb0
 
 #### 4.2.6. Compaction
 
