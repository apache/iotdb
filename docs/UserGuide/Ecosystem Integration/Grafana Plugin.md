<!--

    Licensed to the Apache Software Foundation (ASF) under one
    or more contributor license agreements.  See the NOTICE file
    distributed with this work for additional information
    regarding copyright ownership.  The ASF licenses this file
    to you under the Apache License, Version 2.0 (the
    "License"); you may not use this file except in compliance
    with the License.  You may obtain a copy of the License at
    
        http://www.apache.org/licenses/LICENSE-2.0
    
    Unless required by applicable law or agreed to in writing,
    software distributed under the License is distributed on an
    "AS IS" BASIS, WITHOUT WARRANTIES OR CONDITIONS OF ANY
    KIND, either express or implied.  See the License for the
    specific language governing permissions and limitations
    under the License.

-->

## Grafana-Plugin


Grafana is an open source volume metrics monitoring and visualization tool, which can be used to present time series data and analyze application runtime status.

We developed the Grafana-Plugin for IoTDB, using the IoTDB REST service to present time series data and providing many visualization methods for time series data.
Compared with previous IoTDB-Grafana-Connector, current Grafana-Plugin performs more efficiently and supports more query types. So, **we recommend using Grafana-Plugin instead of IoTDB-Grafana-Connector**.

### Installation and deployment

#### Install Grafana 

* Download url: https://grafana.com/grafana/download
* Version >= 7.0.0


#### Acquisition method of grafana plugin

##### Method 1: grafana plugin binary Download

Download url：https://iotdb.apache.org/zh/Download/

##### Method 2: separate compilation of grafana plugin

We need to compile the front-end project in the IoTDB `grafana-plugin` directory and then generate the `dist` directory. The specific execution process is as follows.

Source download

* Plugin name: grafana-plugin
* Download url: https://github.com/apache/iotdb.git

Execute the following command:

```shell
git clone https://github.com/apache/iotdb.git
```

* Option 1 (compile with maven): execute following command in the `grafana-plugin` directory:

```shell
mvn install package -P compile-grafana-plugin
```

* Option 2 (compile with yarn): execute following command in the `grafana-plugin` directory:

```shell
yarn install
yarn build
go get -u github.com/grafana/grafana-plugin-sdk-go
go mod tidy
mage -v
```

When using the go get -u command, the following error may be reported. In this case, we need to execute `go env -w GOPROXY=https://goproxy.cn`, and then execute `go get -u github.com/grafana/grafana -plugin-sdk-go`

```
go get: module github.com/grafana/grafana-plugin-sdk-go: Get "https://proxy.golang.org/github.com/grafana/grafana-plugin-sdk-go/@v/list": dial tcp 142.251.42.241:443: i/o timeout
```

If compiling successful, you can see the `dist` directory , which contains the compiled Grafana-Plugin:

<img style="width:100%; max-width:333px; max-height:545px; margin-left:auto; margin-right:auto; display:block;" src="https://github.com/apache/iotdb-bin-resources/blob/main/docs/UserGuide/Ecosystem%20Integration/Grafana-plugin/grafana-plugin-build.png?raw=true">

##### Method 3: The distribution package of IoTDB is fully compiled

We can also obtain the front-end project of `grafana-plugin` and other IoTDB executable files by executing the **package instruction** of the IoTDB project.

Execute following command in the IoTDB root directory:

```shell
 mvn clean package -pl distribution -am -DskipTests -P compile-grafana-plugin
```

If compiling successful, you can see that the `distribution/target` directory contains the compiled Grafana-Plugin:

<img style="width:100%; max-width:333px; max-height:545px; margin-left:auto; margin-right:auto; display:block;" src="https://github.com/apache/iotdb-bin-resources/blob/main/docs/UserGuide/Ecosystem%20Integration/Grafana-plugin/distribution.png?raw=true">


#### Install Grafana-Plugin

<<<<<<< HEAD
* Copy the front-end project target folder generated above to Grafana's plugin directory `${Grafana directory}\data\plugins\`。If there is no such directory, you can manually create it or start grafana and it will be created automatically. Of course, you can also modify the location of plugins. For details, please refer to the following instructions for modifying the location of Grafana's plugin directory.

=======
* Copy the front-end project target folder generated above to Grafana's plugin directory `${Grafana directory}\data\plugins\`.If there is no such directory, you can manually create it or start grafana and it will be created automatically. Of course, you can also modify the location of plugins. For details, please refer to the following instructions for modifying the location of Grafana's plugin directory.
>>>>>>> 9ab9a717

* Modify Grafana configuration file: the file is in（`${Grafana directory}\conf\defaults.ini`）, and do the following modifications:

  ```ini
  allow_loading_unsigned_plugins = iotdb
  ```
* Modify the location of Grafana's plugin directory: the file is in（`${Grafana directory}\conf\defaults.ini`）, and do the following modifications:
<<<<<<< HEAD
  
=======

>>>>>>> 9ab9a717
  ```ini
  plugins = data/plugins
  ```
* Start Grafana (restart if the Grafana service is already started)
<<<<<<< HEAD

For more details，please click [here](https://grafana.com/docs/grafana/latest/plugins/installation/)
=======
  For more details，please click [here](https://grafana.com/docs/grafana/latest/plugins/installation/)
>>>>>>> 9ab9a717

#### Start Grafana

Start Grafana with the following command in the Grafana directory:

* Windows:

```shell
bin\grafana-server.exe
```
* Linux:

```shell
sudo service grafana-server start
```

* MacOS:

```shell
brew services start grafana
```

For more details，please click [here](https://grafana.com/docs/grafana/latest/installation/)



#### Configure IoTDB REST Service

* Modify `{iotdb directory}/conf/iotdb-rest.properties` as following:

```properties
# Is the REST service enabled
enable_rest_service=true

# the binding port of the REST service
rest_service_port=18080
```

Start IoTDB (restart if the IoTDB service is already started)


### How to use Grafana-Plugin

#### Access Grafana dashboard

Grafana displays data in a web page dashboard. Please open your browser and visit `http://<ip>:<port>` when using it.

* IP is the IP of the server where your Grafana is located, and Port is the running port of Grafana (default 3000).

* The default login username and password are both `admin`.


#### Add IoTDB as Data Source

Click the `Settings` icon on the left, select the `Data Source` option, and then click `Add data source`.

<img style="width:100%; max-width:800px; max-height:600px; margin-left:auto; margin-right:auto; display:block;" src="https://github.com/apache/iotdb-bin-resources/blob/main/docs/UserGuide/Ecosystem%20Integration/Grafana-plugin/datasource_1.png?raw=true">

<img style="width:100%; max-width:800px; max-height:600px; margin-left:auto; margin-right:auto; display:block;" src="https://github.com/apache/iotdb-bin-resources/blob/main/docs/UserGuide/Ecosystem%20Integration/Grafana-plugin/datasource_2.png?raw=true">

Select the `Apache IoTDB` data source.

* Fill in `http://<ip>:<port>` in the `URL` field
  * ip is the host ip where your IoTDB server is located
  * port is the running port of the REST service (default 18080).
* Enter the username and password of the IoTDB server

Click `Save & Test`, and `Success` will appear.

<img style="width:100%; max-width:800px; max-height:600px; margin-left:auto; margin-right:auto; display:block;" src="https://github.com/apache/iotdb-bin-resources/blob/main/docs/UserGuide/Ecosystem%20Integration/Grafana-plugin/datasource_3.png?raw=true">


#### Create a new Panel

Click the `Dashboards` icon on the left, and select `Manage` option.

<img style="width:100%; max-width:800px; max-height:600px; margin-left:auto; margin-right:auto; display:block;" src="https://github.com/apache/iotdb-bin-resources/blob/main/docs/UserGuide/Ecosystem%20Integration/Grafana-plugin/manage.png?raw=true">

Click the `New Dashboard` icon on the top right, and select `Add an empty panel` option.

<img style="width:100%; max-width:800px; max-height:600px; margin-left:auto; margin-right:auto; display:block;" src="https://github.com/apache/iotdb-bin-resources/blob/main/docs/UserGuide/Ecosystem%20Integration/Grafana-plugin/add%20empty%20panel.png?raw=true">

Grafana plugin supports SQL: Full Customized mode and SQL: Drop-down List mode, and the default mode is SQL: Full Customized mode.

<img style="width:100%; max-width:800px; max-height:600px; margin-left:auto; margin-right:auto; display:block;" src="https://github.com/apache/iotdb-bin-resources/blob/main/docs/UserGuide/Ecosystem%20Integration/Grafana-plugin/grafana_input_style.png?raw=true">

##### SQL: Full Customized input method

Enter content in the SELECT, FROM , WHERE and CONTROL input box, where the WHERE and CONTROL input boxes are optional.

If a query involves multiple expressions, we can click `+` on the right side of the SELECT input box to add expressions in the SELECT clause, or click `+` on the right side of the FROM input box to add a path prefix:

<img style="width:100%; max-width:800px; max-height:600px; margin-left:auto; margin-right:auto; display:block;" src="https://github.com/apache/iotdb-bin-resources/blob/main/docs/UserGuide/Ecosystem%20Integration/Grafana-plugin/grafana_input.png?raw=true">

SELECT input box: contents can be the time series suffix, function, udf, arithmetic expression, or nested expressions. You can also use the as clause to rename the result.

Here are some examples of valid SELECT content:

* `s1`
* `top_k(s1, 'k'='1') as top`
* `sin(s1) + cos(s1 + s2)` 
* `udf(s1) as "alias"`

FROM input box: contents must be the prefix path of the time series, such as `root.sg.d`.

WHERE input box: contents should be the filter condition of the query, such as `time > 0` or `s1 < 1024 and s2 > 1024`.

CONTROL input box: contents should be a special clause that controls the query type and output format.
The GROUP BY input box supports the use of grafana's global variables to obtain the current time interval changes $__from (start time), $__to (end time)

Here are some examples of valid CONTROL content:

*  `GROUP BY ([$__from, $__to), 1d)`
*  `GROUP BY ([$__from, $__to),3h,1d)`
*  `GROUP BY ([2017-11-01T00:00:00, 2017-11-07T23:00:00), 1d)`
*  `GROUP BY ([2017-11-01 00:00:00, 2017-11-07 23:00:00), 3h, 1d)`
*  `GROUP BY ([$__from, $__to), 1m) FILL (PREVIOUSUNTILLAST)`
*  `GROUP BY ([2017-11-07T23:50:00, 2017-11-07T23:59:00), 1m) FILL (PREVIOUSUNTILLAST)`
*  `GROUP BY ([2017-11-07T23:50:00, 2017-11-07T23:59:00), 1m) FILL (PREVIOUS, 1m)`
*  `GROUP BY ([2017-11-07T23:50:00, 2017-11-07T23:59:00), 1m) FILL (LINEAR, 5m, 5m)`
*  `GROUP BY ((2017-11-01T00:00:00, 2017-11-07T23:00:00], 1d), LEVEL=1`
*  `GROUP BY ([0, 20), 2ms, 3ms), LEVEL=1`


Tip: Statements like `select * from root.xx.**` are not recommended because those statements may cause OOM.

##### SQL: Drop-down List

Select a time series in the TIME-SERIES selection box, select a function in the FUNCTION option, and enter the contents in the SAMPLING INTERVAL、SLIDING STEP、LEVEL、FILL input boxes, where TIME-SERIES is a required item and the rest are non required items.

<img style="width:100%; max-width:800px; max-height:600px; margin-left:auto; margin-right:auto; display:block;" src="https://github.com/apache/iotdb-bin-resources/blob/main/docs/UserGuide/Ecosystem%20Integration/Grafana-plugin/grafana_input2.png?raw=true">

#### Support for variables and template functions

Both SQL: Full Customized and SQL: Drop-down List input methods support the variable and template functions of grafana. In the following example, raw input method is used, and aggregation is similar.

After creating a new Panel, click the Settings button in the upper right corner:

<img style="width:100%; max-width:800px; max-height:600px; margin-left:auto; margin-right:auto; display:block;" src="https://github.com/apache/iotdb-bin-resources/blob/main/docs/UserGuide/Ecosystem%20Integration/Grafana-plugin/setconf.png?raw=true">

Select `Variables`, click `Add variable`:

<img style="width:100%; max-width:800px; max-height:600px; margin-left:auto; margin-right:auto; display:block;" src="https://github.com/apache/iotdb-bin-resources/blob/main/docs/UserGuide/Ecosystem%20Integration/Grafana-plugin/addvaribles.png?raw=true">

Example 1：Enter `Name`, `Label`, and `Query`, and then click the `Update` button:

<img style="width:100%; max-width:800px; max-height:600px; margin-left:auto; margin-right:auto; display:block;" src="https://github.com/apache/iotdb-bin-resources/blob/main/docs/UserGuide/Ecosystem%20Integration/Grafana-plugin/variblesinput.png?raw=true">

Apply Variables, enter the variable in the `grafana panel` and click the `save` button:

<img style="width:100%; max-width:800px; max-height:600px; margin-left:auto; margin-right:auto; display:block;" src="https://github.com/apache/iotdb-bin-resources/blob/main/docs/UserGuide/Ecosystem%20Integration/Grafana-plugin/applyvariables.png?raw=true">

Example 2: Nested use of variables:

<img style="width:100%; max-width:800px; max-height:600px; margin-left:auto; margin-right:auto; display:block;" src="https://github.com/apache/iotdb-bin-resources/blob/main/docs/UserGuide/Ecosystem%20Integration/Grafana-plugin/variblesinput2.png?raw=true">

<img style="width:100%; max-width:800px; max-height:600px; margin-left:auto; margin-right:auto; display:block;" src="https://github.com/apache/iotdb-bin-resources/blob/main/docs/UserGuide/Ecosystem%20Integration/Grafana-plugin/variblesinput2-1.png?raw=true">

<img style="width:100%; max-width:800px; max-height:600px; margin-left:auto; margin-right:auto; display:block;" src="https://github.com/apache/iotdb-bin-resources/blob/main/docs/UserGuide/Ecosystem%20Integration/Grafana-plugin/variblesinput2-2.png?raw=true">


Example 3: using function variables

<img style="width:100%; max-width:800px; max-height:600px; margin-left:auto; margin-right:auto; display:block;" src="https://github.com/apache/iotdb-bin-resources/blob/main/docs/UserGuide/Ecosystem%20Integration/Grafana-plugin/variablesinput3.png?raw=true">

<img style="width:100%; max-width:800px; max-height:600px; margin-left:auto; margin-right:auto; display:block;" src="https://github.com/apache/iotdb-bin-resources/blob/main/docs/UserGuide/Ecosystem%20Integration/Grafana-plugin/variablesinput3-1.png?raw=true">

The Name in the above figure is the variable name and the variable name we will use in the panel in the future. Label is the display name of the variable. If it is empty, the variable of Name will be displayed. Otherwise, the name of the Label will be displayed.
There are Query, Custom, Text box, Constant, DataSource, Interval, Ad hoc filters, etc. in the Type drop-down, all of which can be used in IoTDB's Grafana Plugin
For a more detailed introduction to usage, please check the official manual (https://grafana.com/docs/grafana/latest/variables/)

In addition to the examples above, the following statements are supported:

*  `show storage group`
*  `show timeseries`
*  `show child nodes`
*  `show all ttl`
*  `show latest timeseries`
*  `show devices`
*  `select xx from root.xxx limit xx 等sql 查询`


#### Grafana alert function

This plugin supports Grafana alert function.

1. In the Grafana sidebar, hover over the `Alerting` icon and click `Notification channels`.

<img style="width:100%; max-width:800px; max-height:600px; margin-left:auto; margin-right:auto; display:block;" src="https://github.com/apache/iotdb-bin-resources/blob/main/docs/UserGuide/Ecosystem%20Integration/Grafana-plugin/alerting1.png?raw=true">

2. Click Add Channel.

<img style="width:100%; max-width:800px; max-height:600px; margin-left:auto; margin-right:auto; display:block;" src="https://github.com/apache/iotdb-bin-resources/blob/main/docs/UserGuide/Ecosystem%20Integration/Grafana-plugin/alerting2.png?raw=true">

3. Fill in the fields described below or select options. There are many types of Type, including DingDing, Email, Slack, WebHook, Prometheus Alertmanager, etc.
   This sample Type uses `Prometheus Alertmanager`. Prometheus Alertmanager needs to be installed in advance. For more detailed configuration and parameter introduction, please refer to the official documentation: https://grafana.com/docs/grafana/v8.0/alerting/old- alerting/notifications/.

<img style="width:100%; max-width:800px; max-height:600px; margin-left:auto; margin-right:auto; display:block;" src="https://github.com/apache/iotdb-bin-resources/blob/main/docs/UserGuide/Ecosystem%20Integration/Grafana-plugin/alerting3.png?raw=true">

4. Click the `Test` button, the `Test notification sent` appears, click the `Save` button to save

<img style="width:100%; max-width:800px; max-height:600px; margin-left:auto; margin-right:auto; display:block;" src="https://github.com/apache/iotdb-bin-resources/blob/main/docs/UserGuide/Ecosystem%20Integration/Grafana-plugin/alerting4.png?raw=true">

5. After creating a new Panel, enter the query parameters and click Save, then select `Alert` and click `Create Alert`, as shown in the following figure:

<img style="width:100%; max-width:800px; max-height:600px; margin-left:auto; margin-right:auto; display:block;" src="https://github.com/apache/iotdb-bin-resources/blob/main/docs/UserGuide/Ecosystem%20Integration/Grafana-plugin/alertpanle1.png?raw=true">

6、Fill out the fields described below or select an option， `Name`- Enter a descriptive name. The name will be displayed in the Alert Rules list. This field supports templating.
`Evaluate every` - Specify how often the scheduler should evaluate the alert rule. This is referred to as the evaluation interval.
`For` - Specify how long the query needs to violate the configured thresholds before the alert notification triggers.。`Conditions`- Represents query criteria. Multiple combined query criteria can be configured.

<img style="width:100%; max-width:800px; max-height:600px; margin-left:auto; margin-right:auto; display:block;" src="https://github.com/apache/iotdb-bin-resources/blob/main/docs/UserGuide/Ecosystem%20Integration/Grafana-plugin/alertpanle2.jpg?raw=true">

Query conditions in the figure：avg() OF query(A,5m,now) IS ABOVE -1

avg() Controls how the values for each series should be reduced to a value that can be compared against the threshold. Click on the function to change it to another aggregation function
query(A, 15m, now) The letter defines what query to execute from the Metrics tab. The second two parameters define the time range, 15m, now means 15 minutes ago to now. You can also do 10m
IS ABOVE -1 Defines the type of threshold and the threshold value. You can click on  IS ABOVE to change the type of threshold

Tips:The query used in an alert rule cannot contain any template variables. Currently we only support AND and OR operators between conditions and they are executed serially. 

For example, we have 3 conditions in the following order: condition:A(evaluates to: TRUE) OR condition:B(evaluates to: FALSE) AND condition:C(evaluates to: TRUE) so the result will be calculated as ((TRUE OR FALSE) AND TRUE) = TRUE.

More details can be found in the official documents:https://grafana.com/docs/grafana/latest/alerting/old-alerting/create-alerts/


7、Click the `Test rule` button and the `firing: true` appears, the configuration is successful, click the `save` button

<img style="width:100%; max-width:800px; max-height:600px; margin-left:auto; margin-right:auto; display:block;" src="https://github.com/apache/iotdb-bin-resources/blob/main/docs/UserGuide/Ecosystem%20Integration/Grafana-plugin/alertpanel3.png?raw=true">

8、The following figure shows the alarm displayed in the grafana panel

<img style="width:100%; max-width:800px; max-height:600px; margin-left:auto; margin-right:auto; display:block;" src="https://github.com/apache/iotdb-bin-resources/blob/main/docs/UserGuide/Ecosystem%20Integration/Grafana-plugin/alertpanel4.png?raw=true">

9、View alert rules

<img style="width:100%; max-width:800px; max-height:600px; margin-left:auto; margin-right:auto; display:block;" src="https://github.com/apache/iotdb-bin-resources/blob/main/docs/UserGuide/Ecosystem%20Integration/Grafana-plugin/alertPanel5.png?raw=true">

10、View alert records in promehthus alertmanager

<img style="width:100%; max-width:800px; max-height:600px; margin-left:auto; margin-right:auto; display:block;" src="https://github.com/apache/iotdb-bin-resources/blob/main/docs/UserGuide/Ecosystem%20Integration/Grafana-plugin/alertpanel6.png?raw=true">


### More Details about Grafana

For more details about Grafana operation, please refer to the official Grafana documentation: http://docs.grafana.org/guides/getting_started/.<|MERGE_RESOLUTION|>--- conflicted
+++ resolved
@@ -34,18 +34,7 @@
 * Download url: https://grafana.com/grafana/download
 * Version >= 7.0.0
 
-
-#### Acquisition method of grafana plugin
-
-##### Method 1: grafana plugin binary Download
-
-Download url：https://iotdb.apache.org/zh/Download/
-
-##### Method 2: separate compilation of grafana plugin
-
-We need to compile the front-end project in the IoTDB `grafana-plugin` directory and then generate the `dist` directory. The specific execution process is as follows.
-
-Source download
+#### Install Grafana-Plugin
 
 * Plugin name: grafana-plugin
 * Download url: https://github.com/apache/iotdb.git
@@ -56,6 +45,13 @@
 git clone https://github.com/apache/iotdb.git
 ```
 
+
+#### Compile Grafana-Plugin
+
+##### Compile Method 1
+
+We need to compile the front-end project in the IoTDB `grafana-plugin` directory and then generate the `dist` directory. The specific execution process is as follows.
+
 * Option 1 (compile with maven): execute following command in the `grafana-plugin` directory:
 
 ```shell
@@ -67,22 +63,13 @@
 ```shell
 yarn install
 yarn build
-go get -u github.com/grafana/grafana-plugin-sdk-go
-go mod tidy
-mage -v
-```
-
-When using the go get -u command, the following error may be reported. In this case, we need to execute `go env -w GOPROXY=https://goproxy.cn`, and then execute `go get -u github.com/grafana/grafana -plugin-sdk-go`
-
-```
-go get: module github.com/grafana/grafana-plugin-sdk-go: Get "https://proxy.golang.org/github.com/grafana/grafana-plugin-sdk-go/@v/list": dial tcp 142.251.42.241:443: i/o timeout
 ```
 
 If compiling successful, you can see the `dist` directory , which contains the compiled Grafana-Plugin:
 
 <img style="width:100%; max-width:333px; max-height:545px; margin-left:auto; margin-right:auto; display:block;" src="https://github.com/apache/iotdb-bin-resources/blob/main/docs/UserGuide/Ecosystem%20Integration/Grafana-plugin/grafana-plugin-build.png?raw=true">
 
-##### Method 3: The distribution package of IoTDB is fully compiled
+##### Compile Method 2
 
 We can also obtain the front-end project of `grafana-plugin` and other IoTDB executable files by executing the **package instruction** of the IoTDB project.
 
@@ -99,12 +86,7 @@
 
 #### Install Grafana-Plugin
 
-<<<<<<< HEAD
-* Copy the front-end project target folder generated above to Grafana's plugin directory `${Grafana directory}\data\plugins\`。If there is no such directory, you can manually create it or start grafana and it will be created automatically. Of course, you can also modify the location of plugins. For details, please refer to the following instructions for modifying the location of Grafana's plugin directory.
-
-=======
 * Copy the front-end project target folder generated above to Grafana's plugin directory `${Grafana directory}\data\plugins\`.If there is no such directory, you can manually create it or start grafana and it will be created automatically. Of course, you can also modify the location of plugins. For details, please refer to the following instructions for modifying the location of Grafana's plugin directory.
->>>>>>> 9ab9a717
 
 * Modify Grafana configuration file: the file is in（`${Grafana directory}\conf\defaults.ini`）, and do the following modifications:
 
@@ -112,21 +94,12 @@
   allow_loading_unsigned_plugins = iotdb
   ```
 * Modify the location of Grafana's plugin directory: the file is in（`${Grafana directory}\conf\defaults.ini`）, and do the following modifications:
-<<<<<<< HEAD
-  
-=======
-
->>>>>>> 9ab9a717
+
   ```ini
   plugins = data/plugins
   ```
 * Start Grafana (restart if the Grafana service is already started)
-<<<<<<< HEAD
-
-For more details，please click [here](https://grafana.com/docs/grafana/latest/plugins/installation/)
-=======
   For more details，please click [here](https://grafana.com/docs/grafana/latest/plugins/installation/)
->>>>>>> 9ab9a717
 
 #### Start Grafana
 
@@ -209,12 +182,6 @@
 
 <img style="width:100%; max-width:800px; max-height:600px; margin-left:auto; margin-right:auto; display:block;" src="https://github.com/apache/iotdb-bin-resources/blob/main/docs/UserGuide/Ecosystem%20Integration/Grafana-plugin/add%20empty%20panel.png?raw=true">
 
-Grafana plugin supports SQL: Full Customized mode and SQL: Drop-down List mode, and the default mode is SQL: Full Customized mode.
-
-<img style="width:100%; max-width:800px; max-height:600px; margin-left:auto; margin-right:auto; display:block;" src="https://github.com/apache/iotdb-bin-resources/blob/main/docs/UserGuide/Ecosystem%20Integration/Grafana-plugin/grafana_input_style.png?raw=true">
-
-##### SQL: Full Customized input method
-
 Enter content in the SELECT, FROM , WHERE and CONTROL input box, where the WHERE and CONTROL input boxes are optional.
 
 If a query involves multiple expressions, we can click `+` on the right side of the SELECT input box to add expressions in the SELECT clause, or click `+` on the right side of the FROM input box to add a path prefix:
@@ -235,33 +202,23 @@
 WHERE input box: contents should be the filter condition of the query, such as `time > 0` or `s1 < 1024 and s2 > 1024`.
 
 CONTROL input box: contents should be a special clause that controls the query type and output format.
-The GROUP BY input box supports the use of grafana's global variables to obtain the current time interval changes $__from (start time), $__to (end time)
 
 Here are some examples of valid CONTROL content:
 
-*  `GROUP BY ([$__from, $__to), 1d)`
-*  `GROUP BY ([$__from, $__to),3h,1d)`
-*  `GROUP BY ([2017-11-01T00:00:00, 2017-11-07T23:00:00), 1d)`
-*  `GROUP BY ([2017-11-01 00:00:00, 2017-11-07 23:00:00), 3h, 1d)`
-*  `GROUP BY ([$__from, $__to), 1m) FILL (PREVIOUSUNTILLAST)`
-*  `GROUP BY ([2017-11-07T23:50:00, 2017-11-07T23:59:00), 1m) FILL (PREVIOUSUNTILLAST)`
-*  `GROUP BY ([2017-11-07T23:50:00, 2017-11-07T23:59:00), 1m) FILL (PREVIOUS, 1m)`
-*  `GROUP BY ([2017-11-07T23:50:00, 2017-11-07T23:59:00), 1m) FILL (LINEAR, 5m, 5m)`
-*  `GROUP BY ((2017-11-01T00:00:00, 2017-11-07T23:00:00], 1d), LEVEL=1`
-*  `GROUP BY ([0, 20), 2ms, 3ms), LEVEL=1`
+*  `group by ([2017-11-01T00:00:00, 2017-11-07T23:00:00), 1d)`
+*  `group by ([2017-11-01 00:00:00, 2017-11-07 23:00:00), 3h, 1d)`
+*  `GROUP BY([2017-11-07T23:50:00, 2017-11-07T23:59:00), 1m) FILL (PREVIOUSUNTILLAST)` 
+*  `GROUP BY([2017-11-07T23:50:00, 2017-11-07T23:59:00), 1m) FILL (PREVIOUS, 1m)`
+*  `GROUP BY([2017-11-07T23:50:00, 2017-11-07T23:59:00), 1m) FILL (LINEAR, 5m, 5m)`
+*  `group by ((2017-11-01T00:00:00, 2017-11-07T23:00:00], 1d), level=1`
+*  `group by ([0, 20), 2ms, 3ms), level=1`
 
 
 Tip: Statements like `select * from root.xx.**` are not recommended because those statements may cause OOM.
 
-##### SQL: Drop-down List
-
-Select a time series in the TIME-SERIES selection box, select a function in the FUNCTION option, and enter the contents in the SAMPLING INTERVAL、SLIDING STEP、LEVEL、FILL input boxes, where TIME-SERIES is a required item and the rest are non required items.
-
-<img style="width:100%; max-width:800px; max-height:600px; margin-left:auto; margin-right:auto; display:block;" src="https://github.com/apache/iotdb-bin-resources/blob/main/docs/UserGuide/Ecosystem%20Integration/Grafana-plugin/grafana_input2.png?raw=true">
-
 #### Support for variables and template functions
 
-Both SQL: Full Customized and SQL: Drop-down List input methods support the variable and template functions of grafana. In the following example, raw input method is used, and aggregation is similar.
+This plugin supports Grafana's variables and templates (https://grafana.com/docs/grafana/v7.0/variables/) feature.
 
 After creating a new Panel, click the Settings button in the upper right corner:
 
@@ -271,7 +228,7 @@
 
 <img style="width:100%; max-width:800px; max-height:600px; margin-left:auto; margin-right:auto; display:block;" src="https://github.com/apache/iotdb-bin-resources/blob/main/docs/UserGuide/Ecosystem%20Integration/Grafana-plugin/addvaribles.png?raw=true">
 
-Example 1：Enter `Name`, `Label`, and `Query`, and then click the `Update` button:
+Enter `Name`, `Label`, and `Query`, and then click the `Update` button:
 
 <img style="width:100%; max-width:800px; max-height:600px; margin-left:auto; margin-right:auto; display:block;" src="https://github.com/apache/iotdb-bin-resources/blob/main/docs/UserGuide/Ecosystem%20Integration/Grafana-plugin/variblesinput.png?raw=true">
 
@@ -279,96 +236,6 @@
 
 <img style="width:100%; max-width:800px; max-height:600px; margin-left:auto; margin-right:auto; display:block;" src="https://github.com/apache/iotdb-bin-resources/blob/main/docs/UserGuide/Ecosystem%20Integration/Grafana-plugin/applyvariables.png?raw=true">
 
-Example 2: Nested use of variables:
-
-<img style="width:100%; max-width:800px; max-height:600px; margin-left:auto; margin-right:auto; display:block;" src="https://github.com/apache/iotdb-bin-resources/blob/main/docs/UserGuide/Ecosystem%20Integration/Grafana-plugin/variblesinput2.png?raw=true">
-
-<img style="width:100%; max-width:800px; max-height:600px; margin-left:auto; margin-right:auto; display:block;" src="https://github.com/apache/iotdb-bin-resources/blob/main/docs/UserGuide/Ecosystem%20Integration/Grafana-plugin/variblesinput2-1.png?raw=true">
-
-<img style="width:100%; max-width:800px; max-height:600px; margin-left:auto; margin-right:auto; display:block;" src="https://github.com/apache/iotdb-bin-resources/blob/main/docs/UserGuide/Ecosystem%20Integration/Grafana-plugin/variblesinput2-2.png?raw=true">
-
-
-Example 3: using function variables
-
-<img style="width:100%; max-width:800px; max-height:600px; margin-left:auto; margin-right:auto; display:block;" src="https://github.com/apache/iotdb-bin-resources/blob/main/docs/UserGuide/Ecosystem%20Integration/Grafana-plugin/variablesinput3.png?raw=true">
-
-<img style="width:100%; max-width:800px; max-height:600px; margin-left:auto; margin-right:auto; display:block;" src="https://github.com/apache/iotdb-bin-resources/blob/main/docs/UserGuide/Ecosystem%20Integration/Grafana-plugin/variablesinput3-1.png?raw=true">
-
-The Name in the above figure is the variable name and the variable name we will use in the panel in the future. Label is the display name of the variable. If it is empty, the variable of Name will be displayed. Otherwise, the name of the Label will be displayed.
-There are Query, Custom, Text box, Constant, DataSource, Interval, Ad hoc filters, etc. in the Type drop-down, all of which can be used in IoTDB's Grafana Plugin
-For a more detailed introduction to usage, please check the official manual (https://grafana.com/docs/grafana/latest/variables/)
-
-In addition to the examples above, the following statements are supported:
-
-*  `show storage group`
-*  `show timeseries`
-*  `show child nodes`
-*  `show all ttl`
-*  `show latest timeseries`
-*  `show devices`
-*  `select xx from root.xxx limit xx 等sql 查询`
-
-
-#### Grafana alert function
-
-This plugin supports Grafana alert function.
-
-1. In the Grafana sidebar, hover over the `Alerting` icon and click `Notification channels`.
-
-<img style="width:100%; max-width:800px; max-height:600px; margin-left:auto; margin-right:auto; display:block;" src="https://github.com/apache/iotdb-bin-resources/blob/main/docs/UserGuide/Ecosystem%20Integration/Grafana-plugin/alerting1.png?raw=true">
-
-2. Click Add Channel.
-
-<img style="width:100%; max-width:800px; max-height:600px; margin-left:auto; margin-right:auto; display:block;" src="https://github.com/apache/iotdb-bin-resources/blob/main/docs/UserGuide/Ecosystem%20Integration/Grafana-plugin/alerting2.png?raw=true">
-
-3. Fill in the fields described below or select options. There are many types of Type, including DingDing, Email, Slack, WebHook, Prometheus Alertmanager, etc.
-   This sample Type uses `Prometheus Alertmanager`. Prometheus Alertmanager needs to be installed in advance. For more detailed configuration and parameter introduction, please refer to the official documentation: https://grafana.com/docs/grafana/v8.0/alerting/old- alerting/notifications/.
-
-<img style="width:100%; max-width:800px; max-height:600px; margin-left:auto; margin-right:auto; display:block;" src="https://github.com/apache/iotdb-bin-resources/blob/main/docs/UserGuide/Ecosystem%20Integration/Grafana-plugin/alerting3.png?raw=true">
-
-4. Click the `Test` button, the `Test notification sent` appears, click the `Save` button to save
-
-<img style="width:100%; max-width:800px; max-height:600px; margin-left:auto; margin-right:auto; display:block;" src="https://github.com/apache/iotdb-bin-resources/blob/main/docs/UserGuide/Ecosystem%20Integration/Grafana-plugin/alerting4.png?raw=true">
-
-5. After creating a new Panel, enter the query parameters and click Save, then select `Alert` and click `Create Alert`, as shown in the following figure:
-
-<img style="width:100%; max-width:800px; max-height:600px; margin-left:auto; margin-right:auto; display:block;" src="https://github.com/apache/iotdb-bin-resources/blob/main/docs/UserGuide/Ecosystem%20Integration/Grafana-plugin/alertpanle1.png?raw=true">
-
-6、Fill out the fields described below or select an option， `Name`- Enter a descriptive name. The name will be displayed in the Alert Rules list. This field supports templating.
-`Evaluate every` - Specify how often the scheduler should evaluate the alert rule. This is referred to as the evaluation interval.
-`For` - Specify how long the query needs to violate the configured thresholds before the alert notification triggers.。`Conditions`- Represents query criteria. Multiple combined query criteria can be configured.
-
-<img style="width:100%; max-width:800px; max-height:600px; margin-left:auto; margin-right:auto; display:block;" src="https://github.com/apache/iotdb-bin-resources/blob/main/docs/UserGuide/Ecosystem%20Integration/Grafana-plugin/alertpanle2.jpg?raw=true">
-
-Query conditions in the figure：avg() OF query(A,5m,now) IS ABOVE -1
-
-avg() Controls how the values for each series should be reduced to a value that can be compared against the threshold. Click on the function to change it to another aggregation function
-query(A, 15m, now) The letter defines what query to execute from the Metrics tab. The second two parameters define the time range, 15m, now means 15 minutes ago to now. You can also do 10m
-IS ABOVE -1 Defines the type of threshold and the threshold value. You can click on  IS ABOVE to change the type of threshold
-
-Tips:The query used in an alert rule cannot contain any template variables. Currently we only support AND and OR operators between conditions and they are executed serially. 
-
-For example, we have 3 conditions in the following order: condition:A(evaluates to: TRUE) OR condition:B(evaluates to: FALSE) AND condition:C(evaluates to: TRUE) so the result will be calculated as ((TRUE OR FALSE) AND TRUE) = TRUE.
-
-More details can be found in the official documents:https://grafana.com/docs/grafana/latest/alerting/old-alerting/create-alerts/
-
-
-7、Click the `Test rule` button and the `firing: true` appears, the configuration is successful, click the `save` button
-
-<img style="width:100%; max-width:800px; max-height:600px; margin-left:auto; margin-right:auto; display:block;" src="https://github.com/apache/iotdb-bin-resources/blob/main/docs/UserGuide/Ecosystem%20Integration/Grafana-plugin/alertpanel3.png?raw=true">
-
-8、The following figure shows the alarm displayed in the grafana panel
-
-<img style="width:100%; max-width:800px; max-height:600px; margin-left:auto; margin-right:auto; display:block;" src="https://github.com/apache/iotdb-bin-resources/blob/main/docs/UserGuide/Ecosystem%20Integration/Grafana-plugin/alertpanel4.png?raw=true">
-
-9、View alert rules
-
-<img style="width:100%; max-width:800px; max-height:600px; margin-left:auto; margin-right:auto; display:block;" src="https://github.com/apache/iotdb-bin-resources/blob/main/docs/UserGuide/Ecosystem%20Integration/Grafana-plugin/alertPanel5.png?raw=true">
-
-10、View alert records in promehthus alertmanager
-
-<img style="width:100%; max-width:800px; max-height:600px; margin-left:auto; margin-right:auto; display:block;" src="https://github.com/apache/iotdb-bin-resources/blob/main/docs/UserGuide/Ecosystem%20Integration/Grafana-plugin/alertpanel6.png?raw=true">
-
 
 ### More Details about Grafana
 
