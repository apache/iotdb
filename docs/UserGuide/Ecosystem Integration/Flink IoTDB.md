--- conflicted
+++ resolved
@@ -112,17 +112,6 @@
 }
 
 ```
-
-<<<<<<< HEAD
-### Usage
-
-* Launch the IoTDB server.
-* Run `org.apache.iotdb.flink.FlinkIoTDBSink.java` to run the flink job on local mini cluster.
-=======
-
-
-
-
 
 #### Usage
 
@@ -221,4 +210,3 @@
 #### Usage
 Launch the IoTDB server.
 Run org.apache.iotdb.flink.FlinkIoTDBSource.java to run the flink job on local mini cluster.
->>>>>>> 2825e47a
