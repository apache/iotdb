<!--

    Licensed to the Apache Software Foundation (ASF) under one
    or more contributor license agreements.  See the NOTICE file
    distributed with this work for additional information
    regarding copyright ownership.  The ASF licenses this file
    to you under the Apache License, Version 2.0 (the
    "License"); you may not use this file except in compliance
    with the License.  You may obtain a copy of the License at
    
        http://www.apache.org/licenses/LICENSE-2.0
    
    Unless required by applicable law or agreed to in writing,
    software distributed under the License is distributed on an
    "AS IS" BASIS, WITHOUT WARRANTIES OR CONDITIONS OF ANY
    KIND, either express or implied.  See the License for the
    specific language governing permissions and limitations
    under the License.

-->

# Timeseries Management

## Create Timeseries

According to the storage model selected before, we can create corresponding timeseries in the two storage groups respectively. The SQL statements for creating timeseries are as follows:

```
IoTDB > create timeseries root.ln.wf01.wt01.status with datatype=BOOLEAN,encoding=PLAIN
IoTDB > create timeseries root.ln.wf01.wt01.temperature with datatype=FLOAT,encoding=RLE
IoTDB > create timeseries root.ln.wf02.wt02.hardware with datatype=TEXT,encoding=PLAIN
IoTDB > create timeseries root.ln.wf02.wt02.status with datatype=BOOLEAN,encoding=PLAIN
IoTDB > create timeseries root.sgcc.wf03.wt01.status with datatype=BOOLEAN,encoding=PLAIN
IoTDB > create timeseries root.sgcc.wf03.wt01.temperature with datatype=FLOAT,encoding=RLE
```

From v0.13, you can use a simplified version of the SQL statements to create timeseries:

```
IoTDB > create timeseries root.ln.wf01.wt01.status BOOLEAN encoding=PLAIN
IoTDB > create timeseries root.ln.wf01.wt01.temperature FLOAT encoding=RLE
IoTDB > create timeseries root.ln.wf02.wt02.hardware TEXT encoding=PLAIN
IoTDB > create timeseries root.ln.wf02.wt02.status BOOLEAN encoding=PLAIN
IoTDB > create timeseries root.sgcc.wf03.wt01.status BOOLEAN encoding=PLAIN
IoTDB > create timeseries root.sgcc.wf03.wt01.temperature FLOAT encoding=RLE
```

Notice that when in the CREATE TIMESERIES statement the encoding method conflicts with the data type, the system gives the corresponding error prompt as shown below:

```
IoTDB > create timeseries root.ln.wf02.wt02.status WITH DATATYPE=BOOLEAN, ENCODING=TS_2DIFF
error: encoding TS_2DIFF does not support BOOLEAN
```

Please refer to [Encoding](../Data-Concept/Encoding.md) for correspondence between data type and encoding.

## Create Aligned Timeseries

The SQL statement for creating a group of timeseries are as follows:

```
IoTDB> CREATE ALIGNED TIMESERIES root.ln.wf01.GPS(latitude FLOAT encoding=PLAIN compressor=SNAPPY, longitude FLOAT encoding=PLAIN compressor=SNAPPY)
```

You can set different datatype, encoding, and compression for the timeseries in a group of aligned timeseries

It is also supported to set an alias, tag, and attribute for aligned timeseries.

## Delete Timeseries

To delete the timeseries we created before, we are able to use `DELETE TimeSeries <PathPattern>` statement.

The usage are as follows:

```
IoTDB> delete timeseries root.ln.wf01.wt01.status
IoTDB> delete timeseries root.ln.wf01.wt01.temperature, root.ln.wf02.wt02.hardware
IoTDB> delete timeseries root.ln.wf02.*
```

## Show Timeseries

* SHOW LATEST? TIMESERIES pathPattern? whereClause? limitClause?

  There are four optional clauses added in SHOW TIMESERIES, return information of time series 
  

Timeseries information includes: timeseries path, alias of measurement, storage group it belongs to, data type, encoding type, compression type, tags and attributes.

<<<<<<< HEAD
=======
The default size of result set is 10000000. To query more child paths, please use ```limit``` and ```offset```.

 
>>>>>>> 9ab9a717
Examples:

* SHOW TIMESERIES

  presents all timeseries information in JSON form

* SHOW TIMESERIES <`PathPattern`> 
  
  returns all timeseries information matching the given <`PathPattern`>. SQL statements are as follows:

```
IoTDB> show timeseries root.**
IoTDB> show timeseries root.ln.**
```

The results are shown below respectively:

```
+-------------------------------+--------+-------------+--------+--------+-----------+-------------------------------------------+--------------------------------------------------------+
|                     timeseries|   alias|storage group|dataType|encoding|compression|                                       tags|                                              attributes|
+-------------------------------+--------+-------------+--------+--------+-----------+-------------------------------------------+--------------------------------------------------------+
|root.sgcc.wf03.wt01.temperature|    null|    root.sgcc|   FLOAT|     RLE|     SNAPPY|                                       null|                                                    null|
|     root.sgcc.wf03.wt01.status|    null|    root.sgcc| BOOLEAN|   PLAIN|     SNAPPY|                                       null|                                                    null|
|             root.turbine.d1.s1|newAlias| root.turbine|   FLOAT|     RLE|     SNAPPY|{"newTag1":"newV1","tag4":"v4","tag3":"v3"}|{"attr2":"v2","attr1":"newV1","attr4":"v4","attr3":"v3"}|
|     root.ln.wf02.wt02.hardware|    null|      root.ln|    TEXT|   PLAIN|     SNAPPY|                                       null|                                                    null|
|       root.ln.wf02.wt02.status|    null|      root.ln| BOOLEAN|   PLAIN|     SNAPPY|                                       null|                                                    null|
|  root.ln.wf01.wt01.temperature|    null|      root.ln|   FLOAT|     RLE|     SNAPPY|                                       null|                                                    null|
|       root.ln.wf01.wt01.status|    null|      root.ln| BOOLEAN|   PLAIN|     SNAPPY|                                       null|                                                    null|
+-------------------------------+--------+-------------+--------+--------+-----------+-------------------------------------------+--------------------------------------------------------+
Total line number = 7
It costs 0.016s

+-----------------------------+-----+-------------+--------+--------+-----------+----+----------+
|                   timeseries|alias|storage group|dataType|encoding|compression|tags|attributes|
+-----------------------------+-----+-------------+--------+--------+-----------+----+----------+
|   root.ln.wf02.wt02.hardware| null|      root.ln|    TEXT|   PLAIN|     SNAPPY|null|      null|
|     root.ln.wf02.wt02.status| null|      root.ln| BOOLEAN|   PLAIN|     SNAPPY|null|      null|
|root.ln.wf01.wt01.temperature| null|      root.ln|   FLOAT|     RLE|     SNAPPY|null|      null|
|     root.ln.wf01.wt01.status| null|      root.ln| BOOLEAN|   PLAIN|     SNAPPY|null|      null|
+-----------------------------+-----+-------------+--------+--------+-----------+----+----------+
Total line number = 4
It costs 0.004s
```

* SHOW TIMESERIES LIMIT INT OFFSET INT

  returns all the timeseries information start from the offset and limit the number of series returned. For example,

```
show timeseries root.ln.** limit 10 offset 10
```

* SHOW LATEST TIMESERIES

  all the returned timeseries information should be sorted in descending order of the last timestamp of timeseries
  

It is worth noting that when the queried path does not exist, the system will return no timeseries.  


## Count Timeseries

IoTDB is able to use `COUNT TIMESERIES <Path>` to count the number of timeseries matching the path. SQL statements are as follows:

```
IoTDB > COUNT TIMESERIES root.**
IoTDB > COUNT TIMESERIES root.ln.**
IoTDB > COUNT TIMESERIES root.ln.*.*.status
IoTDB > COUNT TIMESERIES root.ln.wf01.wt01.status
```

Besides, `LEVEL` could be defined to show count the number of timeseries of each node at the given level in current Metadata Tree. This could be used to query the number of sensors under each device. The grammar is: `COUNT TIMESERIES <Path> GROUP BY LEVEL=<INTEGER>`.

For example, if there are several timeseries (use `show timeseries` to show all timeseries):

```
+-------------------------------+--------+-------------+--------+--------+-----------+-------------------------------------------+--------------------------------------------------------+
|                     timeseries|   alias|storage group|dataType|encoding|compression|                                       tags|                                              attributes|
+-------------------------------+--------+-------------+--------+--------+-----------+-------------------------------------------+--------------------------------------------------------+
|root.sgcc.wf03.wt01.temperature|    null|    root.sgcc|   FLOAT|     RLE|     SNAPPY|                                       null|                                                    null|
|     root.sgcc.wf03.wt01.status|    null|    root.sgcc| BOOLEAN|   PLAIN|     SNAPPY|                                       null|                                                    null|
|             root.turbine.d1.s1|newAlias| root.turbine|   FLOAT|     RLE|     SNAPPY|{"newTag1":"newV1","tag4":"v4","tag3":"v3"}|{"attr2":"v2","attr1":"newV1","attr4":"v4","attr3":"v3"}|
|     root.ln.wf02.wt02.hardware|    null|      root.ln|    TEXT|   PLAIN|     SNAPPY|                               {"unit":"c"}|                                                    null|
|       root.ln.wf02.wt02.status|    null|      root.ln| BOOLEAN|   PLAIN|     SNAPPY|                    {"description":"test1"}|                                                    null|
|  root.ln.wf01.wt01.temperature|    null|      root.ln|   FLOAT|     RLE|     SNAPPY|                                       null|                                                    null|
|       root.ln.wf01.wt01.status|    null|      root.ln| BOOLEAN|   PLAIN|     SNAPPY|                                       null|                                                    null|
+-------------------------------+--------+-------------+--------+--------+-----------+-------------------------------------------+--------------------------------------------------------+
Total line number = 7
It costs 0.004s
```

Then the Metadata Tree will be as below:

<center><img style="width:100%; max-width:600px; margin-left:auto; margin-right:auto; display:block;" src="https://user-images.githubusercontent.com/19167280/69792176-1718f400-1201-11ea-861a-1a83c07ca144.jpg"></center>
As can be seen, `root` is considered as `LEVEL=0`. So when you enter statements such as:

```
IoTDB > COUNT TIMESERIES root.** GROUP BY LEVEL=1
IoTDB > COUNT TIMESERIES root.ln.** GROUP BY LEVEL=2
IoTDB > COUNT TIMESERIES root.ln.wf01.* GROUP BY LEVEL=2
```

You will get following results:

```
+------------+-----+
|      column|count|
+------------+-----+
|   root.sgcc|    2|
|root.turbine|    1|
|     root.ln|    4|
+------------+-----+
Total line number = 3
It costs 0.002s

+------------+-----+
|      column|count|
+------------+-----+
|root.ln.wf02|    2|
|root.ln.wf01|    2|
+------------+-----+
Total line number = 2
It costs 0.002s

+------------+-----+
|      column|count|
+------------+-----+
|root.ln.wf01|    2|
+------------+-----+
Total line number = 1
It costs 0.002s
```

> Note: The path of timeseries is just a filter condition, which has no relationship with the definition of level.

## Tag and Attribute Management

We can also add an alias, extra tag and attribute information while creating one timeseries.

The differences between tag and attribute are:

* Tag could be used to query the path of timeseries, we will maintain an inverted index in memory on the tag: Tag -> Timeseries
* Attribute could only be queried by timeseries path : Timeseries -> Attribute

The SQL statements for creating timeseries with extra tag and attribute information are extended as follows:

```
create timeseries root.turbine.d1.s1(temprature) with datatype=FLOAT, encoding=RLE, compression=SNAPPY tags(tag1=v1, tag2=v2) attributes(attr1=v1, attr2=v2)
```

The `temprature` in the brackets is an alias for the sensor `s1`. So we can use `temprature` to replace `s1` anywhere.

> IoTDB also supports [using AS function](../Reference/DML-Data-Manipulation-Language.md) to set alias. The difference between the two is: the alias set by the AS function is used to replace the whole time series name, temporary and not bound with the time series; while the alias mentioned above is only used as the alias of the sensor, which is bound with it and can be used equivalent to the original sensor name.

> Notice that the size of the extra tag and attribute information shouldn't exceed the `tag_attribute_total_size`.

We can update the tag information after creating it as following:

* Rename the tag/attribute key
```
ALTER timeseries root.turbine.d1.s1 RENAME tag1 TO newTag1
```
* reset the tag/attribute value
```
ALTER timeseries root.turbine.d1.s1 SET newTag1=newV1, attr1=newV1
```
* delete the existing tag/attribute
```
ALTER timeseries root.turbine.d1.s1 DROP tag1, tag2
```
* add new tags
```
ALTER timeseries root.turbine.d1.s1 ADD TAGS tag3=v3, tag4=v4
```
* add new attributes
```
ALTER timeseries root.turbine.d1.s1 ADD ATTRIBUTES attr3=v3, attr4=v4
```
* upsert alias, tags and attributes
> add alias or a new key-value if the alias or key doesn't exist, otherwise, update the old one with new value.
```
ALTER timeseries root.turbine.d1.s1 UPSERT ALIAS=newAlias TAGS(tag3=v3, tag4=v4) ATTRIBUTES(attr3=v3, attr4=v4)
```
* show timeseries using tags
```
SHOW TIMESERIES (<`PathPattern`>)? WhereClause
```

returns all the timeseries information that satisfy the where condition and match the pathPattern. SQL statements are as follows:

```
ALTER timeseries root.ln.wf02.wt02.hardware ADD TAGS unit=c
ALTER timeseries root.ln.wf02.wt02.status ADD TAGS description=test1
show timeseries root.ln.** where unit=c
show timeseries root.ln.** where description contains 'test1'
```

The results are shown below respectly:

```
+--------------------------+-----+-------------+--------+--------+-----------+------------+----------+
|                timeseries|alias|storage group|dataType|encoding|compression|        tags|attributes|
+--------------------------+-----+-------------+--------+--------+-----------+------------+----------+
|root.ln.wf02.wt02.hardware| null|      root.ln|    TEXT|   PLAIN|     SNAPPY|{"unit":"c"}|      null|
+--------------------------+-----+-------------+--------+--------+-----------+------------+----------+
Total line number = 1
It costs 0.005s

+------------------------+-----+-------------+--------+--------+-----------+-----------------------+----------+
|              timeseries|alias|storage group|dataType|encoding|compression|                   tags|attributes|
+------------------------+-----+-------------+--------+--------+-----------+-----------------------+----------+
|root.ln.wf02.wt02.status| null|      root.ln| BOOLEAN|   PLAIN|     SNAPPY|{"description":"test1"}|      null|
+------------------------+-----+-------------+--------+--------+-----------+-----------------------+----------+
Total line number = 1
It costs 0.004s
```

- count timeseries using tags

```
COUNT TIMESERIES (<`PathPattern`>)? WhereClause
COUNT TIMESERIES (<`PathPattern`>)? WhereClause GROUP BY LEVEL=<INTEGER>
```

returns all the number of timeseries that satisfy the where condition and match the pathPattern. SQL statements are as follows:

```
count timeseries
count timeseries root.** where unit = c
count timeseries root.** where unit = c group by level = 2
```

The results are shown below respectly :

```
IoTDB> count timeseries
+-----------------+
|count(timeseries)|
+-----------------+
|                6|
+-----------------+
Total line number = 1
It costs 0.019s
IoTDB> count timeseries root.** where unit = c
+-----------------+
|count(timeseries)|
+-----------------+
|                2|
+-----------------+
Total line number = 1
It costs 0.020s
IoTDB> count timeseries root.** where unit = c group by level = 2
+--------------+-----------------+
|        column|count(timeseries)|
+--------------+-----------------+
|  root.ln.wf02|                2|
|  root.ln.wf01|                0|
|root.sgcc.wf03|                0|
+--------------+-----------------+
Total line number = 3
It costs 0.011s
```

> Notice that, we only support one condition in the where clause. Either it's an equal filter or it is an `contains` filter. In both case, the property in the where condition must be a tag.

create aligned timeseries

```
create aligned timeseries root.sg1.d1(s1 INT32 tags(tag1=v1, tag2=v2) attributes(attr1=v1, attr2=v2), s2 DOUBLE tags(tag3=v3, tag4=v4) attributes(attr3=v3, attr4=v4))
```

The execution result is as follows:

```
+--------------+-----+-------------+--------+--------+-----------+-------------------------+---------------------------+
|    timeseries|alias|storage group|dataType|encoding|compression|                     tags|                 attributes|
+--------------+-----+-------------+--------+--------+-----------+-------------------------+---------------------------+
|root.sg1.d1.s1| null|     root.sg1|   INT32|     RLE|     SNAPPY|{"tag1":"v1","tag2":"v2"}|{"attr2":"v2","attr1":"v1"}|
|root.sg1.d1.s2| null|     root.sg1|  DOUBLE| GORILLA|     SNAPPY|{"tag4":"v4","tag3":"v3"}|{"attr4":"v4","attr3":"v3"}|
+--------------+-----+-------------+--------+--------+-----------+-------------------------+---------------------------+
```

Support query：

```
IoTDB> show storage group where tag1='v1'
Msg: 401: Error occurred while parsing SQL to physical plan: line 1:19 mismatched input 'where' expecting {<EOF>, ';'}
IoTDB> show timeseries where tag1='v1'
+--------------+-----+-------------+--------+--------+-----------+-------------------------+---------------------------+
|    timeseries|alias|storage group|dataType|encoding|compression|                     tags|                 attributes|
+--------------+-----+-------------+--------+--------+-----------+-------------------------+---------------------------+
|root.sg1.d1.s1| null|     root.sg1|   INT32|     RLE|     SNAPPY|{"tag1":"v1","tag2":"v2"}|{"attr2":"v2","attr1":"v1"}|
+--------------+-----+-------------+--------+--------+-----------+-------------------------+---------------------------+
```

The above operations are supported for timeseries tag, attribute updates, etc.<|MERGE_RESOLUTION|>--- conflicted
+++ resolved
@@ -64,7 +64,7 @@
 
 You can set different datatype, encoding, and compression for the timeseries in a group of aligned timeseries
 
-It is also supported to set an alias, tag, and attribute for aligned timeseries.
+It is not currently supported to set an alias, tag, and attribute for aligned timeseries.
 
 ## Delete Timeseries
 
@@ -84,21 +84,17 @@
 
   There are four optional clauses added in SHOW TIMESERIES, return information of time series 
   
-
 Timeseries information includes: timeseries path, alias of measurement, storage group it belongs to, data type, encoding type, compression type, tags and attributes.
 
-<<<<<<< HEAD
-=======
 The default size of result set is 10000000. To query more child paths, please use ```limit``` and ```offset```.
 
  
->>>>>>> 9ab9a717
 Examples:
 
 * SHOW TIMESERIES
 
   presents all timeseries information in JSON form
-
+ 
 * SHOW TIMESERIES <`PathPattern`> 
   
   returns all timeseries information matching the given <`PathPattern`>. SQL statements are as follows:
@@ -149,7 +145,6 @@
 
   all the returned timeseries information should be sorted in descending order of the last timestamp of timeseries
   
-
 It is worth noting that when the queried path does not exist, the system will return no timeseries.  
 
 
@@ -187,6 +182,7 @@
 Then the Metadata Tree will be as below:
 
 <center><img style="width:100%; max-width:600px; margin-left:auto; margin-right:auto; display:block;" src="https://user-images.githubusercontent.com/19167280/69792176-1718f400-1201-11ea-861a-1a83c07ca144.jpg"></center>
+
 As can be seen, `root` is considered as `LEVEL=0`. So when you enter statements such as:
 
 ```
@@ -281,7 +277,7 @@
 SHOW TIMESERIES (<`PathPattern`>)? WhereClause
 ```
 
-returns all the timeseries information that satisfy the where condition and match the pathPattern. SQL statements are as follows:
+  returns all the timeseries information that satisfy the where condition and match the pathPattern. SQL statements are as follows:
 
 ```
 ALTER timeseries root.ln.wf02.wt02.hardware ADD TAGS unit=c
@@ -310,82 +306,4 @@
 It costs 0.004s
 ```
 
-- count timeseries using tags
-
-```
-COUNT TIMESERIES (<`PathPattern`>)? WhereClause
-COUNT TIMESERIES (<`PathPattern`>)? WhereClause GROUP BY LEVEL=<INTEGER>
-```
-
-returns all the number of timeseries that satisfy the where condition and match the pathPattern. SQL statements are as follows:
-
-```
-count timeseries
-count timeseries root.** where unit = c
-count timeseries root.** where unit = c group by level = 2
-```
-
-The results are shown below respectly :
-
-```
-IoTDB> count timeseries
-+-----------------+
-|count(timeseries)|
-+-----------------+
-|                6|
-+-----------------+
-Total line number = 1
-It costs 0.019s
-IoTDB> count timeseries root.** where unit = c
-+-----------------+
-|count(timeseries)|
-+-----------------+
-|                2|
-+-----------------+
-Total line number = 1
-It costs 0.020s
-IoTDB> count timeseries root.** where unit = c group by level = 2
-+--------------+-----------------+
-|        column|count(timeseries)|
-+--------------+-----------------+
-|  root.ln.wf02|                2|
-|  root.ln.wf01|                0|
-|root.sgcc.wf03|                0|
-+--------------+-----------------+
-Total line number = 3
-It costs 0.011s
-```
-
-> Notice that, we only support one condition in the where clause. Either it's an equal filter or it is an `contains` filter. In both case, the property in the where condition must be a tag.
-
-create aligned timeseries
-
-```
-create aligned timeseries root.sg1.d1(s1 INT32 tags(tag1=v1, tag2=v2) attributes(attr1=v1, attr2=v2), s2 DOUBLE tags(tag3=v3, tag4=v4) attributes(attr3=v3, attr4=v4))
-```
-
-The execution result is as follows:
-
-```
-+--------------+-----+-------------+--------+--------+-----------+-------------------------+---------------------------+
-|    timeseries|alias|storage group|dataType|encoding|compression|                     tags|                 attributes|
-+--------------+-----+-------------+--------+--------+-----------+-------------------------+---------------------------+
-|root.sg1.d1.s1| null|     root.sg1|   INT32|     RLE|     SNAPPY|{"tag1":"v1","tag2":"v2"}|{"attr2":"v2","attr1":"v1"}|
-|root.sg1.d1.s2| null|     root.sg1|  DOUBLE| GORILLA|     SNAPPY|{"tag4":"v4","tag3":"v3"}|{"attr4":"v4","attr3":"v3"}|
-+--------------+-----+-------------+--------+--------+-----------+-------------------------+---------------------------+
-```
-
-Support query：
-
-```
-IoTDB> show storage group where tag1='v1'
-Msg: 401: Error occurred while parsing SQL to physical plan: line 1:19 mismatched input 'where' expecting {<EOF>, ';'}
-IoTDB> show timeseries where tag1='v1'
-+--------------+-----+-------------+--------+--------+-----------+-------------------------+---------------------------+
-|    timeseries|alias|storage group|dataType|encoding|compression|                     tags|                 attributes|
-+--------------+-----+-------------+--------+--------+-----------+-------------------------+---------------------------+
-|root.sg1.d1.s1| null|     root.sg1|   INT32|     RLE|     SNAPPY|{"tag1":"v1","tag2":"v2"}|{"attr2":"v2","attr1":"v1"}|
-+--------------+-----+-------------+--------+--------+-----------+-------------------------+---------------------------+
-```
-
-The above operations are supported for timeseries tag, attribute updates, etc.+> Notice that, we only support one condition in the where clause. Either it's an equal filter or it is an `contains` filter. In both case, the property in the where condition must be a tag.