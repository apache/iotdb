--- conflicted
+++ resolved
@@ -34,21 +34,7 @@
 
 ### Privilege
 
-The database provides a variety of operations, and not all users can perform all operations. If a user can perform an operation, the user is said to have the privilege to perform the operation. privileges are divided into data management privilege (such as adding, deleting and modifying data) and authority management privilege (such as creation and deletion of users and roles, granting and revoking of privileges, etc.). Data management privilege often needs a path to limit its effective range, which is a subtree rooted at the path's corresponding node.
-
-> Note: the path wildcard is not allowed in granting or revoking privileges .
-
-The following example is the wrong usage:
-
-```
-GRANT USER tempuser PRIVILEGES DELETE_TIMESERIES on root.ln.**;
-```
-
-The correct usage should be:
-
-```
-GRANT USER tempuser PRIVILEGES DELETE_TIMESERIES on root.ln;
-```
+The database provides a variety of operations, and not all users can perform all operations. If a user can perform an operation, the user is said to have the privilege to perform the operation. privileges are divided into data management privilege (such as adding, deleting and modifying data) and authority management privilege (such as creation and deletion of users and roles, granting and revoking of privileges, etc.). Data management privilege often needs a path to limit its effective range. It is flexible that using [path pattern](../Data-Concept/Data-Model-and-Terminology.md) to manage privileges.
 
 ### Role
 
@@ -64,11 +50,11 @@
 
 ### Create User
 
-We use `CREATE USER <userName> <password>` to create users. For example, we can create two users for ln and sgcc groups, named ln\_write\_user and sgcc\_write\_user, with both passwords being write\_pwd. The SQL statement is:
-
-```
-CREATE USER ln_write_user 'write_pwd'
-CREATE USER sgcc_write_user 'write_pwd'
+We use `CREATE USER <userName> <password>` to create users. For example, we can use root user who has all privileges to create two users for ln and sgcc groups, named ln\_write\_user and sgcc\_write\_user, with both passwords being write\_pwd. It is recommended to wrap the username in backtick(`). The SQL statement is:
+
+```
+CREATE USER `ln_write_user` 'write_pwd'
+CREATE USER `sgcc_write_user` 'write_pwd'
 ```
 Then use the following SQL statement to show the user:
 
@@ -78,6 +64,11 @@
 As can be seen from the result shown below, the two users have been created:
 
 ```
+IoTDB> CREATE USER `ln_write_user` 'write_pwd'
+Msg: The statement is executed successfully.
+IoTDB> CREATE USER `sgcc_write_user` 'write_pwd'
+Msg: The statement is executed successfully.
+IoTDB> LIST USER
 +---------------+
 |           user|
 +---------------+
@@ -86,7 +77,7 @@
 |sgcc_write_user|
 +---------------+
 Total line number = 3
-It costs 0.004s
+It costs 0.157s
 ```
 
 ### Grant User Privilege
@@ -99,46 +90,59 @@
 The SQL statement will not be executed and the corresponding error prompt is given as follows:
 
 ```
+IoTDB> INSERT INTO root.ln.wf01.wt01(timestamp,status) values(1509465600000,true)
 Msg: 602: No permissions for this operation INSERT
 ```
 
-Now, we grant the two users write privileges to the corresponding storage groups, and try to write data again.
-
-We use `GRANT USER <userName> PRIVILEGES <privileges> ON <nodeName>` to grant user privileges. For example:
-
-```
-GRANT USER ln_write_user PRIVILEGES INSERT_TIMESERIES on root.ln
-GRANT USER sgcc_write_user PRIVILEGES INSERT_TIMESERIES on root.sgcc
-INSERT INTO root.ln.wf01.wt01(timestamp, status) values(1509465600000, true)
+Now, we use root user to grant the two users write privileges to the corresponding storage groups.
+
+We use `GRANT USER <userName> PRIVILEGES <privileges> ON <nodeName>` to grant user privileges(ps: grant create user does not need path). For example:
+
+```
+GRANT USER `ln_write_user` PRIVILEGES INSERT_TIMESERIES on root.ln.**
+GRANT USER `sgcc_write_user` PRIVILEGES INSERT_TIMESERIES on root.sgcc1.**, root.sgcc2.**
+GRANT USER `ln_write_user` PRIVILEGES CREATE_USER
 ```
 The execution result is as follows:
 
 ```
-IoTDB> GRANT USER ln_write_user PRIVILEGES INSERT_TIMESERIES on root.ln
-Msg: The statement is executed successfully.
-IoTDB> GRANT USER sgcc_write_user PRIVILEGES INSERT_TIMESERIES on root.sgcc
-Msg: The statement is executed successfully.
+IoTDB> GRANT USER `ln_write_user` PRIVILEGES INSERT_TIMESERIES on root.ln.**
+Msg: The statement is executed successfully.
+IoTDB> GRANT USER `sgcc_write_user` PRIVILEGES INSERT_TIMESERIES on root.sgcc1.**, root.sgcc2.**
+Msg: The statement is executed successfully.
+IoTDB> GRANT USER `ln_write_user` PRIVILEGES CREATE_USER
+Msg: The statement is executed successfully.
+```
+
+Next, use ln_write_user to try to write data again.
+```
 IoTDB> INSERT INTO root.ln.wf01.wt01(timestamp, status) values(1509465600000, true)
 Msg: The statement is executed successfully.
 ```
 
 ### Revoker User Privilege
 
-After granting user privileges, we could use `REVOKE USER <userName> PRIVILEGES <privileges> ON <nodeName>` to revoke the granted user privileges. For example:
-
-```
-REVOKE USER ln_write_user PRIVILEGES INSERT_TIMESERIES on root.ln
-REVOKE USER sgcc_write_user PRIVILEGES INSERT_TIMESERIES on root.sgcc
-INSERT INTO root.ln.wf01.wt01(timestamp, status) values(1509465600000, true)
+After granting user privileges, we could use `REVOKE USER <userName> PRIVILEGES <privileges> ON <nodeName>` to revoke the granted user privileges(ps: revoke create user does not need path). For example, use root user to revoke the privilege of ln_write_user and sgcc_write_user:
+
+```
+REVOKE USER `ln_write_user` PRIVILEGES INSERT_TIMESERIES on root.ln.**
+REVOKE USER `sgcc_write_user` PRIVILEGES INSERT_TIMESERIES on root.sgcc1.**, root.sgcc2.**
+REVOKE USER `ln_write_user` PRIVILEGES CREATE_USER
 ```
 
 The execution result is as follows:
 
 ```
-REVOKE USER ln_write_user PRIVILEGES INSERT_TIMESERIES on root.ln
-Msg: The statement is executed successfully.
-REVOKE USER sgcc_write_user PRIVILEGES INSERT_TIMESERIES on root.sgcc
-Msg: The statement is executed successfully.
+REVOKE USER `ln_write_user` PRIVILEGES INSERT_TIMESERIES on root.ln.**
+Msg: The statement is executed successfully.
+REVOKE USER `sgcc_write_user` PRIVILEGES INSERT_TIMESERIES on root.sgcc1.**, root.sgcc2.**
+Msg: The statement is executed successfully.
+REVOKE USER `ln_write_user` PRIVILEGES CREATE_USER
+Msg: The statement is executed successfully.
+```
+
+After revoking, ln_write_user has no permission to writing data to root.ln.**
+```
 INSERT INTO root.ln.wf01.wt01(timestamp, status) values(1509465600000, true)
 Msg: 602: No permissions for this operation INSERT
 ```
@@ -151,37 +155,33 @@
 
 ```
 CREATE USER <userName> <password>;  
-Eg: IoTDB > CREATE USER thulab 'pwd';
+Eg: IoTDB > CREATE USER `thulab` 'pwd';
 ```
 
 * Delete User
 
 ```
 DROP USER <userName>;  
-Eg: IoTDB > DROP USER xiaoming;
+Eg: IoTDB > DROP USER `xiaoming`;
 ```
 
 * Create Role
 
 ```
 CREATE ROLE <roleName>;  
-Eg: IoTDB > CREATE ROLE admin;
+Eg: IoTDB > CREATE ROLE `admin`;
 ```
 
 * Delete Role
 
 ```
 DROP ROLE <roleName>;  
-Eg: IoTDB > DROP ROLE admin;
+Eg: IoTDB > DROP ROLE `admin`;
 ```
 
 * Grant User Privileges
 
 ```
-<<<<<<< HEAD
-GRANT USER <userName> PRIVILEGES <privileges> ON <nodeName>;  
-Eg: IoTDB > GRANT USER tempuser PRIVILEGES DELETE_TIMESERIES on root.ln;
-=======
 GRANT USER <userName> PRIVILEGES <privileges> ON <nodeNames>;  
 Eg: IoTDB > GRANT USER `tempuser` PRIVILEGES INSERT_TIMESERIES, DELETE_TIMESERIES on root.ln.**, root.sgcc.**;
 Eg: IoTDB > GRANT USER `tempuser` PRIVILEGES CREATE_ROLE;
@@ -192,16 +192,11 @@
 ```
 GRANT USER <userName> PRIVILEGES ALL; 
 Eg: IoTDB > GRANT USER `tempuser` PRIVILEGES ALL;
->>>>>>> 04d6ecd9
 ```
 
 * Grant Role Privileges
 
 ```
-<<<<<<< HEAD
-GRANT ROLE <roleName> PRIVILEGES <privileges> ON <nodeName>;  
-Eg: IoTDB > GRANT ROLE temprole PRIVILEGES DELETE_TIMESERIES ON root.ln;
-=======
 GRANT ROLE <roleName> PRIVILEGES <privileges> ON <nodeNames>;  
 Eg: IoTDB > GRANT ROLE `temprole` PRIVILEGES INSERT_TIMESERIES, DELETE_TIMESERIES ON root.sgcc.**, root.ln.**;
 Eg: IoTDB > GRANT ROLE `temprole` PRIVILEGES CREATE_ROLE;
@@ -212,23 +207,18 @@
 ```
 GRANT ROLE <roleName> PRIVILEGES ALL ON <nodeNames>;  
 Eg: IoTDB > GRANT ROLE `temprole` PRIVILEGES ALL;
->>>>>>> 04d6ecd9
 ```
 
 * Grant User Role
 
 ```
 GRANT <roleName> TO <userName>;  
-Eg: IoTDB > GRANT temprole TO tempuser;
+Eg: IoTDB > GRANT `temprole` TO tempuser;
 ```
 
 * Revoke User Privileges
 
 ```
-<<<<<<< HEAD
-REVOKE USER <userName> PRIVILEGES <privileges> ON <nodeName>;   
-Eg: IoTDB > REVOKE USER tempuser PRIVILEGES DELETE_TIMESERIES on root.ln;
-=======
 REVOKE USER <userName> PRIVILEGES <privileges> ON <nodeNames>;   
 Eg: IoTDB > REVOKE USER `tempuser` PRIVILEGES DELETE_TIMESERIES on root.ln.**;
 Eg: IoTDB > REVOKE USER `tempuser` PRIVILEGES CREATE_ROLE;
@@ -239,16 +229,11 @@
 ```
 REVOKE USER <userName> PRIVILEGES ALL; 
 Eg: IoTDB > REVOKE USER `tempuser` PRIVILEGES ALL;
->>>>>>> 04d6ecd9
 ```
 
 * Revoke Role Privileges
 
 ```
-<<<<<<< HEAD
-REVOKE ROLE <roleName> PRIVILEGES <privileges> ON <nodeName>;  
-Eg: IoTDB > REVOKE ROLE temprole PRIVILEGES DELETE_TIMESERIES ON root.ln;
-=======
 REVOKE ROLE <roleName> PRIVILEGES <privileges> ON <nodeNames>;  
 Eg: IoTDB > REVOKE ROLE `temprole` PRIVILEGES DELETE_TIMESERIES ON root.ln.**;
 Eg: IoTDB > REVOKE ROLE `temprole` PRIVILEGES CREATE_ROLE;
@@ -259,14 +244,13 @@
 ```
 REVOKE ROLE <roleName> PRIVILEGES ALL;  
 Eg: IoTDB > REVOKE ROLE `temprole` PRIVILEGES ALL;
->>>>>>> 04d6ecd9
 ```
 
 * Revoke Role From User
 
 ```
 REVOKE <roleName> FROM <userName>;
-Eg: IoTDB > REVOKE temprole FROM tempuser;
+Eg: IoTDB > REVOKE `temprole` FROM tempuser;
 ```
 
 * List Users
@@ -276,6 +260,13 @@
 Eg: IoTDB > LIST USER
 ```
 
+* List User of Specific Role
+
+```
+LIST USER OF ROLE <roleName>;
+Eg: IoTDB > LIST USER OF ROLE `roleuser`;
+```
+
 * List Roles
 
 ```
@@ -283,53 +274,78 @@
 Eg: IoTDB > LIST ROLE
 ```
 
-* List Privileges
-
-```
-LIST PRIVILEGES USER  <username> ON <path>;    
-Eg: IoTDB > LIST PRIVILEGES USER sgcc_wirte_user ON root.sgcc;
-```
-
-* List Privileges of Roles
-
-```
-LIST ROLE PRIVILEGES <roleName>
-Eg: IoTDB > LIST ROLE PRIVILEGES actor;
-```
-
-* List Privileges of Roles(On Specific Path)
-
-```
-LIST PRIVILEGES ROLE <roleName> ON <path>;    
-Eg: IoTDB > LIST PRIVILEGES ROLE wirte_role ON root.sgcc;
-```
-
-* List Privileges of Users
-
-```
-LIST USER PRIVILEGES <username> ;   
-Eg: IoTDB > LIST USER PRIVILEGES tempuser;
-```
-
-* List Roles of User
-
-```
-LIST ALL ROLE OF USER <username> ;  
-Eg: IoTDB > LIST ALL ROLE OF USER tempuser;
-```
-
-* List Users of Role
-
-```
-LIST ALL USER OF ROLE <roleName>;
-Eg: IoTDB > LIST ALL USER OF ROLE roleuser;
+* List Roles of Specific User
+
+```
+LIST ROLE OF USER <username> ;  
+Eg: IoTDB > LIST ROLE OF USER `tempuser`;
+```
+
+* List All Privileges of Users
+
+```
+LIST PRIVILEGES USER <username> ;   
+Eg: IoTDB > LIST PRIVILEGES USER `tempuser`;
+```
+
+* List Related Privileges of Users(On Specific Paths)
+
+```
+LIST PRIVILEGES USER <username> ON <paths>;
+Eg: IoTDB> LIST PRIVILEGES USER `tempuser` ON root.ln.**, root.ln.wf01.**;
++--------+-----------------------------------+
+|    role|                          privilege|
++--------+-----------------------------------+
+|        |      root.ln.** : ALTER_TIMESERIES|
+|temprole|root.ln.wf01.** : CREATE_TIMESERIES|
++--------+-----------------------------------+
+Total line number = 2
+It costs 0.005s
+IoTDB> LIST PRIVILEGES USER `tempuser` ON root.ln.wf01.wt01.**;
++--------+-----------------------------------+
+|    role|                          privilege|
++--------+-----------------------------------+
+|        |      root.ln.** : ALTER_TIMESERIES|
+|temprole|root.ln.wf01.** : CREATE_TIMESERIES|
++--------+-----------------------------------+
+Total line number = 2
+It costs 0.005s
+```
+
+* List All Privileges of Roles
+
+```
+LIST PRIVILEGES ROLE <roleName>
+Eg: IoTDB > LIST PRIVILEGES ROLE `actor`;
+```
+
+* List Related Privileges of Roles(On Specific Paths)
+
+```
+LIST PRIVILEGES ROLE <roleName> ON <paths>;    
+Eg: IoTDB> LIST PRIVILEGES ROLE `temprole` ON root.ln.**, root.ln.wf01.wt01.**;
++-----------------------------------+
+|                          privilege|
++-----------------------------------+
+|root.ln.wf01.** : CREATE_TIMESERIES|
++-----------------------------------+
+Total line number = 1
+It costs 0.005s
+IoTDB> LIST PRIVILEGES ROLE `temprole` ON root.ln.wf01.wt01.**;
++-----------------------------------+
+|                          privilege|
++-----------------------------------+
+|root.ln.wf01.** : CREATE_TIMESERIES|
++-----------------------------------+
+Total line number = 1
+It costs 0.005s
 ```
 
 * Alter Password
 
 ```
 ALTER USER <username> SET PASSWORD <password>;
-Eg: IoTDB > ALTER USER tempuser SET PASSWORD 'newpwd';
+Eg: IoTDB > ALTER USER `tempuser` SET PASSWORD 'newpwd';
 ```
 
 
@@ -349,40 +365,6 @@
 
 **List of privileges Included in the System**
 
-<<<<<<< HEAD
-|privilege Name|Interpretation|
-|:---|:---|
-|SET\_STORAGE\_GROUP|set storage groups; path dependent|
-|DELETE\_STORAGE\_GROUP|delete storage groups; path dependent|
-|CREATE\_TIMESERIES|create timeseries; path dependent|
-|INSERT\_TIMESERIES|insert data; path dependent|
-|READ\_TIMESERIES|query data; path dependent|
-|DELETE\_TIMESERIES|delete data or timeseries, deactivate template; path dependent|
-|DELETE\_STORAGE\_GROUP|delete storage groups; path dependent|
-|CREATE\_USER|create users; path independent|
-|DELETE\_USER|delete users; path independent|
-|MODIFY\_PASSWORD|modify passwords for all users; path independent; (Those who do not have this privilege can still change their own asswords. )|
-|LIST\_USER|list all users; list a user's privileges; list a user's roles; list users of role with four kinds of operation privileges; path independent|
-|GRANT\_USER\_PRIVILEGE|grant user privileges; path independent|
-|REVOKE\_USER\_PRIVILEGE|revoke user privileges; path independent|
-|GRANT\_USER\_ROLE|grant user roles; path independent|
-|REVOKE\_USER\_ROLE|revoke user roles; path independent|
-|CREATE\_ROLE|create roles; path independent|
-|DELETE\_ROLE|delete roles; path independent|
-|LIST\_ROLE|list all roles; list the privileges of a role; list the three kinds of operation privileges of all users owning a role; path independent|
-|GRANT\_ROLE\_PRIVILEGE|grant role privileges; path independent|
-|REVOKE\_ROLE\_PRIVILEGE|revoke role privileges; path independent|
-|CREATE_FUNCTION|register UDFs; path independent|
-|DROP_FUNCTION|deregister UDFs; path independent|
-|CREATE_TRIGGER|create triggers; path dependent|
-|DROP_TRIGGER|drop triggers; path dependent|
-|START_TRIGGER|start triggers; path dependent|
-|STOP_TRIGGER|stop triggers; path dependent|
-|CREATE_CONTINUOUS_QUERY|create continuous queries; path independent|
-|DROP_CONTINUOUS_QUERY|drop continuous queries; path independent|
-|UPDATE_TEMPLATE|create, drop, append and prune schema template; path independent|
-|APPLY_TEMPLATE|set, unset and activate schema template; path dependent|
-=======
 |privilege Name|Interpretation|Example|
 |:---|:---|----|
 |SET\_STORAGE\_GROUP|set storage groups; set/unset storage group ttl; path dependent|Eg1: `set storage group to root.ln;`<br />Eg2:`set ttl to root.ln 3600000;`<br />Eg3:`unset ttl to root.ln;`|
@@ -435,19 +417,17 @@
 ```
 Eg: IoTDB > select s1, s1 into t1, t2 from root.sg.d1 limit 5 offset 1000
 ```
->>>>>>> 04d6ecd9
 
 ### Username Restrictions
 
 IoTDB specifies that the character length of a username should not be less than 4, and the username cannot contain spaces.
+
 ### Password Restrictions
 
 IoTDB specifies that the character length of a password should have no less than 4 character length, and no spaces. The password is encrypted with MD5.
+
 ### Role Name Restrictions
 
-<<<<<<< HEAD
-IoTDB specifies that the character length of a role name should have no less than 4 character length, and no spaces.
-=======
 IoTDB specifies that the character length of a role name should have no less than 4 character length, and no spaces.
 
 ### Path pattern in Administration Management
@@ -553,4 +533,3 @@
 ```
 Eg: IoTDB > revoke watermark_embedding from Alice
 ```
->>>>>>> 04d6ecd9
