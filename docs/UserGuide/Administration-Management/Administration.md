<!--

    Licensed to the Apache Software Foundation (ASF) under one
    or more contributor license agreements.  See the NOTICE file
    distributed with this work for additional information
    regarding copyright ownership.  The ASF licenses this file
    to you under the Apache License, Version 2.0 (the
    "License"); you may not use this file except in compliance
    with the License.  You may obtain a copy of the License at
    
        http://www.apache.org/licenses/LICENSE-2.0
    
    Unless required by applicable law or agreed to in writing,
    software distributed under the License is distributed on an
    "AS IS" BASIS, WITHOUT WARRANTIES OR CONDITIONS OF ANY
    KIND, either express or implied.  See the License for the
    specific language governing permissions and limitations
    under the License.

-->

# Administration Management

IoTDB provides users with account privilege management operations, so as to ensure data security.

We will show you basic user privilege management operations through the following specific examples. Detailed SQL syntax and usage details can be found in [SQL Documentation](../Reference/SQL-Reference.md). 
At the same time, in the JAVA programming environment, you can use the [Java JDBC](../API/Programming-JDBC.md) to execute privilege management statements in a single or batch mode. 

## Basic Concepts

### User

The user is the legal user of the database. A user corresponds to a unique username and has a password as a means of authentication. Before using a database, a person must first provide a legitimate username and password to make himself/herself a user.

### Privilege

The database provides a variety of operations, and not all users can perform all operations. If a user can perform an operation, the user is said to have the privilege to perform the operation. privileges are divided into data management privilege (such as adding, deleting and modifying data) and authority management privilege (such as creation and deletion of users and roles, granting and revoking of privileges, etc.). Data management privilege often needs a path to limit its effective range, which is a subtree rooted at the path's corresponding node.

### Role

A role is a set of privileges and has a unique role name as an identifier. A user usually corresponds to a real identity (such as a traffic dispatcher), while a real identity may correspond to multiple users. These users with the same real identity tend to have the same privileges. Roles are abstractions that can unify the management of such privileges.

### Default User

There is a default user in IoTDB after the initial installation: root, and the default password is root. This user is an administrator user, who cannot be deleted and has all the privileges. Neither can new privileges be granted to the root user nor can privileges owned by the root user be deleted.

## Privilege Management Operation Examples

According to the [sample data](https://github.com/thulab/iotdb/files/4438687/OtherMaterial-Sample.Data.txt), the sample data of IoTDB might belong to different power generation groups such as ln, sgcc, etc. Different power generation groups do not want others to obtain their own database data, so we need to have data privilege isolated at the group layer.

### Create User

We use `CREATE USER <userName> <password>` to create users. For example, we can create two users for ln and sgcc groups, named ln\_write\_user and sgcc\_write\_user, with both passwords being write\_pwd. The SQL statement is:

```
CREATE USER ln_write_user 'write_pwd'
CREATE USER sgcc_write_user 'write_pwd'
```
Then use the following SQL statement to show the user:

```
LIST USER
```
As can be seen from the result shown below, the two users have been created:

```
+---------------+
|           user|
+---------------+
|  ln_write_user|
|           root|
|sgcc_write_user|
+---------------+
Total line number = 3
It costs 0.004s
```

### Grant User Privilege

At this point, although two users have been created, they do not have any privileges, so they can not operate on the database. For example, we use ln_write_user to write data in the database, the SQL statement is:

```
INSERT INTO root.ln.wf01.wt01(timestamp,status) values(1509465600000,true)
```
The SQL statement will not be executed and the corresponding error prompt is given as follows:

```
Msg: 602: No permissions for this operation INSERT
```

Now, we grant the two users write privileges to the corresponding storage groups, and try to write data again.

We use `GRANT USER <userName> PRIVILEGES <privileges> ON <nodeName>` to grant user privileges. For example:

```
GRANT USER ln_write_user PRIVILEGES INSERT_TIMESERIES on root.ln
GRANT USER sgcc_write_user PRIVILEGES INSERT_TIMESERIES on root.sgcc
INSERT INTO root.ln.wf01.wt01(timestamp, status) values(1509465600000, true)
```
The execution result is as follows:

```
IoTDB> GRANT USER ln_write_user PRIVILEGES INSERT_TIMESERIES on root.ln
Msg: The statement is executed successfully.
IoTDB> GRANT USER sgcc_write_user PRIVILEGES INSERT_TIMESERIES on root.sgcc
Msg: The statement is executed successfully.
IoTDB> INSERT INTO root.ln.wf01.wt01(timestamp, status) values(1509465600000, true)
Msg: The statement is executed successfully.
```

### Revoker User Privilege

After granting user privileges, we could use `REVOKE USER <userName> PRIVILEGES <privileges> ON <nodeName>` to revoke the granted user privileges. For example:

```
REVOKE USER ln_write_user PRIVILEGES INSERT_TIMESERIES on root.ln
REVOKE USER sgcc_write_user PRIVILEGES INSERT_TIMESERIES on root.sgcc
INSERT INTO root.ln.wf01.wt01(timestamp, status) values(1509465600000, true)
```

The execution result is as follows:

```
REVOKE USER ln_write_user PRIVILEGES INSERT_TIMESERIES on root.ln
Msg: The statement is executed successfully.
REVOKE USER sgcc_write_user PRIVILEGES INSERT_TIMESERIES on root.sgcc
Msg: The statement is executed successfully.
INSERT INTO root.ln.wf01.wt01(timestamp, status) values(1509465600000, true)
Msg: 602: No permissions for this operation INSERT
```

### SQL Statements

Here are all related SQL statements:

* Create User

```
CREATE USER <userName> <password>;  
Eg: IoTDB > CREATE USER thulab 'pwd';
```

* Delete User

```
DROP USER <userName>;  
Eg: IoTDB > DROP USER xiaoming;
```

* Create Role

```
CREATE ROLE <roleName>;  
Eg: IoTDB > CREATE ROLE admin;
```

* Delete Role

```
DROP ROLE <roleName>;  
Eg: IoTDB > DROP ROLE admin;
```

* Grant User Privileges

```
GRANT USER <userName> PRIVILEGES <privileges> ON <nodeName>;  
Eg: IoTDB > GRANT USER tempuser PRIVILEGES DELETE_TIMESERIES on root.ln;
```

* Grant Role Privileges

```
GRANT ROLE <roleName> PRIVILEGES <privileges> ON <nodeName>;  
Eg: IoTDB > GRANT ROLE temprole PRIVILEGES DELETE_TIMESERIES ON root.ln;
```

* Grant User Role

```
GRANT <roleName> TO <userName>;  
Eg: IoTDB > GRANT temprole TO tempuser;
```

* Revoke User Privileges

```
REVOKE USER <userName> PRIVILEGES <privileges> ON <nodeName>;   
Eg: IoTDB > REVOKE USER tempuser PRIVILEGES DELETE_TIMESERIES on root.ln;
```

* Revoke Role Privileges

```
REVOKE ROLE <roleName> PRIVILEGES <privileges> ON <nodeName>;  
Eg: IoTDB > REVOKE ROLE temprole PRIVILEGES DELETE_TIMESERIES ON root.ln;
```

* Revoke Role From User

```
REVOKE <roleName> FROM <userName>;
Eg: IoTDB > REVOKE temprole FROM tempuser;
```

* List Users

```
LIST USER
Eg: IoTDB > LIST USER
```

* List Roles

```
LIST ROLE
Eg: IoTDB > LIST ROLE
```

* List Privileges

```
LIST PRIVILEGES USER  <username> ON <path>;    
Eg: IoTDB > LIST PRIVILEGES USER sgcc_wirte_user ON root.sgcc;
```

* List Privileges of Roles

```
LIST ROLE PRIVILEGES <roleName>
Eg: IoTDB > LIST ROLE PRIVILEGES actor;
```

* List Privileges of Roles(On Specific Path)

```
LIST PRIVILEGES ROLE <roleName> ON <path>;    
Eg: IoTDB > LIST PRIVILEGES ROLE wirte_role ON root.sgcc;
```

* List Privileges of Users

```
LIST USER PRIVILEGES <username> ;   
Eg: IoTDB > LIST USER PRIVILEGES tempuser;
```

* List Roles of User

```
LIST ALL ROLE OF USER <username> ;  
Eg: IoTDB > LIST ALL ROLE OF USER tempuser;
```

* List Users of Role

```
LIST ALL USER OF ROLE <roleName>;
Eg: IoTDB > LIST ALL USER OF ROLE roleuser;
```

* Alter Password

```
ALTER USER <username> SET PASSWORD <password>;
Eg: IoTDB > ALTER USER tempuser SET PASSWORD 'newpwd';
```


## Other Instructions

### The Relationship among Users, Privileges and Roles

A Role is a set of privileges, and privileges and roles are both attributes of users. That is, a role can have several privileges and a user can have several roles and privileges (called the user's own privileges).

At present, there is no conflicting privilege in IoTDB, so the real privileges of a user is the union of the user's own privileges and the privileges of the user's roles. That is to say, to determine whether a user can perform an operation, it depends on whether one of the user's own privileges or the privileges of the user's roles permits the operation. The user's own privileges and privileges of the user's roles may overlap, but it does not matter.

It should be noted that if users have a privilege (corresponding to operation A) themselves and their roles contain the same privilege, then revoking the privilege from the users themselves alone can not prohibit the users from performing operation A, since it is necessary to revoke the privilege from the role, or revoke the role from the user. Similarly, revoking the privilege from the users's roles alone can not prohibit the users from performing operation A.

At the same time, changes to roles are immediately reflected on all users who own the roles. For example, adding certain privileges to roles will immediately give all users who own the roles corresponding privileges, and deleting certain privileges will also deprive the corresponding users of the privileges (unless the users themselves have the privileges).

### List of Privileges Included in the System

**List of privileges Included in the System**

|privilege Name|Interpretation|
|:---|:---|
|SET\_STORAGE\_GROUP|set storage groups; path dependent|
|DELETE\_STORAGE\_GROUP|delete storage groups; path dependent|
|CREATE\_TIMESERIES|create timeseries; path dependent|
|INSERT\_TIMESERIES|insert data; path dependent|
|READ\_TIMESERIES|query data; path dependent|
|DELETE\_TIMESERIES|delete data or timeseries; path dependent|
|DELETE\_STORAGE\_GROUP|delete storage groups; path dependent|
|CREATE\_USER|create users; path independent|
|DELETE\_USER|delete users; path independent|
|MODIFY\_PASSWORD|modify passwords for all users; path independent; (Those who do not have this privilege can still change their own asswords. )|
<<<<<<< HEAD
|LIST\_USER|list all users; list a user's privileges; list a user's roles; list users of Role with four kinds of operation privileges; path independent|
=======
|LIST\_USER|list all users; list a user's privileges; list a user's roles; list users of role with four kinds of operation privileges; path independent|
>>>>>>> 39027b52
|GRANT\_USER\_PRIVILEGE|grant user privileges; path independent|
|REVOKE\_USER\_PRIVILEGE|revoke user privileges; path independent|
|GRANT\_USER\_ROLE|grant user roles; path independent|
|REVOKE\_USER\_ROLE|revoke user roles; path independent|
|CREATE\_ROLE|create roles; path independent|
|DELETE\_ROLE|delete roles; path independent|
|LIST\_ROLE|list all roles; list the privileges of a role; list the three kinds of operation privileges of all users owning a role; path independent|
|GRANT\_ROLE\_PRIVILEGE|grant role privileges; path independent|
|REVOKE\_ROLE\_PRIVILEGE|revoke role privileges; path independent|
|CREATE_FUNCTION|register UDFs; path independent|
|DROP_FUNCTION|deregister UDFs; path independent|
|CREATE_TRIGGER|create triggers; path dependent|
|DROP_TRIGGER|drop triggers; path dependent|
|START_TRIGGER|start triggers; path dependent|
|STOP_TRIGGER|stop triggers; path dependent|
|CREATE_CONTINUOUS_QUERY|create continuous queries; path independent|
|DROP_CONTINUOUS_QUERY|drop continuous queries; path independent|

### Username Restrictions

IoTDB specifies that the character length of a username should not be less than 4, and the username cannot contain spaces.
### Password Restrictions

IoTDB specifies that the character length of a password should have no less than 4 character length, and no spaces. The password is encrypted with MD5.
### Role Name Restrictions

IoTDB specifies that the character length of a role name should have no less than 4 character length, and no spaces.<|MERGE_RESOLUTION|>--- conflicted
+++ resolved
@@ -286,7 +286,6 @@
 |privilege Name|Interpretation|
 |:---|:---|
 |SET\_STORAGE\_GROUP|set storage groups; path dependent|
-|DELETE\_STORAGE\_GROUP|delete storage groups; path dependent|
 |CREATE\_TIMESERIES|create timeseries; path dependent|
 |INSERT\_TIMESERIES|insert data; path dependent|
 |READ\_TIMESERIES|query data; path dependent|
@@ -295,11 +294,7 @@
 |CREATE\_USER|create users; path independent|
 |DELETE\_USER|delete users; path independent|
 |MODIFY\_PASSWORD|modify passwords for all users; path independent; (Those who do not have this privilege can still change their own asswords. )|
-<<<<<<< HEAD
-|LIST\_USER|list all users; list a user's privileges; list a user's roles; list users of Role with four kinds of operation privileges; path independent|
-=======
 |LIST\_USER|list all users; list a user's privileges; list a user's roles; list users of role with four kinds of operation privileges; path independent|
->>>>>>> 39027b52
 |GRANT\_USER\_PRIVILEGE|grant user privileges; path independent|
 |REVOKE\_USER\_PRIVILEGE|revoke user privileges; path independent|
 |GRANT\_USER\_ROLE|grant user roles; path independent|
