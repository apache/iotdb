<!--

    Licensed to the Apache Software Foundation (ASF) under one
    or more contributor license agreements.  See the NOTICE file
    distributed with this work for additional information
    regarding copyright ownership.  The ASF licenses this file
    to you under the Apache License, Version 2.0 (the
    "License"); you may not use this file except in compliance
    with the License.  You may obtain a copy of the License at
    
        http://www.apache.org/licenses/LICENSE-2.0
    
    Unless required by applicable law or agreed to in writing,
    software distributed under the License is distributed on an
    "AS IS" BASIS, WITHOUT WARRANTIES OR CONDITIONS OF ANY
    KIND, either express or implied.  See the License for the
    specific language governing permissions and limitations
    under the License.

-->

## 1. What is metrics?

Along with IoTDB running, some metrics reflecting current system's status will be collected continuously, which will provide some useful information helping us resolving system problems and detecting potential system risks.

## 2. When to use metrics?

Belows are some typical application scenarios

1. System is running slowly

   When system is running slowly, we always hope to have information about system's running status as detail as possible, such as

   - JVM：Is there FGC？How long does it cost？How much does  the memory usage decreased after GC？Are there lots of threads？
   - System：Is the CPU usage too hi？Are there many disk IOs？
   - Connections：How many connections are there in the current time？
   - Interface：What is the TPS and latency of every interface？
   - ThreadPool：Are there many pending tasks？
   - Cache Hit Ratio

2. No space left on device

   When meet a "no space left on device" error, we really want to know which kind of data file had a rapid rise in the past hours.

3. Is the system running in abnormal status

   We could use the count of error logs、the alive status of nodes in cluster, etc, to determine whether the system is running abnormally.

## 3. Who will use metrics?

Any person cares about the system's status, including but not limited to RD, QA, SRE, DBA, can use the metrics to work more efficiently.

## 4. What metrics does IoTDB have?

For now, we have provided some metrics for several core modules of IoTDB, and more metrics will be added or updated along with the development of new features and optimization or refactoring of architecture.

### 4.1. Key Concept

Before step into next, we'd better stop to have a look into some key concepts about metrics.

Every metric data has two properties

- Metric Name

  The name of this metric，for example, ```logback_events_total``` indicates the total count of log events。

- Tag

  Each metric could have 0 or several sub classes (Tag), for the same example, the ```logback_events_total``` metric has a sub class named ```level```, which means ```the total count of log events at the specific level```

### 4.2. Data Format

IoTDB provides metrics data both in JMX and Prometheus format. For JMX, you can get these metrics via ```org.apache.iotdb.metrics```.  

Next, we will choose Prometheus format data as samples to describe each kind of metric.

### 4.3. IoTDB Metrics

### 4.4. API

| Metric              | Tag                   | Description                              | Sample                                       |
| ------------------- | --------------------- | ---------------------------------------- | -------------------------------------------- |
| entry_seconds_count | name="interface name" | The total request count of the interface | entry_seconds_count{name="openSession",} 1.0 |
| entry_seconds_sum   | name="interface name" | The total cost seconds of the interface  | entry_seconds_sum{name="openSession",} 0.024 |
| entry_seconds_max   | name="interface name" | The max latency of the interface         | entry_seconds_max{name="openSession",} 0.024 |
| quantity_total      | name="pointsIn"       | The total points inserted into IoTDB     | quantity_total{name="pointsIn",} 1.0         |

### 4.5. File

| Metric     | Tag                  | Description                                     | Sample                      |
| ---------- | -------------------- | ----------------------------------------------- | --------------------------- |
| file_size  | name="wal/seq/unseq" | The current file size of wal/seq/unseq in bytes | file_size{name="wal",} 67.0 |
| file_count | name="wal/seq/unseq" | The current count of wal/seq/unseq files        | file_count{name="seq",} 1.0 |

### 4.6. Flush

| Metric                  | Tag                                         | Description                                                  | Sample                                                       |
| ----------------------- | ------------------------------------------- | ------------------------------------------------------------ | ------------------------------------------------------------ |
| queue                   | name="flush",<br />status="running/waiting" | The count of current flushing tasks in running and waiting status | queue{name="flush",status="waiting",} 0.0<br/>queue{name="flush",status="running",} 0.0 |
| cost_task_seconds_count | name="flush"                                | The total count of flushing occurs till now                  | cost_task_seconds_count{name="flush",} 1.0                   |
| cost_task_seconds_max   | name="flush"                                | The seconds of the longest flushing task takes till now      | cost_task_seconds_max{name="flush",} 0.363                   |
| cost_task_seconds_sum   | name="flush"                                | The total cost seconds of all flushing tasks till now        | cost_task_seconds_sum{name="flush",} 0.363                   |

### 4.7. Compaction

| Metric                  | Tag                                                          | Description                                                  | Sample                                               |
| ----------------------- | ------------------------------------------------------------ | ------------------------------------------------------------ | ---------------------------------------------------- |
| queue                   | name="compaction_inner/compaction_cross",<br />status="running/waiting" | The count of current compaction tasks in running and waiting status | queue{name="compaction_inner",status="waiting",} 0.0 |
| cost_task_seconds_count | name="compaction"                                            | The total count of compaction occurs till now                | cost_task_seconds_count{name="compaction",} 1.0      |
| cost_task_seconds_max   | name="compaction"                                            | The seconds of the longest compaction task takes till now    | cost_task_seconds_max{name="compaction",} 0.363      |
| cost_task_seconds_sum   | name="compaction"                                            | The total cost seconds of all compaction tasks till now      | cost_task_seconds_sum{name="compaction",} 0.363      |

### 4.8. Memory Usage

| Metric | Tag                                     | Description                                                  | Sample                            |
| ------ | --------------------------------------- | ------------------------------------------------------------ | --------------------------------- |
| mem    | name="chunkMetaData/storageGroup/mtree" | Current memory size of chunkMetaData/storageGroup/mtree data in bytes | mem{name="chunkMetaData",} 2050.0 |

### 4.9. Cache Hit Ratio

| Metric    | Tag                                     | Description                                                  | Sample                      |
| --------- | --------------------------------------- | ------------------------------------------------------------ | --------------------------- |
| cache_hit | name="chunk/timeSeriesMeta/bloomFilter" | Cache hit ratio of chunk/timeSeriesMeta  and prevention ratio of bloom filter | cache_hit{name="chunk",} 80 |

### 4.10. Business Data

| Metric   | Tag                                   | Description                                                  | Sample                           |
| -------- | ------------------------------------- | ------------------------------------------------------------ | -------------------------------- |
| quantity | name="timeSeries/storageGroup/device" | The current count of timeSeries/storageGroup/devices in IoTDB | quantity{name="timeSeries",} 1.0 |

### 4.11. Cluster

| Metric                    | Tag                             | Description                                                  | Sample                                                       |
| ------------------------- | ------------------------------- | ------------------------------------------------------------ | ------------------------------------------------------------ |
| cluster_node_leader_count | name="{{ip}}"                   | The count of  ```dataGroupLeader``` on each node, which reflects the distribution of leaders | cluster_node_leader_count{name="127.0.0.1",} 2.0             |
| cluster_uncommitted_log   | name="{{ip_datagroupHeader}}"   | The count of ```uncommitted_log``` on each node in data groups it belongs to | cluster_uncommitted_log{name="127.0.0.1_Data-127.0.0.1-40010-raftId-0",} 0.0 |
| cluster_node_status       | name="{{ip}}"                   | The current node status, 1=online  2=offline                 | cluster_node_status{name="127.0.0.1",} 1.0                   |
| cluster_elect_total       | name="{{ip}}",status="fail/win" | The count and result (won or failed) of elections the node participated in. | cluster_elect_total{name="127.0.0.1",status="win",} 1.0      |

### 4.12. Log Events

| Metric               | Tag                                    | Description                                                  | Sample                                  |
| -------------------- | -------------------------------------- | ------------------------------------------------------------ | --------------------------------------- |
| logback_events_total | {level="trace/debug/info/warn/error",} | The count of  trace/debug/info/warn/error log events till now | logback_events_total{level="warn",} 0.0 |

### 4.13. JVM

#### 4.13.1. Threads

| Metric                     | Tag                                                          | Description                          | Sample                                             |
| -------------------------- | ------------------------------------------------------------ | ------------------------------------ | -------------------------------------------------- |
| jvm_threads_live_threads   | None                                                         | The current count of threads         | jvm_threads_live_threads 25.0                      |
| jvm_threads_daemon_threads | None                                                         | The current count of  daemon threads | jvm_threads_daemon_threads 12.0                    |
| jvm_threads_peak_threads   | None                                                         | The max count of threads till now    | jvm_threads_peak_threads 28.0                      |
| jvm_threads_states_threads | state="runnable/blocked/waiting/timed-waiting/new/terminated" | The count of threads in each status  | jvm_threads_states_threads{state="runnable",} 10.0 |

#### 4.13.2. GC

| Metric                              | Tag                                                    | Description                                                  | Sample                                                       |
| ----------------------------------- | ------------------------------------------------------ | ------------------------------------------------------------ | ------------------------------------------------------------ |
| jvm_gc_pause_seconds_count          | action="end of major GC/end of minor GC",cause="xxxx"  | The total count of YGC/FGC events and its cause              | jvm_gc_pause_seconds_count{action="end of major GC",cause="Metadata GC Threshold",} 1.0 |
| jvm_gc_pause_seconds_sum            | action="end of major GC/end of minor GC",cause="xxxx"  | The total cost seconds of YGC/FGC and its cause              | jvm_gc_pause_seconds_sum{action="end of major GC",cause="Metadata GC Threshold",} 0.03 |
| jvm_gc_pause_seconds_max            | action="end of major GC",cause="Metadata GC Threshold" | The max  cost seconds of YGC/FGC till now and its cause      | jvm_gc_pause_seconds_max{action="end of major GC",cause="Metadata GC Threshold",} 0.0 |
| jvm_gc_overhead_percent             | None                                                   | An approximation of the percent of CPU time used by GC activities over the last lookback period or since monitoring began, whichever is shorter, in the range [0..1] | jvm_gc_overhead_percent 0.0                                  |
| jvm_gc_memory_promoted_bytes_total  | None                                                   | Count of positive increases in the size of the old generation memory pool before GC to after GC | jvm_gc_memory_promoted_bytes_total 8425512.0                 |
| jvm_gc_max_data_size_bytes          | None                                                   | Max size of long-lived heap memory pool                      | jvm_gc_max_data_size_bytes 2.863661056E9                     |
| jvm_gc_live_data_size_bytes         | 无                                                     | Size of long-lived heap memory pool after reclamation        | jvm_gc_live_data_size_bytes 8450088.0                        |
| jvm_gc_memory_allocated_bytes_total | None                                                   | Incremented for an increase in the size of the (young) heap memory pool after one GC to before the next | jvm_gc_memory_allocated_bytes_total 4.2979144E7              |

#### 4.13.3. Memory

| Metric                          | Tag                             | Description                                                  | Sample                                                       |
| ------------------------------- | ------------------------------- | ------------------------------------------------------------ | ------------------------------------------------------------ |
| jvm_buffer_memory_used_bytes    | id="direct/mapped"              | An estimate of the memory that the Java virtual machine is using for this buffer pool | jvm_buffer_memory_used_bytes{id="direct",} 3.46728099E8      |
| jvm_buffer_total_capacity_bytes | id="direct/mapped"              | An estimate of the total capacity of the buffers in this pool | jvm_buffer_total_capacity_bytes{id="mapped",} 0.0            |
| jvm_buffer_count_buffers        | id="direct/mapped"              | An estimate of the number of buffers in the pool             | jvm_buffer_count_buffers{id="direct",} 183.0                 |
| jvm_memory_committed_bytes      | {area="heap/nonheap",id="xxx",} | The amount of memory in bytes that is committed for the Java virtual machine to use | jvm_memory_committed_bytes{area="heap",id="Par Survivor Space",} 2.44252672E8<br/>jvm_memory_committed_bytes{area="nonheap",id="Metaspace",} 3.9051264E7<br/> |
| jvm_memory_max_bytes            | {area="heap/nonheap",id="xxx",} | The maximum amount of memory in bytes that can be used for memory management | jvm_memory_max_bytes{area="heap",id="Par Survivor Space",} 2.44252672E8<br/>jvm_memory_max_bytes{area="nonheap",id="Compressed Class Space",} 1.073741824E9 |
| jvm_memory_used_bytes           | {area="heap/nonheap",id="xxx",} | The amount of used memory                                    | jvm_memory_used_bytes{area="heap",id="Par Eden Space",} 1.000128376E9<br/>jvm_memory_used_bytes{area="nonheap",id="Code Cache",} 2.9783808E7<br/> |

#### 4.13.4. Classes

| Metric                             | Tag                                           | Description                                                  | Sample                                                       |
| ---------------------------------- | --------------------------------------------- | ------------------------------------------------------------ | ------------------------------------------------------------ |
| jvm_classes_unloaded_classes_total | 无                                            | The total number of classes unloaded since the Java virtual machine has started execution | jvm_classes_unloaded_classes_total 680.0                     |
| jvm_classes_loaded_classes         | 无                                            | The number of classes that are currently loaded in the Java virtual machine | jvm_classes_loaded_classes 5975.0                            |
| jvm_compilation_time_ms_total      | {compiler="HotSpot 64-Bit Tiered Compilers",} | The approximate accumulated elapsed time spent in compilation | jvm_compilation_time_ms_total{compiler="HotSpot 64-Bit Tiered Compilers",} 107092.0 |

If you want to add your own metrics data in IoTDB, please see the [IoTDB Metric Framework] (https://github.com/apache/iotdb/tree/master/metrics) document.

## 5. How to get these metrics？

The metrics collection switch is disabled by default，you need to enable it from ```conf/iotdb-metric.yml```, Currently, it also supports hot loading via `load configuration` after startup.

### 5.1. Iotdb-metric.yml

```yaml
# whether enable the module
enableMetric: false

<<<<<<< HEAD
# IoTDB provides metrics data both in JMX , Prometheus and IoTDB format. IoTDB is off by default.
metricReporterList:						
  - jmx                    
=======
# Multiple reporter, options: [jmx, prometheus]
metricReporterList:
  - jmx
>>>>>>> 2bf83a50
  - prometheus

# Type of monitor frame, options: [micrometer, dropwizard]
monitorType: micrometer

# Predefined metric, options: [jvm, logback]
predefinedMetrics:
  - jvm
  - logback

# Period time of push, only valid for dropwizard
pushPeriodInSecond: 5

########################################################
#                                                      #
# if the reporter is prometheus,                       #
# then the following must be set                       #
#                                                      #
########################################################
prometheusReporterConfig:
  prometheusExporterUrl: http://localhost
  prometheusExporterPort: 9091
```

Then you can get metrics data as follows

1. Enable metrics switch in ```iotdb-metric.yml```
2. You can just stay other config params  as default.
3. Start/Restart your IoTDB server/cluster
4. Open your browser or use the ```curl``` command to request ```http://servier_ip:9091/metrics```，then you will get metrics data like follows:

```
...
# HELP file_count
# TYPE file_count gauge
file_count{name="wal",} 0.0
file_count{name="unseq",} 0.0
file_count{name="seq",} 2.0
# HELP file_size
# TYPE file_size gauge
file_size{name="wal",} 0.0
file_size{name="unseq",} 0.0
file_size{name="seq",} 560.0
# HELP queue
# TYPE queue gauge
queue{name="flush",status="waiting",} 0.0
queue{name="flush",status="running",} 0.0
# HELP quantity
# TYPE quantity gauge
quantity{name="timeSeries",} 1.0
quantity{name="storageGroup",} 1.0
quantity{name="device",} 1.0
# HELP logback_events_total Number of error level events that made it to the logs
# TYPE logback_events_total counter
logback_events_total{level="warn",} 0.0
logback_events_total{level="debug",} 2760.0
logback_events_total{level="error",} 0.0
logback_events_total{level="trace",} 0.0
logback_events_total{level="info",} 71.0
# HELP mem
# TYPE mem gauge
mem{name="storageGroup",} 0.0
mem{name="mtree",} 1328.0
...
```

### 5.2. Integrating with Prometheus and Grafana

As above descriptions，IoTDB provides metrics data in standard Prometheus format，so we can integrate with Prometheus and Grafana directly. 

The following picture describes the relationships among IoTDB, Prometheus and Grafana

![iotdb_prometheus_grafana](https://raw.githubusercontent.com/apache/iotdb-bin-resources/main/docs/UserGuide/System%20Tools/Metrics/iotdb_prometheus_grafana.png)

1. Along with running, IoTDB will collect its metrics continuously.
2. Prometheus scrapes metrics from IoTDB at a constant interval (can be configured).
3. Prometheus saves these metrics to its inner TSDB.
4. Grafana queries metrics from Prometheus at a constant interval (can be configured) and then presents them on the graph.

So, we need to do some additional works to configure and deploy Prometheus and Grafana.

For instance, you can config your Prometheus as follows to get metrics data from IoTDB:

```yaml
job_name: pull-metrics
honor_labels: true
honor_timestamps: true
scrape_interval: 15s
scrape_timeout: 10s
metrics_path: /metrics
scheme: http
follow_redirects: true
static_configs:
- targets:
  - localhost:9091
```

The following documents may help you have a good journey with Prometheus and Grafana.

[Prometheus getting_started](https://prometheus.io/docs/prometheus/latest/getting_started/)

[Prometheus scrape metrics](https://prometheus.io/docs/prometheus/latest/configuration/configuration/#scrape_config)

[Grafana getting_started](https://grafana.com/docs/grafana/latest/getting-started/getting-started/)

[Grafana query metrics from Prometheus](https://prometheus.io/docs/visualization/grafana/#grafana-support-for-prometheus)

Here are two demo pictures of IoTDB's metrics data in Grafana.

![metrics_demo_1](https://raw.githubusercontent.com/apache/iotdb-bin-resources/main/docs/UserGuide/System%20Tools/Metrics/metrics_demo_1.png)

![metrics_demo_2](http://raw.githubusercontent.com/apache/iotdb-bin-resources/main/docs/UserGuide/System%20Tools/Metrics/metrics_demo_2.png)<|MERGE_RESOLUTION|>--- conflicted
+++ resolved
@@ -198,15 +198,9 @@
 # whether enable the module
 enableMetric: false
 
-<<<<<<< HEAD
-# IoTDB provides metrics data both in JMX , Prometheus and IoTDB format. IoTDB is off by default.
-metricReporterList:						
-  - jmx                    
-=======
-# Multiple reporter, options: [jmx, prometheus]
+# Multiple reporter, options: [jmx, prometheus,iotdb]. iotdb is off by default.
 metricReporterList:
   - jmx
->>>>>>> 2bf83a50
   - prometheus
 
 # Type of monitor frame, options: [micrometer, dropwizard]
