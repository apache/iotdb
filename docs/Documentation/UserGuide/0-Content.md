<!--

    Licensed to the Apache Software Foundation (ASF) under one
    or more contributor license agreements.  See the NOTICE file
    distributed with this work for additional information
    regarding copyright ownership.  The ASF licenses this file
    to you under the Apache License, Version 2.0 (the
    "License"); you may not use this file except in compliance
    with the License.  You may obtain a copy of the License at

        http://www.apache.org/licenses/LICENSE-2.0

    Unless required by applicable law or agreed to in writing,
    software distributed under the License is distributed on an
    "AS IS" BASIS, WITHOUT WARRANTIES OR CONDITIONS OF ANY
    KIND, either express or implied.  See the License for the
    specific language governing permissions and limitations
    under the License.

-->
<<<<<<< HEAD

# Chapter 0: Get Started
* 1-QuickStart
* 2-Frequently asked questions
* 3-Publication
=======
# Chapter 0: QuickStart
* 1-QuickStart
* 2-Frequently asked questions
* 3-Reference
>>>>>>> f28a7646
# Chapter 1: Overview
* 1-What is IoTDB
* 2-Architecture
* 3-Scenario
* 4-Features
# Chapter 2: Concept
<<<<<<< HEAD
* 1-Data Modal and Terminology
* 2-Data Type
* 3-Encoding
* 4-Compression
# Chapter 3: Server
* 1-Download
* 2-Single Node Setup
* 3-Cluster Setup
* 4-Config Manual
* 5-Docker Image
# Chapter 4: Client
* 1-Command Line Interface(CLI)
* 2-Programming - JDBC
* 3-Programming - Session
* 4-Programming - Other Language
* 5-Programming - TsFile API (TimeSeries File Format)
# Chapter 5: Operation Manual
* 1-DDL (Data Definition Language)
* 2-DML (Data Manipulation Languange)
* 3-Account Management Statements
* 4-SQL Reference
# Chapter 6: System Tools
=======
* 1-Key Concepts and Terminology
* 2-Data Type 
* 3-Encoding 
* 4-Compression 
# Chapter 3: Deployment
* 1-Deployment
* 2-Configuration
* 3-Build and use IoTDB by Dockerfile
* 4-TsFile library Intallation
# Chapter 4: Operation Manual
* 1-Cli Shell Tool
* 2-Data Model Selection
* 3-Data Import
* 4-Data Query
* 5-Data Maintenance
* 6-Priviledge Management
* 7-IoTDB Query Language
* 8-TsFile Usage
# Chapter 5: Management
* 1-System Monitor
* 2-Performance Monitor
* 3-System log
* 4-Data Management
# Chapter 6: API
* 1-JDBC API
* 2-Session API
* 3-Python API
# Chapter 7: System Design
* 1-Hierarchy
# Chapter 8: Distributed Architecture
* 1-Shared Storage Architecture
* 2-Shared Nothing Architecture
# Chapter 9: System Tools
>>>>>>> f28a7646
* 1-Sync Tool
* 2-Memory Estimation Tool
* 3-JMX Tool
* 4-Watermark Tool
* 5-Log Visualizer
* 6-Query History Visualization Tool
<<<<<<< HEAD
* 7-Monitor and Log Tools
# Chapter 7: Ecosystem Integration
* 1-Grafana
* 2-TsFile Hadoop Connector
* 3-TsFile Spark Connector
* 4-Spark IoTDB Connector
* 5-Tsfile Hive Connector
# Chapter 8: System Design (Developer)
* 1-Hierarchy
* 2-Files
* 3-Writing Data on HDFS
* 4-Shared Nothing Cluster
=======
# Chapter 10: Ecosystem Integration
* 1-Grafana
* 2-TsFile Hadoop Connector
* 3-TsFile Spark Connector
* 4-Spark IoTDB Connector
>>>>>>> f28a7646
<|MERGE_RESOLUTION|>--- conflicted
+++ resolved
@@ -18,25 +18,18 @@
     under the License.
 
 -->
-<<<<<<< HEAD
+
 
 # Chapter 0: Get Started
 * 1-QuickStart
 * 2-Frequently asked questions
 * 3-Publication
-=======
-# Chapter 0: QuickStart
-* 1-QuickStart
-* 2-Frequently asked questions
-* 3-Reference
->>>>>>> f28a7646
 # Chapter 1: Overview
 * 1-What is IoTDB
 * 2-Architecture
 * 3-Scenario
 * 4-Features
 # Chapter 2: Concept
-<<<<<<< HEAD
 * 1-Data Modal and Terminology
 * 2-Data Type
 * 3-Encoding
@@ -59,48 +52,12 @@
 * 3-Account Management Statements
 * 4-SQL Reference
 # Chapter 6: System Tools
-=======
-* 1-Key Concepts and Terminology
-* 2-Data Type 
-* 3-Encoding 
-* 4-Compression 
-# Chapter 3: Deployment
-* 1-Deployment
-* 2-Configuration
-* 3-Build and use IoTDB by Dockerfile
-* 4-TsFile library Intallation
-# Chapter 4: Operation Manual
-* 1-Cli Shell Tool
-* 2-Data Model Selection
-* 3-Data Import
-* 4-Data Query
-* 5-Data Maintenance
-* 6-Priviledge Management
-* 7-IoTDB Query Language
-* 8-TsFile Usage
-# Chapter 5: Management
-* 1-System Monitor
-* 2-Performance Monitor
-* 3-System log
-* 4-Data Management
-# Chapter 6: API
-* 1-JDBC API
-* 2-Session API
-* 3-Python API
-# Chapter 7: System Design
-* 1-Hierarchy
-# Chapter 8: Distributed Architecture
-* 1-Shared Storage Architecture
-* 2-Shared Nothing Architecture
-# Chapter 9: System Tools
->>>>>>> f28a7646
 * 1-Sync Tool
 * 2-Memory Estimation Tool
 * 3-JMX Tool
 * 4-Watermark Tool
 * 5-Log Visualizer
 * 6-Query History Visualization Tool
-<<<<<<< HEAD
 * 7-Monitor and Log Tools
 # Chapter 7: Ecosystem Integration
 * 1-Grafana
@@ -112,11 +69,4 @@
 * 1-Hierarchy
 * 2-Files
 * 3-Writing Data on HDFS
-* 4-Shared Nothing Cluster
-=======
-# Chapter 10: Ecosystem Integration
-* 1-Grafana
-* 2-TsFile Hadoop Connector
-* 3-TsFile Spark Connector
-* 4-Spark IoTDB Connector
->>>>>>> f28a7646
+* 4-Shared Nothing Cluster