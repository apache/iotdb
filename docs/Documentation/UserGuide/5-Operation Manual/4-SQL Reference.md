--- conflicted
+++ resolved
@@ -156,7 +156,6 @@
 Note: This statement can be used in IoTDB Client and JDBC.
 ```
 
-<<<<<<< HEAD
 * Create Device Template Statement
 There are two types of templates we can use. 
 The simple template is for those all datatypes(or encodings) of measurements are the same. 
@@ -181,7 +180,7 @@
 Note: This statement can be used in IoTDB Client and JDBC.
 ```
 
-=======
+
 * Show Child Paths of Root Statement
 ```
 SHOW CHILD PATH
@@ -198,7 +197,7 @@
 Note: The path can only be prefix path.
 Note: This statement can be used in IoTDB Client and JDBC.
 ```
->>>>>>> bd299243
+
 ### Data Management Statement
 
 * Insert Record Statement
