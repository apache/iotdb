<!--

    Licensed to the Apache Software Foundation (ASF) under one
    or more contributor license agreements.  See the NOTICE file
    distributed with this work for additional information
    regarding copyright ownership.  The ASF licenses this file
    to you under the Apache License, Version 2.0 (the
    "License"); you may not use this file except in compliance
    with the License.  You may obtain a copy of the License at
    
        http://www.apache.org/licenses/LICENSE-2.0
    
    Unless required by applicable law or agreed to in writing,
    software distributed under the License is distributed on an
    "AS IS" BASIS, WITHOUT WARRANTIES OR CONDITIONS OF ANY
    KIND, either express or implied.  See the License for the
    specific language governing permissions and limitations
    under the License.

-->

## 下载与安装

IoTDB 为您提供了两种安装方式，您可以参考下面的建议，任选其中一种：

第一种，从官网下载安装包。这是我们推荐使用的安装方式，通过该方式，您将得到一个可以立即使用的、打包好的二进制可执行文件。

第二种，使用源码编译。若您需要自行修改代码，可以使用该安装方式。

### 安装环境要求

安装前请保证您的电脑上配有 JDK>=1.8 的运行环境，并配置好 JAVA_HOME 环境变量。

如果您需要从源码进行编译，还需要安装：

1. Maven >= 3.6 的运行环境，具体安装方法可以参考以下链接：[https://maven.apache.org/install.html](https://maven.apache.org/install.html)。

> 注： 也可以选择不安装，使用我们提供的'mvnw.sh' 或 'mvnw.cmd' 工具。使用时请用'mvnw.sh' 或 'mvnw.cmd'命令代替下文的'mvn'命令。

### 从官网下载二进制可执行文件

您可以从 [http://iotdb.apache.org/Download/](http://iotdb.apache.org/Download/) 上下载已经编译好的可执行程序 iotdb-xxx.zip，该压缩包包含了 IoTDB 系统运行所需的所有必要组件。

下载后，您可使用以下操作对 IoTDB 的压缩包进行解压：

```
Shell > uzip iotdb-<version>.zip
```

### 使用源码编译

您可以获取已发布的源码 [https://iotdb.apache.org/Download/](https://iotdb.apache.org/Download/) ，或者从 [https://github.com/apache/iotdb/tree/master](https://github.com/apache/iotdb/tree/master) git 仓库获取

源码克隆后，进入到源码文件夹目录下。如果您想编译已经发布过的版本，可以先用`git checkout -b my_{project.version} v{project.version}`命令新建并切换分支。比如您要编译0.12.4这个版本，您可以用如下命令去切换分支：

```shell
> git checkout -b my_0.12.4 v0.12.4
```

切换分支之后就可以使用以下命令进行编译：

```
> mvn clean package -pl server -am -Dmaven.test.skip=true
```

编译后，IoTDB 服务器会在 "server/target/iotdb-server-{project.version}" 文件夹下，包含以下内容：

```
+- sbin/       <-- script files
|
+- conf/      <-- configuration files
|
+- lib/       <-- project dependencies
|
+- tools/      <-- system tools
```

<<<<<<< HEAD
如果您想要编译项目中的某个模块，您可以在源码文件夹中使用`mvn clean package -pl {module.name} -am -Dmaven.test.skip=true`命令进行编译。如果您需要的是带依赖的 jar 包，您可以在编译命令后面加上`-P get-jar-with-dependencies`参数。比如您想编译带依赖的 jdbc jar 包，您就可以使用以下命令进行编译：  

```shell
> mvn clean package -pl jdbc -am "-Dmaven.test.skip=true"  -P get-jar-with-dependencies
=======
如果您想要编译项目中的某个模块，您可以在源码文件夹中使用`mvn clean package -pl {module.name} -am -DskipTests`命令进行编译。如果您需要的是带依赖的 jar 包，您可以在编译命令后面加上`-P get-jar-with-dependencies`参数。比如您想编译带依赖的 jdbc jar 包，您就可以使用以下命令进行编译：  

```shell
> mvn clean package -pl jdbc -am -DskipTests -P get-jar-with-dependencies
>>>>>>> fbfb3ebe
```

编译完成后就可以在`{module.name}/target`目录中找到需要的包了。


### 通过 Docker 安装 (Dockerfile)

Apache IoTDB 的 Docker 镜像已经上传至 [https://hub.docker.com/r/apache/iotdb](https://hub.docker.com/r/apache/iotdb)，

1. **获取 IoTDB docker 镜像**

   - **推荐**：执行 `docker pull apache/iotdb:latest` 即可获取最新的 docker 镜像。

   - 用户也可以根据代码提供的 Dockerfile 文件来自己生成镜像。Dockerfile 存放在的 docker 工程下的 src/main/Dockerfile 中。

     - 方法 1：```$ docker build -t iotdb:base git://github.com/apache/iotdb#master:docker```

     - 方法 2：
       ```shell
       $ git clone https://github.com/apache/iotdb
       $ cd iotdb
       $ mvn package -DskipTests
       $ cd docker
       $ docker build -t iotdb:base .
       ```

   当 docker image 在本地构建完成的时候 （示例中的 tag 为 iotdb:base)，已经距完成只有一步之遥了！

2. **创建数据文件和日志的 docker 挂载目录 (docker volume):**
```
$ docker volume create mydata
$ docker volume create mylogs
```
3. **运行 docker 容器：**

```shell
$ docker run -p 6667:6667 -v mydata:/iotdb/data -v mylogs:/iotdb/logs -d iotdb:base /iotdb/bin/start-server.sh
```
您可以使用`docker ps`来检查是否运行成功，当成功时控制台会输出下面的日志：
```
CONTAINER ID        IMAGE               COMMAND                  CREATED             STATUS              PORTS                               NAMES
2a68b6944cb5        iotdb:base          "/iotdb/bin/start-se…"   4 minutes ago       Up 5 minutes        0.0.0.0:6667->6667/tcp              laughing_meitner
```
您可以使用下面的命令来获取 container 的 ID:

```shell
$ docker container ls
```
假设这个 ID 为 <C_ID>.

然后使用下面的命令获取这个 ID 对应的 IP 地址，假设获取的 IP 为 <C_IP>:

```shell
$ docker inspect --format='{{.NetworkSettings.IPAddress}}' <C_ID>
```
现在 IoTDB 服务器已经启动成功了。

4. 如果您想尝试使用 iotdb-cli 命令行，您可以使用如下命令：

```shell
$ docker exec -it <C_ID> /bin/bash
$ (now you have enter the container): /iotdb/sbin/start-cli.sh -h localhost -p 6667 -u root -pw root
```

还可以使用本地的 iotdb-cli，执行如下命令：

```shell
$ /%IOTDB_HOME%/sbin/start-cli.sh -h localhost -p 6667 -u root -pw root
```
5. 如果您想写一些代码来插入或者查询数据，您可以在 pom.xml 文件中加入下面的依赖：

```xml
        <dependency>
            <groupId>org.apache.iotdb</groupId>
            <artifactId>iotdb-jdbc</artifactId>
            <version>0.14.0-SNAPSHOT</version>
        </dependency>
```
这里是一些使用 IoTDB-JDBC 连接 IoTDB 的示例：https://github.com/apache/iotdb/tree/master/example/jdbc/src/main/java/org/apache/iotdb<|MERGE_RESOLUTION|>--- conflicted
+++ resolved
@@ -75,17 +75,10 @@
 +- tools/      <-- system tools
 ```
 
-<<<<<<< HEAD
-如果您想要编译项目中的某个模块，您可以在源码文件夹中使用`mvn clean package -pl {module.name} -am -Dmaven.test.skip=true`命令进行编译。如果您需要的是带依赖的 jar 包，您可以在编译命令后面加上`-P get-jar-with-dependencies`参数。比如您想编译带依赖的 jdbc jar 包，您就可以使用以下命令进行编译：  
-
-```shell
-> mvn clean package -pl jdbc -am "-Dmaven.test.skip=true"  -P get-jar-with-dependencies
-=======
 如果您想要编译项目中的某个模块，您可以在源码文件夹中使用`mvn clean package -pl {module.name} -am -DskipTests`命令进行编译。如果您需要的是带依赖的 jar 包，您可以在编译命令后面加上`-P get-jar-with-dependencies`参数。比如您想编译带依赖的 jdbc jar 包，您就可以使用以下命令进行编译：  
 
 ```shell
 > mvn clean package -pl jdbc -am -DskipTests -P get-jar-with-dependencies
->>>>>>> fbfb3ebe
 ```
 
 编译完成后就可以在`{module.name}/target`目录中找到需要的包了。
