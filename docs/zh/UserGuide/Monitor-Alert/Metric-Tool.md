--- conflicted
+++ resolved
@@ -221,7 +221,6 @@
 
 目前 Important 级别的监控指标如下所述：
 
-<<<<<<< HEAD
 #### 4.2.1. 节点统计
 
 | Metric | Tags                                       | Type      | Description                          |
@@ -239,36 +238,7 @@
 | iot_consensus | name="logDispatcher-{{IP}}:{{Port}}", region="{{region}}", type="cachedRequestInMemoryQueue" | AutoGauge | 副本组同步线程缓存队列请求总大小 |
 | iot_consensus | name="IoTConsensusServerImpl", region="{{region}}", type="searchIndex"                       | AutoGauge | 副本组主流程写入进度             |
 | iot_consensus | name="IoTConsensusServerImpl", region="{{region}}", type="safeIndex"                         | AutoGauge | 副本组同步进度                   |
-=======
-#### 4.2.1. 集群运行状态
-
-| Metric                    | Tags                                              | Type  | Description              |
-|---------------------------|---------------------------------------------------|-------|--------------------------|
-| cluster_node_leader_count | name="{{ip}}:{{port}}"                            | Gauge | 节点上共识组Leader的数量          |
-| cluster_node_status       | name="{{ip}}:{{port}}",type="ConfigNode/DataNode" | Gauge | 节点的状态，0=Unkonwn 1=online |
-
-#### 4.2.2. 节点统计
-
-| Metric   | Tags                                       | Type      | Description              |
-|----------|--------------------------------------------|-----------|--------------------------|
-| quantity | name="database"                            | AutoGauge | 系统数据库数量                  |
-| quantity | name="timeSeries"                          | AutoGauge | 系统时间序列数量                 |
-| quantity | name="pointsIn"                            | Counter   | 系统累计写入点数                 |
-| region   | name="total",type="SchemaRegion"           | AutoGauge | 分区表中 SchemaRegion 总数量    |
-| region   | name="total",type="DataRegion"             | AutoGauge | 分区表中 DataRegion 总数量      |
-| region   | name="{{ip}}:{{port}}",type="SchemaRegion" | Gauge     | 分区表中对应节点上 DataRegion 总数量 |
-| region   | name="{{ip}}:{{port}}",type="DataRegion"   | Gauge     | 分区表中对应节点上 DataRegion 总数量 |
-
-#### 4.2.3. IoT共识协议统计
-
-| Metric        | Tags                                                                                         | Type      | Description          |
-|---------------|----------------------------------------------------------------------------------------------|-----------|----------------------|
-| iot_consensus | name="logDispatcher-{{IP}}:{{Port}}", region="{{region}}", type="currentSyncIndex"           | AutoGauge | 副本组同步线程的当前同步进度       |
-| iot_consensus | name="logDispatcher-{{IP}}:{{Port}}", region="{{region}}", type="cachedRequestInMemoryQueue" | AutoGauge | 副本组同步线程缓存队列请求总大小     |
-| iot_consensus | name="IoTConsensusServerImpl", region="{{region}}", type="searchIndex"                       | AutoGauge | 副本组主流程写入进度           |
-| iot_consensus | name="IoTConsensusServerImpl", region="{{region}}", type="safeIndex"                         | AutoGauge | 副本组同步进度              |
 | iot_consensus | name="IoTConsensusServerImpl", region="{{region}}", type="syncLag"                           | AutoGauge | 副本组写入进度与同步进度差        |
->>>>>>> 33719b66
 | iot_consensus | name="IoTConsensusServerImpl", region="{{region}}", type="LogEntriesFromWAL"                 | AutoGauge | 副本组Batch中来自WAL的日志项数量 |
 | iot_consensus | name="IoTConsensusServerImpl", region="{{region}}", type="LogEntriesFromQueue"               | AutoGauge | 副本组Batch中来自队列的日志项数量  |
 | stage         | name="iot_consensus", region="{{region}}", type="getStateMachineLock"                        | Histogram | 主流程获取状态机锁耗时           |
