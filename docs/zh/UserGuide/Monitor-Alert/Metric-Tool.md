<!--

    Licensed to the Apache Software Foundation (ASF) under one
    or more contributor license agreements.  See the NOTICE file
    distributed with this work for additional information
    regarding copyright ownership.  The ASF licenses this file
    to you under the Apache License, Version 2.0 (the
    "License"); you may not use this file except in compliance
    with the License.  You may obtain a copy of the License at
    
        http://www.apache.org/licenses/LICENSE-2.0
    
    Unless required by applicable law or agreed to in writing,
    software distributed under the License is distributed on an
    "AS IS" BASIS, WITHOUT WARRANTIES OR CONDITIONS OF ANY
    KIND, either express or implied.  See the License for the
    specific language governing permissions and limitations
    under the License.

-->

在 IoTDB 的运行过程中，我们希望对 IoTDB 的状态进行观测，以便于排查系统问题或者及时发现系统潜在的风险，能够**反映系统运行状态的一系列指标**就是系统监控指标。

## 1. 什么场景下会使用到监控?

那么什么时候会用到监控框架呢？下面列举一些常见的场景。

1. 系统变慢了

   系统变慢几乎是最常见也最头疼的问题，这时候我们需要尽可能多的信息来帮助我们找到系统变慢的原因，比如：

    - JVM信息：是不是有FGC？GC耗时多少？GC后内存有没有恢复？是不是有大量的线程？
    - 系统信息：CPU使用率是不是太高了？磁盘IO是不是很频繁？
    - 连接数：当前连接是不是太多？
    - 接口：当前TPS是多少？各个接口耗时有没有变化？
    - 线程池：系统中各种任务是否有积压？
    - 缓存命中率

2. 磁盘快满了

   这时候我们迫切想知道最近一段时间数据文件的增长情况，看看是不是某种文件有突增。

3. 系统运行是否正常

   此时我们可能需要通过错误日志的数量、集群节点的状态等指标来判断系统是否在正常运行。

## 2. 什么人需要使用监控?

所有关注系统状态的人员都可以使用，包括但不限于研发、测试、运维、DBA等等

## 3. 什么是监控指标？

### 3.1. 监控指标名词解释

在 IoTDB 的监控模块，每个监控指标被 `Metric Name` 和 `Tags` 唯一标识。

<<<<<<< HEAD
- `Metric Name`：**指标类型名称**，比如logback_events表示日志事件。
- `Tags`：**指标分类**，形式为Key-Value对，每个指标下面可以有0到多个分类，常见的Key-Value对：
    - `name = xxx`：被监控项的名称，比如对`entry_seconds_count`这个监控项，name 的含义是被监控的接口名称。
    - `status = xxx`：被监控项的状态细分，比如监控 Task 的监控项可以通过该参数，将运行的 Task 和停止的 Task 分开。
    - `user = xxx`：被监控项和某个特定用户相关，比如统计root用户的写入总次数。
    - 根据具体情况自定义：比如logback_events_total下有一个```level```的分类，用来表示特定级别下的日志数量
=======
- `Metric Name`：指标类型名称，比如`logback_events`表示日志事件。
- `Tags`：指标分类，形式为Key-Value对，每个指标下面可以有0到多个分类，常见的Key-Value对：
  - `name = xxx`：被监控对象的名称，是对**业务逻辑**的说明。比如对于`Metric Name = entry_seconds_count`类型的监控项，name的含义是指被监控的业务接口。
  - `type = xxx`：监控指标类型细分，是对**监控指标**本身的说明。比如对于`Metric Name = point`类型的监控项，type的含义是指监控具体是什么类型的点数。
  - `status = xxx`：被监控对象的状态，是对**业务逻辑**的说明。比如对于`Metric Name = Task`类型的监控项可以通过该参数，从而区分被监控对象的状态。
  - `user = xxx`：被监控对象的相关用户，是对**业务逻辑**的说明。比如统计`root`用户的写入总点数。
  - 根据具体情况自定义：比如logback_events_total下有一个level的分类，用来表示特定级别下的日志数量。
>>>>>>> 2de20969
- `Metric Level`：**指标管理级别**，默认启动级别为`Core`级别，建议启动级别为`Important级别`，审核严格程度`Core > Important > Normal > All`
    - `Core`：系统的核心指标，供**系统内核和运维人员**使用，关乎系统的**性能、稳定性、安全性**，比如实例的状况，系统的负载等。
    - `Important`：模块的重要指标，供**运维和测试人员**使用，直接关乎**每个模块的运行状态**，比如合并文件个数、执行情况等。
    - `Normal`：模块的一般指标，供**开发人员**使用，方便在出现问题时**定位模块**，比如合并中的特定关键操作情况。
    - `All`：模块的全部指标，供**模块开发人员**使用，往往在复现问题的时候使用，从而快速解决问题。

<<<<<<< HEAD
## 3.2. 监控指标对外获取数据格式

=======
### 3.2. 监控指标对外获取数据格式
>>>>>>> 2de20969
- IoTDB 对外提供 JMX、 Prometheus 和 IoTDB 格式的监控指标：
    - 对于 JMX ，可以通过```org.apache.iotdb.metrics```获取系统监控指标指标。
    - 对于 Prometheus ，可以通过对外暴露的端口获取监控指标的值
    - 对于 IoTDB 方式对外暴露：可以通过执行 IoTDB 的查询来获取监控指标

## 4. 监控指标有哪些？

目前，IoTDB 对外提供一些主要模块的监控指标，并且随着新功能的开发以及系统优化或者重构，监控指标也会同步添加和更新。如果想自己在 IoTDB
中添加更多系统监控指标埋点，可以参考[IoTDB Metrics Framework](https://github.com/apache/iotdb/tree/master/metrics)使用说明。

### 4.1. Core 级别监控指标

Core 级别的监控指标在系统运行中默认开启，每一个 Core 级别的监控指标的添加都需要经过谨慎的评估，目前 Core 级别的监控指标如下所述：

#### 4.1.1. 集群运行状态

| Metric      | Tags                                            | Type      | Description                            |
| ----------- | ----------------------------------------------- | --------- | -------------------------------------- |
| config_node | name="total",status="Registered/Online/Unknown" | AutoGauge | 已注册/在线/离线 confignode 的节点数量 |
| data_node   | name="total",status="Registered/Online/Unknown" | AutoGauge | 已注册/在线/离线 datanode 的节点数量   |

<<<<<<< HEAD
### 4.1.2. IoTDB 进程运行状态

=======
#### 4.1.2. IoTDB 进程运行状态
>>>>>>> 2de20969
| Metric            | Tags           | Type      | Description                         |
| ----------------- | -------------- | --------- | ----------------------------------- |
| process_cpu_load  | name="process" | AutoGauge | IoTDB 进程的 CPU 占用率，单位为%    |
| process_cpu_time  | name="process" | AutoGauge | IoTDB 进程占用的 CPU 时间，单位为ns |
| process_max_mem   | name="memory"  | AutoGauge | IoTDB 进程最大可用内存              |
| process_total_mem | name="memory"  | AutoGauge | IoTDB 进程当前已申请内存            |
| process_free_mem  | name="memory"  | AutoGauge | IoTDB 进程当前剩余可用内存          |

<<<<<<< HEAD
### 4.1.3. 系统运行状态

=======
#### 4.1.3. 系统运行状态
>>>>>>> 2de20969
| Metric                         | Tags          | Type      | Description                              |
| ------------------------------ | ------------- | --------- | ---------------------------------------- |
| sys_cpu_load                   | name="system" | AutoGauge | 系统的 CPU 占用率，单位为%               |
| sys_cpu_cores                  | name="system" | Gauge     | 系统的可用处理器数                       |
| sys_total_physical_memory_size | name="memory" | Gauge     | 系统的最大物理内存                       |
| sys_free_physical_memory_size  | name="memory" | AutoGauge | 系统的剩余可用内存                       |
| sys_total_swap_space_size      | name="memory" | AutoGauge | 系统的交换区最大空间                     |
| sys_free_swap_space_size       | name="memory" | AutoGauge | 系统的交换区剩余可用空间                 |
| sys_committed_vm_size          | name="memory" | AutoGauge | 系统保证可用于正在运行的进程的虚拟内存量 |
| sys_disk_total_space           | name="disk"   | AutoGauge | 系统磁盘总大小                           |
| sys_disk_free_space            | name="disk"   | AutoGauge | 系统磁盘可用大小                         |

### 4.2. Important 级别监控指标

目前 Important 级别的监控指标如下所述：

<<<<<<< HEAD
### 4.2.1. 集群运行状态

=======
#### 4.2.1. 集群运行状态
>>>>>>> 2de20969
| Metric                    | Tags                                              | Type  | Description                    |
| ------------------------- | ------------------------------------------------- | ----- | ------------------------------ |
| cluster_node_leader_count | name="{{ip}}:{{port}}"                            | Gauge | 节点上共识组Leader的数量       |
| cluster_node_status       | name="{{ip}}:{{port}}",type="ConfigNode/DataNode" | Gauge | 节点的状态，0=Unkonwn 1=online |

<<<<<<< HEAD
### 4.2.2. 节点统计

=======
#### 4.2.2. 节点统计
>>>>>>> 2de20969
| Metric   | Tags                                       | Type      | Description                          |
| -------- | ------------------------------------------ | --------- | ------------------------------------ |
| quantity | name="database"                            | AutoGauge | 系统数据库数量                       |
| quantity | name="timeSeries"                          | AutoGauge | 系统时间序列数量                     |
| quantity | name="pointsIn"                            | Counter   | 系统累计写入点数                     |
| region   | name="total",type="SchemaRegion"           | AutoGauge | 分区表中 SchemaRegion 总数量         |
| region   | name="total",type="DataRegion"             | AutoGauge | 分区表中 DataRegion 总数量           |
| region   | name="{{ip}}:{{port}}",type="SchemaRegion" | Gauge     | 分区表中对应节点上 DataRegion 总数量 |
| region   | name="{{ip}}:{{port}}",type="DataRegion"   | Gauge     | 分区表中对应节点上 DataRegion 总数量 |

<<<<<<< HEAD
### 4.2.3. IoT共识协议统计

=======
#### 4.2.3. IoT共识协议统计
>>>>>>> 2de20969
| Metric        | Tags                                                                                         | Type      | Description                      |
| ------------- | -------------------------------------------------------------------------------------------- | --------- | -------------------------------- |
| iot_consensus | name="logDispatcher-{{IP}}:{{Port}}", region="{{region}}", type="currentSyncIndex"           | AutoGauge | 副本组同步线程的当前同步进度     |
| iot_consensus | name="logDispatcher-{{IP}}:{{Port}}", region="{{region}}", type="cachedRequestInMemoryQueue" | AutoGauge | 副本组同步线程缓存队列请求总大小 |
| iot_consensus | name="IoTConsensusServerImpl", region="{{region}}", type="searchIndex"                       | AutoGauge | 副本组主流程写入进度             |
| iot_consensus | name="IoTConsensusServerImpl", region="{{region}}", type="safeIndex"                         | AutoGauge | 副本组同步进度                   |
| stage         | name="iot_consensus", region="{{region}}", type="getStateMachineLock"                        | Histogram | 主流程获取状态机锁耗时           |
| stage         | name="iot_consensus", region="{{region}}", type="checkingBeforeWrite"                        | Histogram | 主流程写入状态机检查耗时         |
| stage         | name="iot_consensus", region="{{region}}", type="writeStateMachine"                          | Histogram | 主流程写入状态机耗时             |
| stage         | name="iot_consensus", region="{{region}}", type="offerRequestToQueue"                        | Histogram | 主流程尝试添加队列耗时           |
| stage         | name="iot_consensus", region="{{region}}", type="consensusWrite"                             | Histogram | 主流程全写入耗时                 |
| stage         | name="iot_consensus", region="{{region}}", type="constructBatch"                             | Histogram | 同步线程构造 Batch 耗时          |
| stage         | name="iot_consensus", region="{{region}}", type="syncLogTimePerRequest"                      | Histogram | 异步回调流程同步日志耗时         |

<<<<<<< HEAD
### 4.2.4. 缓存统计

=======
#### 4.2.4. 缓存统计
>>>>>>> 2de20969
| Metric    | Tags                               | Type      | Description                                             |
| --------- | ---------------------------------- | --------- | ------------------------------------------------------- |
| cache_hit | name="chunk"                       | AutoGauge | ChunkCache的命中率，单位为%                             |
| cache_hit | name="schema"                      | AutoGauge | SchemaCache的命中率，单位为%                            |
| cache_hit | name="timeSeriesMeta"              | AutoGauge | TimeseriesMetadataCache的命中率，单位为%                |
| cache_hit | name="bloomFilter"                 | AutoGauge | TimeseriesMetadataCache中的bloomFilter的拦截率，单位为% |
| cache     | name="Database", type="hit"        | Counter   | Database Cache 的命中次数                               |
| cache     | name="Database", type="all"        | Counter   | Database Cache 的访问次数                               |
| cache     | name="SchemaPartition", type="hit" | Counter   | SchemaPartition Cache 的命中次数                        |
| cache     | name="SchemaPartition", type="all" | Counter   | SchemaPartition Cache 的访问次数                        |
| cache     | name="DataPartition", type="hit"   | Counter   | DataPartition Cache 的命中次数                          |
| cache     | name="DataPartition", type="all"   | Counter   | DataPartition Cache 的访问次数                          |

<<<<<<< HEAD
### 4.2.5. 接口层统计

=======
#### 4.2.5. 接口层统计
>>>>>>> 2de20969
| Metric                | Tags                               | Type      | Description                         |
| --------------------- | ---------------------------------- | --------- | ----------------------------------- |
| operation             | name = "{{name}}"                  | Histogram | 客户端执行的操作的耗时情况          |
| entry                 | name="{{interface}}"               | Timer     | Client 建立的 Thrift 的耗时情况     |
| thrift_connections    | name="ConfigNodeRPC"               | AutoGauge | ConfigNode 的内部 Thrift 连接数     |
| thrift_connections    | name="Internal"                    | AutoGauge | DataNode 的内部 Thrift 连接数       |
| thrift_connections    | name="MPPDataExchange"             | AutoGauge | MPP 框架的内部 Thrift 连接数        |
| thrift_connections    | name="RPC"                         | AutoGauge | Client 建立的 Thrift 连接数         |
| thrift_active_threads | name="ConfigNodeRPC-Service"       | AutoGauge | ConfigNode 的内部活跃 Thrift 连接数 |
| thrift_active_threads | name="DataNodeInternalRPC-Service" | AutoGauge | DataNode 的内部活跃 Thrift 连接数   |
| thrift_active_threads | name="MPPDataExchangeRPC-Service"  | AutoGauge | MPP 框架的内部活跃 Thrift 连接数    |
| thrift_active_threads | name="ClientRPC-Service"           | AutoGauge | Client 建立的活跃 Thrift 连接数     |

<<<<<<< HEAD
### 4.2.6. 内存统计

=======
#### 4.2.6. 内存统计
>>>>>>> 2de20969
| Metric | Tags                          | Type      | Description                                       |
| ------ | ----------------------------- | --------- | ------------------------------------------------- |
| mem    | name="database_{{name}}"      | AutoGauge | DataNode内对应DataRegion的内存占用，单位为byte    |
| mem    | name="chunkMetaData_{{name}}" | AutoGauge | 写入TsFile时的ChunkMetaData的内存占用，单位为byte |
| mem    | name="IoTConsensus"           | AutoGauge | IoT共识协议的内存占用，单位为byte                 |

<<<<<<< HEAD
### 4.2.7. 任务统计

=======
#### 4.2.7. 任务统计
>>>>>>> 2de20969
| Metric    | Tags                                              | Type      | Description        |
| --------- | ------------------------------------------------- | --------- | ------------------ |
| queue     | name="compaction_inner", status="running/waiting" | Gauge     | 空间内合并任务数   |
| queue     | name="compaction_cross", status="running/waiting" | Gauge     | 跨空间合并任务数   |
| cost_task | name="inner_compaction/cross_compaction/flush"    | Gauge     | 任务耗时情况       |
| queue     | name="flush",status="running/waiting"             | AutoGauge | 刷盘任务数         |
| queue     | name="Sub_RawQuery",status="running/waiting"      | AutoGauge | Sub_RawQuery任务数 |

<<<<<<< HEAD
### 4.2.8. 合并统计

=======
#### 4.2.8. 合并统计
>>>>>>> 2de20969
| Metric                | Tags                                                | Type    | Description        |
| --------------------- | --------------------------------------------------- | ------- | ------------------ |
| data_written          | name="compaction", type="aligned/not-aligned/total" | Counter | 合并时写入量       |
| data_read             | name="compaction"                                   | Counter | 合并时的读取量     |
| compaction_task_count | name = "inner_compaction", type="sequence"          | Counter | 顺序空间内合并次数 |
| compaction_task_count | name = "inner_compaction", type="unsequence"        | Counter | 乱序空间内合并次数 |
| compaction_task_count | name = "cross_compaction", type="cross"             | Counter | 跨空间合并次数     |

<<<<<<< HEAD
### 4.2.9. 文件统计信息

| Metric     | Tags                         | Type      | Description          |
| ---------- |------------------------------| --------- |----------------------|
| file_size  | name="wal"                   | AutoGauge | 写前日志总大小，单位为byte      |
| file_size  | name="seq"                   | AutoGauge | 顺序TsFile总大小，单位为byte  |
| file_size  | name="unseq"                 | AutoGauge | 乱序TsFile总大小，单位为byte  |
| file_count | name="wal"                   | AutoGauge | 写前日志文件个数             |
| file_count | name="seq"                   | AutoGauge | 顺序TsFile文件个数         |
| file_count | name="unseq"                 | AutoGauge | 乱序TsFile文件个数         |
| file_count| name="inner-seq-file-num"    |AutoGauge| 顺序空间内合并临时文件个数        |
| file_count| name="inner-unseq-file-num"  |AutoGauge| 乱序空间内合并临时文件个数        |
| file_count| name="cross-file-num"        |AutoGauge| 跨空间合并临时文件个数          |
| file_count| name="inner-seq-file-size"   |AutoGauge| 顺序空间内合并临时文件大小，单位为byte |
| file_count| name="inner-unseq-file-size" |AutoGauge| 乱序空间内合并临时文件大小，单位为byte |
| file_count| name="cross-file-size"       |AutoGauge| 跨空间合并临时文件大小，单位为byte  |

### 4.2.10. IoTDB 进程统计

=======
#### 4.2.9. 文件统计信息
| Metric     | Tags         | Type      | Description                  |
| ---------- | ------------ | --------- | ---------------------------- |
| file_size  | name="wal"   | AutoGauge | 写前日志总大小，单位为byte   |
| file_size  | name="seq"   | AutoGauge | 顺序TsFile总大小，单位为byte |
| file_size  | name="unseq" | AutoGauge | 乱序TsFile总大小，单位为byte |
| file_count | name="wal"   | AutoGauge | 写前日志文件个数             |
| file_count | name="seq"   | AutoGauge | 顺序TsFile文件个数           |
| file_count | name="unseq" | AutoGauge | 乱序TsFile文件个数           |

#### 4.2.10. IoTDB 进程统计
>>>>>>> 2de20969
| Metric                | Tags           | Type      | Description                          |
| --------------------- | -------------- | --------- | ------------------------------------ |
| process_used_mem      | name="memory"  | AutoGauge | IoTDB 进程当前使用内存               |
| process_mem_ratio     | name="memory"  | AutoGauge | IoTDB 进程的内存占用比例             |
| process_threads_count | name="process" | AutoGauge | IoTDB 进程当前线程数                 |
| process_status        | name="process" | AutoGauge | IoTDB 进程存活状态，1为存活，0为终止 |

<<<<<<< HEAD
### 4.2.11. IoTDB 日志统计

=======
#### 4.2.11. IoTDB 日志统计
>>>>>>> 2de20969
| Metric         | Tags                                | Type    | Description        |
| -------------- | ----------------------------------- | ------- | ------------------ |
| logback_events | level="trace/debug/info/warn/error" | Counter | 不同类型的日志个数 |

#### 4.2.12. JVM 线程统计

| Metric                     | Tags                                                          | Type      | Description              |
| -------------------------- | ------------------------------------------------------------- | --------- | ------------------------ |
| jvm_threads_live_threads   |                                                               | AutoGauge | 当前线程数               |
| jvm_threads_daemon_threads |                                                               | AutoGauge | 当前 Daemon 线程数       |
| jvm_threads_peak_threads   |                                                               | AutoGauge | 峰值线程数               |
| jvm_threads_states_threads | state="runnable/blocked/waiting/timed-waiting/new/terminated" | AutoGauge | 当前处于各种状态的线程数 |

<<<<<<< HEAD
### 4.2.13. JVM GC 统计

=======
#### 4.2.13. JVM GC 统计
>>>>>>> 2de20969
| Metric                        | Tags                                                  | Type      | Description                            |
| ----------------------------- | ----------------------------------------------------- | --------- | -------------------------------------- |
| jvm_gc_pause                  | action="end of major GC/end of minor GC",cause="xxxx" | Timer     | 不同原因的Young GC/Full GC的次数与耗时 |
|                               |
| jvm_gc_concurrent_phase_time  | action="{{action}}",cause="{{cause}}"                 | Timer     | 不同原因的Young GC/Full GC的次数与耗时 |
|                               |
| jvm_gc_max_data_size_bytes    |                                                       | AutoGauge | 老年代内存的历史最大值                 |
| jvm_gc_live_data_size_bytes   |                                                       | AutoGauge | 老年代内存的使用值                     |
| jvm_gc_memory_promoted_bytes  |                                                       | Counter   | 老年代内存正向增长累计值               |
| jvm_gc_memory_allocated_bytes |                                                       | Counter   | GC分配内存正向增长累计值               |

<<<<<<< HEAD
### 4.2.14. JVM 内存统计

=======
#### 4.2.14. JVM 内存统计
>>>>>>> 2de20969
| Metric                          | Tags                            | Type      | Description          |
| ------------------------------- | ------------------------------- | --------- | -------------------- |
| jvm_buffer_memory_used_bytes    | id="direct/mapped"              | AutoGauge | 已经使用的缓冲区大小 |
| jvm_buffer_total_capacity_bytes | id="direct/mapped"              | AutoGauge | 最大缓冲区大小       |
| jvm_buffer_count_buffers        | id="direct/mapped"              | AutoGauge | 当前缓冲区数量       |
| jvm_memory_committed_bytes      | {area="heap/nonheap",id="xxx",} | AutoGauge | 当前申请的内存大小   |
| jvm_memory_max_bytes            | {area="heap/nonheap",id="xxx",} | AutoGauge | 最大内存             |
| jvm_memory_used_bytes           | {area="heap/nonheap",id="xxx",} | AutoGauge | 已使用内存大小       |

<<<<<<< HEAD
### 4.2.15. JVM 类加载统计

=======
#### 4.2.15. JVM 类加载统计
>>>>>>> 2de20969
| Metric                       | Tags | Type      | Description         |
| ---------------------------- | ---- | --------- | ------------------- |
| jvm_classes_unloaded_classes |      | AutoGauge | 累计卸载的class数量 |
| jvm_classes_loaded_classes   |      | AutoGauge | 累计加载的class数量 |

<<<<<<< HEAD
### 4.2.16. JVM 编译时间统计

=======
####  4.2.16. JVM 编译时间统计
>>>>>>> 2de20969
| Metric                  | Tags                                          | Type      | Description        |
| ----------------------- | --------------------------------------------- | --------- | ------------------ |
| jvm_compilation_time_ms | {compiler="HotSpot 64-Bit Tiered Compilers",} | AutoGauge | 耗费在编译上的时间 |

<<<<<<< HEAD
## 4.3. All 级别监控指标

=======

### 4.3. All 级别监控指标
>>>>>>> 2de20969
目前还没有All级别的监控指标，后续会持续添加。

## 5. 怎样获取这些系统监控？

- 监控模块的相关配置均在`conf/iotdb-{datanode/confignode}.properties`中，所有配置项支持通过`load configuration`命令热加载。

<<<<<<< HEAD
## 5.1. 使用 JMX 方式

对于使用 JMX 对外暴露的指标，可以通过 Jconsole 来进行查看。在进入 Jconsole 监控页面后，首先会看到 IoTDB 的各类运行情况的概览。在这里，您可以看到堆内存信息、线程信息、类信息以及服务器的 CPU 使用情况。

### 5.1.1. 获取监控指标数据

=======
### 5.1. 使用 JMX 方式
对于使用 JMX 对外暴露的指标，可以通过 Jconsole 来进行查看。在进入 Jconsole 监控页面后，首先会看到 IoTDB 的各类运行情况的概览。在这里，您可以看到堆内存信息、线程信息、类信息以及服务器的 CPU 使用情况。

#### 5.1.1. 获取监控指标数据
>>>>>>> 2de20969
连接到 JMX 后，您可以通过 "MBeans" 标签找到名为 "org.apache.iotdb.metrics" 的 "MBean"，可以在侧边栏中查看所有监控指标的具体值。

<img style="width:100%; max-width:800px; max-height:600px; margin-left:auto; margin-right:auto; display:block;" alt="metric-jmx" src="https://user-images.githubusercontent.com/46039728/204018765-6fda9391-ebcf-4c80-98c5-26f34bd74df0.png">

<<<<<<< HEAD
### 5.1.2. 获取其他相关数据

=======
#### 5.1.2. 获取其他相关数据
>>>>>>> 2de20969
连接到 JMX 后，您可以通过 "MBeans" 标签找到名为 "org.apache.iotdb.service" 的 "MBean"，如下图所示，了解服务的基本状态

<img style="width:100%; max-width:800px; max-height:600px; margin-left:auto; margin-right:auto; display:block;" src="https://user-images.githubusercontent.com/46039728/149951720-707f1ee8-32ee-4fde-9252-048caebd232e.png"> <br>

为了提高查询性能，IOTDB 对 ChunkMetaData 和 TsFileMetaData 进行了缓存。用户可以使用 MXBean ，展开侧边栏`org.apache.iotdb.db.service`查看缓存命中率：

<img style="width:100%; max-width:800px; max-height:600px; margin-left:auto; margin-right:auto; display:block;" src="https://user-images.githubusercontent.com/19167280/112426760-73e3da80-8d73-11eb-9a8f-9232d1f2033b.png">

### 5.2. 使用 Prometheus 方式

<<<<<<< HEAD
### 5.2.1. 监控指标的 Prometheus 映射关系

=======
#### 5.2.1. 监控指标的 Prometheus 映射关系
>>>>>>> 2de20969
> 对于 Metric Name 为 name, Tags 为 K1=V1, ..., Kn=Vn 的监控指标有如下映射，其中 value 为具体值

| 监控指标类型     | 映射关系                                                                                                                                                                                                                                                                                                                                                                                                                                                                           |
| ---------------- | ---------------------------------------------------------------------------------------------------------------------------------------------------------------------------------------------------------------------------------------------------------------------------------------------------------------------------------------------------------------------------------------------------------------------------------------------------------------------------------- |
| Counter          | name_total{k1="V1", ..., Kn="Vn"} value                                                                                                                                                                                                                                                                                                                                                                                                                                            |
| AutoGauge、Gauge | name{k1="V1", ..., Kn="Vn"} value                                                                                                                                                                                                                                                                                                                                                                                                                                                  |
| Histogram        | name_max{k1="V1", ..., Kn="Vn"} value <br> name_sum{k1="V1", ..., Kn="Vn"} value <br> name_count{k1="V1", ..., Kn="Vn"} value <br> name{k1="V1", ..., Kn="Vn", quantile="0.0"} value <br> name{k1="V1", ..., Kn="Vn", quantile="0.25"} value <br> name{k1="V1", ..., Kn="Vn", quantile="0.5"} value <br> name{k1="V1", ..., Kn="Vn", quantile="0.75"} value <br> name{k1="V1", ..., Kn="Vn", quantile="1.0"} value                                                                 |
| Rate             | name_total{k1="V1", ..., Kn="Vn"} value <br> name_total{k1="V1", ..., Kn="Vn", rate="m1"} value <br> name_total{k1="V1", ..., Kn="Vn", rate="m5"} value  <br> name_total{k1="V1", ..., Kn="Vn", rate="m15"} value <br> name_total{k1="V1", ..., Kn="Vn", rate="mean"} value                                                                                                                                                                                                        |
| Timer            | name_seconds_max{k1="V1", ..., Kn="Vn"} value <br> name_seconds_sum{k1="V1", ..., Kn="Vn"} value <br> name_seconds_count{k1="V1", ..., Kn="Vn"} value <br> name_seconds{k1="V1", ..., Kn="Vn", quantile="0.0"} value <br> name_seconds{k1="V1", ..., Kn="Vn", quantile="0.25"} value <br> name_seconds{k1="V1", ..., Kn="Vn", quantile="0.5"} value <br> name_seconds{k1="V1", ..., Kn="Vn", quantile="0.75"} value <br> name_seconds{k1="V1", ..., Kn="Vn", quantile="1.0"} value |

<<<<<<< HEAD
### 5.2.2. 修改配置文件

=======
#### 5.2.2. 修改配置文件
>>>>>>> 2de20969
1) 以 DataNode 为例，修改 iotdb-datanode.properties 配置文件如下：

```properties
dn_metric_reporter_list=PROMETHEUS
dn_metric_level=CORE
dn_metric_prometheus_reporter_port=9091
```

2) 启动 IoTDB DataNode

3) 打开浏览器或者用```curl``` 访问 ```http://servier_ip:9091/metrics```, 就能得到如下 metric 数据：

```
...
# HELP file_count
# TYPE file_count gauge
file_count{name="wal",} 0.0
file_count{name="unseq",} 0.0
file_count{name="seq",} 2.0
...
```

#### 5.2.3. Prometheus + Grafana

如上所示，IoTDB 对外暴露出标准的 Prometheus 格式的监控指标数据，可以使用 Prometheus 采集并存储监控指标，使用 Grafana 可视化监控指标。

IoTDB、Prometheus、Grafana三者的关系如下图所示:

![iotdb_prometheus_grafana](https://raw.githubusercontent.com/apache/iotdb-bin-resources/main/docs/UserGuide/System%20Tools/Metrics/iotdb_prometheus_grafana.png)

1. IoTDB在运行过程中持续收集监控指标数据。
2. Prometheus以固定的间隔（可配置）从IoTDB的HTTP接口拉取监控指标数据。
3. Prometheus将拉取到的监控指标数据存储到自己的TSDB中。
4. Grafana以固定的间隔（可配置）从Prometheus查询监控指标数据并绘图展示。

从交互流程可以看出，我们需要做一些额外的工作来部署和配置Prometheus和Grafana。

比如，你可以对Prometheus进行如下的配置（部分参数可以自行调整）来从IoTDB获取监控数据

```yaml
job_name: pull-metrics
honor_labels: true
honor_timestamps: true
scrape_interval: 15s
scrape_timeout: 10s
metrics_path: /metrics
scheme: http
follow_redirects: true
static_configs:
  - targets:
      - localhost:9091
```

更多细节可以参考下面的文档：

[Prometheus安装使用文档](https://prometheus.io/docs/prometheus/latest/getting_started/)

[Prometheus从HTTP接口拉取metrics数据的配置说明](https://prometheus.io/docs/prometheus/latest/configuration/configuration/#scrape_config)

[Grafana安装使用文档](https://grafana.com/docs/grafana/latest/getting-started/getting-started/)

[Grafana从Prometheus查询数据并绘图的文档](https://prometheus.io/docs/visualization/grafana/#grafana-support-for-prometheus)

<<<<<<< HEAD
### 5.2.4. Apache IoTDB Dashboard

=======
#### 5.2.4. Apache IoTDB Dashboard
>>>>>>> 2de20969
我们提供了Apache IoTDB Dashboard，在Grafana中显示的效果图如下所示：

![Apache IoTDB Dashboard](https://github.com/apache/iotdb-bin-resources/blob/main/docs/UserGuide/System%20Tools/Metrics/dashboard.png)

##### 5.2.4.1. 如何获取 Apache IoTDB Dashboard？

1. 您可以在 grafana-metrics-example 文件夹下获取到对应不同iotdb版本的Dashboard的json文件。
2. 您可以访问[Grafana Dashboard官网](https://grafana.com/grafana/dashboards/)搜索`Apache IoTDB Dashboard`并使用

在创建Grafana时，您可以选择Import刚刚下载的json文件，并为Apache IoTDB Dashboard选择对应目标数据源。

<<<<<<< HEAD
#### 5.2.4.2. Apache IoTDB ConfigNode Dashboard 说明

=======
##### 5.2.4.2. Apache IoTDB ConfigNode Dashboard 说明
>>>>>>> 2de20969
> 除特殊说明的监控项以外，以下监控项均保证在Important级别的监控框架中可用。

- `Overview`：系统概述
    - `Registered Node`：注册的ConfigNode/DataNode个数
    - `DataNode`：集群DataNode的存活状态，包括Online和Unknown两种。
    - `ConfigNode`：集群ConfigNode的存活状态，包括Online和Unknown两种。
    - `The Status Of Node`：集群具体节点运行状态，包括Online和Unkown两种。
- `Region`：Region概述
    - `Region Number`：Region个数，包括总个数，DataRegion 个数和 SchemaRegion 个数。
    - `Leadership distribution`：集群 Leader 分布情况，指每个节点上对应 Region 的 Leader 的个数。
    - `Total Region in Node`：不同 Node 的 Region 总数量。
    - `Region in Node`：不同 Node 的 SchemaRegion/DataRegion 数量。
    - `Region in Database`（Normal级别）：不同 Database 的 Region 数量，包括 SchemaRegion、DataRegion。
    - `Slot in Database`(Normal级别)：不同 Database 的Slot数量，包括 DataSlot 数量和 SchemaSlot 数量。
- `System`：系统
    - `CPU Core`：系统 CPU 核数情况。
    - `CPU Load`：系统 CPU 负载情况、进度 CPU 负载情况。
    - `CPU Time Per Minute`：进程平均每分钟占用系统 CPU 时间，注意：多核会导致该值超过1分钟。
    - `System Memory`：系统物理内存大小、系统使用物理内存大小、虚拟机提交的内存大小。
    - `System Swap Size`：系统交换区总大小、系统交换区使用大小。
    - `Process Memory`：IoTDB 进程最大内存总大小、IoTDB 进程总内存大小、IoTDB 进程使用内存大小。
    - `The Number of GC Per Minute`：平均每分钟 GC 次数。
    - `The Time Consumed Of GC Per Minute`：平均每分钟 GC 耗时。
    - `The Number Of Java Thread`：IoTDB 进程的不同状态的线程数。
    - `Heap Memory`：IoTDB 进程的堆内存
    - `Off Heap Memory`：IoTDB 进程的堆外内存
    - `Log Number Per Minute`：IoTDB 进程平均每分钟日志数
    - `The Time Consumed of Compliation Per Minute`：平均每分钟编译耗时
    - `The Number Of Class`：JVM 加载和卸载的类数量

<<<<<<< HEAD
#### 5.2.4.3. Apache IoTDB DataNode Dashboard 说明

=======
##### 5.2.4.3. Apache IoTDB DataNode Dashboard 说明
>>>>>>> 2de20969
> 除特殊说明的监控项以外，以下监控项均保证在Important级别的监控框架中可用。

- `Overview`：系统概述
    - `The Number Of Entity`：实体数量，包含时间序列等
    - `Write Point Per Minute`：每分钟系统平均写入点数
    - `Database Used Memory`：每个 Database 使用的内存大小
- `Interface`：接口
    - `The Time Consumed Of Operation(50%)`：不同客户端操作耗时的中位数
    - `The Time Consumed Of Operation(75%)`：不同客户端操作耗时的上四分位数
    - `The Time Consumed Of Operation(100%)`：不同客户端操作耗时的最大值
    - `The QPS of Interface`：系统接口每秒钟访问次数
    - `The Time Consumed Of Interface`：系统接口的平均耗时
    - `Cache Hit Rate`：缓存命中率
    - `Thrift Connection`：建立的 Thrift 连接个数
    - `Thrift Active Thread`：建立的活跃的 Thrift 连接的个数
- `Engine`：引擎
    - `Task Number`：系统中不同状态的任务个数
    - `The Time Consumed Of Tasking`：系统中不同状态的任务的耗时
    - `Compaction Read And Write Per Minute`：平均每分钟合并读取和写入数据量
    - `Compaction R/W Ratio Per Minute`：平均每分钟合并读取和写入数据比
    - `Compaction Number Per Minute`：平均每分钟不同类型的合并任务数量
- `IoTConsensus`：IoT共识协议
    - `IoTConsensus Used Memory`：IoT共识层使用的内存大小
    - `IoTConsensus Sync Index`：不同的Region的写入Index和同步Index
    - `IoTConsensus Overview`：不同节点的同步总差距、总缓存的请求个数
    - `The time consumed of different stages(50%)`：不同阶段耗时的中位数
    - `The time consumed of different stages(75%)`：不同阶段耗时的上四分位数
    - `The time consumed of different stages(100%)`：不同阶段耗时的最大值
    - `IoTConsensus Search Index Rate`：不同region的写入Index的增长速度
    - `IoTConsensus Safe Index Rate`：不同region的同步Index的增长速度
    - `IoTConsensus LogDispatcher Request Size`：不同的LogDispatcherThread缓存的请求个数
    - `Sync Lag`：每个region的同步index差距
    - `Min Peer Sync Lag`：每个region的写入index和同步最快的LogDispatcherThread的同步index之间的差距
    - `Sync speed diff of Peers`：每个region中同步最快的LogDispatcherThread与同步最慢的LogDispatcherThread之间的同步index差距
- `System`：系统
    - `CPU Core`：系统 CPU 核数情况。
    - `CPU Load`：系统 CPU 负载情况、进度 CPU 负载情况。
    - `CPU Time Per Minute`：进程平均每分钟占用系统 CPU 时间，注意：多核会导致该值超过1分钟。
    - `System Memory`：系统物理内存大小、系统使用物理内存大小、虚拟机提交的内存大小。
    - `System Swap Size`：系统交换区总大小、系统交换区使用大小。
    - `Process Memory`：IoTDB 进程最大内存总大小、IoTDB 进程总内存大小、IoTDB 进程使用内存大小。
    - `The Size Of File`：IoTDB系统相关的文件大小，包括wal下的文件总大小、seq下的tsfile文件总大小、unseq下的tsfile文件总大小
    - `The Number Of File`：IoTDB系统相关的文件个数，包括wal下的文件个数、seq下的tsfile文件个数、unseq下的tsfile文件个数
    - `The Space Of Disk`：当前data目录所挂载的磁盘总大小和剩余大小
    - `The Number of GC Per Minute`：平均每分钟 GC 次数。
    - `The Time Consumed Of GC Per Minute`：平均每分钟 GC 耗时。
    - `The Number Of Java Thread`：IoTDB 进程的不同状态的线程数。
    - `Heap Memory`：IoTDB 进程的堆内存
    - `Off Heap Memory`：IoTDB 进程的堆外内存
    - `Log Number Per Minute`：IoTDB 进程平均每分钟日志数
    - `The Time Consumed of Compliation Per Minute`：平均每分钟编译耗时
    - `The Number Of Class`：JVM 加载和卸载的类数量

### 5.3. 使用 IoTDB 方式

<<<<<<< HEAD
### 5.3.1. 监控指标的 IoTDB 映射关系

> 对于 Metric Name 为 name, Tags 为 K1=V1, ..., Kn=Vn 的监控指标有如下映射，以默认写到 root.__system.metric 为例
=======
#### 5.3.1. 监控指标的 IoTDB 映射关系
> 对于 Metric Name 为 name, Tags 为 K1=V1, ..., Kn=Vn 的监控指标有如下映射，以默认写到 root.__system.metric.`ip:port` 为例
>>>>>>> 2de20969

| 监控指标类型     | 映射关系                                                                                                                                                                                                                                                                                                                                                                                                                                                                                                                                                                                                                                                  |
| ---------------- | --------------------------------------------------------------------------------------------------------------------------------------------------------------------------------------------------------------------------------------------------------------------------------------------------------------------------------------------------------------------------------------------------------------------------------------------------------------------------------------------------------------------------------------------------------------------------------------------------------------------------------------------------------- |
| Counter          | root.__system.metric.`ip:port`.name.`K1=V1`...`Kn=Vn`.value                                                                                                                                                                                                                                                                                                                                                                                                                                                                                                                                                                                                         |
| AutoGauge、Gauge | root.__system.metric.`ip:port`.name.`K1=V1`...`Kn=Vn`.value                                                                                                                                                                                                                                                                                                                                                                                                                                                                                                                                                                                                         |
| Histogram        | root.__system.metric.`ip:port`.name.`K1=V1`...`Kn=Vn`.count <br> root.__system.metric.`ip:port`.name.`K1=V1`...`Kn=Vn`.max <br> root.__system.metric.`ip:port`.name.`K1=V1`...`Kn=Vn`.sum <br> root.__system.metric.`ip:port`.name.`K1=V1`...`Kn=Vn`.p0 <br> root.__system.metric.`ip:port`.name.`K1=V1`...`Kn=Vn`.p25 <br> root.__system.metric.`ip:port`.name.`K1=V1`...`Kn=Vn`.p50 <br> root.__system.metric.`ip:port`.name.`K1=V1`...`Kn=Vn`.p75 <br> root.__system.metric.`ip:port`.name.`K1=V1`...`Kn=Vn`.p100                                                                                                                                                                                                                      |
| Rate             | root.__system.metric.`ip:port`.name.`K1=V1`...`Kn=Vn`.count <br> root.__system.metric.`ip:port`.name.`K1=V1`...`Kn=Vn`.mean <br> root.__system.metric.`ip:port`.name.`K1=V1`...`Kn=Vn`.m1 <br> root.__system.metric.`ip:port`.name.`K1=V1`...`Kn=Vn`.m5 <br> root.__system.metric.`ip:port`.name.`K1=V1`...`Kn=Vn`.m15                                                                                                                                                                                                                                                                                                                                                                                      |
| Timer            | root.__system.metric.`ip:port`.name.`K1=V1`...`Kn=Vn`.count <br> root.__system.metric.`ip:port`.name.`K1=V1`...`Kn=Vn`.max <br> root.__system.metric.`ip:port`.name.`K1=V1`...`Kn=Vn`.mean <br> root.__system.metric.`ip:port`.name.`K1=V1`...`Kn=Vn`.sum <br> root.__system.metric.`ip:port`.name.`K1=V1`...`Kn=Vn`.p0 <br> root.__system.metric.`ip:port`.name.`K1=V1`...`Kn=Vn`.p25 <br> root.__system.metric.`ip:port`.name.`K1=V1`...`Kn=Vn`.p50 <br> root.__system.metric.`ip:port`.name.`K1=V1`...`Kn=Vn`.p75 <br> root.__system.metric.`ip:port`.name.`K1=V1`...`Kn=Vn`.p100   <br> root.__system.metric.`ip:port`.name.`K1=V1`...`Kn=Vn`.m1 <br> root.__system.metric.`ip:port`.name.`K1=V1`...`Kn=Vn`.m5 <br> root.__system.metric.`ip:port`.name.`K1=V1`...`Kn=Vn`.m15 |

<<<<<<< HEAD
### 5.3.2. 获取监控指标

=======
#### 5.3.2. 获取监控指标
>>>>>>> 2de20969
根据如上的映射关系，可以构成相关的 IoTDB 查询语句获取监控指标<|MERGE_RESOLUTION|>--- conflicted
+++ resolved
@@ -54,14 +54,6 @@
 
 在 IoTDB 的监控模块，每个监控指标被 `Metric Name` 和 `Tags` 唯一标识。
 
-<<<<<<< HEAD
-- `Metric Name`：**指标类型名称**，比如logback_events表示日志事件。
-- `Tags`：**指标分类**，形式为Key-Value对，每个指标下面可以有0到多个分类，常见的Key-Value对：
-    - `name = xxx`：被监控项的名称，比如对`entry_seconds_count`这个监控项，name 的含义是被监控的接口名称。
-    - `status = xxx`：被监控项的状态细分，比如监控 Task 的监控项可以通过该参数，将运行的 Task 和停止的 Task 分开。
-    - `user = xxx`：被监控项和某个特定用户相关，比如统计root用户的写入总次数。
-    - 根据具体情况自定义：比如logback_events_total下有一个```level```的分类，用来表示特定级别下的日志数量
-=======
 - `Metric Name`：指标类型名称，比如`logback_events`表示日志事件。
 - `Tags`：指标分类，形式为Key-Value对，每个指标下面可以有0到多个分类，常见的Key-Value对：
   - `name = xxx`：被监控对象的名称，是对**业务逻辑**的说明。比如对于`Metric Name = entry_seconds_count`类型的监控项，name的含义是指被监控的业务接口。
@@ -69,19 +61,13 @@
   - `status = xxx`：被监控对象的状态，是对**业务逻辑**的说明。比如对于`Metric Name = Task`类型的监控项可以通过该参数，从而区分被监控对象的状态。
   - `user = xxx`：被监控对象的相关用户，是对**业务逻辑**的说明。比如统计`root`用户的写入总点数。
   - 根据具体情况自定义：比如logback_events_total下有一个level的分类，用来表示特定级别下的日志数量。
->>>>>>> 2de20969
 - `Metric Level`：**指标管理级别**，默认启动级别为`Core`级别，建议启动级别为`Important级别`，审核严格程度`Core > Important > Normal > All`
     - `Core`：系统的核心指标，供**系统内核和运维人员**使用，关乎系统的**性能、稳定性、安全性**，比如实例的状况，系统的负载等。
     - `Important`：模块的重要指标，供**运维和测试人员**使用，直接关乎**每个模块的运行状态**，比如合并文件个数、执行情况等。
     - `Normal`：模块的一般指标，供**开发人员**使用，方便在出现问题时**定位模块**，比如合并中的特定关键操作情况。
     - `All`：模块的全部指标，供**模块开发人员**使用，往往在复现问题的时候使用，从而快速解决问题。
-
-<<<<<<< HEAD
-## 3.2. 监控指标对外获取数据格式
-
-=======
+    
 ### 3.2. 监控指标对外获取数据格式
->>>>>>> 2de20969
 - IoTDB 对外提供 JMX、 Prometheus 和 IoTDB 格式的监控指标：
     - 对于 JMX ，可以通过```org.apache.iotdb.metrics```获取系统监控指标指标。
     - 对于 Prometheus ，可以通过对外暴露的端口获取监控指标的值
@@ -103,12 +89,7 @@
 | config_node | name="total",status="Registered/Online/Unknown" | AutoGauge | 已注册/在线/离线 confignode 的节点数量 |
 | data_node   | name="total",status="Registered/Online/Unknown" | AutoGauge | 已注册/在线/离线 datanode 的节点数量   |
 
-<<<<<<< HEAD
-### 4.1.2. IoTDB 进程运行状态
-
-=======
 #### 4.1.2. IoTDB 进程运行状态
->>>>>>> 2de20969
 | Metric            | Tags           | Type      | Description                         |
 | ----------------- | -------------- | --------- | ----------------------------------- |
 | process_cpu_load  | name="process" | AutoGauge | IoTDB 进程的 CPU 占用率，单位为%    |
@@ -117,12 +98,7 @@
 | process_total_mem | name="memory"  | AutoGauge | IoTDB 进程当前已申请内存            |
 | process_free_mem  | name="memory"  | AutoGauge | IoTDB 进程当前剩余可用内存          |
 
-<<<<<<< HEAD
-### 4.1.3. 系统运行状态
-
-=======
 #### 4.1.3. 系统运行状态
->>>>>>> 2de20969
 | Metric                         | Tags          | Type      | Description                              |
 | ------------------------------ | ------------- | --------- | ---------------------------------------- |
 | sys_cpu_load                   | name="system" | AutoGauge | 系统的 CPU 占用率，单位为%               |
@@ -139,23 +115,13 @@
 
 目前 Important 级别的监控指标如下所述：
 
-<<<<<<< HEAD
-### 4.2.1. 集群运行状态
-
-=======
 #### 4.2.1. 集群运行状态
->>>>>>> 2de20969
 | Metric                    | Tags                                              | Type  | Description                    |
 | ------------------------- | ------------------------------------------------- | ----- | ------------------------------ |
 | cluster_node_leader_count | name="{{ip}}:{{port}}"                            | Gauge | 节点上共识组Leader的数量       |
 | cluster_node_status       | name="{{ip}}:{{port}}",type="ConfigNode/DataNode" | Gauge | 节点的状态，0=Unkonwn 1=online |
 
-<<<<<<< HEAD
-### 4.2.2. 节点统计
-
-=======
 #### 4.2.2. 节点统计
->>>>>>> 2de20969
 | Metric   | Tags                                       | Type      | Description                          |
 | -------- | ------------------------------------------ | --------- | ------------------------------------ |
 | quantity | name="database"                            | AutoGauge | 系统数据库数量                       |
@@ -166,12 +132,7 @@
 | region   | name="{{ip}}:{{port}}",type="SchemaRegion" | Gauge     | 分区表中对应节点上 DataRegion 总数量 |
 | region   | name="{{ip}}:{{port}}",type="DataRegion"   | Gauge     | 分区表中对应节点上 DataRegion 总数量 |
 
-<<<<<<< HEAD
-### 4.2.3. IoT共识协议统计
-
-=======
 #### 4.2.3. IoT共识协议统计
->>>>>>> 2de20969
 | Metric        | Tags                                                                                         | Type      | Description                      |
 | ------------- | -------------------------------------------------------------------------------------------- | --------- | -------------------------------- |
 | iot_consensus | name="logDispatcher-{{IP}}:{{Port}}", region="{{region}}", type="currentSyncIndex"           | AutoGauge | 副本组同步线程的当前同步进度     |
@@ -186,12 +147,7 @@
 | stage         | name="iot_consensus", region="{{region}}", type="constructBatch"                             | Histogram | 同步线程构造 Batch 耗时          |
 | stage         | name="iot_consensus", region="{{region}}", type="syncLogTimePerRequest"                      | Histogram | 异步回调流程同步日志耗时         |
 
-<<<<<<< HEAD
-### 4.2.4. 缓存统计
-
-=======
 #### 4.2.4. 缓存统计
->>>>>>> 2de20969
 | Metric    | Tags                               | Type      | Description                                             |
 | --------- | ---------------------------------- | --------- | ------------------------------------------------------- |
 | cache_hit | name="chunk"                       | AutoGauge | ChunkCache的命中率，单位为%                             |
@@ -205,12 +161,7 @@
 | cache     | name="DataPartition", type="hit"   | Counter   | DataPartition Cache 的命中次数                          |
 | cache     | name="DataPartition", type="all"   | Counter   | DataPartition Cache 的访问次数                          |
 
-<<<<<<< HEAD
-### 4.2.5. 接口层统计
-
-=======
 #### 4.2.5. 接口层统计
->>>>>>> 2de20969
 | Metric                | Tags                               | Type      | Description                         |
 | --------------------- | ---------------------------------- | --------- | ----------------------------------- |
 | operation             | name = "{{name}}"                  | Histogram | 客户端执行的操作的耗时情况          |
@@ -224,24 +175,14 @@
 | thrift_active_threads | name="MPPDataExchangeRPC-Service"  | AutoGauge | MPP 框架的内部活跃 Thrift 连接数    |
 | thrift_active_threads | name="ClientRPC-Service"           | AutoGauge | Client 建立的活跃 Thrift 连接数     |
 
-<<<<<<< HEAD
-### 4.2.6. 内存统计
-
-=======
 #### 4.2.6. 内存统计
->>>>>>> 2de20969
 | Metric | Tags                          | Type      | Description                                       |
 | ------ | ----------------------------- | --------- | ------------------------------------------------- |
 | mem    | name="database_{{name}}"      | AutoGauge | DataNode内对应DataRegion的内存占用，单位为byte    |
 | mem    | name="chunkMetaData_{{name}}" | AutoGauge | 写入TsFile时的ChunkMetaData的内存占用，单位为byte |
 | mem    | name="IoTConsensus"           | AutoGauge | IoT共识协议的内存占用，单位为byte                 |
 
-<<<<<<< HEAD
-### 4.2.7. 任务统计
-
-=======
 #### 4.2.7. 任务统计
->>>>>>> 2de20969
 | Metric    | Tags                                              | Type      | Description        |
 | --------- | ------------------------------------------------- | --------- | ------------------ |
 | queue     | name="compaction_inner", status="running/waiting" | Gauge     | 空间内合并任务数   |
@@ -250,12 +191,7 @@
 | queue     | name="flush",status="running/waiting"             | AutoGauge | 刷盘任务数         |
 | queue     | name="Sub_RawQuery",status="running/waiting"      | AutoGauge | Sub_RawQuery任务数 |
 
-<<<<<<< HEAD
-### 4.2.8. 合并统计
-
-=======
 #### 4.2.8. 合并统计
->>>>>>> 2de20969
 | Metric                | Tags                                                | Type    | Description        |
 | --------------------- | --------------------------------------------------- | ------- | ------------------ |
 | data_written          | name="compaction", type="aligned/not-aligned/total" | Counter | 合并时写入量       |
@@ -264,8 +200,7 @@
 | compaction_task_count | name = "inner_compaction", type="unsequence"        | Counter | 乱序空间内合并次数 |
 | compaction_task_count | name = "cross_compaction", type="cross"             | Counter | 跨空间合并次数     |
 
-<<<<<<< HEAD
-### 4.2.9. 文件统计信息
+#### 4.2.9. 文件统计信息
 
 | Metric     | Tags                         | Type      | Description          |
 | ---------- |------------------------------| --------- |----------------------|
@@ -282,21 +217,7 @@
 | file_count| name="inner-unseq-file-size" |AutoGauge| 乱序空间内合并临时文件大小，单位为byte |
 | file_count| name="cross-file-size"       |AutoGauge| 跨空间合并临时文件大小，单位为byte  |
 
-### 4.2.10. IoTDB 进程统计
-
-=======
-#### 4.2.9. 文件统计信息
-| Metric     | Tags         | Type      | Description                  |
-| ---------- | ------------ | --------- | ---------------------------- |
-| file_size  | name="wal"   | AutoGauge | 写前日志总大小，单位为byte   |
-| file_size  | name="seq"   | AutoGauge | 顺序TsFile总大小，单位为byte |
-| file_size  | name="unseq" | AutoGauge | 乱序TsFile总大小，单位为byte |
-| file_count | name="wal"   | AutoGauge | 写前日志文件个数             |
-| file_count | name="seq"   | AutoGauge | 顺序TsFile文件个数           |
-| file_count | name="unseq" | AutoGauge | 乱序TsFile文件个数           |
-
 #### 4.2.10. IoTDB 进程统计
->>>>>>> 2de20969
 | Metric                | Tags           | Type      | Description                          |
 | --------------------- | -------------- | --------- | ------------------------------------ |
 | process_used_mem      | name="memory"  | AutoGauge | IoTDB 进程当前使用内存               |
@@ -304,12 +225,7 @@
 | process_threads_count | name="process" | AutoGauge | IoTDB 进程当前线程数                 |
 | process_status        | name="process" | AutoGauge | IoTDB 进程存活状态，1为存活，0为终止 |
 
-<<<<<<< HEAD
-### 4.2.11. IoTDB 日志统计
-
-=======
 #### 4.2.11. IoTDB 日志统计
->>>>>>> 2de20969
 | Metric         | Tags                                | Type    | Description        |
 | -------------- | ----------------------------------- | ------- | ------------------ |
 | logback_events | level="trace/debug/info/warn/error" | Counter | 不同类型的日志个数 |
@@ -323,12 +239,7 @@
 | jvm_threads_peak_threads   |                                                               | AutoGauge | 峰值线程数               |
 | jvm_threads_states_threads | state="runnable/blocked/waiting/timed-waiting/new/terminated" | AutoGauge | 当前处于各种状态的线程数 |
 
-<<<<<<< HEAD
-### 4.2.13. JVM GC 统计
-
-=======
 #### 4.2.13. JVM GC 统计
->>>>>>> 2de20969
 | Metric                        | Tags                                                  | Type      | Description                            |
 | ----------------------------- | ----------------------------------------------------- | --------- | -------------------------------------- |
 | jvm_gc_pause                  | action="end of major GC/end of minor GC",cause="xxxx" | Timer     | 不同原因的Young GC/Full GC的次数与耗时 |
@@ -340,12 +251,7 @@
 | jvm_gc_memory_promoted_bytes  |                                                       | Counter   | 老年代内存正向增长累计值               |
 | jvm_gc_memory_allocated_bytes |                                                       | Counter   | GC分配内存正向增长累计值               |
 
-<<<<<<< HEAD
-### 4.2.14. JVM 内存统计
-
-=======
 #### 4.2.14. JVM 内存统计
->>>>>>> 2de20969
 | Metric                          | Tags                            | Type      | Description          |
 | ------------------------------- | ------------------------------- | --------- | -------------------- |
 | jvm_buffer_memory_used_bytes    | id="direct/mapped"              | AutoGauge | 已经使用的缓冲区大小 |
@@ -355,63 +261,33 @@
 | jvm_memory_max_bytes            | {area="heap/nonheap",id="xxx",} | AutoGauge | 最大内存             |
 | jvm_memory_used_bytes           | {area="heap/nonheap",id="xxx",} | AutoGauge | 已使用内存大小       |
 
-<<<<<<< HEAD
-### 4.2.15. JVM 类加载统计
-
-=======
 #### 4.2.15. JVM 类加载统计
->>>>>>> 2de20969
 | Metric                       | Tags | Type      | Description         |
 | ---------------------------- | ---- | --------- | ------------------- |
 | jvm_classes_unloaded_classes |      | AutoGauge | 累计卸载的class数量 |
 | jvm_classes_loaded_classes   |      | AutoGauge | 累计加载的class数量 |
 
-<<<<<<< HEAD
-### 4.2.16. JVM 编译时间统计
-
-=======
 ####  4.2.16. JVM 编译时间统计
->>>>>>> 2de20969
 | Metric                  | Tags                                          | Type      | Description        |
 | ----------------------- | --------------------------------------------- | --------- | ------------------ |
 | jvm_compilation_time_ms | {compiler="HotSpot 64-Bit Tiered Compilers",} | AutoGauge | 耗费在编译上的时间 |
 
-<<<<<<< HEAD
-## 4.3. All 级别监控指标
-
-=======
-
 ### 4.3. All 级别监控指标
->>>>>>> 2de20969
 目前还没有All级别的监控指标，后续会持续添加。
 
 ## 5. 怎样获取这些系统监控？
 
 - 监控模块的相关配置均在`conf/iotdb-{datanode/confignode}.properties`中，所有配置项支持通过`load configuration`命令热加载。
 
-<<<<<<< HEAD
-## 5.1. 使用 JMX 方式
-
-对于使用 JMX 对外暴露的指标，可以通过 Jconsole 来进行查看。在进入 Jconsole 监控页面后，首先会看到 IoTDB 的各类运行情况的概览。在这里，您可以看到堆内存信息、线程信息、类信息以及服务器的 CPU 使用情况。
-
-### 5.1.1. 获取监控指标数据
-
-=======
 ### 5.1. 使用 JMX 方式
 对于使用 JMX 对外暴露的指标，可以通过 Jconsole 来进行查看。在进入 Jconsole 监控页面后，首先会看到 IoTDB 的各类运行情况的概览。在这里，您可以看到堆内存信息、线程信息、类信息以及服务器的 CPU 使用情况。
 
 #### 5.1.1. 获取监控指标数据
->>>>>>> 2de20969
 连接到 JMX 后，您可以通过 "MBeans" 标签找到名为 "org.apache.iotdb.metrics" 的 "MBean"，可以在侧边栏中查看所有监控指标的具体值。
 
 <img style="width:100%; max-width:800px; max-height:600px; margin-left:auto; margin-right:auto; display:block;" alt="metric-jmx" src="https://user-images.githubusercontent.com/46039728/204018765-6fda9391-ebcf-4c80-98c5-26f34bd74df0.png">
 
-<<<<<<< HEAD
-### 5.1.2. 获取其他相关数据
-
-=======
 #### 5.1.2. 获取其他相关数据
->>>>>>> 2de20969
 连接到 JMX 后，您可以通过 "MBeans" 标签找到名为 "org.apache.iotdb.service" 的 "MBean"，如下图所示，了解服务的基本状态
 
 <img style="width:100%; max-width:800px; max-height:600px; margin-left:auto; margin-right:auto; display:block;" src="https://user-images.githubusercontent.com/46039728/149951720-707f1ee8-32ee-4fde-9252-048caebd232e.png"> <br>
@@ -422,12 +298,7 @@
 
 ### 5.2. 使用 Prometheus 方式
 
-<<<<<<< HEAD
-### 5.2.1. 监控指标的 Prometheus 映射关系
-
-=======
 #### 5.2.1. 监控指标的 Prometheus 映射关系
->>>>>>> 2de20969
 > 对于 Metric Name 为 name, Tags 为 K1=V1, ..., Kn=Vn 的监控指标有如下映射，其中 value 为具体值
 
 | 监控指标类型     | 映射关系                                                                                                                                                                                                                                                                                                                                                                                                                                                                           |
@@ -438,12 +309,7 @@
 | Rate             | name_total{k1="V1", ..., Kn="Vn"} value <br> name_total{k1="V1", ..., Kn="Vn", rate="m1"} value <br> name_total{k1="V1", ..., Kn="Vn", rate="m5"} value  <br> name_total{k1="V1", ..., Kn="Vn", rate="m15"} value <br> name_total{k1="V1", ..., Kn="Vn", rate="mean"} value                                                                                                                                                                                                        |
 | Timer            | name_seconds_max{k1="V1", ..., Kn="Vn"} value <br> name_seconds_sum{k1="V1", ..., Kn="Vn"} value <br> name_seconds_count{k1="V1", ..., Kn="Vn"} value <br> name_seconds{k1="V1", ..., Kn="Vn", quantile="0.0"} value <br> name_seconds{k1="V1", ..., Kn="Vn", quantile="0.25"} value <br> name_seconds{k1="V1", ..., Kn="Vn", quantile="0.5"} value <br> name_seconds{k1="V1", ..., Kn="Vn", quantile="0.75"} value <br> name_seconds{k1="V1", ..., Kn="Vn", quantile="1.0"} value |
 
-<<<<<<< HEAD
-### 5.2.2. 修改配置文件
-
-=======
 #### 5.2.2. 修改配置文件
->>>>>>> 2de20969
 1) 以 DataNode 为例，修改 iotdb-datanode.properties 配置文件如下：
 
 ```properties
@@ -507,12 +373,7 @@
 
 [Grafana从Prometheus查询数据并绘图的文档](https://prometheus.io/docs/visualization/grafana/#grafana-support-for-prometheus)
 
-<<<<<<< HEAD
-### 5.2.4. Apache IoTDB Dashboard
-
-=======
 #### 5.2.4. Apache IoTDB Dashboard
->>>>>>> 2de20969
 我们提供了Apache IoTDB Dashboard，在Grafana中显示的效果图如下所示：
 
 ![Apache IoTDB Dashboard](https://github.com/apache/iotdb-bin-resources/blob/main/docs/UserGuide/System%20Tools/Metrics/dashboard.png)
@@ -524,12 +385,7 @@
 
 在创建Grafana时，您可以选择Import刚刚下载的json文件，并为Apache IoTDB Dashboard选择对应目标数据源。
 
-<<<<<<< HEAD
-#### 5.2.4.2. Apache IoTDB ConfigNode Dashboard 说明
-
-=======
 ##### 5.2.4.2. Apache IoTDB ConfigNode Dashboard 说明
->>>>>>> 2de20969
 > 除特殊说明的监控项以外，以下监控项均保证在Important级别的监控框架中可用。
 
 - `Overview`：系统概述
@@ -559,13 +415,8 @@
     - `Log Number Per Minute`：IoTDB 进程平均每分钟日志数
     - `The Time Consumed of Compliation Per Minute`：平均每分钟编译耗时
     - `The Number Of Class`：JVM 加载和卸载的类数量
-
-<<<<<<< HEAD
-#### 5.2.4.3. Apache IoTDB DataNode Dashboard 说明
-
-=======
+    
 ##### 5.2.4.3. Apache IoTDB DataNode Dashboard 说明
->>>>>>> 2de20969
 > 除特殊说明的监控项以外，以下监控项均保证在Important级别的监控框架中可用。
 
 - `Overview`：系统概述
@@ -621,14 +472,8 @@
 
 ### 5.3. 使用 IoTDB 方式
 
-<<<<<<< HEAD
-### 5.3.1. 监控指标的 IoTDB 映射关系
-
-> 对于 Metric Name 为 name, Tags 为 K1=V1, ..., Kn=Vn 的监控指标有如下映射，以默认写到 root.__system.metric 为例
-=======
 #### 5.3.1. 监控指标的 IoTDB 映射关系
 > 对于 Metric Name 为 name, Tags 为 K1=V1, ..., Kn=Vn 的监控指标有如下映射，以默认写到 root.__system.metric.`ip:port` 为例
->>>>>>> 2de20969
 
 | 监控指标类型     | 映射关系                                                                                                                                                                                                                                                                                                                                                                                                                                                                                                                                                                                                                                                  |
 | ---------------- | --------------------------------------------------------------------------------------------------------------------------------------------------------------------------------------------------------------------------------------------------------------------------------------------------------------------------------------------------------------------------------------------------------------------------------------------------------------------------------------------------------------------------------------------------------------------------------------------------------------------------------------------------------- |
@@ -638,10 +483,5 @@
 | Rate             | root.__system.metric.`ip:port`.name.`K1=V1`...`Kn=Vn`.count <br> root.__system.metric.`ip:port`.name.`K1=V1`...`Kn=Vn`.mean <br> root.__system.metric.`ip:port`.name.`K1=V1`...`Kn=Vn`.m1 <br> root.__system.metric.`ip:port`.name.`K1=V1`...`Kn=Vn`.m5 <br> root.__system.metric.`ip:port`.name.`K1=V1`...`Kn=Vn`.m15                                                                                                                                                                                                                                                                                                                                                                                      |
 | Timer            | root.__system.metric.`ip:port`.name.`K1=V1`...`Kn=Vn`.count <br> root.__system.metric.`ip:port`.name.`K1=V1`...`Kn=Vn`.max <br> root.__system.metric.`ip:port`.name.`K1=V1`...`Kn=Vn`.mean <br> root.__system.metric.`ip:port`.name.`K1=V1`...`Kn=Vn`.sum <br> root.__system.metric.`ip:port`.name.`K1=V1`...`Kn=Vn`.p0 <br> root.__system.metric.`ip:port`.name.`K1=V1`...`Kn=Vn`.p25 <br> root.__system.metric.`ip:port`.name.`K1=V1`...`Kn=Vn`.p50 <br> root.__system.metric.`ip:port`.name.`K1=V1`...`Kn=Vn`.p75 <br> root.__system.metric.`ip:port`.name.`K1=V1`...`Kn=Vn`.p100   <br> root.__system.metric.`ip:port`.name.`K1=V1`...`Kn=Vn`.m1 <br> root.__system.metric.`ip:port`.name.`K1=V1`...`Kn=Vn`.m5 <br> root.__system.metric.`ip:port`.name.`K1=V1`...`Kn=Vn`.m15 |
 
-<<<<<<< HEAD
-### 5.3.2. 获取监控指标
-
-=======
 #### 5.3.2. 获取监控指标
->>>>>>> 2de20969
 根据如上的映射关系，可以构成相关的 IoTDB 查询语句获取监控指标