<!--

    Licensed to the Apache Software Foundation (ASF) under one
    or more contributor license agreements.  See the NOTICE file
    distributed with this work for additional information
    regarding copyright ownership.  The ASF licenses this file
    to you under the Apache License, Version 2.0 (the
    "License"); you may not use this file except in compliance
    with the License.  You may obtain a copy of the License at
    
        http://www.apache.org/licenses/LICENSE-2.0
    
    Unless required by applicable law or agreed to in writing,
    software distributed under the License is distributed on an
    "AS IS" BASIS, WITHOUT WARRANTIES OR CONDITIONS OF ANY
    KIND, either express or implied.  See the License for the
    specific language governing permissions and limitations
    under the License.

-->

在 IoTDB 的运行过程中，我们希望对 IoTDB 的状态进行观测，以便于排查系统问题或者及时发现系统潜在的风险，能够**反映系统运行状态的一系列指标
**就是系统监控指标。

## 1. 什么场景下会使用到监控?

那么什么时候会用到监控框架呢？下面列举一些常见的场景。

1. 系统变慢了

   系统变慢几乎是最常见也最头疼的问题，这时候我们需要尽可能多的信息来帮助我们找到系统变慢的原因，比如：

    - JVM信息：是不是有FGC？GC耗时多少？GC后内存有没有恢复？是不是有大量的线程？
    - 系统信息：CPU使用率是不是太高了？磁盘IO是不是很频繁？
    - 连接数：当前连接是不是太多？
    - 接口：当前TPS是多少？各个接口耗时有没有变化？
    - 线程池：系统中各种任务是否有积压？
    - 缓存命中率

2. 磁盘快满了

   这时候我们迫切想知道最近一段时间数据文件的增长情况，看看是不是某种文件有突增。

3. 系统运行是否正常

   此时我们可能需要通过错误日志的数量、集群节点的状态等指标来判断系统是否在正常运行。

## 2. 什么人需要使用监控?

所有关注系统状态的人员都可以使用，包括但不限于研发、测试、运维、DBA等等

## 3. 什么是监控指标？

### 3.1. 监控指标名词解释

在 IoTDB 的监控模块，每个监控指标被 `Metric Name` 和 `Tags` 唯一标识。

- `Metric Name`：指标类型名称，比如`logback_events`表示日志事件。
- `Tags`：指标分类，形式为Key-Value对，每个指标下面可以有0到多个分类，常见的Key-Value对：
    - `name = xxx`：被监控对象的名称，是对**业务逻辑**的说明。比如对于`Metric Name = entry_seconds_count`
      类型的监控项，name的含义是指被监控的业务接口。
    - `type = xxx`：监控指标类型细分，是对**监控指标**本身的说明。比如对于`Metric Name = point`
      类型的监控项，type的含义是指监控具体是什么类型的点数。
    - `status = xxx`：被监控对象的状态，是对**业务逻辑**的说明。比如对于`Metric Name = Task`类型的监控项可以通过该参数，从而区分被监控对象的状态。
    - `user = xxx`：被监控对象的相关用户，是对**业务逻辑**的说明。比如统计`root`用户的写入总点数。
    - 根据具体情况自定义：比如logback_events_total下有一个level的分类，用来表示特定级别下的日志数量。
- `Metric Level`：**指标管理级别**，默认启动级别为`Core`级别，建议启动级别为`Important级别`
  ，审核严格程度`Core > Important > Normal > All`
    - `Core`：系统的核心指标，供**系统内核和运维人员**使用，关乎系统的**性能、稳定性、安全性**，比如实例的状况，系统的负载等。
    - `Important`：模块的重要指标，供**运维和测试人员**使用，直接关乎**每个模块的运行状态**，比如合并文件个数、执行情况等。
    - `Normal`：模块的一般指标，供**开发人员**使用，方便在出现问题时**定位模块**，比如合并中的特定关键操作情况。
    - `All`：模块的全部指标，供**模块开发人员**使用，往往在复现问题的时候使用，从而快速解决问题。

### 3.2. 监控指标对外获取数据格式

- IoTDB 对外提供 JMX、 Prometheus 和 IoTDB 格式的监控指标：
    - 对于 JMX ，可以通过```org.apache.iotdb.metrics```获取系统监控指标指标。
    - 对于 Prometheus ，可以通过对外暴露的端口获取监控指标的值
    - 对于 IoTDB 方式对外暴露：可以通过执行 IoTDB 的查询来获取监控指标

## 4. 监控指标有哪些？

目前，IoTDB 对外提供一些主要模块的监控指标，并且随着新功能的开发以及系统优化或者重构，监控指标也会同步添加和更新。如果想自己在
IoTDB
中添加更多系统监控指标埋点，可以参考[IoTDB Metrics Framework](https://github.com/apache/iotdb/tree/master/metrics)使用说明。

### 4.1. Core 级别监控指标

Core 级别的监控指标在系统运行中默认开启，每一个 Core 级别的监控指标的添加都需要经过谨慎的评估，目前 Core 级别的监控指标如下所述：

#### 4.1.1. 集群运行状态

| Metric                    | Tags                                              | Type      | Description                            |
| ------------------------- | ------------------------------------------------- | --------- | -------------------------------------- |
| config_node               | name="total",status="Registered/Online/Unknown"   | AutoGauge | 已注册/在线/离线 confignode 的节点数量 |
| data_node                 | name="total",status="Registered/Online/Unknown"   | AutoGauge | 已注册/在线/离线 datanode 的节点数量   |
| cluster_node_leader_count | name="{{ip}}:{{port}}"                            | Gauge     | 节点上共识组Leader的数量               |
| cluster_node_status       | name="{{ip}}:{{port}}",type="ConfigNode/DataNode" | Gauge     | 节点的状态，0=Unkonwn 1=online         |
| entry                     | name="{{interface}}"                              | Timer     | Client 建立的 Thrift 的耗时情况        |
| mem                       | name="IoTConsensus"                               | AutoGauge | IoT共识协议的内存占用，单位为byte      |

#### 4.1.2. 节点统计
| Metric   | Tags                                  | Type      | Description                 |
| -------- | ------------------------------------- | --------- | --------------------------- |
| quantity | name="database"                       | AutoGauge | 系统数据库数量              |
| quantity | name="timeSeries"                     | AutoGauge | 系统时间序列数量            |
| quantity | name="pointsIn"                       | Counter   | 系统累计写入点数            |
| points   | database="{{database}}", type="flush" | Gauge     | 最新一个刷盘的memtale的点数 |

#### 4.1.3. 集群全链路
| Metric                               | Tags                                                 | Type  | Description                |
| ------------------------------------ | ---------------------------------------------------- | ----- | -------------------------- |
| performance_overview                 | interface="{{interface}}", type="{{statement_type}}" | Timer | 客户端执行的操作的耗时情况 |
| performance_overview_detail          | stage="authority"                                    | Timer | 权限认证总耗时             |
| performance_overview_detail          | stage="parser"                                       | Timer | 解析构造总耗时             |
| performance_overview_detail          | stage="analyzer"                                     | Timer | 语句分析总耗时             |
| performance_overview_detail          | stage="planner"                                      | Timer | 请求规划总耗时             |
| performance_overview_detail          | stage="scheduler"                                    | Timer | 请求执行总耗时             |
| performance_overview_schedule_detail | stage="schema_validate"                              | Timer | 元数据验证总耗时           |
| performance_overview_schedule_detail | stage="trigger"                                      | Timer | Trigger 触发总耗时         |
| performance_overview_schedule_detail | stage="consensus"                                    | Timer | 共识层总耗时               |
| performance_overview_schedule_detail | stage="lock"                                         | Timer | DataRegion 抢锁总耗时      |
| performance_overview_schedule_detail | stage="memory_block"                                 | Timer | 内存控制阻塞总耗时         |
| performance_overview_schedule_detail | stage="wal"                                          | Timer | 写入 Wal 总耗时            |
| performance_overview_schedule_detail | stage="memtable"                                     | Timer | 写入 Memtable 总耗时       |
| performance_overview_schedule_detail | stage="last_cache"                                   | Timer | 更新 LastCache 总耗时      |

#### 4.1.4. 任务统计

| Metric    | Tags                                              | Type      | Description      |
| --------- | ------------------------------------------------- | --------- | ---------------- |
| queue     | name="compaction_inner", status="running/waiting" | Gauge     | 空间内合并任务数 |
| queue     | name="compaction_cross", status="running/waiting" | Gauge     | 跨空间合并任务数 |
| queue     | name="flush",status="running/waiting"             | AutoGauge | 刷盘任务数       |
| cost_task | name="inner_compaction/cross_compaction/flush"    | Gauge     | 任务耗时情况     |

#### 4.1.5. IoTDB 进程运行状态

| Metric            | Tags           | Type      | Description                         |
| ----------------- | -------------- | --------- | ----------------------------------- |
| process_cpu_load  | name="process" | AutoGauge | IoTDB 进程的 CPU 占用率，单位为%    |
| process_cpu_time  | name="process" | AutoGauge | IoTDB 进程占用的 CPU 时间，单位为ns |
| process_max_mem   | name="memory"  | AutoGauge | IoTDB 进程最大可用内存              |
| process_total_mem | name="memory"  | AutoGauge | IoTDB 进程当前已申请内存            |
| process_free_mem  | name="memory"  | AutoGauge | IoTDB 进程当前剩余可用内存          |

#### 4.1.6. 系统运行状态

| Metric                         | Tags          | Type      | Description                              |
| ------------------------------ | ------------- | --------- | ---------------------------------------- |
| sys_cpu_load                   | name="system" | AutoGauge | 系统的 CPU 占用率，单位为%               |
| sys_cpu_cores                  | name="system" | Gauge     | 系统的可用处理器数                       |
| sys_total_physical_memory_size | name="memory" | Gauge     | 系统的最大物理内存                       |
| sys_free_physical_memory_size  | name="memory" | AutoGauge | 系统的剩余可用内存                       |
| sys_total_swap_space_size      | name="memory" | AutoGauge | 系统的交换区最大空间                     |
| sys_free_swap_space_size       | name="memory" | AutoGauge | 系统的交换区剩余可用空间                 |
| sys_committed_vm_size          | name="memory" | AutoGauge | 系统保证可用于正在运行的进程的虚拟内存量 |
| sys_disk_total_space           | name="disk"   | AutoGauge | 系统磁盘总大小                           |
| sys_disk_free_space            | name="disk"   | AutoGauge | 系统磁盘可用大小                         |

#### 4.1.7. IoTDB 日志统计

| Metric         | Tags                                | Type    | Description        |
| -------------- | ----------------------------------- | ------- | ------------------ |
| logback_events | level="trace/debug/info/warn/error" | Counter | 不同类型的日志个数 |

#### 4.1.8. 文件统计信息

| Metric     | Tags                      | Type      | Description                              |
| ---------- | ------------------------- | --------- | ---------------------------------------- |
| file_size  | name="wal"                | AutoGauge | 写前日志总大小，单位为byte               |
| file_size  | name="seq"                | AutoGauge | 顺序TsFile总大小，单位为byte             |
| file_size  | name="unseq"              | AutoGauge | 乱序TsFile总大小，单位为byte             |
| file_size  | name="inner-seq-temp"     | AutoGauge | 顺序空间内合并临时文件大小，单位为byte   |
| file_size  | name="inner-unseq-temp"   | AutoGauge | 乱序空间内合并临时文件大小，单位为byte   |
| file_size  | name="cross-temp"         | AutoGauge | 跨空间合并临时文件大小，单位为byte       |
| file_size  | name="mods"               | AutoGauge | Modification 文件的大小                  |
| file_count | name="wal"                | AutoGauge | 写前日志文件个数                         |
| file_count | name="seq"                | AutoGauge | 顺序TsFile文件个数                       |
| file_count | name="unseq"              | AutoGauge | 乱序TsFile文件个数                       |
| file_count | name="inner-seq-temp"     | AutoGauge | 顺序空间内合并临时文件个数               |
| file_count | name="inner-unseq-temp"   | AutoGauge | 乱序空间内合并临时文件个数               |
| file_count | name="cross-temp"         | AutoGauge | 跨空间合并临时文件个数                   |
| file_count | name="open_file_handlers" | AutoGauge | IoTDB 进程打开文件数，仅支持Linux和MacOS |
| file_count | name="mods                | AutoGauge | Modification 文件的数目                  |

#### 4.1.9. JVM 内存统计

| Metric                          | Tags                            | Type      | Description          |
| ------------------------------- | ------------------------------- | --------- | -------------------- |
| jvm_buffer_memory_used_bytes    | id="direct/mapped"              | AutoGauge | 已经使用的缓冲区大小 |
| jvm_buffer_total_capacity_bytes | id="direct/mapped"              | AutoGauge | 最大缓冲区大小       |
| jvm_buffer_count_buffers        | id="direct/mapped"              | AutoGauge | 当前缓冲区数量       |
| jvm_memory_committed_bytes      | {area="heap/nonheap",id="xxx",} | AutoGauge | 当前申请的内存大小   |
| jvm_memory_max_bytes            | {area="heap/nonheap",id="xxx",} | AutoGauge | 最大内存             |
| jvm_memory_used_bytes           | {area="heap/nonheap",id="xxx",} | AutoGauge | 已使用内存大小       |

#### 4.1.10. JVM 线程统计

| Metric                     | Tags                                                          | Type      | Description              |
| -------------------------- | ------------------------------------------------------------- | --------- | ------------------------ |
| jvm_threads_live_threads   |                                                               | AutoGauge | 当前线程数               |
| jvm_threads_daemon_threads |                                                               | AutoGauge | 当前 Daemon 线程数       |
| jvm_threads_peak_threads   |                                                               | AutoGauge | 峰值线程数               |
| jvm_threads_states_threads | state="runnable/blocked/waiting/timed-waiting/new/terminated" | AutoGauge | 当前处于各种状态的线程数 |

#### 4.1.11. JVM GC 统计

| Metric                        | Tags                                                  | Type      | Description                            |
| ----------------------------- | ----------------------------------------------------- | --------- | -------------------------------------- |
| jvm_gc_pause                  | action="end of major GC/end of minor GC",cause="xxxx" | Timer     | 不同原因的Young GC/Full GC的次数与耗时 |
|                               |
| jvm_gc_concurrent_phase_time  | action="{{action}}",cause="{{cause}}"                 | Timer     | 不同原因的Young GC/Full GC的次数与耗时 |
|                               |
| jvm_gc_max_data_size_bytes    |                                                       | AutoGauge | 老年代内存的历史最大值                 |
| jvm_gc_live_data_size_bytes   |                                                       | AutoGauge | 老年代内存的使用值                     |
| jvm_gc_memory_promoted_bytes  |                                                       | Counter   | 老年代内存正向增长累计值               |
| jvm_gc_memory_allocated_bytes |                                                       | Counter   | GC分配内存正向增长累计值               |

### 4.2. Important 级别监控指标

<<<<<<< HEAD
目前 Important 级别的监控指标如下所述：

#### 4.2.1. 节点统计

| Metric | Tags                                       | Type      | Description                          |
| ------ | ------------------------------------------ | --------- | ------------------------------------ |
| region | name="total",type="SchemaRegion"           | AutoGauge | 分区表中 SchemaRegion 总数量         |
| region | name="total",type="DataRegion"             | AutoGauge | 分区表中 DataRegion 总数量           |
| region | name="{{ip}}:{{port}}",type="SchemaRegion" | Gauge     | 分区表中对应节点上 DataRegion 总数量 |
| region | name="{{ip}}:{{port}}",type="DataRegion"   | Gauge     | 分区表中对应节点上 DataRegion 总数量 |

#### 4.2.2. IoT共识协议统计

| Metric        | Tags                                                                                         | Type      | Description                      |
| ------------- | -------------------------------------------------------------------------------------------- | --------- | -------------------------------- |
| iot_consensus | name="logDispatcher-{{IP}}:{{Port}}", region="{{region}}", type="currentSyncIndex"           | AutoGauge | 副本组同步线程的当前同步进度     |
| iot_consensus | name="logDispatcher-{{IP}}:{{Port}}", region="{{region}}", type="cachedRequestInMemoryQueue" | AutoGauge | 副本组同步线程缓存队列请求总大小 |
| iot_consensus | name="IoTConsensusServerImpl", region="{{region}}", type="searchIndex"                       | AutoGauge | 副本组主流程写入进度             |
| iot_consensus | name="IoTConsensusServerImpl", region="{{region}}", type="safeIndex"                         | AutoGauge | 副本组同步进度                   |
| stage         | name="iot_consensus", region="{{region}}", type="getStateMachineLock"                        | Histogram | 主流程获取状态机锁耗时           |
| stage         | name="iot_consensus", region="{{region}}", type="checkingBeforeWrite"                        | Histogram | 主流程写入状态机检查耗时         |
| stage         | name="iot_consensus", region="{{region}}", type="writeStateMachine"                          | Histogram | 主流程写入状态机耗时             |
| stage         | name="iot_consensus", region="{{region}}", type="offerRequestToQueue"                        | Histogram | 主流程尝试添加队列耗时           |
| stage         | name="iot_consensus", region="{{region}}", type="consensusWrite"                             | Histogram | 主流程全写入耗时                 |
| stage         | name="iot_consensus", region="{{region}}", type="constructBatch"                             | Histogram | 同步线程构造 Batch 耗时          |
| stage         | name="iot_consensus", region="{{region}}", type="syncLogTimePerRequest"                      | Histogram | 异步回调流程同步日志耗时         |

#### 4.2.3. 缓存统计

| Metric    | Tags                               | Type      | Description                                             |
| --------- | ---------------------------------- | --------- | ------------------------------------------------------- |
| cache_hit | name="chunk"                       | AutoGauge | ChunkCache的命中率，单位为%                             |
| cache_hit | name="schema"                      | AutoGauge | SchemaCache的命中率，单位为%                            |
| cache_hit | name="timeSeriesMeta"              | AutoGauge | TimeseriesMetadataCache的命中率，单位为%                |
=======
| Metric        | Tags                                                                                         | Type      | Description          |
|---------------|----------------------------------------------------------------------------------------------|-----------|----------------------|
| iot_consensus | name="logDispatcher-{{IP}}:{{Port}}", region="{{region}}", type="currentSyncIndex"           | AutoGauge | 副本组同步线程的当前同步进度       |
| iot_consensus | name="logDispatcher-{{IP}}:{{Port}}", region="{{region}}", type="cachedRequestInMemoryQueue" | AutoGauge | 副本组同步线程缓存队列请求总大小     |
| iot_consensus | name="IoTConsensusServerImpl", region="{{region}}", type="searchIndex"                       | AutoGauge | 副本组主流程写入进度           |
| iot_consensus | name="IoTConsensusServerImpl", region="{{region}}", type="safeIndex"                         | AutoGauge | 副本组同步进度              |
| iot_consensus | name="IoTConsensusServerImpl", region="{{region}}", type="LogEntriesFromWAL"                 | AutoGauge | 副本组Batch中来自WAL的日志项数量 |
| iot_consensus | name="IoTConsensusServerImpl", region="{{region}}", type="LogEntriesFromQueue"               | AutoGauge | 副本组Batch中来自队列的日志项数量  |
| stage         | name="iot_consensus", region="{{region}}", type="getStateMachineLock"                        | Histogram | 主流程获取状态机锁耗时          |
| stage         | name="iot_consensus", region="{{region}}", type="checkingBeforeWrite"                        | Histogram | 主流程写入状态机检查耗时         |
| stage         | name="iot_consensus", region="{{region}}", type="writeStateMachine"                          | Histogram | 主流程写入状态机耗时           |
| stage         | name="iot_consensus", region="{{region}}", type="offerRequestToQueue"                        | Histogram | 主流程尝试添加队列耗时          |
| stage         | name="iot_consensus", region="{{region}}", type="consensusWrite"                             | Histogram | 主流程全写入耗时             |
| stage         | name="iot_consensus", region="{{region}}", type="constructBatch"                             | Histogram | 同步线程构造 Batch 耗时      |
| stage         | name="iot_consensus", region="{{region}}", type="syncLogTimePerRequest"                      | Histogram | 异步回调流程同步日志耗时         |

#### 4.2.4. 缓存统计

| Metric    | Tags                               | Type      | Description                                   |
|-----------|------------------------------------|-----------|-----------------------------------------------|
| cache_hit | name="chunk"                       | AutoGauge | ChunkCache的命中率，单位为%                           |
| cache_hit | name="schema"                      | AutoGauge | SchemaCache的命中率，单位为%                          |
| cache_hit | name="timeSeriesMeta"              | AutoGauge | TimeseriesMetadataCache的命中率，单位为%              |
>>>>>>> bca08f0f
| cache_hit | name="bloomFilter"                 | AutoGauge | TimeseriesMetadataCache中的bloomFilter的拦截率，单位为% |
| cache     | name="Database", type="hit"        | Counter   | Database Cache 的命中次数                               |
| cache     | name="Database", type="all"        | Counter   | Database Cache 的访问次数                               |
| cache     | name="SchemaPartition", type="hit" | Counter   | SchemaPartition Cache 的命中次数                        |
| cache     | name="SchemaPartition", type="all" | Counter   | SchemaPartition Cache 的访问次数                        |
| cache     | name="DataPartition", type="hit"   | Counter   | DataPartition Cache 的命中次数                          |
| cache     | name="DataPartition", type="all"   | Counter   | DataPartition Cache 的访问次数                          |

#### 4.2.4. 接口层统计

| Metric                | Tags                               | Type      | Description                         |
| --------------------- | ---------------------------------- | --------- | ----------------------------------- |
| thrift_connections    | name="ConfigNodeRPC"               | AutoGauge | ConfigNode 的内部 Thrift 连接数     |
| thrift_connections    | name="Internal"                    | AutoGauge | DataNode 的内部 Thrift 连接数       |
| thrift_connections    | name="MPPDataExchange"             | AutoGauge | MPP 框架的内部 Thrift 连接数        |
| thrift_connections    | name="RPC"                         | AutoGauge | Client 建立的 Thrift 连接数         |
| thrift_active_threads | name="ConfigNodeRPC-Service"       | AutoGauge | ConfigNode 的内部活跃 Thrift 连接数 |
| thrift_active_threads | name="DataNodeInternalRPC-Service" | AutoGauge | DataNode 的内部活跃 Thrift 连接数   |
| thrift_active_threads | name="MPPDataExchangeRPC-Service"  | AutoGauge | MPP 框架的内部活跃 Thrift 连接数    |
| thrift_active_threads | name="ClientRPC-Service"           | AutoGauge | Client 建立的活跃 Thrift 连接数     |

#### 4.2.5. 内存统计
| Metric | Tags                                 | Type      | Description                                       |
| ------ | ------------------------------------ | --------- | ------------------------------------------------- |
| mem    | name="database_{{name}}"             | AutoGauge | DataNode内对应DataRegion的内存占用，单位为byte    |
| mem    | name="chunkMetaData_{{name}}"        | AutoGauge | 写入TsFile时的ChunkMetaData的内存占用，单位为byte |
<<<<<<< HEAD
| mem    | name="schema_region_total_usage"     | AutoGauge | 所有SchemaRegion的总内存占用，单位为byte          |
| mem    | name="schema_region_total_remaining" | AutoGauge | 所有SchemaRegion的总内存剩余，单位为byte          |
=======
| mem    | name="IoTConsensus"                  | AutoGauge | IoT共识协议的内存占用，单位为byte                 |
| mem    | name="IoTConsensusQueue"             | AutoGauge | IoT共识协议用于队列的内存占用，单位为byte             |
| mem    | name="IoTConsensusSync"              | AutoGauge | IoT共识协议用于同步的内存占用，单位为byte             |
| mem    | name="schema_region_total_usage"     | AutoGauge | 所有SchemaRegion的总内存占用，单位为byte         |
| mem    | name="schema_region_total_remaining" | AutoGauge | 所有SchemaRegion的总内存剩余，单位为byte         |
>>>>>>> bca08f0f

#### 4.2.6. 合并统计

| Metric                | Tags                                                | Type    | Description        |
| --------------------- | --------------------------------------------------- | ------- | ------------------ |
| data_written          | name="compaction", type="aligned/not-aligned/total" | Counter | 合并时写入量       |
| data_read             | name="compaction"                                   | Counter | 合并时的读取量     |
| compaction_task_count | name = "inner_compaction", type="sequence"          | Counter | 顺序空间内合并次数 |
| compaction_task_count | name = "inner_compaction", type="unsequence"        | Counter | 乱序空间内合并次数 |
| compaction_task_count | name = "cross_compaction", type="cross"             | Counter | 跨空间合并次数     |

#### 4.2.7. IoTDB 进程统计

| Metric                | Tags           | Type      | Description                          |
| --------------------- | -------------- | --------- | ------------------------------------ |
| process_used_mem      | name="memory"  | AutoGauge | IoTDB 进程当前使用内存               |
| process_mem_ratio     | name="memory"  | AutoGauge | IoTDB 进程的内存占用比例             |
| process_threads_count | name="process" | AutoGauge | IoTDB 进程当前线程数                 |
| process_status        | name="process" | AutoGauge | IoTDB 进程存活状态，1为存活，0为终止 |

#### 4.2.8. JVM 类加载统计

| Metric                       | Tags | Type      | Description         |
| ---------------------------- | ---- | --------- | ------------------- |
| jvm_classes_unloaded_classes |      | AutoGauge | 累计卸载的class数量 |
| jvm_classes_loaded_classes   |      | AutoGauge | 累计加载的class数量 |

#### 4.2.9. JVM 编译时间统计

| Metric                  | Tags                                          | Type      | Description        |
| ----------------------- | --------------------------------------------- | --------- | ------------------ |
| jvm_compilation_time_ms | {compiler="HotSpot 64-Bit Tiered Compilers",} | AutoGauge | 耗费在编译上的时间 |

#### 4.2.10. 查询规划耗时统计

| Metric          | Tags                         | Type  | Description                |
| --------------- | ---------------------------- | ----- | -------------------------- |
| query_plan_cost | stage="analyzer"             | Timer | 查询语句分析耗时           |
| query_plan_cost | stage="logical_planner"      | Timer | 查询逻辑计划规划耗时       |
| query_plan_cost | stage="distribution_planner" | Timer | 查询分布式执行计划规划耗时 |
| query_plan_cost | stage="partition_fetcher"    | Timer | 分区信息拉取耗时           |
| query_plan_cost | stage="schema_fetcher"       | Timer | 元数据信息拉取耗时         |

#### 4.2.11. 执行计划分发耗时统计

| Metric     | Tags                      | Type  | Description          |
| ---------- | ------------------------- | ----- | -------------------- |
| dispatcher | stage="wait_for_dispatch" | Timer | 分发执行计划耗时     |
| dispatcher | stage="dispatch_read"     | Timer | 查询执行计划发送耗时 |

#### 4.2.12. 查询资源访问统计

| Metric         | Tags                     | Type | Description                |
| -------------- | ------------------------ | ---- | -------------------------- |
| query_resource | type="sequence_tsfile"   | Rate | 顺序文件访问频率           |
| query_resource | type="unsequence_tsfile" | Rate | 乱序文件访问频率           |
| query_resource | type="flushing_memtable" | Rate | flushing memtable 访问频率 |
| query_resource | type="working_memtable"  | Rate | working memtable 访问频率  |

#### 4.2.13. 数据传输模块统计

| Metric              | Tags                                                                   | Type      | Description                             |
| ------------------- | ---------------------------------------------------------------------- | --------- | --------------------------------------- |
| data_exchange_cost  | operation="source_handle_get_tsblock", type="local/remote"             | Timer     | source handle 接收 TsBlock 耗时         |
| data_exchange_cost  | operation="source_handle_deserialize_tsblock", type="local/remote"     | Timer     | source handle 反序列化 TsBlock 耗时     |
| data_exchange_cost  | operation="sink_handle_send_tsblock", type="local/remote"              | Timer     | sink handle 发送 TsBlock 耗时           |
| data_exchange_cost  | operation="send_new_data_block_event_task", type="server/caller"       | Timer     | sink handle 发送 TsBlock RPC 耗时       |
| data_exchange_cost  | operation="get_data_block_task", type="server/caller"                  | Timer     | source handle 接收 TsBlock RPC 耗时     |
| data_exchange_cost  | operation="on_acknowledge_data_block_event_task", type="server/caller" | Timer     | source handle 确认接收 TsBlock RPC 耗时 |
| data_exchange_count | name="send_new_data_block_num", type="server/caller"                   | Histogram | sink handle 发送 TsBlock数量            |
| data_exchange_count | name="get_data_block_num", type="server/caller"                        | Histogram | source handle 接收 TsBlock 数量         |
| data_exchange_count | name="on_acknowledge_data_block_num", type="server/caller"             | Histogram | source handle 确认接收 TsBlock 数量     |

#### 4.2.14. 查询任务调度统计

| Metric           | Tags                           | Type      | Description        |
| ---------------- | ------------------------------ | --------- | ------------------ |
| driver_scheduler | name="ready_queued_time"       | Timer     | 就绪队列排队时间   |
| driver_scheduler | name="block_queued_time"       | Timer     | 阻塞队列排队时间   |
| driver_scheduler | name="ready_queue_task_count"  | AutoGauge | 就绪队列排队任务数 |
| driver_scheduler | name="block_queued_task_count" | AutoGauge | 阻塞队列排队任务数 |

#### 4.2.15. 查询执行耗时统计

| Metric                   | Tags                                                                                | Type    | Description                                    |
| ------------------------ | ----------------------------------------------------------------------------------- | ------- | ---------------------------------------------- |
| query_execution          | stage="local_execution_planner"                                                     | Timer   | 算子树构造耗时                                 |
| query_execution          | stage="query_resource_init"                                                         | Timer   | 查询资源初始化耗时                             |
| query_execution          | stage="get_query_resource_from_mem"                                                 | Timer   | 查询资源内存查询与构造耗时                     |
| query_execution          | stage="driver_internal_process"                                                     | Timer   | Driver 执行耗时                                |
| query_execution          | stage="wait_for_result"                                                             | Timer   | 从resultHandle 获取一次查询结果的耗时          |
| operator_execution_cost  | name="{{operator_name}}"                                                            | Timer   | 算子执行耗时                                   |
| operator_execution_count | name="{{operator_name}}"                                                            | Counter | 算子调用次数（以 next 方法调用次数计算）       |
| aggregation              | from="raw_data"                                                                     | Timer   | 从一批原始数据进行一次聚合计算的耗时           |
| aggregation              | from="statistics"                                                                   | Timer   | 使用统计信息更新一次聚合值的耗时               |
| series_scan_cost         | stage="load_timeseries_metadata", type="aligned/non_aligned", from="mem/disk"       | Timer   | 加载 TimeseriesMetadata 耗时                   |
| series_scan_cost         | stage="read_timeseries_metadata", type="", from="cache/file"                        | Timer   | 读取一个文件的 Metadata 耗时                   |
| series_scan_cost         | stage="timeseries_metadata_modification", type="aligned/non_aligned", from="null"   | Timer   | 过滤删除的 TimeseriesMetadata 耗时             |
| series_scan_cost         | stage="load_chunk_metadata_list", type="aligned/non_aligned", from="mem/disk"       | Timer   | 加载 ChunkMetadata 列表耗时                    |
| series_scan_cost         | stage="chunk_metadata_modification", type="aligned/non_aligned", from="mem/disk"    | Timer   | 过滤删除的 ChunkMetadata 耗时                  |
| series_scan_cost         | stage="chunk_metadata_filter", type="aligned/non_aligned", from="mem/disk"          | Timer   | 根据查询过滤条件过滤 ChunkMetadata 耗时        |
| series_scan_cost         | stage="construct_chunk_reader", type="aligned/non_aligned", from="mem/disk"         | Timer   | 构造 ChunkReader 耗时                          |
| series_scan_cost         | stage="read_chunk", type="", from="cache/file"                                      | Timer   | 读取 Chunk 的耗时                              |
| series_scan_cost         | stage="init_chunk_reader", type="aligned/non_aligned", from="mem/disk"              | Timer   | 初始化 ChunkReader（构造 PageReader） 耗时     |
| series_scan_cost         | stage="build_tsblock_from_page_reader", type="aligned/non_aligned", from="mem/disk" | Timer   | 从 PageReader 构造 Tsblock 耗时                |
| series_scan_cost         | stage="build_tsblock_from_merge_reader", type="aligned/non_aligned", from="null"    | Timer   | 从 MergeReader 构造 Tsblock （解乱序数据）耗时 |

### 4.3. Normal 级别监控指标

#### 4.3.1. 集群

| Metric | Tags                                                           | Type      | Description                                             |
| ------ | -------------------------------------------------------------- | --------- | ------------------------------------------------------- |
| region | name="{{DatabaseName}}",type="SchemaRegion/DataRegion"         | AutoGauge | 特定节点上不同 Database 的 DataRegion/SchemaRegion 个数 |
| slot   | name="{{DatabaseName}}",type="schemaSlotNumber/dataSlotNumber" | AutoGauge | 特定节点上不同 Database 的 DataSlot/SchemaSlot 个数     |

### 4.4. All 级别监控指标

目前还没有All级别的监控指标，后续会持续添加。

## 5. 怎样获取这些系统监控？

- 监控模块的相关配置均在`conf/iotdb-{datanode/confignode}.properties`中，所有配置项支持通过`load configuration`命令热加载。

### 5.1. 使用 JMX 方式

对于使用 JMX 对外暴露的指标，可以通过 Jconsole 来进行查看。在进入 Jconsole 监控页面后，首先会看到 IoTDB
的各类运行情况的概览。在这里，您可以看到堆内存信息、线程信息、类信息以及服务器的 CPU 使用情况。

#### 5.1.1. 获取监控指标数据

连接到 JMX 后，您可以通过 "MBeans" 标签找到名为 "org.apache.iotdb.metrics" 的 "MBean"，可以在侧边栏中查看所有监控指标的具体值。

<img style="width:100%; max-width:800px; max-height:600px; margin-left:auto; margin-right:auto; display:block;" alt="metric-jmx" src="https://user-images.githubusercontent.com/46039728/204018765-6fda9391-ebcf-4c80-98c5-26f34bd74df0.png">

#### 5.1.2. 获取其他相关数据

连接到 JMX 后，您可以通过 "MBeans" 标签找到名为 "org.apache.iotdb.service" 的 "MBean"，如下图所示，了解服务的基本状态

<img style="width:100%; max-width:800px; max-height:600px; margin-left:auto; margin-right:auto; display:block;" src="https://user-images.githubusercontent.com/46039728/149951720-707f1ee8-32ee-4fde-9252-048caebd232e.png"> <br>

为了提高查询性能，IOTDB 对 ChunkMetaData 和 TsFileMetaData 进行了缓存。用户可以使用 MXBean
，展开侧边栏`org.apache.iotdb.db.service`查看缓存命中率：

<img style="width:100%; max-width:800px; max-height:600px; margin-left:auto; margin-right:auto; display:block;" src="https://user-images.githubusercontent.com/19167280/112426760-73e3da80-8d73-11eb-9a8f-9232d1f2033b.png">

### 5.2. 使用 Prometheus 方式

#### 5.2.1. 监控指标的 Prometheus 映射关系

> 对于 Metric Name 为 name, Tags 为 K1=V1, ..., Kn=Vn 的监控指标有如下映射，其中 value 为具体值

| 监控指标类型     | 映射关系                                                                                                                                                                                                                                                                                                                                                                                                                                                                             |
| ---------------- | ------------------------------------------------------------------------------------------------------------------------------------------------------------------------------------------------------------------------------------------------------------------------------------------------------------------------------------------------------------------------------------------------------------------------------------------------------------------------------------ |
| Counter          | name_total{k1="V1", ..., Kn="Vn"} value                                                                                                                                                                                                                                                                                                                                                                                                                                              |
| AutoGauge、Gauge | name{k1="V1", ..., Kn="Vn"} value                                                                                                                                                                                                                                                                                                                                                                                                                                                    |
| Histogram        | name_max{k1="V1", ..., Kn="Vn"} value <br> name_sum{k1="V1", ..., Kn="Vn"} value <br> name_count{k1="V1", ..., Kn="Vn"} value <br> name{k1="V1", ..., Kn="Vn", quantile="0.0"} value <br> name{k1="V1", ..., Kn="Vn", quantile="0.5"} value <br> name{k1="V1", ..., Kn="Vn", quantile="0.75"} value <br> name{k1="V1", ..., Kn="Vn", quantile="0.99"} value <br> name{k1="V1", ..., Kn="Vn", quantile="0.999"} value                                                                 |
| Rate             | name_total{k1="V1", ..., Kn="Vn"} value <br> name_total{k1="V1", ..., Kn="Vn", rate="m1"} value <br> name_total{k1="V1", ..., Kn="Vn", rate="m5"} value  <br> name_total{k1="V1", ..., Kn="Vn", rate="m15"} value <br> name_total{k1="V1", ..., Kn="Vn", rate="mean"} value                                                                                                                                                                                                          |
| Timer            | name_seconds_max{k1="V1", ..., Kn="Vn"} value <br> name_seconds_sum{k1="V1", ..., Kn="Vn"} value <br> name_seconds_count{k1="V1", ..., Kn="Vn"} value <br> name_seconds{k1="V1", ..., Kn="Vn", quantile="0.0"} value <br> name_seconds{k1="V1", ..., Kn="Vn", quantile="0.5"} value <br> name_seconds{k1="V1", ..., Kn="Vn", quantile="0.75"} value <br> name_seconds{k1="V1", ..., Kn="Vn", quantile="0.99"} value <br> name_seconds{k1="V1", ..., Kn="Vn", quantile="0.999"} value |

#### 5.2.2. 修改配置文件

1) 以 DataNode 为例，修改 iotdb-datanode.properties 配置文件如下：

```properties
dn_metric_reporter_list=PROMETHEUS
dn_metric_level=CORE
dn_metric_prometheus_reporter_port=9091
```

2) 启动 IoTDB DataNode

3) 打开浏览器或者用```curl``` 访问 ```http://servier_ip:9091/metrics```, 就能得到如下 metric 数据：

```
...
# HELP file_count
# TYPE file_count gauge
file_count{name="wal",} 0.0
file_count{name="unseq",} 0.0
file_count{name="seq",} 2.0
...
```

#### 5.2.3. Prometheus + Grafana

如上所示，IoTDB 对外暴露出标准的 Prometheus 格式的监控指标数据，可以使用 Prometheus 采集并存储监控指标，使用 Grafana
可视化监控指标。

IoTDB、Prometheus、Grafana三者的关系如下图所示:

![iotdb_prometheus_grafana](https://raw.githubusercontent.com/apache/iotdb-bin-resources/main/docs/UserGuide/System%20Tools/Metrics/iotdb_prometheus_grafana.png)

1. IoTDB在运行过程中持续收集监控指标数据。
2. Prometheus以固定的间隔（可配置）从IoTDB的HTTP接口拉取监控指标数据。
3. Prometheus将拉取到的监控指标数据存储到自己的TSDB中。
4. Grafana以固定的间隔（可配置）从Prometheus查询监控指标数据并绘图展示。

从交互流程可以看出，我们需要做一些额外的工作来部署和配置Prometheus和Grafana。

比如，你可以对Prometheus进行如下的配置（部分参数可以自行调整）来从IoTDB获取监控数据

```yaml
job_name: pull-metrics
honor_labels: true
honor_timestamps: true
scrape_interval: 15s
scrape_timeout: 10s
metrics_path: /metrics
scheme: http
follow_redirects: true
static_configs:
  - targets:
      - localhost:9091
```

更多细节可以参考下面的文档：

[Prometheus安装使用文档](https://prometheus.io/docs/prometheus/latest/getting_started/)

[Prometheus从HTTP接口拉取metrics数据的配置说明](https://prometheus.io/docs/prometheus/latest/configuration/configuration/#scrape_config)

[Grafana安装使用文档](https://grafana.com/docs/grafana/latest/getting-started/getting-started/)

[Grafana从Prometheus查询数据并绘图的文档](https://prometheus.io/docs/visualization/grafana/#grafana-support-for-prometheus)

#### 5.2.4. Apache IoTDB Dashboard

我们提供了Apache IoTDB Dashboard，在Grafana中显示的效果图如下所示：

![Apache IoTDB Dashboard](https://github.com/apache/iotdb-bin-resources/blob/main/docs/UserGuide/System%20Tools/Metrics/dashboard.png)

##### 5.2.4.1. 如何获取 Apache IoTDB Dashboard？

1. 您可以在 GitHub 上获取到Dashboard的json文件。
    1. <a href = "https://github.com/apache/iotdb/tree/master/docs/UserGuide/Monitor-Alert/Apache-IoTDB-ConfigNode-Dashboard.json">
       Apache IoTDB ConfigNode Dashboard</a>
    2. <a href = "https://github.com/apache/iotdb/tree/master/docs/UserGuide/Monitor-Alert/Apache-IoTDB-DataNode-Dashboard.json">
       Apache IoTDB DataNode Dashboard</a>
    3. <a href = "https://github.com/apache/iotdb/tree/master/docs/UserGuide/Monitor-Alert/Apache-IoTDB-Performance-Overview-Dashboard.json">Apache IoTDB Performance Overview Dashboard</a>
2. 您可以访问[Grafana Dashboard官网](https://grafana.com/grafana/dashboards/)搜索`Apache IoTDB Dashboard`并使用

在创建Grafana时，您可以选择Import刚刚下载的json文件，并为Apache IoTDB Dashboard选择对应目标数据源。

##### 5.2.4.2. Apache IoTDB ConfigNode Dashboard 说明

> 除特殊说明的监控项以外，以下监控项均保证在Important级别的监控框架中可用

- `Overview`：系统概述
    - `Registered Node`：注册的ConfigNode/DataNode个数
    - `DataNode`(仅在 ConfigNode Leader 侧可见)：集群DataNode的存活状态，包括Online和Unknown两种。
    - `ConfigNode`(仅在 ConfigNode Leader 侧可见)：集群ConfigNode的存活状态，包括Online和Unknown两种。
    - `The Status Of Node`：集群具体节点运行状态，包括Online和Unkown两种。
- `Region`：Region概述
    - `Region Number`：Region个数，包括总个数，DataRegion 个数和 SchemaRegion 个数。
    - `Leadership distribution`：集群 Leader 分布情况，指每个节点上对应 Region 的 Leader 的个数。
    - `Total Region in Node`：不同 Node 的 Region 总数量。
    - `Region in Node`：不同 Node 的 SchemaRegion/DataRegion 数量。
    - `Region in Database`（Normal级别）：不同 Database 的 Region 数量，包括 SchemaRegion、DataRegion。
    - `Slot in Database`(Normal级别)：不同 Database 的Slot数量，包括 DataSlot 数量和 SchemaSlot 数量。
- `System`：系统
    - `CPU Core`：系统 CPU 核数情况。
    - `CPU Load`：系统 CPU 负载情况、进度 CPU 负载情况。
    - `CPU Time Per Minute`：进程平均每分钟占用系统 CPU 时间，注意：多核会导致该值超过1分钟。
    - `System Memory`：系统物理内存大小、系统使用物理内存大小、虚拟机提交的内存大小。
    - `System Swap Size`：系统交换区总大小、系统交换区使用大小。
    - `Process Memory`：IoTDB 进程最大内存总大小、IoTDB 进程总内存大小、IoTDB 进程使用内存大小。
    - `The Number of GC Per Minute`：平均每分钟 GC 次数。
    - `The Time Consumed Of GC Per Minute`：平均每分钟 GC 耗时。
    - `The Number Of Java Thread`：IoTDB 进程的不同状态的线程数。
    - `Heap Memory`：IoTDB 进程的堆内存
    - `Off Heap Memory`：IoTDB 进程的堆外内存
    - `Log Number Per Minute`：IoTDB 进程平均每分钟日志数
    - `The Time Consumed of Compliation Per Minute`：平均每分钟编译耗时
    - `The Number Of Class`：JVM 加载和卸载的类数量

##### 5.2.4.3. Apache IoTDB DataNode Dashboard 说明

> 除特殊说明的监控项以外，以下监控项均保证在Important级别的监控框架中可用。

- `Overview`：系统概述
    - `The Number Of Entity`：实体数量，包含时间序列等
    - `Write Point Per Minute`：每分钟系统平均写入点数
    - `Database Used Memory`：每个 Database 使用的内存大小
- `Interface`：接口
    - `The Time Consumed Of Operation(50%)`：不同客户端操作耗时的中位数
    - `The Time Consumed Of Operation(99%)`：不同客户端操作耗时的P99
    - `The Time Consumed Of Operation(99.9%)`：不同客户端操作耗时的P999
    - `The QPS of Interface`：系统接口每秒钟访问次数
    - `The Time Consumed Of Interface`：系统接口的平均耗时
    - `Cache Hit Rate`：缓存命中率
    - `Thrift Connection`：建立的 Thrift 连接个数
    - `Thrift Active Thread`：建立的活跃的 Thrift 连接的个数
- `Engine`：引擎
    - `Task Number`：系统中不同状态的任务个数
    - `The Time Consumed Of Tasking`：系统中不同状态的任务的耗时
    - `Compaction Read And Write Per Minute`：平均每分钟合并读取和写入数据量
    - `Compaction R/W Ratio Per Minute`：平均每分钟合并读取和写入数据比
    - `Compaction Number Per Minute`：平均每分钟不同类型的合并任务数量
- `Query Engine`：查询引擎
    - `The time consumed of query plan stages(avg\50%\99%\99.9%)`：查询规划各阶段耗时的平均值\中位数\P99\P999
    - `The time consumed of plan dispatch stages(avg\50%\99%\99.9%)`：查询计划分发耗时的平均值\中位数\P99\P999
    - `The time consumed of query execution stages(avg\50%\99%\99.9%)`：查询执行各阶段耗时的平均值\中位数\P99\P999
    - `The time consumed of operator execution stages(avg\50%\99%\99.9%)`：查询算子耗时的平均值\中位数\P99\P999
    - `The time consumed of query aggregation(avg\50%\99%\99.9%)`：查询聚合计算耗时的平均值\中位数\P99\P999
    - `The time consumed of query scan(avg\50%\99%\99.9%)`：查询文件/内存耗时的平均值\中位数\P99\P999
    - `The usage of query resource(avg\50%\99%\99.9%)`：查询不同资源访问数量的平均值\中位数\P99\P999
    - `The time consumed of query data exchange(avg\50%\99%\99.9%)`：查询数据传输耗时的平均值\中位数\P99\P999
    - `The count of data exchange(avg)`：查询数据传输平均次数
    - `The count of data exchange`：查询数据传输次数的分布情况（最小值、下四分位数、中位数、上四分位数、最大值）
    - `The number of query queue`：查询不同队列的大小
    - `The time consumed of query schedule time(avg\50%\99%\99.9%)`：查询任务调度耗时的平均值\中位数\P99\P999
- `Query Interface`：查询文件/耗时的具体耗时情况
    - `The time consumed of load timesereis metadata(avg\50%\99%\99.9%)`：查询从不同来源加载时间序列元数据耗时的平均值\中位数\P99\P999
    - `The time consumed of read timeseries metadata(avg\50%\99%\99.9%)`：查询从不同来源读取时间序列元数据耗时的平均值\中位数\P99\P999
    - `The time consumed of timeseries metadata modiftication(avg\50%\99%\99.9%)`：查询修改不同类型时间序列元数据耗时的平均值\中位数\P99\P999
    - `The time consumed of load chunk metadata list(avg\50%\99%\99.9%)`：查询加载不同类型Chunk元数据耗时的平均值\中位数\P99\P999
    - `The time consumed of chunk metadata modification(avg\50%\99%\99.9%)`：查询修改不同类型Chunk元数据耗时的平均值\中位数\P99\P999
    - `The time consumed of chunk metadata filter(avg\50%\99%\99.9%)`：查询过滤不同类型Chunk元数据耗时的平均值\中位数\P99\P999
    - `The time consumed of construct chunk reader(avg\50%\99%\99.9%)`：查询构造不同类型Chunk读取器耗时的平均值\中位数\P99\P999
    - `The time consumed of read chunk(avg\50%\99%\99.9%)`：查询读取不同类型Chunk耗时的平均值\中位数\P99\P999
    - `The time consumed of init chunk reader(avg\50%\99%\99.9%)`：查询初始化不同类型Chunk读取器耗时的平均值\中位数\P99\P999
    - `The time consumed of build tsblock from page reader(avg\50%\99%\99.9%)`：查询从PageReader构造TsBlock耗时的平均值\中位数\P99\P999
    - `The time consumed of build tsblock from merge reader(avg\50%\99%\99.9%)`：查询从MergeReader构造TsBlock耗时的平均值\中位数\P99\P999
- `Query Data Exchange`：查询数据传输的具体耗时情况
    - `The time consumed of source handle get tsblock(avg\50%\99%\99.9%)`：查询从不同来源获取TsBlock的耗时的平均值\中位数\P99\P999
    - `The time consumed of source handle deserialize tsblock(avg\50%\99%\99.9%)`：查询从不同来源反序列化TsBlock的耗时的平均值\中位数\P99\P999
    - `The time consumed of sink handle send tsblock(avg\50%\99%\99.9%)`：查询向不同地方发送TsBlock的耗时的平均值\中位数\P99\P999
    - `The time consumed of on acknowledge data block event task(avg\50%\99%\99.9%)`：查询从不同地方确认Block耗时的平均值\中位数\P99\P999
    - `The time consumed of get data block event task(avg\50%\99%\99.9%)`：查询从不同地方获取Block耗时的平均值\中位数\P99\P999
- `IoTConsensus`：IoT共识协议
    - `IoTConsensus Used Memory`：IoT共识层使用的内存大小
    - `IoTConsensus Sync Index`：不同的Region的写入Index和同步Index
    - `IoTConsensus Overview`：不同节点的同步总差距、总缓存的请求个数
    - `The time consumed of different stages(50%)`：不同阶段耗时的中位数
    - `The time consumed of different stages(99%)`：不同阶段耗时的P99
    - `The time consumed of different stages(99.9%)`：不同阶段耗时的P999
    - `IoTConsensus Search Index Rate`：不同region的写入Index的增长速度
    - `IoTConsensus Safe Index Rate`：不同region的同步Index的增长速度
    - `IoTConsensus LogDispatcher Request Size`：不同的LogDispatcherThread缓存的请求个数
    - `Sync Lag`：每个region的同步index差距
    - `Min Peer Sync Lag`：每个region的写入index和同步最快的LogDispatcherThread的同步index之间的差距
    - `Sync speed diff of Peers`：每个region中同步最快的LogDispatcherThread与同步最慢的LogDispatcherThread之间的同步index差距
- `System`：系统
    - `CPU Core`：系统 CPU 核数情况。
    - `CPU Load`：系统 CPU 负载情况、进度 CPU 负载情况。
    - `CPU Time Per Minute`：进程平均每分钟占用系统 CPU 时间，注意：多核会导致该值超过1分钟。
    - `System Memory`：系统物理内存大小、系统使用物理内存大小、虚拟机提交的内存大小。
    - `System Swap Size`：系统交换区总大小、系统交换区使用大小。
    - `Process Memory`：IoTDB 进程最大内存总大小、IoTDB 进程总内存大小、IoTDB 进程使用内存大小。
    - `The Size Of File`：IoTDB系统相关的文件大小，包括wal下的文件总大小、seq下的tsfile文件总大小、unseq下的tsfile文件总大小
    - `The Number Of File`：IoTDB系统相关的文件个数，包括wal下的文件个数、seq下的tsfile文件个数、unseq下的tsfile文件个数
    - `The Space Of Disk`：当前data目录所挂载的磁盘总大小和剩余大小
    - `The Number of GC Per Minute`：平均每分钟 GC 次数。
    - `The Time Consumed Of GC Per Minute`：平均每分钟 GC 耗时。
    - `The Number Of Java Thread`：IoTDB 进程的不同状态的线程数。
    - `Heap Memory`：IoTDB 进程的堆内存
    - `Off Heap Memory`：IoTDB 进程的堆外内存
    - `Log Number Per Minute`：IoTDB 进程平均每分钟日志数
    - `The Time Consumed of Compliation Per Minute`：平均每分钟编译耗时
    - `The Number Of Class`：JVM 加载和卸载的类数量

##### 5.2.4.4. Apache IoTDB Performance Overview Dashboard 说明

> 除特殊说明的监控项以外，以下监控项均保证在Core级别的监控框架中可用。

- `Overview`：系统概述
    - `CPU Core`：系统 CPU 核数情况。
    - `Total Disk Space`：系统 data 目录挂载的磁盘总大小
    - `System Memory`：系统内存总大小
    - `Swap Memory`：系统交换区内存大小
    - `Total Timeseries`：系统当前时间序列总数量
    - `Total File Number`：系统文件总数量
    - `CPU Load`：系统 CPU 负载率，单位为%
    - `Disk`：系统 Disk 占比率，单位为%
    - `Process Memory`：进程内存使用率，单位为%
    - `System Memory`： 系统内存使用率，单位为%
    - `Write Point Per Second`：系统每秒中写入点数
- `Performance`：系统性能
    - `QPS`：系统接口和RPC每秒钟访问次数
    - `QPS Of Stage`：Stage 各部分的每秒钟执行次数
    - `QPS Of Schedule`：Schedule 各部分的每秒钟执行次数
    - `Time Consumed Of Operation`：不同操作的耗时情况
    - `P99 Time Consumed of Interface`：不同接口的 P99 耗时情况
    - `Average Time Consumed of Interface`：不同接口的平均耗时情况
    - `P99 Time Consumed of Stage`：不同阶段的 P99 耗时情况
    - `Average Time Consumed of Stage`：不同阶段的平均耗时情况
    - `P99 Time Consumed of Schedule Stage`：不同 Schedule 阶段的 P99 耗时情况
    - `Average Time Consumed of Schedule Stage`：不同 Schedule 阶段的平均耗时情况
    - `Task Number`：任务个数
    - `P99 Time Consumed of Task`：任务的 P99 耗时情况
    - `Average Time Consumed of Task`：任务的平均耗时情况
- `System`：系统
    - `CPU Load`：CPU 负载变化情况
    - `CPU Time Per Minute`：CPU 平均每分钟的耗时
    - `GC Time Per Minute`：GC 平均每分钟的耗时
    - `Heap Memory`：IoTDB 进程的堆内存
    - `Off Heap Memory`：IoTDB 进程的堆外内存
    - `The Number Of Java Thread`：IoTDB 进程的不同状态的线程数。
    - `File Count`：文件数量变化情况
    - `File Size`：文件大小变化情况
    - `Log Number Per Minute`：日志每分钟变化情况

### 5.3. 使用 IoTDB 方式

#### 5.3.1. 监控指标的 IoTDB 映射关系

> 对于 Metric Name 为 name, Tags 为 K1=V1, ..., Kn=Vn 的监控指标有如下映射，以默认写到 root.__system.metric.`ip:port` 为例

| 监控指标类型     | 映射关系                                                                                                                                                                                                                                                                                                                                                                                                                                                                                                                                                                                                                                                                                                                                                                          |
| ---------------- | --------------------------------------------------------------------------------------------------------------------------------------------------------------------------------------------------------------------------------------------------------------------------------------------------------------------------------------------------------------------------------------------------------------------------------------------------------------------------------------------------------------------------------------------------------------------------------------------------------------------------------------------------------------------------------------------------------------------------------------------------------------------------------- |
| Counter          | root.__system.metric.`ip:port`.name.`K1=V1`...`Kn=Vn`.value                                                                                                                                                                                                                                                                                                                                                                                                                                                                                                                                                                                                                                                                                                                       |
| AutoGauge、Gauge | root.__system.metric.`ip:port`.name.`K1=V1`...`Kn=Vn`.value                                                                                                                                                                                                                                                                                                                                                                                                                                                                                                                                                                                                                                                                                                                       |
| Histogram        | root.__system.metric.`ip:port`.name.`K1=V1`...`Kn=Vn`.count <br> root.__system.metric.`ip:port`.name.`K1=V1`...`Kn=Vn`.max <br> root.__system.metric.`ip:port`.name.`K1=V1`...`Kn=Vn`.sum <br> root.__system.metric.`ip:port`.name.`K1=V1`...`Kn=Vn`.p0 <br> root.__system.metric.`ip:port`.name.`K1=V1`...`Kn=Vn`.p50 <br> root.__system.metric.`ip:port`.name.`K1=V1`...`Kn=Vn`.p75 <br> root.__system.metric.`ip:port`.name.`K1=V1`...`Kn=Vn`.p99 <br> root.__system.metric.`ip:port`.name.`K1=V1`...`Kn=Vn`.p999                                                                                                                                                                                                                                                              |
| Rate             | root.__system.metric.`ip:port`.name.`K1=V1`...`Kn=Vn`.count <br> root.__system.metric.`ip:port`.name.`K1=V1`...`Kn=Vn`.mean <br> root.__system.metric.`ip:port`.name.`K1=V1`...`Kn=Vn`.m1 <br> root.__system.metric.`ip:port`.name.`K1=V1`...`Kn=Vn`.m5 <br> root.__system.metric.`ip:port`.name.`K1=V1`...`Kn=Vn`.m15                                                                                                                                                                                                                                                                                                                                                                                                                                                            |
| Timer            | root.__system.metric.`ip:port`.name.`K1=V1`...`Kn=Vn`.count <br> root.__system.metric.`ip:port`.name.`K1=V1`...`Kn=Vn`.max <br> root.__system.metric.`ip:port`.name.`K1=V1`...`Kn=Vn`.mean <br> root.__system.metric.`ip:port`.name.`K1=V1`...`Kn=Vn`.sum <br> root.__system.metric.`ip:port`.name.`K1=V1`...`Kn=Vn`.p0 <br> root.__system.metric.`ip:port`.name.`K1=V1`...`Kn=Vn`.p50 <br> root.__system.metric.`ip:port`.name.`K1=V1`...`Kn=Vn`.p75 <br> root.__system.metric.`ip:port`.name.`K1=V1`...`Kn=Vn`.p99 <br> root.__system.metric.`ip:port`.name.`K1=V1`...`Kn=Vn`.p999   <br> root.__system.metric.`ip:port`.name.`K1=V1`...`Kn=Vn`.m1 <br> root.__system.metric.`ip:port`.name.`K1=V1`...`Kn=Vn`.m5 <br> root.__system.metric.`ip:port`.name.`K1=V1`...`Kn=Vn`.m15 |

#### 5.3.2. 获取监控指标

根据如上的映射关系，可以构成相关的 IoTDB 查询语句获取监控指标<|MERGE_RESOLUTION|>--- conflicted
+++ resolved
@@ -219,7 +219,6 @@
 
 ### 4.2. Important 级别监控指标
 
-<<<<<<< HEAD
 目前 Important 级别的监控指标如下所述：
 
 #### 4.2.1. 节点统计
@@ -239,6 +238,8 @@
 | iot_consensus | name="logDispatcher-{{IP}}:{{Port}}", region="{{region}}", type="cachedRequestInMemoryQueue" | AutoGauge | 副本组同步线程缓存队列请求总大小 |
 | iot_consensus | name="IoTConsensusServerImpl", region="{{region}}", type="searchIndex"                       | AutoGauge | 副本组主流程写入进度             |
 | iot_consensus | name="IoTConsensusServerImpl", region="{{region}}", type="safeIndex"                         | AutoGauge | 副本组同步进度                   |
+| iot_consensus | name="IoTConsensusServerImpl", region="{{region}}", type="LogEntriesFromWAL"                 | AutoGauge | 副本组Batch中来自WAL的日志项数量 |
+| iot_consensus | name="IoTConsensusServerImpl", region="{{region}}", type="LogEntriesFromQueue"               | AutoGauge | 副本组Batch中来自队列的日志项数量  |
 | stage         | name="iot_consensus", region="{{region}}", type="getStateMachineLock"                        | Histogram | 主流程获取状态机锁耗时           |
 | stage         | name="iot_consensus", region="{{region}}", type="checkingBeforeWrite"                        | Histogram | 主流程写入状态机检查耗时         |
 | stage         | name="iot_consensus", region="{{region}}", type="writeStateMachine"                          | Histogram | 主流程写入状态机耗时             |
@@ -254,31 +255,6 @@
 | cache_hit | name="chunk"                       | AutoGauge | ChunkCache的命中率，单位为%                             |
 | cache_hit | name="schema"                      | AutoGauge | SchemaCache的命中率，单位为%                            |
 | cache_hit | name="timeSeriesMeta"              | AutoGauge | TimeseriesMetadataCache的命中率，单位为%                |
-=======
-| Metric        | Tags                                                                                         | Type      | Description          |
-|---------------|----------------------------------------------------------------------------------------------|-----------|----------------------|
-| iot_consensus | name="logDispatcher-{{IP}}:{{Port}}", region="{{region}}", type="currentSyncIndex"           | AutoGauge | 副本组同步线程的当前同步进度       |
-| iot_consensus | name="logDispatcher-{{IP}}:{{Port}}", region="{{region}}", type="cachedRequestInMemoryQueue" | AutoGauge | 副本组同步线程缓存队列请求总大小     |
-| iot_consensus | name="IoTConsensusServerImpl", region="{{region}}", type="searchIndex"                       | AutoGauge | 副本组主流程写入进度           |
-| iot_consensus | name="IoTConsensusServerImpl", region="{{region}}", type="safeIndex"                         | AutoGauge | 副本组同步进度              |
-| iot_consensus | name="IoTConsensusServerImpl", region="{{region}}", type="LogEntriesFromWAL"                 | AutoGauge | 副本组Batch中来自WAL的日志项数量 |
-| iot_consensus | name="IoTConsensusServerImpl", region="{{region}}", type="LogEntriesFromQueue"               | AutoGauge | 副本组Batch中来自队列的日志项数量  |
-| stage         | name="iot_consensus", region="{{region}}", type="getStateMachineLock"                        | Histogram | 主流程获取状态机锁耗时          |
-| stage         | name="iot_consensus", region="{{region}}", type="checkingBeforeWrite"                        | Histogram | 主流程写入状态机检查耗时         |
-| stage         | name="iot_consensus", region="{{region}}", type="writeStateMachine"                          | Histogram | 主流程写入状态机耗时           |
-| stage         | name="iot_consensus", region="{{region}}", type="offerRequestToQueue"                        | Histogram | 主流程尝试添加队列耗时          |
-| stage         | name="iot_consensus", region="{{region}}", type="consensusWrite"                             | Histogram | 主流程全写入耗时             |
-| stage         | name="iot_consensus", region="{{region}}", type="constructBatch"                             | Histogram | 同步线程构造 Batch 耗时      |
-| stage         | name="iot_consensus", region="{{region}}", type="syncLogTimePerRequest"                      | Histogram | 异步回调流程同步日志耗时         |
-
-#### 4.2.4. 缓存统计
-
-| Metric    | Tags                               | Type      | Description                                   |
-|-----------|------------------------------------|-----------|-----------------------------------------------|
-| cache_hit | name="chunk"                       | AutoGauge | ChunkCache的命中率，单位为%                           |
-| cache_hit | name="schema"                      | AutoGauge | SchemaCache的命中率，单位为%                          |
-| cache_hit | name="timeSeriesMeta"              | AutoGauge | TimeseriesMetadataCache的命中率，单位为%              |
->>>>>>> bca08f0f
 | cache_hit | name="bloomFilter"                 | AutoGauge | TimeseriesMetadataCache中的bloomFilter的拦截率，单位为% |
 | cache     | name="Database", type="hit"        | Counter   | Database Cache 的命中次数                               |
 | cache     | name="Database", type="all"        | Counter   | Database Cache 的访问次数                               |
@@ -305,16 +281,11 @@
 | ------ | ------------------------------------ | --------- | ------------------------------------------------- |
 | mem    | name="database_{{name}}"             | AutoGauge | DataNode内对应DataRegion的内存占用，单位为byte    |
 | mem    | name="chunkMetaData_{{name}}"        | AutoGauge | 写入TsFile时的ChunkMetaData的内存占用，单位为byte |
-<<<<<<< HEAD
-| mem    | name="schema_region_total_usage"     | AutoGauge | 所有SchemaRegion的总内存占用，单位为byte          |
-| mem    | name="schema_region_total_remaining" | AutoGauge | 所有SchemaRegion的总内存剩余，单位为byte          |
-=======
 | mem    | name="IoTConsensus"                  | AutoGauge | IoT共识协议的内存占用，单位为byte                 |
 | mem    | name="IoTConsensusQueue"             | AutoGauge | IoT共识协议用于队列的内存占用，单位为byte             |
 | mem    | name="IoTConsensusSync"              | AutoGauge | IoT共识协议用于同步的内存占用，单位为byte             |
 | mem    | name="schema_region_total_usage"     | AutoGauge | 所有SchemaRegion的总内存占用，单位为byte         |
 | mem    | name="schema_region_total_remaining" | AutoGauge | 所有SchemaRegion的总内存剩余，单位为byte         |
->>>>>>> bca08f0f
 
 #### 4.2.6. 合并统计
 
