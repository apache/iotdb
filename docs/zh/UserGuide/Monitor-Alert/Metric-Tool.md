--- conflicted
+++ resolved
@@ -255,36 +255,6 @@
 监控模块的相关配置均在`conf/iotdb-{datanode/confignode}.properties`中，所有配置项支持通过`load configuration`命令热加载。
 
 ### 1.4.1. 配置文件
-<<<<<<< HEAD
-
-```yaml
-# 是否启用操作延迟统计
-enablePerformanceStat: false
-
-# 数据提供方式，对外部通过jmx和prometheus协议提供metrics的数据, 可选参数：[JMX, PROMETHEUS, IOTDB], IOTDB是默认关闭的。
-metricReporterList:
-  - JMX
-  - PROMETHEUS
-
-# 底层使用的metric架构，可选参数：[MICROMETER, DROPWIZARD]
-monitorType: MICROMETER
-
-# 初始化metric的级别，可选参数: [CORE, IMPORTANT, NORMAL, ALL]
-metricLevel: IMPORTANT
-
-# Prometheus Reporter 使用的端口
-prometheusExporterPort: 9091
-
-# IoTDB Reporter相关的配置
-ioTDBReporterConfig:
-  host: 127.0.0.1
-  port: 6667
-  username: root
-  password: root
-  maxConnectionNumber: 3
-  location: metric
-  pushPeriodInSecond: 15
-=======
 以DataNode为例
 
 ```properties
@@ -306,7 +276,6 @@
 # The port of prometheus reporter of metric module
 # Datatype: int
 dn_metric_prometheus_reporter_port=9091
->>>>>>> 63182c1e
 ```
 
 1. 在配置文件中修改如上配置
