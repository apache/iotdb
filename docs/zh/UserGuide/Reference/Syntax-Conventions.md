<!--

    Licensed to the Apache Software Foundation (ASF) under one
    or more contributor license agreements.  See the NOTICE file
    distributed with this work for additional information
    regarding copyright ownership.  The ASF licenses this file
    to you under the Apache License, Version 2.0 (the
    "License"); you may not use this file except in compliance
    with the License.  You may obtain a copy of the License at
    
        http://www.apache.org/licenses/LICENSE-2.0
    
    Unless required by applicable law or agreed to in writing,
    software distributed under the License is distributed on an
    "AS IS" BASIS, WITHOUT WARRANTIES OR CONDITIONS OF ANY
    KIND, either express or implied.  See the License for the
    specific language governing permissions and limitations
    under the License.

-->

# 语法约定

## 字面值常量

该部分对 IoTDB 中支持的字面值常量进行说明，包括字符串常量、数值型常量、时间戳常量、布尔型常量和空值。

### 字符串常量

字符串是由单引号（`'`）或双引号（`"`）字符括起来的字符序列。示例如下：
```js
'a string'
"another string"
```

字符串字面值的使用场景：

- `INSERT` 或者 `SELECT` 中用于表达 `TEXT` 类型数据的场景
- SQL 中 UDF 和 Trigger 的 Java 类全类名
- `CREATE TRIGGER` 语句中描述触发器属性的键值对
- UDF 函数输入参数中的属性
- `LOAD` / `REMOVE` / `SETTLE` 指令中的文件路径
- 用户密码

通过以下几种方式可以在字符串内使用引号：

- 使用两个连续单引号转义单引号，即 `''` 转义为 `'`。
- 使用两个连续双引号转义双引号，即 `""` 转义为 `"`。
- 在引号前使用转义符 (\\)。
- 在单引号括的的字符串内，双引号无需特殊处理。同理，在双引号括的的字符串内，单引号无需特殊处理。（但转义依然生效）

关于引号和转义字符的使用示例如下：
```js
'string'  // string
'"string"'  // "string"
'""string""'  // ""string""
'str''ing'  // str'ing
'\'string'  // 'string
"string" // string
"'string'"  // 'string'
"''string''"  // ''string''
"str""ing"  // str"ing
"\"string"  // "string
```

### 数值型常量

数值型常量包括整型和浮点型。

整型常量是一个数字序列。可以以 `+` 或 `-` 开头表示正负。例如：`1`, `-1`。

带有小数部分或由科学计数法表示的为浮点型常量，例如：`.1`, `3.14`, `-2.23`, `+1.70`, `1.2E3`, `1.2E-3`, `-1.2E3`, `-1.2E-3`。

在 IoTDB 中，`INT32` 和 `INT64` 表示整数类型（计算是准确的），`FLOAT` 和 `DOUBLE` 表示浮点数类型（计算是近似的）。

在浮点上下文中可以使用整数，它会被解释为等效的浮点数。

### 时间戳常量

时间戳是一个数据到来的时间点，在 IoTDB 中分为绝对时间戳和相对时间戳。详细信息可参考 [数据类型文档](../Data-Concept/Data-Type.md)。

特别地，`NOW()`表示语句开始执行时的服务端系统时间戳。

### 布尔型常量

布尔值常量 `TRUE` 和 `FALSE` 分别等价于 `1` 和 `0`，它们对大小写不敏感。

### 空值

`NULL`值表示没有数据。`NULL`对大小写不敏感。


## 标识符

在 IoTDB 中，触发器名称、UDF函数名、元数据模板名称、用户与角色名等被称为标识符。

标识符命名有以下约束：

- 在不含引用的标识符中，允许出现以下字符：
  - [0-9 a-z A-Z _ : @ # $ { }] （字母，数字，部分特殊字符）
  - ['\u2E80'..'\u9FFF'] （UNICODE 中文字符）
- 标识符允许使用数字开头、允许全部为数字（**不推荐！**）。
- 标识符是大小写敏感的。
- 注意：用户与角色名对大小写不敏感，并且不允许转义特殊字符。

如果标识符要包含不允许的特殊字符，或者使用系统关键字，需要用反引号（`）对标识符进行引用。

示例如下：
```sql
id  // 合法，被解析为 id
ID  // 合法，被解析为 ID，与 id 不同
id0  // 合法，被解析为 id0
_id  // 合法，被解析为 _id
0id  // 合法，被解析为 0id
233  // 合法，被解析为 233 (不推荐！)
ab!  // 不合法，包含不被允许的特殊字符
`ab!`  // 合法，被解析为 ab!
`"ab"`  // 合法，被解析为 "ab"
```

引用的标识符中仍然可以使用反引号，但是需要使用两个反引号或反斜杠进行转义。示例如下：
```sql
`a``b`  // 合法，被解析为 a`b
`a\`b`  // 合法，被解析为 a`b
```

## 路径节点名

我们称一个路径中由 `.` 分割的部分叫做节点（node name）。

路径节点名的约束与标识符基本一致，但要额外注意以下几点：

- `root` 只允许出现时间序列的开头，若其他层级出现 `root`，则无法解析，提示报错。
- 无论是否使用引用符，`.` 字符都不能出现在路径节点名中。如果一定要使用 `.` （不推荐！），需要用单引号或双引号括起。在这种情况下，为避免引发歧义，引号被系统视为节点名的一部分。
- 特别地，如果系统在 Windows 系统上部署，那么存储组层级名称是**大小写不敏感**的。例如，同时创建 `root.ln` 和 `root.LN` 是不被允许的。

示例如下：

```sql
CREATE TIMESERIES root.a.b.s1+s2/s3.c WITH DATATYPE=INT32, ENCODING=RLE
// 解析失败！

CREATE TIMESERIES root.a.b.`s1+s2/s3`.c WITH DATATYPE=INT32, ENCODING=RLE
// root.a.b.`s1+s2/s3`.c 将被解析为 Path[root, a, b, s1+s2/s3, c]
```

```sql
CREATE TIMESERIES root.a.b.select WITH DATATYPE=INT32, ENCODING=RLE
// 解析失败！

CREATE TIMESERIES root.a.b.`select` WITH DATATYPE=INT32, ENCODING=RLE
// root.a.b.`select` 将被解析为 Path[root, a, b, select]
```

```sql
CREATE TIMESERIES root.a.b.`s1.s2`.c WITH DATATYPE=INT32, ENCODING=RLE
// 解析失败！

CREATE TIMESERIES root.a.b."s1.s2".c WITH DATATYPE=INT32, ENCODING=RLE
// root.a.b."s1.s2".c 将被解析为 Path[root, a, b, "s1.s2", c]
```

<<<<<<< HEAD
```sql
CREATE TIMESERIES root.a.b."s1\".\"s2".c WITH DATATYPE=INT32, ENCODING=RLE
// 解析失败！与 root.a.b."s1"."s2".c 产生歧义
```

# 关键字和保留字
=======
## 关键字和保留字
>>>>>>> c694c018

关键字是在 SQL 具有特定含义的词，不能直接用于标识符或路径节点名，需要使用反引号进行转义。保留字是关键字的一个子集，保留字不能用于标识符或路径节点名（即使进行了转义）。

关于 IoTDB 的关键字和保留字列表，可以查看 [关键字和保留字](Keywords.md) 。

## 表达式

IoTDB 支持在 `select` 子句中执行由数字常量、时间序列、算数运算表达式和时间序列生成函数（包括用户自定义函数）组成的任意嵌套表达式。

注意：当参与表达式的路径节点名由纯数字、单引号、或双引号组成（不推荐！）时，必须使用反引号（`）括起，以免引起歧义。示例如下：
```sql
-- 存在时间序列： root.sg.d.0, root.sg.d.'a' 和 root.sg."d".b
select 0 from root.sg.d  -- 存在歧义，解析失败
select 'a' from root.sg.d -- 存在歧义，解析失败
select "d".b from root.sg -- 存在歧义，解析失败
select `0` from root.sg.d  -- 对时间序列 root.sg.d.0 进行查询
select `0` + 0 from root.sg.d -- 表达式，对时间序列 root.sg.d.0 的每一个查询结果加 0
select myudf(`'a'`, 'x') from root.sg.d -- 表达式，调用函数 myudf，第一个参数为时间序列 root.sg.d.'a'，第二个参数为字符串常量 'x'
```

## 了解更多

请阅读代码仓库中的词法和语法描述文件：

词法文件：`antlr/src/main/antlr4/org/apache/iotdb/db/qp/sql/IoTDBSqlLexer.g4`

语法文件：`antlr/src/main/antlr4/org/apache/iotdb/db/qp/sql/IoTDBSqlParser.g4`<|MERGE_RESOLUTION|>--- conflicted
+++ resolved
@@ -160,16 +160,12 @@
 // root.a.b."s1.s2".c 将被解析为 Path[root, a, b, "s1.s2", c]
 ```
 
-<<<<<<< HEAD
 ```sql
 CREATE TIMESERIES root.a.b."s1\".\"s2".c WITH DATATYPE=INT32, ENCODING=RLE
 // 解析失败！与 root.a.b."s1"."s2".c 产生歧义
 ```
 
-# 关键字和保留字
-=======
 ## 关键字和保留字
->>>>>>> c694c018
 
 关键字是在 SQL 具有特定含义的词，不能直接用于标识符或路径节点名，需要使用反引号进行转义。保留字是关键字的一个子集，保留字不能用于标识符或路径节点名（即使进行了转义）。
 
