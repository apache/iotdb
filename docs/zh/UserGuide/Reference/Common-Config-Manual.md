--- conflicted
+++ resolved
@@ -1207,7 +1207,6 @@
 
 ### 触发器配置
 
-<<<<<<< HEAD
 * trigger\_lib\_dir
 
 |     名字     | trigger\_lib\_dir |
@@ -1225,25 +1224,7 @@
 |     类型     | Int32                                           |
 |    默认值    | 3                                               |
 | 改后生效方式 | 重启服务生效                                          |
-=======
-* concurrent\_window\_evaluation\_thread
-
-|     名字     | concurrent\_window\_evaluation\_thread |
-| :----------: | :---------------------------------- |
-|     描述     | 窗口计算线程池的默认线程数          |
-|     类型     | int32                               |
-|    默认值    | CPU核数                             |
-| 改后生效方式 | 重启服务生效                        |
-
-* max\_pending\_window\_evaluation\_tasks
-
-|     名字     | max\_pending\_window\_evaluation\_tasks |
-| :----------: | :---------------------------------- |
-|     描述     | 最多允许堆积的窗口计算任务          |
-|     类型     | int32                               |
-|    默认值    | 64                                  |
-| 改后生效方式 | 重启服务生效                        |
->>>>>>> 1eb95896
+
 
 ### SELECT-INTO配置
 
