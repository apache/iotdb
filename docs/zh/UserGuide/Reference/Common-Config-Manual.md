<!--

    Licensed to the Apache Software Foundation (ASF) under one
    or more contributor license agreements.  See the NOTICE file
    distributed with this work for additional information
    regarding copyright ownership.  The ASF licenses this file
    to you under the Apache License, Version 2.0 (the
    "License"); you may not use this file except in compliance
    with the License.  You may obtain a copy of the License at
    
        http://www.apache.org/licenses/LICENSE-2.0
    
    Unless required by applicable law or agreed to in writing,
    software distributed under the License is distributed on an
    "AS IS" BASIS, WITHOUT WARRANTIES OR CONDITIONS OF ANY
    KIND, either express or implied.  See the License for the
    specific language governing permissions and limitations
    under the License.

-->

# 通用配置参数

IoTDB ConfigNode 和 DataNode 的通用配置参数位于 `conf` 目录下。

* `iotdb-common.properties`：IoTDB 的通用配置文件。

## 系统配置项

### 副本配置

* config\_node\_consensus\_protocol\_class

|     名字     | config\_node\_consensus\_protocol\_class         |
| :----------: | :----------------------------------------------- |
|     描述     | ConfigNode 副本的共识协议，仅支持 RatisConsensus |
|     类型     | String                                           |
|    默认值    | org.apache.iotdb.consensus.ratis.RatisConsensus  |
| 改后生效方式 | 仅允许在第一次启动服务前修改                     |

* schema\_replication\_factor

|名字| schema\_replication\_factor |
|:---:|:---|
|描述| Database 的默认元数据副本数 |
|类型| int32 |
|默认值| 1 |
|改后生效方式|重启服务生效|


* schema\_region\_consensus\_protocol\_class

|     名字     | schema\_region\_consensus\_protocol\_class                                                   |
| :----------: | :------------------------------------------------------------------------------------------- |
|     描述     | 元数据副本的共识协议，1 副本时可以使用 SimpleConsensus 协议，多副本时只能使用 RatisConsensus |
|     类型     | String                                                                                       |
|    默认值    | org.apache.iotdb.consensus.simple.SimpleConsensus                                            |
| 改后生效方式 | 仅允许在第一次启动服务前修改                                                                 |

* data\_replication\_factor

|名字| data\_replication\_factor |
|:---:|:---|
|描述| Database 的默认数据副本数|
|类型| int32 |
|默认值| 1 |
|改后生效方式|重启服务生效|

* data\_region\_consensus\_protocol\_class

|     名字     | data\_region\_consensus\_protocol\_class                                                                           |
| :----------: | :----------------------------------------------------------------------------------------------------------------- |
|     描述     | 数据副本的共识协议，1 副本时可以使用 SimpleConsensus 协议，多副本时可以使用 MultiLeaderConsensus 或 RatisConsensus |
|     类型     | String                                                                                                             |
|    默认值    | org.apache.iotdb.consensus.simple.SimpleConsensus                                                                  |
| 改后生效方式 | 仅允许在第一次启动服务前修改                                                                                       |

### 分区（负载均衡）配置

* series\_partition\_slot\_num

|名字| series\_partition\_slot\_num |
|:---:|:---|
|描述| 序列分区槽数 |
|类型| int32 |
|默认值| 10000 |
|改后生效方式|仅允许在第一次启动服务前修改|

* series\_partition\_executor\_class

|     名字     | series\_partition\_executor\_class                                |
| :----------: | :---------------------------------------------------------------- |
|     描述     | 序列分区槽数                                                      |
|     类型     | String                                                            |
|    默认值    | org.apache.iotdb.commons.partition.executor.hash.BKDRHashExecutor |
| 改后生效方式 | 仅允许在第一次启动服务前修改                                      |

* region\_allocate\_strategy

|     名字     | region\_allocate\_strategy                          |
| :----------: |:----------------------------------------------------|
|     描述     | 元数据和数据的节点分配策略，COPY\_SET适用于大集群；当数据节点数量较少时，GREEDY表现更佳 |
|     类型     | String                                              |
|    默认值    | GREEDY                                              |
| 改后生效方式 | 重启服务生效                                              |


### 集群管理

* time\_partition\_interval

|     名字     | time\_partition\_interval       |
| :----------: | :------------------------------ |
|     描述     | Database 默认的数据时间分区间隔 |
|     类型     | Long                            |
|     单位     | 毫秒                            |
|    默认值    | 604800000                       |
| 改后生效方式 | 仅允许在第一次启动服务前修改    |

* heartbeat\_interval\_in\_ms

|     名字     | heartbeat\_interval\_in\_ms |
| :----------: | :-------------------------- |
|     描述     | 集群节点间的心跳间隔        |
|     类型     | Long                        |
|     单位     | ms                          |
|    默认值    | 1000                        |
| 改后生效方式 | 重启服务生效                |

* disk\_space\_warning\_threshold

|     名字     | disk\_space\_warning\_threshold |
| :----------: | :------------------------------ |
|     描述     | DataNode 磁盘剩余阈值           |
|     类型     | double(percentage)              |
|    默认值    | 0.05                            |
| 改后生效方式 | 重启服务生效                    |

### 内存控制配置

* enable\_mem\_control

|     名字     | enable\_mem\_control     |
| :----------: | :----------------------- |
|     描述     | 开启内存控制，避免爆内存 |
|     类型     | Boolean                  |
|    默认值    | true                     |
| 改后生效方式 | 重启服务生效             |

* storage\_query_schema_consensus_free_memory_proportion

|名字| storage\_query\_schema\_consensus\_free\_memory\_proportion           |
|:---:|:----------------------------------------------------------------------|
|描述| 存储，查询，元数据，共识层，空闲内存比例                                                  |
|类型| Ratio                                                                 |
|默认值| 3:3:1:1:2                                                             |
|改后生效方式| 重启服务生效                                                                |

* schema\_memory\_allocate\_proportion

|名字| schema\_memory\_allocate\_proportion                        |
|:---:|:------------------------------------------------------------|
|描述| SchemaRegion， SchemaCache，PartitionCache，LastCache 占元数据内存比例 |
|类型| Ratio                                                       |
|默认值| 5:3:1:1                                                     |
|改后生效方式| 重启服务生效                                                      |

* storage\_engine\_memory\_proportion

|名字| storage\_engine\_memory\_proportion |
|:---:|:------------------------------------|
|描述| 写入和合并占存储内存比例                        |
|类型| Ratio                               |
|默认值| 8:2                                 |
|改后生效方式| 重启服务生效                              |

* write\_memory\_proportion

|名字| write\_memory\_proportion            |
|:---:|:-------------------------------------|
|描述| Memtable 和 TimePartitionInfo 占写入内存比例 |
|类型| Ratio                                |
|默认值| 19:1                                 |
|改后生效方式| 重启服务生效                               |

* concurrent\_writing\_time\_partition

|名字| concurrent\_writing\_time\_partition                  |
|:---:|:------------------------------------------------------|
|描述| 最大可同时写入的时间分区个数，默认1个分区, enable\_mem\_control=false 时有效 |
|类型| Int64                                                 |
|默认值| 1                                                     |
|改后生效方式| 重启服务生效                                                |

* primitive\_array\_size

<<<<<<< HEAD
|名字| primary\_array\_size |
|:---:|:---|
|描述| 数组池中的原始数组大小（每个数组的长度）|
|类型| int32 |
|默认值| 32 |
|改后生效方式|重启服务生效|
=======
|名字| primitive\_array\_size |
|:---:|:---|
|描述| 数组池中的原始数组大小（每个数组的长度）|
|类型| Int32 |
|默认值| 32 |
|改后生效方式|重启服务生效|

* chunk\_metadata\_size\_proportion

|名字| chunk\_metadata\_size\_proportion   |
|:---:|:------------------------------------|
|描述| 合并 TsFile 时 chunk metadata 占合并内存的比例 |
|类型| Double                              |
|默认值| 0.1                                 |
|改后生效方式| 重启服务生效                              |
>>>>>>> bcd0305f

* flush\_proportion

|     名字     | flush\_proportion                                                                                           |
| :----------: | :---------------------------------------------------------------------------------------------------------- |
|     描述     | 调用flush disk的写入内存比例，默认0.4,若有极高的写入负载力（比如batch=1000），可以设置为低于默认值，比如0.2 |
|     类型     | Double                                                                                                      |
|    默认值    | 0.4                                                                                                         |
| 改后生效方式 | 重启服务生效                                                                                                |

* buffered\_arrays\_memory\_proportion

|     名字     | buffered\_arrays\_memory\_proportion    |
| :----------: | :-------------------------------------- |
|     描述     | 为缓冲数组分配的写入内存比例，默认为0.6 |
|     类型     | Double                                  |
|    默认值    | 0.6                                     |
| 改后生效方式 | 重启服务生效                            |

* reject\_proportion

|     名字     | reject\_proportion                                                                                                       |
| :----------: | :----------------------------------------------------------------------------------------------------------------------- |
|     描述     | 拒绝插入的写入内存比例，默认0.8，若有极高的写入负载力（比如batch=1000）并且物理内存足够大，它可以设置为高于默认值，如0.9 |
|     类型     | Double                                                                                                                   |
|    默认值    | 0.8                                                                                                                      |
| 改后生效方式 | 重启服务生效                                                                                                             |

* write\_memory\_variation\_report\_proportion

|     名字     | write\_memory\_variation\_report\_proportion                                      |
| :----------: | :-------------------------------------------------------------------------------- |
|     描述     | 如果 DataRegion 的内存增加超过写入可用内存的一定比例，则向系统报告。默认值为0.001 |
|     类型     | Double                                                                            |
|    默认值    | 0.001                                                                             |
| 改后生效方式 | 重启服务生效                                                                      |

* check\_period\_when\_insert\_blocked

|名字| check\_period\_when\_insert\_blocked |
|:---:|:---|
|描述| 当插入被拒绝时，等待时间（以毫秒为单位）去再次检查系统，默认为50。若插入被拒绝，读取负载低，可以设置大一些。 |
|类型| int32 |
|默认值| 50 |
|改后生效方式|重启服务生效|

* io\_task\_queue\_size\_for\_flushing

|名字| io\_task\_queue\_size\_for\_flushing |
|:---:|:---|
|描述| ioTaskQueue 的大小。默认值为10。|
|类型| int32 |
|默认值| 10 |
|改后生效方式|重启服务生效|

* enable\_query\_memory\_estimation

|名字| enable\_query\_memory\_estimation |
|:---:|:----------------------------------|
|描述| 开启后会预估每次查询的内存使用量，如果超过可用内存，会拒绝本次查询 |
|类型| bool                              |
|默认值| true                              |
|改后生效方式| 触发生效                              |

* partition\_cache\_size

|名字| partition\_cache\_size |
|:---:|:---|
|描述| 分区信息缓存的最大缓存条目数。|
|类型| Int32 |
|默认值| 1000 |
|改后生效方式|重启服务生效|


### 元数据引擎配置

* mlog\_buffer\_size

<<<<<<< HEAD
|名字| mlog\_buffer\_size |
|:---:|:---|
|描述| mlog 的 buffer 大小 |
|类型| int32 |
|默认值| 1048576 |
|改后生效方式|触发生效|
=======
|     名字     | mlog\_buffer\_size  |
| :----------: | :------------------ |
|     描述     | mlog 的 buffer 大小 |
|     类型     | Int32               |
|    默认值    | 1048576             |
| 改后生效方式 | 重启服务生效            |
>>>>>>> bcd0305f

* sync\_mlog\_period\_in\_ms

|     名字     | sync\_mlog\_period\_in\_ms                                                                            |
| :----------: | :---------------------------------------------------------------------------------------------------- |
|     描述     | mlog定期刷新到磁盘的周期，单位毫秒。如果该参数为0，则表示每次对元数据的更新操作都会被立即写到磁盘上。 |
|     类型     | Int64                                                                                                 |
|    默认值    | 100                                                                                                   |
| 改后生效方式 | 重启服务生效                                                                                          |

* tag\_attribute\_total\_size

|名字| tag\_attribute\_total\_size |
|:---:|:---|
|描述| 每个时间序列标签和属性的最大持久化字节数 |
|类型| int32 |
|默认值| 700 |
|改后生效方式|仅允许在第一次启动服务前修改|

* tag\_attribute\_flush\_interval

|名字| tag\_attribute\_flush\_interval |
|:---:|:--------------------------------|
|描述| 标签和属性记录的间隔数，达到此记录数量时将强制刷盘       |
|类型| int32                           |
|默认值| 1000                            |
|改后生效方式| 仅允许在第一次启动服务前修改                  |

* schema\_region\_device\_node\_cache\_size

|名字| schema\_region\_device\_node\_cache\_size |
|:---:|:--------------------------------|
|描述| schemaRegion中用于加速device节点访问所设置的device节点缓存的大小       |
|类型| Int32                           |
|默认值| 10000                          |
|改后生效方式| 重启服务生效         |

* max\_measurement\_num\_of\_internal\_request

|名字| max\_measurement\_num\_of\_internal\_request |
|:---:|:--------------------------------|
|描述| 一次注册序列请求中若物理量过多，在系统内部执行时将被拆分为若干个轻量级的子请求，每个子请求中的物理量数目不超过此参数设置的最大值。    |
|类型| Int32                           |
|默认值| 10000                          |
|改后生效方式| 重启服务生效         |

### 数据类型自动推断

* enable\_auto\_create\_schema

|     名字     | enable\_auto\_create\_schema           |
| :----------: | :------------------------------------- |
|     描述     | 当写入的序列不存在时，是否自动创建序列 |
|     取值     | true or false                          |
|    默认值    | true                                   |
| 改后生效方式 | 重启服务生效                           |

* default\_storage\_group\_level

|名字| default\_storage\_group\_level |
|:---:|:---|
|描述| 当写入的数据不存在且自动创建序列时，若需要创建相应的 database，将序列路径的哪一层当做 database。例如，如果我们接到一个新序列 root.sg0.d1.s2, 并且 level=1， 那么 root.sg0 被视为database（因为 root 是 level 0 层）|
|取值| int32 |
|默认值| 1 |
|改后生效方式|重启服务生效|

* boolean\_string\_infer\_type

|     名字     | boolean\_string\_infer\_type               |
| :----------: | :----------------------------------------- |
|     描述     | "true" 或者 "false" 字符串被推断的数据类型 |
|     取值     | BOOLEAN 或者 TEXT                          |
|    默认值    | BOOLEAN                                    |
| 改后生效方式 | 重启服务生效                               |

* integer\_string\_infer\_type

|     名字     | integer\_string\_infer\_type      |
| :----------: | :-------------------------------- |
|     描述     | 整型字符串推断的数据类型          |
|     取值     | INT32, INT64, FLOAT, DOUBLE, TEXT |
|    默认值    | FLOAT                             |
| 改后生效方式 | 重启服务生效                      |

* long\_string\_infer\_type

|     名字     | long\_string\_infer\_type                |
| :----------: | :--------------------------------------- |
|     描述     | 大于 2 ^ 24 的整形字符串被推断的数据类型 |
|     取值     | DOUBLE, FLOAT or TEXT                    |
|    默认值    | DOUBLE                                   |
| 改后生效方式 | 重启服务生效                             |

* floating\_string\_infer\_type

|     名字     | floating\_string\_infer\_type |
| :----------: | :---------------------------- |
|     描述     | "6.7"等字符串被推断的数据类型 |
|     取值     | DOUBLE, FLOAT or TEXT         |
|    默认值    | FLOAT                         |
| 改后生效方式 | 重启服务生效                  |

* nan\_string\_infer\_type

|     名字     | nan\_string\_infer\_type     |
| :----------: | :--------------------------- |
|     描述     | "NaN" 字符串被推断的数据类型 |
|     取值     | DOUBLE, FLOAT or TEXT        |
|    默认值    | DOUBLE                       |
| 改后生效方式 | 重启服务生效                 |

* default\_boolean\_encoding

|     名字     | default\_boolean\_encoding |
| :----------: | :------------------------- |
|     描述     | BOOLEAN 类型编码格式       |
|     取值     | PLAIN, RLE                 |
|    默认值    | RLE                        |
| 改后生效方式 | 重启服务生效               |

* default\_int32\_encoding

|     名字     | default\_int32\_encoding                |
| :----------: |:----------------------------------------|
|     描述     | int32 类型编码格式                            |
|     取值     | PLAIN, RLE, TS\_2DIFF, REGULAR, GORILLA |
|    默认值    | RLE                                     |
| 改后生效方式 | 重启服务生效                                  |

* default\_int64\_encoding

|     名字     | default\_int64\_encoding                |
| :----------: |:----------------------------------------|
|     描述     | int64 类型编码格式                            |
|     取值     | PLAIN, RLE, TS\_2DIFF, REGULAR, GORILLA |
|    默认值    | RLE                                     |
| 改后生效方式 | 重启服务生效                                  |

* default\_float\_encoding

|     名字     | default\_float\_encoding       |
| :----------: |:-------------------------------|
|     描述     | float 类型编码格式                   |
|     取值     | PLAIN, RLE, TS\_2DIFF, GORILLA |
|    默认值    | GORILLA                        |
| 改后生效方式 | 重启服务生效                         |

* default\_double\_encoding

|     名字     | default\_double\_encoding      |
| :----------: |:-------------------------------|
|     描述     | double 类型编码格式                  |
|     取值     | PLAIN, RLE, TS\_2DIFF, GORILLA |
|    默认值    | GORILLA                        |
| 改后生效方式 | 重启服务生效                         |

* default\_text\_encoding

|     名字     | default\_text\_encoding |
| :----------: | :---------------------- |
|     描述     | text 类型编码格式       |
|     取值     | PLAIN                   |
|    默认值    | PLAIN                   |
| 改后生效方式 | 重启服务生效            |

### 查询配置

* meta\_data\_cache\_enable

|     名字     | meta\_data\_cache\_enable                               |
| :----------: | :------------------------------------------------------ |
|     描述     | 是否缓存元数据Chunk Metadata 和 TimeSeries Metadata）。 |
|     类型     | Boolean                                                 |
|    默认值    | true                                                    |
| 改后生效方式 | 重启服务生效                                            |

* chunk\_timeseriesmeta\_free\_memory\_proportion

|     名字     | chunk\_timeseriesmeta\_free\_memory\_proportion                                                                                                                                                                            |
| :----------: | :------------------------------------------------------------------------------------------------------------------------------------------------------------------------------------------------------------------------- |
|     描述     | 读取内存分配比例，BloomFilterCache、ChunkCache、TimeseriesMetadataCache、数据集查询的内存和可用内存的查询。参数形式为a : b : c : d : e，其中a、b、c、d、e为整数。 例如“1 : 1 : 1 : 1 : 1” ，“1 : 100 : 200 : 300 : 400” 。 |
|     类型     | String                                                                                                                                                                                                                     |
|    默认值    | 1 : 100 : 200 : 300 : 400                                                                                                                                                                                                  |
| 改后生效方式 | 重启服务生效                                                                                                                                                                                                               |

* enable\_last\_cache

|     名字     | enable\_last\_cache |
| :----------: | :------------------ |
|     描述     | 是否开启最新点缓存  |
|     类型     | Boolean             |
|    默认值    | true                |
| 改后生效方式 | 重启服务生效        |

* metadata\_node\_cache\_size

|名字| metadata\_node\_cache\_size |
|:---:|:---|
|描述| SchemaRegion的缓存大小。所有路径检查和将具有相应路径的SchemaRegion中的TSDataType的缓存，都将被用作提高写入速度。|
|类型|int32|
|默认值| 300000 |
|改后生效方式|重启服务生效|

* mpp\_data\_exchange\_core\_pool\_size

|     名字     | mpp\_data\_exchange\_core\_pool\_size |
| :----------: | :------------------------------------ |
|     描述     | MPP 数据交换线程池核心线程数          |
|     类型     | int32                                   |
|    默认值    | 10                                    |
| 改后生效方式 | 重启服务生效                          |

* mpp\_data\_exchange\_max\_pool\_size

|     名字     | mpp\_data\_exchange\_max\_pool\_size |
| :----------: | :----------------------------------- |
|     描述     | MPP 数据交换线程池最大线程数         |
|     类型     | int32                                  |
|    默认值    | 10                                   |
| 改后生效方式 | 重启服务生效                         |

* mpp\_data\_exchange\_keep\_alive\_time\_in\_ms

|     名字     | mpp\_data\_exchange\_keep\_alive\_time\_in\_ms |
| :----------: | :--------------------------------------------- |
|     描述     | MPP 数据交换最大等待时间                       |
|     类型     | int32                                            |
|    默认值    | 1000                                           |
| 改后生效方式 | 重启服务生效                                   |

* default\_fill\_interval

|名字| default\_fill\_interval |
|:---:|:---|
|描述| 填充查询中使用的默认时间段，默认-1表示无限过去时间，以毫秒ms为单位 |
|类型| int32 |
|默认值| -1 |
|改后生效方式|重启服务生效|

* group\_by\_fill\_cache\_size\_in\_mb

|     名字     | group\_by\_fill\_cache\_size\_in\_mb     |
| :----------: | :--------------------------------- |
|     描述     | 填充查询中使用的缓存大小，单位是MB |
|     类型     | Float                              |
|    默认值    | 1.0                                |
| 改后生效方式 | 重启服务生效                       |

* driver\_task\_execution\_time\_slice\_in\_ms

|     名字     | driver\_task\_execution\_time\_slice\_in\_ms |
| :----------: | :------------------------------------------- |
|     描述     | 单个 DriverTask 最长执行时间                 |
|     类型     | int32                                          |
|    默认值    | 100                                          |
| 改后生效方式 | 重启服务生效                                 |

* max\_tsblock\_size\_in\_bytes

|     名字     | max\_tsblock\_size\_in\_bytes |
| :----------: | :---------------------------- |
|     描述     | 单个 TsBlock 的最大容量       |
|     类型     | int32                           |
|    默认值    | 1024 * 1024 (1 MB)            |
| 改后生效方式 | 重启服务生效                  |

* max\_tsblock\_line\_numbers

|     名字     | max\_tsblock\_line\_numbers |
| :----------: | :-------------------------- |
|     描述     | 单个 TsBlock 的最大行数     |
|     类型     | int32                         |
|    默认值    | 1000                        |
| 改后生效方式 | 重启服务生效                |

* slow\_query\_threshold

|名字| slow\_query\_threshold |
|:---:|:---|
|描述| 慢查询的时间成本（毫秒ms）阈值。 |
|类型| int32 |
|默认值| 5000 |
|改后生效方式|触发生效|

* enable\_external\_sort

|     名字     | enable\_external\_sort |
| :----------: | :--------------------- |
|     描述     | 是否开启外部排序功能   |
|     类型     | Boolean                |
|    默认值    | true                   |
| 改后生效方式 | 重启服务生效           |

* external\_sort\_threshold

|名字| external\_sort\_threshold |
|:---:|:---|
|描述| 单个时间序列的最大同时块读取数。若同时chunk读取的数量大于external_sort_threshold，则使用外部排序。当external_sort_threshold增加时，内存中同时排序的chunk数量可能会增加，这会占用更多的内存；external_sort_threshold 减小时，触发外部排序会增加耗时。|
|类型| int32 |
|默认值| 1000 |
|改后生效方式|重启服务生效|

* coordinator\_read\_executor\_size

|名字| coordinator\_read\_executor\_size |
|:---:|:---|
|描述| coordinator中用于执行查询操作的线程数 |
|类型| Int32 |
|默认值| 50 |
|改后生效方式|重启服务生效|

* coordinator\_write\_executor\_size

|名字| coordinator\_write\_executor\_size |
|:---:|:---|
|描述| coordinator中用于执行写入操作的线程数 |
|类型| Int32 |
|默认值| 50 |
|改后生效方式|重启服务生效|

### 存储引擎配置

* timestamp\_precision

|     名字     | timestamp\_precision        |
| :----------: | :-------------------------- |
|     描述     | 时间戳精度，支持 ms、us、ns |
|     类型     | String                      |
|    默认值    | ms                          |
| 改后生效方式 | 触发生效                    |

* default\_ttl\_in\_ms

|     名字     | default\_ttl\_in\_ms                                        |
| :----------: | :---------------------------------------------------------- |
|     描述     | 数据保留时间，会丢弃 now()-default\_ttl 之前的数据，单位 ms |
|     类型     | long                                                        |
|    默认值    | 36000000                                                    |
| 改后生效方式 | 重启服务生效                                                |

* memtable\_size\_threshold

|     名字     | memtable\_size\_threshold                          |
| :----------: | :------------------------------------------------- |
|     描述     | 内存缓冲区 memtable 阈值                           |
|     类型     | Long                                               |
|    默认值    | 1073741824                                         |
| 改后生效方式 | enable\_mem\_control 为 false 时生效、重启服务生效 |

* enable\_timed\_flush\_seq\_memtable

|     名字     | enable\_timed\_flush\_seq\_memtable |
| :----------: | :---------------------------------- |
|     描述     | 是否开启定时刷盘顺序 memtable       |
|     类型     | Boolean                             |
|    默认值    | false                               |
| 改后生效方式 | 触发生效                            |

* seq\_memtable\_flush\_interval\_in\_ms

|名字| seq\_memtable\_flush\_interval\_in\_ms |
|:---:|:---|
|描述| 当 memTable 的创建时间小于当前时间减去该值时，该 memtable 需要被刷盘 |
|类型| int32 |
|默认值| 3600000 |
|改后生效方式| 触发生效 |

* seq\_memtable\_flush\_check\_interval\_in\_ms

|名字| seq\_memtable\_flush\_check\_interval\_in\_ms |
|:---:|:---|
|描述| 检查顺序 memtable 是否需要刷盘的时间间隔 |
|类型| int32 |
|默认值| 600000 |
|改后生效方式| 触发生效 |

* enable\_timed\_flush\_unseq\_memtable

|     名字     | enable\_timed\_flush\_unseq\_memtable |
| :----------: | :------------------------------------ |
|     描述     | 是否开启定时刷新乱序 memtable         |
|     类型     | Boolean                               |
|    默认值    | true                                  |
| 改后生效方式 | 触发生效                              |

* unseq\_memtable\_flush\_interval\_in\_ms

|名字| unseq\_memtable\_flush\_interval\_in\_ms |
|:---:|:---|
|描述| 当 memTable 的创建时间小于当前时间减去该值时，该 memtable 需要被刷盘 |
|类型| int32 |
|默认值| 3600000 |
|改后生效方式| 触发生效 |

* unseq\_memtable\_flush\_check\_interval\_in\_ms

|名字| unseq\_memtable\_flush\_check\_interval\_in\_ms |
|:---:|:---|
|描述| 检查乱序 memtable 是否需要刷盘的时间间隔 |
|类型| int32 |
|默认值| 600000 |
|改后生效方式| 触发生效 |

* avg\_series\_point\_number\_threshold

|名字| avg\_series\_point\_number\_threshold |
|:---:|:--------------------------------------|
|描述| 内存中平均每个时间序列点数最大值，达到触发 flush           |
|类型| int32                                 |
|默认值| 100000                                |
|改后生效方式| 重启服务生效                                |

* flush\_thread\_count

|名字| flush\_thread\_count |
|:---:|:---|
|描述| 当 IoTDB 将内存中的数据写入磁盘时，最多启动多少个线程来执行该操作。如果该值小于等于 0，那么采用机器所安装的 CPU 核的数量。默认值为 0。|
|类型| int32 |
|默认值| 0 |
|改后生效方式|重启服务生效|

* query\_thread\_count

|名字| query\_thread\_count                                                   |
|:---:|:----------------------------------------------------------------------------|
|描述| 当 IoTDB 对内存中的数据进行查询时，最多启动多少个线程来执行该操作。如果该值小于等于 0，那么采用机器所安装的 CPU 核的数量。默认值为 16。 |
|类型| int32                                                                       |
|默认值| 16                                                                          |
|改后生效方式| 重启服务生效                                                                      |

* sub\_rawQuery\_thread\_count

|名字| sub\_rawQuery\_thread\_count                    |
|:---:|:------------------------------------------------|
|描述| 原始数据查询时，最多启动多少个线程来执行该操作。如果设置小于等于 0，会采用机器 CPU 核数 |
|类型| int32                                           |
|默认值| 8                                               |
|改后生效方式| 重启服务生效                                          |

* raw\_query\_blocking\_queue\_capacity

|名字| raw\_query\_blocking\_queue\_capacity |
|:---:|:--------------------------------------|
|描述| 原始数据查询中，读任务的阻塞队列长度。默认值为 5             |
|类型| int32                                 |
|默认值| 5                                     |
|改后生效方式| 重启服务生效                                |

* chunk\_buffer\_pool\_enable

|     名字     | chunk\_buffer\_pool\_enable                                                                |
| :----------: | :----------------------------------------------------------------------------------------- |
|     描述     | 在将 memtable 序列化为内存中的字节时，是否开启由 IoTDB 而不是 JVM 接管内存管理，默认关闭。 |
|     类型     | Boolean                                                                                    |
|    默认值    | false                                                                                      |
| 改后生效方式 | 重启服务生效                                                                               |

* batch\_size

|名字| batch\_size |
|:---:|:---|
|描述| 服务器中每次迭代的数据量（数据条目，即不同时间戳的数量。） |
|类型| int32 |
|默认值| 100000 |
|改后生效方式|重启服务生效|

* enable\_partial\_insert

|     名字     | enable\_partial\_insert                                            |
| :----------: | :----------------------------------------------------------------- |
|     描述     | 在一次 insert 请求中，如果部分测点写入失败，是否继续写入其他测点。 |
|     类型     | Boolean                                                            |
|    默认值    | true                                                               |
| 改后生效方式 | 重启服务生效                                                       |

<<<<<<< HEAD
* insert\_multi\_tablet\_enable\_multithreading\_column\_threshold

|     名字     | insert\_multi\_tablet\_enable\_multithreading\_column\_threshold |
| :----------: |:-----------------------------------------------------------------|
|     描述     | 插入时启用多线程插入列数的阈值                                                  |
|     类型     | int32                                                            |
|    默认值    | 10                                                               |
| 改后生效方式 | 重启服务生效                                                     |
=======
>>>>>>> bcd0305f

### 合并配置

* enable\_seq\_space\_compaction

|     名字     | enable\_seq\_space\_compaction         |
| :----------: | :------------------------------------- |
|     描述     | 顺序空间内合并，开启顺序文件之间的合并 |
|     类型     | Boolean                                |
|    默认值    | true                                   |
| 改后生效方式 | 重启服务生效                           |

* enable\_unseq\_space\_compaction

|     名字     | enable\_unseq\_space\_compaction       |
| :----------: | :------------------------------------- |
|     描述     | 乱序空间内合并，开启乱序文件之间的合并 |
|     类型     | Boolean                                |
|    默认值    | false                                  |
| 改后生效方式 | 重启服务生效                           |

* enable\_cross\_space\_compaction

|     名字     | enable\_cross\_space\_compaction           |
| :----------: | :----------------------------------------- |
|     描述     | 跨空间合并，开启将乱序文件合并到顺序文件中 |
|     类型     | Boolean                                    |
|    默认值    | true                                       |
| 改后生效方式 | 重启服务生效                               |

* compaction\_priority

|     名字     | compaction\_priority                                                                                                                               |
| :----------: | :------------------------------------------------------------------------------------------------------------------------------------------------- |
|     描述     | 合并时的优先级，BALANCE 各种合并平等，INNER_CROSS 优先进行顺序文件和顺序文件或乱序文件和乱序文件的合并，CROSS_INNER 优先将乱序文件合并到顺序文件中 |
|     类型     | String                                                                                                                                             |
|    默认值    | BALANCE                                                                                                                                            |
| 改后生效方式 | 重启服务生效                                                                                                                                       |

* target\_compaction\_file\_size

|     名字     | target\_compaction\_file\_size |
| :----------: | :----------------------------- |
|     描述     | 空间内合并的目标文件大小       |
|     类型     | Int64                          |
|    默认值    | 1073741824                     |
| 改后生效方式 | 重启服务生效                   |

* target\_chunk\_size

|     名字     | target\_chunk\_size     |
| :----------: | :---------------------- |
|     描述     | 合并时 Chunk 的目标大小 |
|     类型     | Int64                   |
|    默认值    | 1048576                 |
| 改后生效方式 | 重启服务生效            |

* target\_chunk\_point\_num

|名字| target\_chunk\_point\_num |
|:---:|:---|
|描述| 合并时 Chunk 的目标点数 |
|类型| int32 |
|默认值| 100000 |
|改后生效方式|重启服务生效|

* chunk\_size\_lower\_bound\_in\_compaction

|     名字     | chunk\_size\_lower\_bound\_in\_compaction             |
| :----------: | :---------------------------------------------------- |
|     描述     | 合并时源 Chunk 的大小小于这个值，将被解开成点进行合并 |
|     类型     | Int64                                                 |
|    默认值    | 128                                                   |
| 改后生效方式 | 重启服务生效                                          |

* chunk\_point\_num\_lower\_bound\_in\_compaction

|名字| chunk\_point\_num\_lower\_bound\_in\_compaction |
|:---:|:---|
|描述| 合并时源 Chunk 的点数小于这个值，将被解开成点进行合并 |
|类型| int32 |
|默认值| 100 |
|改后生效方式|重启服务生效|

* max\_inner\_compaction\_candidate\_file\_num

|名字| max\_inner\_compaction\_candidate\_file\_num |
|:---:|:---|
|描述| 空间内合并中一次合并最多参与的文件数 |
|类型| int32 |
|默认值| 30|
|改后生效方式|重启服务生效|

* max\_cross\_compaction\_candidate\_file\_num

|名字| max\_cross\_compaction\_candidate\_file\_num |
|:---:|:---|
|描述| 跨空间合并中一次合并最多参与的文件数 |
|类型| int32 |
|默认值| 1000|
|改后生效方式|重启服务生效|

* cross\_compaction\_file\_selection\_time\_budget

|名字| cross\_compaction\_file\_selection\_time\_budget |
|:---:|:---|
|描述| 若一个合并文件选择运行的时间超过这个时间，它将结束，并且当前的文件合并选择将用作为最终选择。当时间小于0 时，则表示时间是无边界的。单位：ms。|
|类型| int32 |
|默认值| 30000 |
|改后生效方式| 重启服务生效|

* cross\_compaction\_memory\_budget

|名字| cross\_compaction\_memory\_budget |
|:---:|:---|
|描述| 一个合并任务可以使用多少内存（以字节为单位），默认为最大JVM内存的10%。这只是一个粗略的估计，从一个比较小的值开始，避免OOM。每个新的合并线程可能会占用这样的内存，所以merge_thread_num * merge_memory_budget是合并的预估总内存。|
|类型| int32 |
|默认值| 2147483648 |
|改后生效方式| 重启服务生效|

* compaction\_thread\_count

|名字| compaction\_thread\_count |
|:---:|:---|
|描述| 执行合并任务的线程数目 |
|类型| int32 |
|默认值| 10 |
|改后生效方式|重启服务生效|

* compaction\_schedule\_interval\_in\_ms

|     名字     | compaction\_schedule\_interval\_in\_ms |
| :----------: | :------------------------------------- |
|     描述     | 合并调度的时间间隔                     |
|     类型     | Int64                                  |
|    默认值    | 60000                                  |
| 改后生效方式 | 重启服务生效                           |

* compaction\_submission\_interval\_in\_ms

|     名字     | compaction\_submission\_interval\_in\_ms |
| :----------: | :--------------------------------------- |
|     描述     | 合并任务提交的间隔                       |
|     类型     | Int64                                    |
|    默认值    | 60000                                    |
| 改后生效方式 | 重启服务生效                             |

* compaction\_write\_throughput\_mb\_per\_sec

|名字| compaction\_write\_throughput\_mb\_per\_sec |
|:---:|:---|
|描述| 每秒可达到的写入吞吐量合并限制。|
|类型| int32 |
|默认值| 16 |
|改后生效方式| 重启服务生效|

* query\_timeout\_threshold

|名字| query\_timeout\_threshold |
|:---:|:---|
|描述| 查询的最大执行时间。单位：毫秒。|
|类型| int32 |
|默认值| 60000 |
|改后生效方式| 重启服务生效|

### 写前日志配置

* wal\_buffer\_size

|名字| wal\_buffer\_size |
|:---:|:---|
|描述| 写前日志的 buffer 大小 |
|类型|int32|
|默认值| 16777216 |
|改后生效方式|触发生效|

### TsFile 配置

* group\_size\_in\_byte

|名字| group\_size\_in\_byte |
|:---:|:---|
|描述| 每次将内存中的数据写入到磁盘时的最大写入字节数 |
|类型| int32 |
|默认值| 134217728 |
|改后生效方式|触发生效|

* page\_size\_in\_byte

|名字| page\_size\_in\_byte |
|:---:|:---|
|描述| 内存中每个列写出时，写成的单页最大的大小，单位为字节 |
|类型| int32 |
|默认值| 65536 |
|改后生效方式|触发生效|

* max\_number\_of\_points\_in\_page

|名字| max\_number\_of\_points\_in\_page |
|:---:|:---|
|描述| 一个页中最多包含的数据点（时间戳-值的二元组）数量 |
|类型| int32 |
|默认值| 1048576 |
|改后生效方式|触发生效|

* max\_string\_length

|名字| max\_string\_length |
|:---:|:---|
|描述| 针对字符串类型的数据，单个字符串最大长度，单位为字符|
|类型| int32 |
|默认值| 128 |
|改后生效方式|触发生效|

* float\_precision

|名字| float\_precision |
|:---:|:---|
|描述| 浮点数精度，为小数点后数字的位数 |
|类型| int32 |
|默认值| 默认为 2 位。注意：32 位浮点数的十进制精度为 7 位，64 位浮点数的十进制精度为 15 位。如果设置超过机器精度将没有实际意义。 |
|改后生效方式|触发生效|

* time\_encoder

|     名字     | time\_encoder                         |
| :----------: | :------------------------------------ |
|     描述     | 时间列编码方式                        |
|     类型     | 枚举 String: “TS_2DIFF”,“PLAIN”,“RLE” |
|    默认值    | TS_2DIFF                              |
| 改后生效方式 | 触发生效                              |

* value\_encoder

|     名字     | value\_encoder                        |
| :----------: | :------------------------------------ |
|     描述     | value 列编码方式                      |
|     类型     | 枚举 String: “TS_2DIFF”,“PLAIN”,“RLE” |
|    默认值    | PLAIN                                 |
| 改后生效方式 | 触发生效                              |

* compressor

|     名字     | compressor                                    |
| :----------: | :-------------------------------------------- |
|     描述     | 数据压缩方法                                  |
|     类型     | 枚举 String : “UNCOMPRESSED”, “SNAPPY”, “LZ4” |
|    默认值    | SNAPPY                                        |
| 改后生效方式 | 触发生效                                      |

* max\_degree\_of\_index\_node

|名字| max\_degree\_of\_index\_node |
|:---:|:---|
|描述| 元数据索引树的最大度（即每个节点的最大子节点个数）。 |
|类型| int32 |
|默认值| 256 |
|改后生效方式|仅允许在第一次启动服务前修改|

* frequency\_interval\_in\_minute

|名字| frequency\_interval\_in\_minute |
|:---:|:---|
|描述| 计算查询频率的时间间隔（以分钟为单位）。 |
|类型| int32 |
|默认值| 1 |
|改后生效方式|触发生效|

* freq\_snr

|     名字     | freq\_snr               |
| :----------: | :--------------------- |
|     描述     | 有损的FREQ编码的信噪比 |
|     类型     | Double                 |
|    默认值    | 40.0                   |
| 改后生效方式 | 触发生效               |

* freq\_block\_size

|名字| freq\_block\_size |
|:---:|:---|
|描述| FREQ编码的块大小，即一次时频域变换的数据点个数。为了加快编码速度，建议将其设置为2的幂次。 |
|类型|int32|
|默认值| 1024 |
|改后生效方式|触发生效|

### 水印模块配置

* watermark\_module\_opened

|     名字     | watermark\_module\_opened |
| :----------: | :------------------------ |
|     描述     | 是否开启水印水印嵌入功能  |
|     取值     | true or false             |
|    默认值    | false                     |
| 改后生效方式 | 重启服务生效              |

* watermark\_secret\_key

|     名字     | watermark\_secret\_key |
| :----------: | :--------------------- |
|     描述     | 水印嵌入功能秘钥       |
|     类型     | String                 |
|    默认值    | IoTDB * 2019@Beijing   |
| 改后生效方式 | 重启服务生效           |

* watermark\_bit\_string

|名字| watermark\_bit\_string |
|:---:|:---|
|描述| 水印比特字符串 |
|类型| int32 |
|默认值| 100101110100 |
|改后生效方式|重启服务生效|

* watermark\_method

|     名字     | watermark\_method                                      |
| :----------: | :----------------------------------------------------- |
|     描述     | 水印嵌入方法                                           |
|     类型     | String                                                 |
|    默认值    | GroupBasedLSBMethod(embed_row_cycle=2,embed_lsb_num=5) |
| 改后生效方式 | 重启服务生效                                           |

### 授权配置

* authorizer\_provider\_class

|     名字     | authorizer\_provider\_class                             |
| :----------: | :------------------------------------------------------ |
|     描述     | 权限服务的类名                                          |
|     类型     | String                                                  |
|    默认值    | org.apache.iotdb.db.auth.authorizer.LocalFileAuthorizer |
| 改后生效方式 | 重启服务生效                                            |
|  其他可选值  | org.apache.iotdb.db.auth.authorizer.OpenIdAuthorizer    |

* openID\_url

|     名字     | openID\_url                                                |
| :----------: | :--------------------------------------------------------- |
|     描述     | openID 服务器地址 （当 OpenIdAuthorizer 被启用时必须设定） |
|     类型     | String（一个 http 地址）                                   |
|    默认值    | 无                                                         |
| 改后生效方式 | 重启服务生效                                               |

* admin\_name

|     名字     | admin\_name                  |
| :----------: | :--------------------------- |
|     描述     | 管理员用户名，默认为root     |
|     类型     | String                       |
|    默认值    | root                         |
| 改后生效方式 | 仅允许在第一次启动服务前修改 |

* admin\_password

|     名字     | admin\_password              |
| :----------: | :--------------------------- |
|     描述     | 管理员密码，默认为root       |
|     类型     | String                       |
|    默认值    | root                         |
| 改后生效方式 | 仅允许在第一次启动服务前修改 |

* iotdb\_server\_encrypt\_decrypt\_provider

|     名字     | iotdb\_server\_encrypt\_decrypt\_provider                      |
| :----------: | :------------------------------------------------------------- |
|     描述     | 用于用户密码加密的类                                             |
|     类型     | String                                                         |
|    默认值    | org.apache.iotdb.commons.security.encrypt.MessageDigestEncrypt |
| 改后生效方式 | 仅允许在第一次启动服务前修改                                   |

* iotdb\_server\_encrypt\_decrypt\_provider\_parameter

|     名字     | iotdb\_server\_encrypt\_decrypt\_provider\_parameter |
| :----------: | :--------------------------------------------------- |
|     描述     | 用于初始化用户密码加密类的参数                       |
|     类型     | String                                               |
|    默认值    | 空                                                   |
| 改后生效方式 | 仅允许在第一次启动服务前修改                         |

* author\_cache\_size

|     名字     | author\_cache\_size      |
| :----------: | :----------------------- |
|     描述     | 用户缓存与角色缓存的大小 |
|     类型     | int32                    |
|    默认值    | 1000                     |
| 改后生效方式 | 重启服务生效             |

* author\_cache\_expire\_time

|     名字     | author\_cache\_expire\_time            |
| :----------: | :------------------------------------- |
|     描述     | 用户缓存与角色缓存的有效期，单位为分钟 |
|     类型     | int32                                  |
|    默认值    | 30                                     |
| 改后生效方式 | 重启服务生效                           |


### UDF查询配置

* udf\_initial\_byte\_array\_length\_for\_memory\_control

|名字| udf\_initial\_byte\_array\_length\_for\_memory\_control |
|:---:|:---|
|描述| 用于评估UDF查询中文本字段的内存使用情况。建议将此值设置为略大于所有文本的平均长度记录。 |
|类型| int32 |
|默认值| 48 |
|改后生效方式|重启服务生效|

* udf\_memory\_budget\_in\_mb

|     名字     | udf\_memory\_budget\_in\_mb                                                    |
| :----------: | :----------------------------------------------------------------------------- |
|     描述     | 在一个UDF查询中使用多少内存（以 MB 为单位）。上限为已分配内存的 20% 用于读取。 |
|     类型     | Float                                                                          |
|    默认值    | 30.0                                                                           |
| 改后生效方式 | 重启服务生效                                                                   |

* udf\_reader\_transformer\_collector\_memory\_proportion

|     名字     | udf\_reader\_transformer\_collector\_memory\_proportion   |
| :----------: | :-------------------------------------------------------- |
|     描述     | UDF内存分配比例。参数形式为a : b : c，其中a、b、c为整数。 |
|     类型     | String                                                    |
|    默认值    | 1:1:1                                                     |
| 改后生效方式 | 重启服务生效                                              |

* udf\_lib\_dir

|     名字     | udf\_lib\_dir                |
| :----------: | :--------------------------- |
|     描述     | UDF 日志及jar文件存储路径    |
|     类型     | String                       |
|    默认值    | ext/udf（Windows：ext\\udf） |
| 改后生效方式 | 重启服务生效                 |

### 触发器配置

* concurrent\_window\_evaluation\_thread

|     名字     | concurrent\_window\_evaluation\_thread |
| :----------: | :---------------------------------- |
|     描述     | 窗口计算线程池的默认线程数          |
|     类型     | int32                               |
|    默认值    | CPU核数                             |
| 改后生效方式 | 重启服务生效                        |

* max\_pending\_window\_evaluation\_tasks

|     名字     | max\_pending\_window\_evaluation\_tasks |
| :----------: | :---------------------------------- |
|     描述     | 最多允许堆积的窗口计算任务          |
|     类型     | int32                               |
|    默认值    | 64                                  |
| 改后生效方式 | 重启服务生效                        |

### SELECT-INTO配置

* select\_into\_insert\_tablet\_plan\_row\_limit

|     名字     | select\_into\_insert\_tablet\_plan\_row\_limit                              |
| :----------: | :-------------------------------------------------------------------- |
|     描述     | 执行 select-into 语句时，一个 insert-tablet-plan 中可以处理的最大行数 |
|     类型     | int32                                                        |
|    默认值    | 10000                                                        |
| 改后生效方式 | 触发生效                                                     |

### 连续查询配置

* max\_pending\_continuous\_query\_tasks

|     名字     | max\_pending\_continuous\_query\_tasks |
| :----------: | :--------------------------------- |
|     描述     | 队列中连续查询最大任务堆积数       |
|     类型     | int32                              |
|    默认值    | 64                                 |
| 改后生效方式 | 重启服务生效                       |

* continuous\_query\_submit\_thread\_count

|     名字     | continuous\_query\_execution\_thread |
| :----------: |:----------------------------------|
|     描述     | 执行连续查询任务的线程池的线程数                  |
|     类型     | int32                             |
|    默认值    | 2                                 |
| 改后生效方式 | 重启服务生效                      |

* continuous\_query\_min\_every\_interval\_in\_ms

|     名字     | continuous\_query\_min\_every\_interval\_in\_ms |
| :----------: |:------------------------------------------------|
|     描述     | 连续查询执行时间间隔的最小值                                  |
|     类型     | long (duration)                                 |
|    默认值    | 1000                                            |
| 改后生效方式 | 重启服务生效                                          |

### PIPE 配置

* ip\_white\_list

|     名字     | ip\_white\_list                                                                                                    |
| :----------: | :----------------------------------------------------------------------------------------------------------------- |
|     描述     | 同步客户端的白名单。请用网段形式表示IP范围，例如：192.168.0.0/16，若有多个IP段，请用逗号隔开，默认是允许所有IP同步 |
|     类型     | String                                                                                                             |
|    默认值    | 0.0.0.0/0                                                                                                          |
| 改后生效方式 | 重启服务生效                                                                                                       |

* max\_number\_of\_sync\_file\_retry

|     名字     | max\_number\_of\_sync\_file\_retry |
| :----------: | :---------------------------- |
|     描述     | 同步文件最大重试次数          |
|     类型     | int32                           |
|    默认值    | 5                             |
| 改后生效方式 | 重启服务生效                  |

### Ratis 共识协议配置

### Procedure 配置

* procedure\_core\_worker\_thread\_count

|     名字     | procedure\_core\_worker\_thread\_count |
| :----------: | :--------------------------------- |
|     描述     | 工作线程数量                       |
|     类型     | int32                                |
|    默认值    | 4                                  |
| 改后生效方式 | 重启服务生效                       |

* procedure\_completed\_clean\_interval

|     名字     | procedure\_completed\_clean\_interval |
| :----------: | :--------------------------------- |
|     描述     | 清理已完成的 procedure 时间间隔    |
|     类型     | int32                                |
|    默认值    | 30(s)                              |
| 改后生效方式 | 重启服务生效                       |

* procedure\_completed\_evict\_ttl

|     名字     | procedure\_completed\_evict\_ttl     |
| :----------: | :-------------------------------- |
|     描述     | 已完成的 procedure 的数据保留时间 |
|     类型     | int32                               |
|    默认值    | 800(s)                            |
| 改后生效方式 | 重启服务生效                      |

### MQTT代理配置

* enable\_mqtt\_service

|     名字     | enable\_mqtt\_service。 |
| :----------: | :---------------------- |
|     描述     | 是否开启MQTT服务        |
|     类型     | Boolean                 |
|    默认值    | false                   |
| 改后生效方式 | 触发生效                |

* mqtt\_host

|     名字     | mqtt\_host           |
| :----------: | :------------------- |
|     描述     | MQTT服务绑定的host。 |
|     类型     | String               |
|    默认值    | 0.0.0.0              |
| 改后生效方式 | 触发生效             |

* mqtt\_port

|名字| mqtt\_port |
|:---:|:---|
|描述| MQTT服务绑定的port。 |
|类型| int32 |
|默认值| 1883 |
|改后生效方式|触发生效|

* mqtt\_handler\_pool\_size

|名字| mqtt\_handler\_pool\_size |
|:---:|:---|
|描述| 用于处理MQTT消息的处理程序池大小。 |
|类型| int32 |
|默认值| 1 |
|改后生效方式|触发生效|

* mqtt\_payload\_formatter

|     名字     | mqtt\_payload\_formatter     |
| :----------: | :--------------------------- |
|     描述     | MQTT消息有效负载格式化程序。 |
|     类型     | String                       |
|    默认值    | json                         |
| 改后生效方式 | 触发生效                     |

* mqtt\_max\_message\_size

|名字| mqtt\_max\_message\_size |
|:---:|:---|
|描述| MQTT消息的最大长度（以字节为单位）。 |
|类型| int32 |
|默认值| 1048576 |
|改后生效方式|触发生效|

### REST 服务配置

* enable\_rest\_service

|名字| enable\_rest\_service |
|:---:|:--------------------|
|描述| 是否开启Rest服务。         |
|类型| Boolean             |
|默认值| false               |
|改后生效方式| 重启生效                |

* rest\_service\_port

|名字| rest\_service\_port |
|:---:|:------------------|
|描述| Rest服务监听端口号       |
|类型| int32             |
|默认值| 18080             |
|改后生效方式| 重启生效              |

* enable\_swagger

|名字| enable\_swagger         |
|:---:|:-----------------------|
|描述| 是否启用swagger来展示rest接口信息 |
|类型| Boolean                |
|默认值| false                  |
|改后生效方式| 重启生效                   |

* rest\_query\_default\_row\_size\_limit

|名字| rest\_query\_default\_row\_size\_limit |
|:---:|:----------------------------------|
|描述| 一次查询能返回的结果集最大行数                   |
|类型| int32                             |
|默认值| 10000                             |
|改后生效方式| 重启生效                              |

* cache\_expire

|名字| cache\_expire  |
|:---:|:--------------|
|描述| 缓存客户登录信息的过期时间 |
|类型| int32         |
|默认值| 28800         |
|改后生效方式| 重启生效          |

* cache\_max\_num

|名字| cache\_max\_num |
|:---:|:--------------|
|描述| 缓存中存储的最大用户数量  |
|类型| int32         |
|默认值| 100           |
|改后生效方式| 重启生效          |

* cache\_init\_num

|名字| cache\_init\_num |
|:---:|:---------------|
|描述| 缓存初始容量         |
|类型| int32          |
|默认值| 10             |
|改后生效方式| 重启生效           |

* enable\_https

|名字| cache\_init\_num           |
|:---:|:-------------------------|
|描述| REST Service 是否开启 SSL 配置 |
|类型| Boolean                  |
|默认值| false                    |
|改后生效方式| 重启生效                     |

* key\_store\_path

|名字| key\_store\_path |
|:---:|:---------------|
|描述| keyStore 所在路径（非必填）  |
|类型| String         |
|默认值| ""          |
|改后生效方式| 重启生效           |

* key\_store\_pwd

|名字| key\_store\_pwd |
|:---:|:---------------|
|描述| keyStore 密码（非必填） |
|类型| String         |
|默认值| ""          |
|改后生效方式| 重启生效           |

* trust\_store\_path

|名字| trust\_store\_path |
|:---:|:---------------|
|描述| keyStore 密码（非必填） |
|类型| String         |
|默认值| ""          |
|改后生效方式| 重启生效           |

* trust\_store\_pwd

|名字| trust\_store\_pwd |
|:---:|:---------------|
|描述| trustStore 密码（非必填） |
|类型| String         |
|默认值| ""          |
|改后生效方式| 重启生效           |

* idle\_timeout

|名字| idle\_timeout  |
|:---:|:--------------|
|描述| SSL 超时时间，单位为秒 |
|类型| int32         |
|默认值| 5000          |
|改后生效方式| 重启生效          |

### InfluxDB 协议适配器配置

* enable\_influxdb\_rpc\_service

|     名字     | enable\_influxdb\_rpc\_service  |
| :----------: | :--------------------------- |
|     描述     | 是否开启InfluxDB RPC service |
|     类型     | Boolean                      |
|    默认值    | true                         |
| 改后生效方式 | 重启服务生效                 |

* influxdb\_rpc\_port

|     名字     | influxdb\_rpc\_port            |
| :----------: | :--------------------------- |
|     描述     | influxdb rpc service占用端口 |
|     类型     | int32                          |
|    默认值    | 8086                         |
| 改后生效方式 | 重启服务生效                 |<|MERGE_RESOLUTION|>--- conflicted
+++ resolved
@@ -194,30 +194,12 @@
 
 * primitive\_array\_size
 
-<<<<<<< HEAD
 |名字| primary\_array\_size |
 |:---:|:---|
 |描述| 数组池中的原始数组大小（每个数组的长度）|
 |类型| int32 |
 |默认值| 32 |
 |改后生效方式|重启服务生效|
-=======
-|名字| primitive\_array\_size |
-|:---:|:---|
-|描述| 数组池中的原始数组大小（每个数组的长度）|
-|类型| Int32 |
-|默认值| 32 |
-|改后生效方式|重启服务生效|
-
-* chunk\_metadata\_size\_proportion
-
-|名字| chunk\_metadata\_size\_proportion   |
-|:---:|:------------------------------------|
-|描述| 合并 TsFile 时 chunk metadata 占合并内存的比例 |
-|类型| Double                              |
-|默认值| 0.1                                 |
-|改后生效方式| 重启服务生效                              |
->>>>>>> bcd0305f
 
 * flush\_proportion
 
@@ -296,21 +278,12 @@
 
 * mlog\_buffer\_size
 
-<<<<<<< HEAD
 |名字| mlog\_buffer\_size |
 |:---:|:---|
 |描述| mlog 的 buffer 大小 |
 |类型| int32 |
 |默认值| 1048576 |
 |改后生效方式|触发生效|
-=======
-|     名字     | mlog\_buffer\_size  |
-| :----------: | :------------------ |
-|     描述     | mlog 的 buffer 大小 |
-|     类型     | Int32               |
-|    默认值    | 1048576             |
-| 改后生效方式 | 重启服务生效            |
->>>>>>> bcd0305f
 
 * sync\_mlog\_period\_in\_ms
 
@@ -786,7 +759,6 @@
 |    默认值    | true                                                               |
 | 改后生效方式 | 重启服务生效                                                       |
 
-<<<<<<< HEAD
 * insert\_multi\_tablet\_enable\_multithreading\_column\_threshold
 
 |     名字     | insert\_multi\_tablet\_enable\_multithreading\_column\_threshold |
@@ -795,8 +767,6 @@
 |     类型     | int32                                                            |
 |    默认值    | 10                                                               |
 | 改后生效方式 | 重启服务生效                                                     |
-=======
->>>>>>> bcd0305f
 
 ### 合并配置
 
