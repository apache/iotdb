--- conflicted
+++ resolved
@@ -930,17 +930,6 @@
 |默认值| 16 |
 |改后生效方式| 重启服务生效|
 
-<<<<<<< HEAD
-=======
-* query\_timeout\_threshold
-
-|名字| query\_timeout\_threshold |
-|:---:|:---|
-|描述| 查询的最大执行时间。单位：毫秒。|
-|类型| int32 |
-|默认值| 60000 |
-|改后生效方式| 重启服务生效|
-
 * sub\_compaction\_thread\_count
 
 |名字| sub\_compaction\_thread\_count |
@@ -950,7 +939,6 @@
 |默认值| 4 |
 |改后生效方式| 重启服务生效|
 
->>>>>>> a4396a73
 ### 写前日志配置
 
 * wal\_buffer\_size
