<!--

    Licensed to the Apache Software Foundation (ASF) under one
    or more contributor license agreements.  See the NOTICE file
    distributed with this work for additional information
    regarding copyright ownership.  The ASF licenses this file
    to you under the Apache License, Version 2.0 (the
    "License"); you may not use this file except in compliance
    with the License.  You may obtain a copy of the License at
    
        http://www.apache.org/licenses/LICENSE-2.0
    
    Unless required by applicable law or agreed to in writing,
    software distributed under the License is distributed on an
    "AS IS" BASIS, WITHOUT WARRANTIES OR CONDITIONS OF ANY
    KIND, either express or implied.  See the License for the
    specific language governing permissions and limitations
    under the License.

-->

# 通用配置参数

IoTDB ConfigNode 和 DataNode 的通用配置参数位于 `conf` 目录下。

* `iotdb-common.properties`：IoTDB 的通用配置文件。

## 系统配置项

### 副本配置

* config\_node\_consensus\_protocol\_class

|     名字     | config\_node\_consensus\_protocol\_class         |
| :----------: | :----------------------------------------------- |
|     描述     | ConfigNode 副本的共识协议，仅支持 RatisConsensus |
|     类型     | String                                           |
|    默认值    | org.apache.iotdb.consensus.ratis.RatisConsensus  |
| 改后生效方式 | 仅允许在第一次启动服务前修改                     |

* schema\_replication\_factor

|     名字     | schema\_replication\_factor |
| :----------: | :-------------------------- |
|     描述     | Database 的默认元数据副本数 |
|     类型     | Int                         |
|    默认值    | 1                           |
| 改后生效方式 | 重启服务生效                |

* schema\_region\_consensus\_protocol\_class

|     名字     | schema\_region\_consensus\_protocol\_class                                                   |
| :----------: | :------------------------------------------------------------------------------------------- |
|     描述     | 元数据副本的共识协议，1 副本时可以使用 SimpleConsensus 协议，多副本时只能使用 RatisConsensus |
|     类型     | String                                                                                       |
|    默认值    | org.apache.iotdb.consensus.simple.SimpleConsensus                                            |
| 改后生效方式 | 仅允许在第一次启动服务前修改                                                                 |

* data\_replication\_factor

|     名字     | data\_replication\_factor |
| :----------: | :------------------------ |
|     描述     | Database 的默认数据副本数 |
|     类型     | Int                       |
|    默认值    | 1                         |
| 改后生效方式 | 重启服务生效              |

* data\_region\_consensus\_protocol\_class

|     名字     | data\_region\_consensus\_protocol\_class                                                                           |
| :----------: | :----------------------------------------------------------------------------------------------------------------- |
|     描述     | 数据副本的共识协议，1 副本时可以使用 SimpleConsensus 协议，多副本时可以使用 MultiLeaderConsensus 或 RatisConsensus |
|     类型     | String                                                                                                             |
|    默认值    | org.apache.iotdb.consensus.simple.SimpleConsensus                                                                  |
| 改后生效方式 | 仅允许在第一次启动服务前修改                                                                                       |

### 分区（负载均衡）配置

* series\_partition\_slot\_num

|     名字     | series\_partition\_slot\_num |
| :----------: | :--------------------------- |
|     描述     | 序列分区槽数                 |
|     类型     | Int                          |
|    默认值    | 10000                        |
| 改后生效方式 | 仅允许在第一次启动服务前修改 |

* series\_partition\_executor\_class

|     名字     | series\_partition\_executor\_class                                |
| :----------: | :---------------------------------------------------------------- |
|     描述     | 序列分区槽数                                                      |
|     类型     | String                                                            |
|    默认值    | org.apache.iotdb.commons.partition.executor.hash.BKDRHashExecutor |
| 改后生效方式 | 仅允许在第一次启动服务前修改                                      |

* region\_allocate\_strategy

|     名字     | region\_allocate\_strategy                                                             |
| :----------: | :------------------------------------------------------------------------------------- |
|     描述     | 元数据和数据的节点分配策略，COPY_SET适用于大集群；当数据节点数量较少时，GREEDY表现更佳 |
|     类型     | String                                                                                 |
|    默认值    | GREEDY                                                                                 |
| 改后生效方式 | 重启服务生效                                                                           |


### 集群管理

* time\_partition\_interval

|     名字     | time\_partition\_interval       |
| :----------: | :------------------------------ |
|     描述     | Database 默认的数据时间分区间隔 |
|     类型     | Long                            |
|     单位     | 毫秒                            |
|    默认值    | 604800000                       |
| 改后生效方式 | 仅允许在第一次启动服务前修改    |

* heartbeat\_interval\_in\_ms

|     名字     | heartbeat\_interval\_in\_ms |
| :----------: | :-------------------------- |
|     描述     | 集群节点间的心跳间隔        |
|     类型     | Long                        |
|     单位     | ms                          |
|    默认值    | 1000                        |
| 改后生效方式 | 重启服务生效                |

* disk\_space\_warning\_threshold

|     名字     | disk\_space\_warning\_threshold |
| :----------: | :------------------------------ |
|     描述     | DataNode 磁盘剩余阈值           |
|     类型     | double(percentage)              |
|    默认值    | 0.05                            |
| 改后生效方式 | 重启服务生效                    |

### 内存控制配置

* enable\_mem\_control

|     名字     | enable\_mem\_control     |
| :----------: | :----------------------- |
|     描述     | 开启内存控制，避免爆内存 |
|     类型     | Boolean                  |
|    默认值    | true                     |
| 改后生效方式 | 重启服务生效             |

* storage\_query_schema_consensus_free_memory_proportion

|名字| storage\_query\_schema\_consensus\_free\_memory\_proportion           |
|:---:|:----------------------------------------------------------------------|
|描述| 存储，查询，元数据，共识层，空闲内存比例                                                  |
|类型| Ratio                                                                 |
|默认值| 3:3:1:1:2                                                             |
|改后生效方式| 重启服务生效                                                                |

* schema\_memory\_allocate\_proportion

|名字| schema\_memory\_allocate\_proportion                        |
|:---:|:------------------------------------------------------------|
|描述| SchemaRegion， SchemaCache，PartitionCache，LastCache 占元数据内存比例 |
|类型| Ratio                                                       |
|默认值| 5:3:1:1                                                     |
|改后生效方式| 重启服务生效                                                      |

* storage\_engine\_memory\_proportion

|名字| storage\_engine\_memory\_proportion |
|:---:|:------------------------------------|
|描述| 写入和合并占存储内存比例                        |
|类型| Ratio                               |
|默认值| 8:2                                 |
|改后生效方式| 重启服务生效                              |

* write\_memory\_proportion

|名字| write\_memory\_proportion            |
|:---:|:-------------------------------------|
|描述| Memtable 和 TimePartitionInfo 占写入内存比例 |
|类型| Ratio                                |
|默认值| 19:1                                 |
|改后生效方式| 重启服务生效                               |

* concurrent\_writing\_time\_partition

|名字| concurrent\_writing\_time\_partition                  |
|:---:|:------------------------------------------------------|
|描述| 最大可同时写入的时间分区个数，默认1个分区, enable\_mem\_control=false 时有效 |
|类型| Int64                                                 |
|默认值| 1                                                     |
|改后生效方式| 重启服务生效                                                |

* primitive\_array\_size

|名字| primitive\_array\_size |
|:---:|:---|
|描述| 数组池中的原始数组大小（每个数组的长度）|
|类型| Int32 |
|默认值| 32 |
|改后生效方式|重启服务生效|

* chunk\_metadata\_size\_proportion

|名字| chunk\_metadata\_size\_proportion   |
|:---:|:------------------------------------|
|描述| 合并 TsFile 时 chunk metadata 占合并内存的比例 |
|类型| Double                              |
|默认值| 0.1                                 |
|改后生效方式| 重启服务生效                              |

* flush\_proportion

|     名字     | flush\_proportion                                                                                           |
| :----------: | :---------------------------------------------------------------------------------------------------------- |
|     描述     | 调用flush disk的写入内存比例，默认0.4,若有极高的写入负载力（比如batch=1000），可以设置为低于默认值，比如0.2 |
|     类型     | Double                                                                                                      |
|    默认值    | 0.4                                                                                                         |
| 改后生效方式 | 重启服务生效                                                                                                |

* buffered\_arrays\_memory\_proportion

|     名字     | buffered\_arrays\_memory\_proportion    |
| :----------: | :-------------------------------------- |
|     描述     | 为缓冲数组分配的写入内存比例，默认为0.6 |
|     类型     | Double                                  |
|    默认值    | 0.6                                     |
| 改后生效方式 | 重启服务生效                            |

* reject\_proportion

|     名字     | reject\_proportion                                                                                                       |
| :----------: | :----------------------------------------------------------------------------------------------------------------------- |
|     描述     | 拒绝插入的写入内存比例，默认0.8，若有极高的写入负载力（比如batch=1000）并且物理内存足够大，它可以设置为高于默认值，如0.9 |
|     类型     | Double                                                                                                                   |
|    默认值    | 0.8                                                                                                                      |
| 改后生效方式 | 重启服务生效                                                                                                             |

* write\_memory\_variation\_report\_proportion

|     名字     | write\_memory\_variation\_report\_proportion                                      |
| :----------: | :-------------------------------------------------------------------------------- |
|     描述     | 如果 DataRegion 的内存增加超过写入可用内存的一定比例，则向系统报告。默认值为0.001 |
|     类型     | Double                                                                            |
|    默认值    | 0.001                                                                             |
| 改后生效方式 | 重启服务生效                                                                      |

* check\_period\_when\_insert\_blocked

|     名字     | check\_period\_when\_insert\_blocked                                                                         |
| :----------: | :----------------------------------------------------------------------------------------------------------- |
|     描述     | 当插入被拒绝时，等待时间（以毫秒为单位）去再次检查系统，默认为50。若插入被拒绝，读取负载低，可以设置大一些。 |
|     类型     | Int32                                                                                                        |
|    默认值    | 50                                                                                                           |
| 改后生效方式 | 重启服务生效                                                                                                 |

* io\_task\_queue\_size\_for\_flushing

|     名字     | io\_task\_queue\_size\_for\_flushing |
| :----------: | :----------------------------------- |
|     描述     | ioTaskQueue 的大小。默认值为10。     |
|     类型     | Int32                                |
|    默认值    | 10                                   |
| 改后生效方式 | 重启服务生效                         |

<<<<<<< HEAD
* enable\_query\_memory\_estimation

|名字| enable\_query\_memory\_estimation |
|:---:|:----------------------------------|
|描述| 开启后会预估每次查询的内存使用量，如果超过可用内存，会拒绝本次查询 |
|类型| bool                              |
|默认值| true                              |
|改后生效方式| 触发生效                              |
=======
* partition\_cache\_size

|名字| partition\_cache\_size |
|:---:|:---|
|描述| 分区信息缓存的最大缓存条目数。|
|类型| Int32 |
|默认值| 1000 |
|改后生效方式|重启服务生效|
>>>>>>> 818c3e62

### 元数据引擎配置

* mlog\_buffer\_size

|     名字     | mlog\_buffer\_size  |
| :----------: | :------------------ |
|     描述     | mlog 的 buffer 大小 |
|     类型     | Int32               |
|    默认值    | 1048576             |
| 改后生效方式 | 重启服务生效            |

* sync\_mlog\_period\_in\_ms

|     名字     | sync\_mlog\_period\_in\_ms                                                                            |
| :----------: | :---------------------------------------------------------------------------------------------------- |
|     描述     | mlog定期刷新到磁盘的周期，单位毫秒。如果该参数为0，则表示每次对元数据的更新操作都会被立即写到磁盘上。 |
|     类型     | Int64                                                                                                 |
|    默认值    | 100                                                                                                   |
| 改后生效方式 | 重启服务生效                                                                                          |

* tag\_attribute\_total\_size

|     名字     | tag\_attribute\_total\_size              |
| :----------: | :--------------------------------------- |
|     描述     | 每个时间序列标签和属性的最大持久化字节数 |
|     类型     | Int32                                    |
|    默认值    | 700                                      |
| 改后生效方式 | 仅允许在第一次启动服务前修改             |

* tag\_attribute\_flush\_interval

|     名字     | tag\_attribute\_flush\_interval                    |
| :----------: | :------------------------------------------------- |
|     描述     | 标签和属性记录的间隔数，达到此记录数量时将强制刷盘 |
|     类型     | Int32                                              |
|    默认值    | 1000                                               |
| 改后生效方式 | 仅允许在第一次启动服务前修改                       |

* schema\_region\_device\_node\_cache\_size

|名字| schema\_region\_device\_node\_cache\_size |
|:---:|:--------------------------------|
|描述| schemaRegion中用于加速device节点访问所设置的device节点缓存的大小       |
|类型| Int32                           |
|默认值| 10000                          |
|改后生效方式| 重启服务生效         |

* max\_measurement\_num\_of\_internal\_request

|名字| max\_measurement\_num\_of\_internal\_request |
|:---:|:--------------------------------|
|描述| 一次注册序列请求中若物理量过多，在系统内部执行时将被拆分为若干个轻量级的子请求，每个子请求中的物理量数目不超过此参数设置的最大值。    |
|类型| Int32                           |
|默认值| 10000                          |
|改后生效方式| 重启服务生效         |

### 数据类型自动推断

* enable\_auto\_create\_schema

|     名字     | enable\_auto\_create\_schema           |
| :----------: | :------------------------------------- |
|     描述     | 当写入的序列不存在时，是否自动创建序列 |
|     取值     | true or false                          |
|    默认值    | true                                   |
| 改后生效方式 | 重启服务生效                           |

* default\_storage\_group\_level

|     名字     | default\_storage\_group\_level                                                                                                                                                                                      |
| :----------: | :------------------------------------------------------------------------------------------------------------------------------------------------------------------------------------------------------------------ |
|     描述     | 当写入的数据不存在且自动创建序列时，若需要创建相应的 database，将序列路径的哪一层当做 database。例如，如果我们接到一个新序列 root.sg0.d1.s2, 并且 level=1， 那么 root.sg0 被视为database（因为 root 是 level 0 层） |
|     取值     | Int32                                                                                                                                                                                                               |
|    默认值    | 1                                                                                                                                                                                                                   |
| 改后生效方式 | 重启服务生效                                                                                                                                                                                                        |

* boolean\_string\_infer\_type

|     名字     | boolean\_string\_infer\_type               |
| :----------: | :----------------------------------------- |
|     描述     | "true" 或者 "false" 字符串被推断的数据类型 |
|     取值     | BOOLEAN 或者 TEXT                          |
|    默认值    | BOOLEAN                                    |
| 改后生效方式 | 重启服务生效                               |

* integer\_string\_infer\_type

|     名字     | integer\_string\_infer\_type      |
| :----------: | :-------------------------------- |
|     描述     | 整型字符串推断的数据类型          |
|     取值     | INT32, INT64, FLOAT, DOUBLE, TEXT |
|    默认值    | FLOAT                             |
| 改后生效方式 | 重启服务生效                      |

* long\_string\_infer\_type

|     名字     | long\_string\_infer\_type                |
| :----------: | :--------------------------------------- |
|     描述     | 大于 2 ^ 24 的整形字符串被推断的数据类型 |
|     取值     | DOUBLE, FLOAT or TEXT                    |
|    默认值    | DOUBLE                                   |
| 改后生效方式 | 重启服务生效                             |

* floating\_string\_infer\_type

|     名字     | floating\_string\_infer\_type |
| :----------: | :---------------------------- |
|     描述     | "6.7"等字符串被推断的数据类型 |
|     取值     | DOUBLE, FLOAT or TEXT         |
|    默认值    | FLOAT                         |
| 改后生效方式 | 重启服务生效                  |

* nan\_string\_infer\_type

|     名字     | nan\_string\_infer\_type     |
| :----------: | :--------------------------- |
|     描述     | "NaN" 字符串被推断的数据类型 |
|     取值     | DOUBLE, FLOAT or TEXT        |
|    默认值    | DOUBLE                       |
| 改后生效方式 | 重启服务生效                 |

* default\_boolean\_encoding

|     名字     | default\_boolean\_encoding |
| :----------: | :------------------------- |
|     描述     | BOOLEAN 类型编码格式       |
|     取值     | PLAIN, RLE                 |
|    默认值    | RLE                        |
| 改后生效方式 | 重启服务生效               |

* default\_int32\_encoding

|     名字     | default\_int32\_encoding               |
| :----------: | :------------------------------------- |
|     描述     | int32 类型编码格式                     |
|     取值     | PLAIN, RLE, TS_2DIFF, REGULAR, GORILLA |
|    默认值    | RLE                                    |
| 改后生效方式 | 重启服务生效                           |

* default\_int64\_encoding

|     名字     | default\_int64\_encoding               |
| :----------: | :------------------------------------- |
|     描述     | int64 类型编码格式                     |
|     取值     | PLAIN, RLE, TS_2DIFF, REGULAR, GORILLA |
|    默认值    | RLE                                    |
| 改后生效方式 | 重启服务生效                           |

* default\_float\_encoding

|     名字     | default\_float\_encoding      |
| :----------: | :---------------------------- |
|     描述     | float 类型编码格式            |
|     取值     | PLAIN, RLE, TS_2DIFF, GORILLA |
|    默认值    | GORILLA                       |
| 改后生效方式 | 重启服务生效                  |

* default\_double\_encoding

|     名字     | default\_double\_encoding     |
| :----------: | :---------------------------- |
|     描述     | double 类型编码格式           |
|     取值     | PLAIN, RLE, TS_2DIFF, GORILLA |
|    默认值    | GORILLA                       |
| 改后生效方式 | 重启服务生效                  |

* default\_text\_encoding

|     名字     | default\_text\_encoding |
| :----------: | :---------------------- |
|     描述     | text 类型编码格式       |
|     取值     | PLAIN                   |
|    默认值    | PLAIN                   |
| 改后生效方式 | 重启服务生效            |

### 查询配置

* meta\_data\_cache\_enable

|     名字     | meta\_data\_cache\_enable                               |
| :----------: | :------------------------------------------------------ |
|     描述     | 是否缓存元数据Chunk Metadata 和 TimeSeries Metadata）。 |
|     类型     | Boolean                                                 |
|    默认值    | true                                                    |
| 改后生效方式 | 重启服务生效                                            |

* chunk\_timeseriesmeta\_free\_memory\_proportion

|     名字     | chunk\_timeseriesmeta\_free\_memory\_proportion                                                                                                                                                                            |
| :----------: | :------------------------------------------------------------------------------------------------------------------------------------------------------------------------------------------------------------------------- |
|     描述     | 读取内存分配比例，BloomFilterCache、ChunkCache、TimeseriesMetadataCache、数据集查询的内存和可用内存的查询。参数形式为a : b : c : d : e，其中a、b、c、d、e为整数。 例如“1 : 1 : 1 : 1 : 1” ，“1 : 100 : 200 : 300 : 400” 。 |
|     类型     | String                                                                                                                                                                                                                     |
|    默认值    | 1 : 100 : 200 : 300 : 400                                                                                                                                                                                                  |
| 改后生效方式 | 重启服务生效                                                                                                                                                                                                               |

* enable\_last\_cache

|     名字     | enable\_last\_cache |
| :----------: | :------------------ |
|     描述     | 是否开启最新点缓存  |
|     类型     | Boolean             |
|    默认值    | true                |
| 改后生效方式 | 重启服务生效        |

* metadata\_node\_cache\_size

|     名字     | metadata\_node\_cache\_size                                                                                      |
| :----------: | :--------------------------------------------------------------------------------------------------------------- |
|     描述     | SchemaRegion的缓存大小。所有路径检查和将具有相应路径的SchemaRegion中的TSDataType的缓存，都将被用作提高写入速度。 |
|     类型     | Int32                                                                                                            |
|    默认值    | 300000                                                                                                           |
| 改后生效方式 | 重启服务生效                                                                                                     |

* mpp\_data\_exchange\_core\_pool\_size

|     名字     | mpp\_data\_exchange\_core\_pool\_size |
| :----------: | :------------------------------------ |
|     描述     | MPP 数据交换线程池核心线程数          |
|     类型     | int                                   |
|    默认值    | 10                                    |
| 改后生效方式 | 重启服务生效                          |

* mpp\_data\_exchange\_max\_pool\_size

|     名字     | mpp\_data\_exchange\_max\_pool\_size |
| :----------: | :----------------------------------- |
|     描述     | MPP 数据交换线程池最大线程数         |
|     类型     | int                                  |
|    默认值    | 10                                   |
| 改后生效方式 | 重启服务生效                         |

* mpp\_data\_exchange\_keep\_alive\_time\_in\_ms

|     名字     | mpp\_data\_exchange\_keep\_alive\_time\_in\_ms |
| :----------: | :--------------------------------------------- |
|     描述     | MPP 数据交换最大等待时间                       |
|     类型     | int                                            |
|    默认值    | 1000                                           |
| 改后生效方式 | 重启服务生效                                   |

* default\_fill\_interval

|     名字     | default\_fill\_interval                                            |
| :----------: | :----------------------------------------------------------------- |
|     描述     | 填充查询中使用的默认时间段，默认-1表示无限过去时间，以毫秒ms为单位 |
|     类型     | Int32                                                              |
|    默认值    | -1                                                                 |
| 改后生效方式 | 重启服务生效                                                       |

* group_by_fill_cache_size_in_mb

|     名字     | group_by_fill_cache_size_in_mb     |
| :----------: | :--------------------------------- |
|     描述     | 填充查询中使用的缓存大小，单位是MB |
|     类型     | Float                              |
|    默认值    | 1.0                                |
| 改后生效方式 | 重启服务生效                       |

* driver\_task\_execution\_time\_slice\_in\_ms

|     名字     | driver\_task\_execution\_time\_slice\_in\_ms |
| :----------: | :------------------------------------------- |
|     描述     | 单个 DriverTask 最长执行时间                 |
|     类型     | int                                          |
|    默认值    | 100                                          |
| 改后生效方式 | 重启服务生效                                 |

* max\_tsblock\_size\_in\_bytes

|     名字     | max\_tsblock\_size\_in\_bytes |
| :----------: | :---------------------------- |
|     描述     | 单个 TsBlock 的最大容量       |
|     类型     | int                           |
|    默认值    | 1024 * 1024 (1 MB)            |
| 改后生效方式 | 重启服务生效                  |

* max\_tsblock\_line\_numbers

|     名字     | max\_tsblock\_line\_numbers |
| :----------: | :-------------------------- |
|     描述     | 单个 TsBlock 的最大行数     |
|     类型     | int                         |
|    默认值    | 1000                        |
| 改后生效方式 | 重启服务生效                |

* slow\_query\_threshold

|     名字     | slow\_query\_threshold           |
| :----------: | :------------------------------- |
|     描述     | 慢查询的时间成本（毫秒ms）阈值。 |
|     类型     | Int32                            |
|    默认值    | 5000                             |
| 改后生效方式 | 触发生效                         |

* enable\_external\_sort

|     名字     | enable\_external\_sort |
| :----------: | :--------------------- |
|     描述     | 是否开启外部排序功能   |
|     类型     | Boolean                |
|    默认值    | true                   |
| 改后生效方式 | 重启服务生效           |

* external\_sort\_threshold

|     名字     | external\_sort\_threshold                                                                                                                                                                                                                            |
| :----------: | :--------------------------------------------------------------------------------------------------------------------------------------------------------------------------------------------------------------------------------------------------- |
|     描述     | 单个时间序列的最大同时块读取数。若同时chunk读取的数量大于external_sort_threshold，则使用外部排序。当external_sort_threshold增加时，内存中同时排序的chunk数量可能会增加，这会占用更多的内存；external_sort_threshold 减小时，触发外部排序会增加耗时。 |
|     类型     | Int32                                                                                                                                                                                                                                                |
|    默认值    | 1000                                                                                                                                                                                                                                                 |
| 改后生效方式 | 重启服务生效                                                                                                                                                                                                                                         |

* coordinator\_read\_executor\_size

|名字| coordinator\_read\_executor\_size |
|:---:|:---|
|描述| coordinator中用于执行查询操作的线程数 |
|类型| Int32 |
|默认值| 50 |
|改后生效方式|重启服务生效|

* coordinator\_write\_executor\_size

|名字| coordinator\_write\_executor\_size |
|:---:|:---|
|描述| coordinator中用于执行写入操作的线程数 |
|类型| Int32 |
|默认值| 50 |
|改后生效方式|重启服务生效|

### 存储引擎配置

* timestamp\_precision

|     名字     | timestamp\_precision        |
| :----------: | :-------------------------- |
|     描述     | 时间戳精度，支持 ms、us、ns |
|     类型     | String                      |
|    默认值    | ms                          |
| 改后生效方式 | 触发生效                    |

* default\_ttl\_in\_ms

|     名字     | default\_ttl\_in\_ms                                        |
| :----------: | :---------------------------------------------------------- |
|     描述     | 数据保留时间，会丢弃 now()-default\_ttl 之前的数据，单位 ms |
|     类型     | long                                                        |
|    默认值    | 36000000                                                    |
| 改后生效方式 | 重启服务生效                                                |

* memtable\_size\_threshold

|     名字     | memtable\_size\_threshold                          |
| :----------: | :------------------------------------------------- |
|     描述     | 内存缓冲区 memtable 阈值                           |
|     类型     | Long                                               |
|    默认值    | 1073741824                                         |
| 改后生效方式 | enable\_mem\_control 为 false 时生效、重启服务生效 |

* enable\_timed\_flush\_seq\_memtable

|     名字     | enable\_timed\_flush\_seq\_memtable |
| :----------: | :---------------------------------- |
|     描述     | 是否开启定时刷盘顺序 memtable       |
|     类型     | Boolean                             |
|    默认值    | false                               |
| 改后生效方式 | 触发生效                            |

* seq\_memtable\_flush\_interval\_in\_ms

|     名字     | seq\_memtable\_flush\_interval\_in\_ms                               |
| :----------: | :------------------------------------------------------------------- |
|     描述     | 当 memTable 的创建时间小于当前时间减去该值时，该 memtable 需要被刷盘 |
|     类型     | Int32                                                                |
|    默认值    | 3600000                                                              |
| 改后生效方式 | 触发生效                                                             |

* seq\_memtable\_flush\_check\_interval\_in\_ms

|     名字     | seq\_memtable\_flush\_check\_interval\_in\_ms |
| :----------: | :-------------------------------------------- |
|     描述     | 检查顺序 memtable 是否需要刷盘的时间间隔      |
|     类型     | Int32                                         |
|    默认值    | 600000                                        |
| 改后生效方式 | 触发生效                                      |

* enable\_timed\_flush\_unseq\_memtable

|     名字     | enable\_timed\_flush\_unseq\_memtable |
| :----------: | :------------------------------------ |
|     描述     | 是否开启定时刷新乱序 memtable         |
|     类型     | Boolean                               |
|    默认值    | true                                  |
| 改后生效方式 | 触发生效                              |

* unseq\_memtable\_flush\_interval\_in\_ms

|     名字     | unseq\_memtable\_flush\_interval\_in\_ms                             |
| :----------: | :------------------------------------------------------------------- |
|     描述     | 当 memTable 的创建时间小于当前时间减去该值时，该 memtable 需要被刷盘 |
|     类型     | Int32                                                                |
|    默认值    | 3600000                                                              |
| 改后生效方式 | 触发生效                                                             |

* unseq\_memtable\_flush\_check\_interval\_in\_ms

|     名字     | unseq\_memtable\_flush\_check\_interval\_in\_ms |
| :----------: | :---------------------------------------------- |
|     描述     | 检查乱序 memtable 是否需要刷盘的时间间隔        |
|     类型     | Int32                                           |
|    默认值    | 600000                                          |
| 改后生效方式 | 触发生效                                        |

* avg\_series\_point\_number\_threshold

|     名字     | avg\_series\_point\_number\_threshold            |
| :----------: | :----------------------------------------------- |
|     描述     | 内存中平均每个时间序列点数最大值，达到触发 flush |
|     类型     | Int32                                            |
|    默认值    | 100000                                           |
| 改后生效方式 | 重启服务生效                                     |

* flush\_thread\_count

|     名字     | flush\_thread\_count                                                                                                                   |
| :----------: | :------------------------------------------------------------------------------------------------------------------------------------- |
|     描述     | 当 IoTDB 将内存中的数据写入磁盘时，最多启动多少个线程来执行该操作。如果该值小于等于 0，那么采用机器所安装的 CPU 核的数量。默认值为 0。 |
|     类型     | Int32                                                                                                                                  |
|    默认值    | 0                                                                                                                                      |
| 改后生效方式 | 重启服务生效                                                                                                                           |

* query\_thread\_count

|     名字     | query\_thread\_count                                                                                                                    |
| :----------: | :-------------------------------------------------------------------------------------------------------------------------------------- |
|     描述     | 当 IoTDB 对内存中的数据进行查询时，最多启动多少个线程来执行该操作。如果该值小于等于 0，那么采用机器所安装的 CPU 核的数量。默认值为 16。 |
|     类型     | Int32                                                                                                                                   |
|    默认值    | 16                                                                                                                                      |
| 改后生效方式 | 重启服务生效                                                                                                                            |

* sub\_rawQuery\_thread\_count

|     名字     | sub\_rawQuery\_thread\_count                                                            |
| :----------: | :-------------------------------------------------------------------------------------- |
|     描述     | 原始数据查询时，最多启动多少个线程来执行该操作。如果设置小于等于 0，会采用机器 CPU 核数 |
|     类型     | Int32                                                                                   |
|    默认值    | 8                                                                                       |
| 改后生效方式 | 重启服务生效                                                                            |

* raw\_query\_blocking\_queue\_capacity

|     名字     | raw\_query\_blocking\_queue\_capacity            |
| :----------: | :----------------------------------------------- |
|     描述     | 原始数据查询中，读任务的阻塞队列长度。默认值为 5 |
|     类型     | Int32                                            |
|    默认值    | 5                                                |
| 改后生效方式 | 重启服务生效                                     |

* chunk\_buffer\_pool\_enable

|     名字     | chunk\_buffer\_pool\_enable                                                                |
| :----------: | :----------------------------------------------------------------------------------------- |
|     描述     | 在将 memtable 序列化为内存中的字节时，是否开启由 IoTDB 而不是 JVM 接管内存管理，默认关闭。 |
|     类型     | Boolean                                                                                    |
|    默认值    | false                                                                                      |
| 改后生效方式 | 重启服务生效                                                                               |

* batch\_size

|     名字     | batch\_size                                                |
| :----------: | :--------------------------------------------------------- |
|     描述     | 服务器中每次迭代的数据量（数据条目，即不同时间戳的数量。） |
|     类型     | Int32                                                      |
|    默认值    | 100000                                                     |
| 改后生效方式 | 重启服务生效                                               |

* enable\_partial\_insert

|     名字     | enable\_partial\_insert                                            |
| :----------: | :----------------------------------------------------------------- |
|     描述     | 在一次 insert 请求中，如果部分测点写入失败，是否继续写入其他测点。 |
|     类型     | Boolean                                                            |
|    默认值    | true                                                               |
| 改后生效方式 | 重启服务生效                                                       |


### 合并配置

* enable\_seq\_space\_compaction

|     名字     | enable\_seq\_space\_compaction         |
| :----------: | :------------------------------------- |
|     描述     | 顺序空间内合并，开启顺序文件之间的合并 |
|     类型     | Boolean                                |
|    默认值    | true                                   |
| 改后生效方式 | 重启服务生效                           |

* enable\_unseq\_space\_compaction

|     名字     | enable\_unseq\_space\_compaction       |
| :----------: | :------------------------------------- |
|     描述     | 乱序空间内合并，开启乱序文件之间的合并 |
|     类型     | Boolean                                |
|    默认值    | false                                  |
| 改后生效方式 | 重启服务生效                           |

* enable\_cross\_space\_compaction

|     名字     | enable\_cross\_space\_compaction           |
| :----------: | :----------------------------------------- |
|     描述     | 跨空间合并，开启将乱序文件合并到顺序文件中 |
|     类型     | Boolean                                    |
|    默认值    | true                                       |
| 改后生效方式 | 重启服务生效                               |

* compaction\_priority

|     名字     | compaction\_priority                                                                                                                               |
| :----------: | :------------------------------------------------------------------------------------------------------------------------------------------------- |
|     描述     | 合并时的优先级，BALANCE 各种合并平等，INNER_CROSS 优先进行顺序文件和顺序文件或乱序文件和乱序文件的合并，CROSS_INNER 优先将乱序文件合并到顺序文件中 |
|     类型     | String                                                                                                                                             |
|    默认值    | BALANCE                                                                                                                                            |
| 改后生效方式 | 重启服务生效                                                                                                                                       |

* target\_compaction\_file\_size

|     名字     | target\_compaction\_file\_size |
| :----------: | :----------------------------- |
|     描述     | 空间内合并的目标文件大小       |
|     类型     | Int64                          |
|    默认值    | 1073741824                     |
| 改后生效方式 | 重启服务生效                   |

* target\_chunk\_size

|     名字     | target\_chunk\_size     |
| :----------: | :---------------------- |
|     描述     | 合并时 Chunk 的目标大小 |
|     类型     | Int64                   |
|    默认值    | 1048576                 |
| 改后生效方式 | 重启服务生效            |

* target\_chunk\_point\_num

|     名字     | target\_chunk\_point\_num |
| :----------: | :------------------------ |
|     描述     | 合并时 Chunk 的目标点数   |
|     类型     | Int32                     |
|    默认值    | 100000                    |
| 改后生效方式 | 重启服务生效              |

* chunk\_size\_lower\_bound\_in\_compaction

|     名字     | chunk\_size\_lower\_bound\_in\_compaction             |
| :----------: | :---------------------------------------------------- |
|     描述     | 合并时源 Chunk 的大小小于这个值，将被解开成点进行合并 |
|     类型     | Int64                                                 |
|    默认值    | 128                                                   |
| 改后生效方式 | 重启服务生效                                          |

* chunk\_point\_num\_lower\_bound\_in\_compaction

|     名字     | chunk\_point\_num\_lower\_bound\_in\_compaction       |
| :----------: | :---------------------------------------------------- |
|     描述     | 合并时源 Chunk 的点数小于这个值，将被解开成点进行合并 |
|     类型     | Int32                                                 |
|    默认值    | 100                                                   |
| 改后生效方式 | 重启服务生效                                          |

* max\_inner\_compaction\_candidate\_file\_num

|     名字     | max\_inner\_compaction\_candidate\_file\_num |
| :----------: | :------------------------------------------- |
|     描述     | 空间内合并中一次合并最多参与的文件数         |
|     类型     | Int32                                        |
|    默认值    | 30                                           |
| 改后生效方式 | 重启服务生效                                 |

* max\_cross\_compaction\_candidate\_file\_num

|     名字     | max\_cross\_compaction\_candidate\_file\_num |
| :----------: | :------------------------------------------- |
|     描述     | 跨空间合并中一次合并最多参与的文件数         |
|     类型     | Int32                                        |
|    默认值    | 1000                                         |
| 改后生效方式 | 重启服务生效                                 |

* cross\_compaction\_file\_selection\_time\_budget

|     名字     | cross\_compaction\_file\_selection\_time\_budget                                                                                             |
| :----------: | :------------------------------------------------------------------------------------------------------------------------------------------- |
|     描述     | 若一个合并文件选择运行的时间超过这个时间，它将结束，并且当前的文件合并选择将用作为最终选择。当时间小于0 时，则表示时间是无边界的。单位：ms。 |
|     类型     | Int32                                                                                                                                        |
|    默认值    | 30000                                                                                                                                        |
| 改后生效方式 | 重启服务生效                                                                                                                                 |

* cross\_compaction\_memory\_budget

|     名字     | cross\_compaction\_memory\_budget                                                                                                                                                                                               |
| :----------: | :------------------------------------------------------------------------------------------------------------------------------------------------------------------------------------------------------------------------------ |
|     描述     | 一个合并任务可以使用多少内存（以字节为单位），默认为最大JVM内存的10%。这只是一个粗略的估计，从一个比较小的值开始，避免OOM。每个新的合并线程可能会占用这样的内存，所以merge_thread_num * merge_memory_budget是合并的预估总内存。 |
|     类型     | Int32                                                                                                                                                                                                                           |
|    默认值    | 2147483648                                                                                                                                                                                                                      |
| 改后生效方式 | 重启服务生效                                                                                                                                                                                                                    |

* compaction\_thread\_count

|     名字     | compaction\_thread\_count |
| :----------: | :------------------------ |
|     描述     | 执行合并任务的线程数目    |
|     类型     | Int32                     |
|    默认值    | 10                        |
| 改后生效方式 | 重启服务生效              |

* compaction\_schedule\_interval\_in\_ms

|     名字     | compaction\_schedule\_interval\_in\_ms |
| :----------: | :------------------------------------- |
|     描述     | 合并调度的时间间隔                     |
|     类型     | Int64                                  |
|    默认值    | 60000                                  |
| 改后生效方式 | 重启服务生效                           |

* compaction\_submission\_interval\_in\_ms

|     名字     | compaction\_submission\_interval\_in\_ms |
| :----------: | :--------------------------------------- |
|     描述     | 合并任务提交的间隔                       |
|     类型     | Int64                                    |
|    默认值    | 60000                                    |
| 改后生效方式 | 重启服务生效                             |

* compaction\_write\_throughput\_mb\_per\_sec

|     名字     | compaction\_write\_throughput\_mb\_per\_sec |
| :----------: | :------------------------------------------ |
|     描述     | 每秒可达到的写入吞吐量合并限制。            |
|     类型     | Int32                                       |
|    默认值    | 16                                          |
| 改后生效方式 | 重启服务生效                                |

* query\_timeout\_threshold

|     名字     | query\_timeout\_threshold        |
| :----------: | :------------------------------- |
|     描述     | 查询的最大执行时间。单位：毫秒。 |
|     类型     | Int32                            |
|    默认值    | 60000                            |
| 改后生效方式 | 重启服务生效                     |

### 写前日志配置

* wal\_buffer\_size

|     名字     | wal\_buffer\_size      |
| :----------: | :--------------------- |
|     描述     | 写前日志的 buffer 大小 |
|     类型     | Int32                  |
|    默认值    | 16777216               |
| 改后生效方式 | 触发生效               |

### TsFile 配置

* group\_size\_in\_byte

|     名字     | group\_size\_in\_byte                          |
| :----------: | :--------------------------------------------- |
|     描述     | 每次将内存中的数据写入到磁盘时的最大写入字节数 |
|     类型     | Int32                                          |
|    默认值    | 134217728                                      |
| 改后生效方式 | 触发生效                                       |

* page\_size\_in\_byte

|     名字     | page\_size\_in\_byte                                 |
| :----------: | :--------------------------------------------------- |
|     描述     | 内存中每个列写出时，写成的单页最大的大小，单位为字节 |
|     类型     | Int32                                                |
|    默认值    | 65536                                                |
| 改后生效方式 | 触发生效                                             |

* max\_number\_of\_points\_in\_page

|     名字     | max\_number\_of\_points\_in\_page                 |
| :----------: | :------------------------------------------------ |
|     描述     | 一个页中最多包含的数据点（时间戳-值的二元组）数量 |
|     类型     | Int32                                             |
|    默认值    | 1048576                                           |
| 改后生效方式 | 触发生效                                          |

* max\_string\_length

|     名字     | max\_string\_length                                  |
| :----------: | :--------------------------------------------------- |
|     描述     | 针对字符串类型的数据，单个字符串最大长度，单位为字符 |
|     类型     | Int32                                                |
|    默认值    | 128                                                  |
| 改后生效方式 | 触发生效                                             |

* float\_precision

|     名字     | float\_precision                                                                                                         |
| :----------: | :----------------------------------------------------------------------------------------------------------------------- |
|     描述     | 浮点数精度，为小数点后数字的位数                                                                                         |
|     类型     | Int32                                                                                                                    |
|    默认值    | 默认为 2 位。注意：32 位浮点数的十进制精度为 7 位，64 位浮点数的十进制精度为 15 位。如果设置超过机器精度将没有实际意义。 |
| 改后生效方式 | 触发生效                                                                                                                 |

* time\_encoder

|     名字     | time\_encoder                         |
| :----------: | :------------------------------------ |
|     描述     | 时间列编码方式                        |
|     类型     | 枚举 String: “TS_2DIFF”,“PLAIN”,“RLE” |
|    默认值    | TS_2DIFF                              |
| 改后生效方式 | 触发生效                              |

* value\_encoder

|     名字     | value\_encoder                        |
| :----------: | :------------------------------------ |
|     描述     | value 列编码方式                      |
|     类型     | 枚举 String: “TS_2DIFF”,“PLAIN”,“RLE” |
|    默认值    | PLAIN                                 |
| 改后生效方式 | 触发生效                              |

* compressor

|     名字     | compressor                                    |
| :----------: | :-------------------------------------------- |
|     描述     | 数据压缩方法                                  |
|     类型     | 枚举 String : “UNCOMPRESSED”, “SNAPPY”, “LZ4” |
|    默认值    | SNAPPY                                        |
| 改后生效方式 | 触发生效                                      |

* max\_degree\_of\_index\_node

|     名字     | max\_degree\_of\_index\_node                         |
| :----------: | :--------------------------------------------------- |
|     描述     | 元数据索引树的最大度（即每个节点的最大子节点个数）。 |
|     类型     | Int32                                                |
|    默认值    | 256                                                  |
| 改后生效方式 | 仅允许在第一次启动服务前修改                         |

* frequency\_interval\_in\_minute

|     名字     | frequency\_interval\_in\_minute          |
| :----------: | :--------------------------------------- |
|     描述     | 计算查询频率的时间间隔（以分钟为单位）。 |
|     类型     | Int32                                    |
|    默认值    | 1                                        |
| 改后生效方式 | 触发生效                                 |

* freq_snr

|     名字     | freq_snr               |
| :----------: | :--------------------- |
|     描述     | 有损的FREQ编码的信噪比 |
|     类型     | Double                 |
|    默认值    | 40.0                   |
| 改后生效方式 | 触发生效               |

* freq_block_size

|     名字     | freq_block_size                                                                           |
| :----------: | :---------------------------------------------------------------------------------------- |
|     描述     | FREQ编码的块大小，即一次时频域变换的数据点个数。为了加快编码速度，建议将其设置为2的幂次。 |
|     类型     | Int32                                                                                     |
|    默认值    | 1024                                                                                      |
| 改后生效方式 | 触发生效                                                                                  |

### 水印模块配置

* watermark\_module\_opened

|     名字     | watermark\_module\_opened |
| :----------: | :------------------------ |
|     描述     | 是否开启水印水印嵌入功能  |
|     取值     | true or false             |
|    默认值    | false                     |
| 改后生效方式 | 重启服务生效              |

* watermark\_secret\_key

|     名字     | watermark\_secret\_key |
| :----------: | :--------------------- |
|     描述     | 水印嵌入功能秘钥       |
|     类型     | String                 |
|    默认值    | IoTDB * 2019@Beijing   |
| 改后生效方式 | 重启服务生效           |

* watermark\_bit\_string

|     名字     | watermark\_bit\_string |
| :----------: | :--------------------- |
|     描述     | 水印比特字符串         |
|     类型     | Int32                  |
|    默认值    | 100101110100           |
| 改后生效方式 | 重启服务生效           |

* watermark\_method

|     名字     | watermark\_method                                      |
| :----------: | :----------------------------------------------------- |
|     描述     | 水印嵌入方法                                           |
|     类型     | String                                                 |
|    默认值    | GroupBasedLSBMethod(embed_row_cycle=2,embed_lsb_num=5) |
| 改后生效方式 | 重启服务生效                                           |

### 授权配置

* authorizer\_provider\_class

|     名字     | authorizer\_provider\_class                             |
| :----------: | :------------------------------------------------------ |
|     描述     | 权限服务的类名                                          |
|     类型     | String                                                  |
|    默认值    | org.apache.iotdb.db.auth.authorizer.LocalFileAuthorizer |
| 改后生效方式 | 重启服务生效                                            |
|  其他可选值  | org.apache.iotdb.db.auth.authorizer.OpenIdAuthorizer    |

* openID\_url

|     名字     | openID\_url                                                |
| :----------: | :--------------------------------------------------------- |
|     描述     | openID 服务器地址 （当 OpenIdAuthorizer 被启用时必须设定） |
|     类型     | String（一个 http 地址）                                   |
|    默认值    | 无                                                         |
| 改后生效方式 | 重启服务生效                                               |

* admin\_name

|     名字     | admin\_name                  |
| :----------: | :--------------------------- |
|     描述     | 管理员用户名，默认为root     |
|     类型     | String                       |
|    默认值    | root                         |
| 改后生效方式 | 仅允许在第一次启动服务前修改 |

* admin\_password

|     名字     | admin\_password              |
| :----------: | :--------------------------- |
|     描述     | 管理员密码，默认为root       |
|     类型     | String                       |
|    默认值    | root                         |
| 改后生效方式 | 仅允许在第一次启动服务前修改 |

* iotdb\_server\_encrypt\_decrypt\_provider

|     名字     | iotdb\_server\_encrypt\_decrypt\_provider                      |
| :----------: | :------------------------------------------------------------- |
|     描述     | 用于用户密码加密的类                                             |
|     类型     | String                                                         |
|    默认值    | org.apache.iotdb.commons.security.encrypt.MessageDigestEncrypt |
| 改后生效方式 | 仅允许在第一次启动服务前修改                                   |

* iotdb\_server\_encrypt\_decrypt\_provider\_parameter

|     名字     | iotdb\_server\_encrypt\_decrypt\_provider\_parameter |
| :----------: | :--------------------------------------------------- |
|     描述     | 用于初始化用户密码加密类的参数                       |
|     类型     | String                                               |
|    默认值    | 空                                                   |
| 改后生效方式 | 仅允许在第一次启动服务前修改                         |

* author\_cache\_size

|     名字     | author\_cache\_size      |
| :----------: | :----------------------- |
|     描述     | 用户缓存与角色缓存的大小 |
|     类型     | int32                    |
|    默认值    | 1000                     |
| 改后生效方式 | 重启服务生效             |

* author\_cache\_expire\_time

|     名字     | author\_cache\_expire\_time            |
| :----------: | :------------------------------------- |
|     描述     | 用户缓存与角色缓存的有效期，单位为分钟 |
|     类型     | int32                                  |
|    默认值    | 30                                     |
| 改后生效方式 | 重启服务生效                           |


### UDF查询配置

* udf\_initial\_byte\_array\_length\_for\_memory\_control

|     名字     | udf\_initial\_byte\_array\_length\_for\_memory\_control                                 |
| :----------: | :-------------------------------------------------------------------------------------- |
|     描述     | 用于评估UDF查询中文本字段的内存使用情况。建议将此值设置为略大于所有文本的平均长度记录。 |
|     类型     | Int32                                                                                   |
|    默认值    | 48                                                                                      |
| 改后生效方式 | 重启服务生效                                                                            |

* udf\_memory\_budget\_in\_mb

|     名字     | udf\_memory\_budget\_in\_mb                                                    |
| :----------: | :----------------------------------------------------------------------------- |
|     描述     | 在一个UDF查询中使用多少内存（以 MB 为单位）。上限为已分配内存的 20% 用于读取。 |
|     类型     | Float                                                                          |
|    默认值    | 30.0                                                                           |
| 改后生效方式 | 重启服务生效                                                                   |

* udf\_reader\_transformer\_collector\_memory\_proportion

|     名字     | udf\_reader\_transformer\_collector\_memory\_proportion   |
| :----------: | :-------------------------------------------------------- |
|     描述     | UDF内存分配比例。参数形式为a : b : c，其中a、b、c为整数。 |
|     类型     | String                                                    |
|    默认值    | 1:1:1                                                     |
| 改后生效方式 | 重启服务生效                                              |

* udf\_lib\_dir

|     名字     | udf\_lib\_dir                |
| :----------: | :--------------------------- |
|     描述     | UDF 日志及jar文件存储路径    |
|     类型     | String                       |
|    默认值    | ext/udf（Windows：ext\\udf） |
| 改后生效方式 | 重启服务生效                 |

### 触发器配置

* concurrent_window_evaluation_thread

|     名字     | concurrent_window_evaluation_thread |
| :----------: | :---------------------------------- |
|     描述     | 窗口计算线程池的默认线程数          |
|     类型     | Int32                               |
|    默认值    | CPU核数                             |
| 改后生效方式 | 重启服务生效                        |

* max_pending_window_evaluation_tasks

|     名字     | max_pending_window_evaluation_tasks |
| :----------: | :---------------------------------- |
|     描述     | 最多允许堆积的窗口计算任务          |
|     类型     | Int32                               |
|    默认值    | 64                                  |
| 改后生效方式 | 重启服务生效                        |

### SELECT-INTO配置

* select_into_insert_tablet_plan_row_limit

|     名字     | select_into_insert_tablet_plan_row_limit                              |
| :----------: | :-------------------------------------------------------------------- |
|     描述     | 执行 select-into 语句时，一个 insert-tablet-plan 中可以处理的最大行数 |
|     类型     | Int32                                                                 |
|    默认值    | 10000                                                                 |
| 改后生效方式 | 触发生效                                                              |

### 连续查询配置

* max_pending_continuous_query_tasks

|     名字     | max_pending_continuous_query_tasks |
| :----------: | :--------------------------------- |
|     描述     | 队列中连续查询最大任务堆积数       |
|     类型     | Int32                              |
|    默认值    | 64                                 |
| 改后生效方式 | 重启服务生效                       |

* continuous_query_submit_thread_count

|     名字     | continuous_query_execution_thread |
| :----------: | :-------------------------------- |
|     描述     | 执行连续查询任务的线程池的线程数  |
|     类型     | Int32                             |
|    默认值    | 2                                 |
| 改后生效方式 | 重启服务生效                      |

* continuous\_query\_min\_every\_interval\_in\_ms

|     名字     | continuous_query_min_every_interval\_in\_ms |
| :----------: | :------------------------------------------ |
|     描述     | 连续查询执行时间间隔的最小值                |
|     类型     | long (duration)                             |
|    默认值    | 1000                                        |
| 改后生效方式 | 重启服务生效                                |

### PIPE 配置

* ip\_white\_list

|     名字     | ip\_white\_list                                                                                                    |
| :----------: | :----------------------------------------------------------------------------------------------------------------- |
|     描述     | 同步客户端的白名单。请用网段形式表示IP范围，例如：192.168.0.0/16，若有多个IP段，请用逗号隔开，默认是允许所有IP同步 |
|     类型     | String                                                                                                             |
|    默认值    | 0.0.0.0/0                                                                                                          |
| 改后生效方式 | 重启服务生效                                                                                                       |

* max_number_of_sync_file_retry

|     名字     | max_number_of_sync_file_retry |
| :----------: | :---------------------------- |
|     描述     | 同步文件最大重试次数          |
|     类型     | int                           |
|    默认值    | 5                             |
| 改后生效方式 | 重启服务生效                  |

### Ratis 共识协议配置

### Procedure 配置

* procedure_core_worker_thread_count

|     名字     | procedure_core_worker_thread_count |
| :----------: | :--------------------------------- |
|     描述     | 工作线程数量                       |
|     类型     | int                                |
|    默认值    | 4                                  |
| 改后生效方式 | 重启服务生效                       |

* procedure_completed_clean_interval

|     名字     | procedure_completed_clean_interval |
| :----------: | :--------------------------------- |
|     描述     | 清理已完成的 procedure 时间间隔    |
|     类型     | int                                |
|    默认值    | 30(s)                              |
| 改后生效方式 | 重启服务生效                       |

* procedure_completed_evict_ttl

|     名字     | procedure_completed_evict_ttl     |
| :----------: | :-------------------------------- |
|     描述     | 已完成的 procedure 的数据保留时间 |
|     类型     | int                               |
|    默认值    | 800(s)                            |
| 改后生效方式 | 重启服务生效                      |

### MQTT代理配置

* enable\_mqtt\_service

|     名字     | enable\_mqtt\_service。 |
| :----------: | :---------------------- |
|     描述     | 是否开启MQTT服务        |
|     类型     | Boolean                 |
|    默认值    | false                   |
| 改后生效方式 | 触发生效                |

* mqtt\_host

|     名字     | mqtt\_host           |
| :----------: | :------------------- |
|     描述     | MQTT服务绑定的host。 |
|     类型     | String               |
|    默认值    | 0.0.0.0              |
| 改后生效方式 | 触发生效             |

* mqtt\_port

|     名字     | mqtt\_port           |
| :----------: | :------------------- |
|     描述     | MQTT服务绑定的port。 |
|     类型     | Int32                |
|    默认值    | 1883                 |
| 改后生效方式 | 触发生效             |

* mqtt\_handler\_pool\_size

|     名字     | mqtt\_handler\_pool\_size          |
| :----------: | :--------------------------------- |
|     描述     | 用于处理MQTT消息的处理程序池大小。 |
|     类型     | Int32                              |
|    默认值    | 1                                  |
| 改后生效方式 | 触发生效                           |

* mqtt\_payload\_formatter

|     名字     | mqtt\_payload\_formatter     |
| :----------: | :--------------------------- |
|     描述     | MQTT消息有效负载格式化程序。 |
|     类型     | String                       |
|    默认值    | json                         |
| 改后生效方式 | 触发生效                     |

* mqtt\_max\_message\_size

|     名字     | mqtt\_max\_message\_size             |
| :----------: | :----------------------------------- |
|     描述     | MQTT消息的最大长度（以字节为单位）。 |
|     类型     | Int32                                |
|    默认值    | 1048576                              |
| 改后生效方式 | 触发生效                             |

### REST 服务配置

### InfluxDB 协议适配器配置

* enable_influxdb_rpc_service

|     名字     | enable_influxdb_rpc_service  |
| :----------: | :--------------------------- |
|     描述     | 是否开启InfluxDB RPC service |
|     类型     | Boolean                      |
|    默认值    | true                         |
| 改后生效方式 | 重启服务生效                 |

* influxdb_rpc_port

|     名字     | influxdb_rpc_port            |
| :----------: | :--------------------------- |
|     描述     | influxdb rpc service占用端口 |
|     类型     | int                          |
|    默认值    | 8086                         |
| 改后生效方式 | 重启服务生效                 |<|MERGE_RESOLUTION|>--- conflicted
+++ resolved
@@ -263,7 +263,6 @@
 |    默认值    | 10                                   |
 | 改后生效方式 | 重启服务生效                         |
 
-<<<<<<< HEAD
 * enable\_query\_memory\_estimation
 
 |名字| enable\_query\_memory\_estimation |
@@ -272,7 +271,7 @@
 |类型| bool                              |
 |默认值| true                              |
 |改后生效方式| 触发生效                              |
-=======
+
 * partition\_cache\_size
 
 |名字| partition\_cache\_size |
@@ -281,7 +280,7 @@
 |类型| Int32 |
 |默认值| 1000 |
 |改后生效方式|重启服务生效|
->>>>>>> 818c3e62
+
 
 ### 元数据引擎配置
 
