--- conflicted
+++ resolved
@@ -108,15 +108,6 @@
 
 * time\_partition\_interval
 
-<<<<<<< HEAD
-|名字| time\_partition\_interval |
-|:--:|:----------------------------------------|
-|描述| Database 默认的数据时间分区间隔 |
-|类型| Long |
-|单位| 毫秒 |
-|默认值| 604800000 |
-|改后生效方式| 仅允许在第一次启动服务前修改 |
-=======
 |     名字     | time\_partition\_interval       |
 | :----------: | :------------------------------ |
 |     描述     | Database 默认的数据时间分区间隔 |
@@ -124,7 +115,6 @@
 |     单位     | 毫秒                            |
 |    默认值    | 604800000                       |
 | 改后生效方式 | 仅允许在第一次启动服务前修改    |
->>>>>>> 53d69a7d
 
 * heartbeat\_interval\_in\_ms
 
@@ -282,7 +272,6 @@
 |默认值| 1000 |
 |改后生效方式|重启服务生效|
 
-
 ### 元数据引擎配置
 
 * mlog\_buffer\_size
@@ -1247,7 +1236,6 @@
 |    默认值    | 30                                     |
 | 改后生效方式 | 重启服务生效                           |
 
-
 ### UDF查询配置
 
 * udf\_initial\_byte\_array\_length\_for\_memory\_control
