--- conflicted
+++ resolved
@@ -79,11 +79,7 @@
 |:------:|:----------------------|
 |   描述   | ConfigNode 集群服务监听端口   |
 |   类型   | Short Int : [0,65535] |
-<<<<<<< HEAD
 |  默认值   | 22277                  |
-=======
-|  默认值   | 10710                  |
->>>>>>> e0d1cc9e
 | 改后生效方式 | 重启服务生效                |
 
 ### 共识协议
