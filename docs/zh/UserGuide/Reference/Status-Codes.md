--- conflicted
+++ resolved
@@ -43,137 +43,6 @@
 
 这里是状态码和相对应信息的列表：
 
-<<<<<<< HEAD
-| 状态码  | 状态类型                              | 状态信息                      |
-|:-----|:----------------------------------|:--------------------------|
-| 200  | SUCCESS_STATUS                    | 成功状态                      |
-| 201  | INCOMPATIBLE_VERSION              | 版本不兼容                     |
-| 202  | CONFIGURATION_ERROR               | 配置文件有错误项                  |
-| 203  | START_UP_ERROR                    | 启动错误                      |
-| 204  | SHUT_DOWN_ERROR                   | 关机错误                      |
-| 300  | UNSUPPORTED_OPERATION             | 不支持的操作                    |
-| 301  | EXECUTE_STATEMENT_ERROR           | 执行语句错误                    |
-| 302  | MULTIPLE_ERROR                    | 多行语句执行错误                  |
-| 303  | ILLEGAL_PARAMETER                 | 参数错误                      |
-| 304  | OVERLAP_WITH_EXISTING_TASK        | 与正在执行的其他操作冲突              |
-| 305  | INTERNAL_SERVER_ERROR             | 服务器内部错误                   |
-| 306  | DISPATCH_ERROR                    | 分发错误                      |
-| 400  | REDIRECTION_RECOMMEND             | 推荐客户端重定向                  |
-| 500  | DATABASE_NOT_EXIST                | 数据库不存在                    |
-| 501  | DATABASE_ALREADY_EXISTS           | 数据库已存在                    |
-| 502  | SERIES_OVERFLOW                   | 序列数量超过阈值                  |
-| 503  | TIMESERIES_ALREADY_EXIST          | 时间序列已存在                   |
-| 504  | TIMESERIES_IN_BLACK_LIST          | 时间序列正在删除                  |
-| 505  | ALIAS_ALREADY_EXIST               | 路径别名已经存在                  |
-| 506  | PATH_ALREADY_EXIST                | 路径已经存在                    |
-| 507  | METADATA_ERROR                    | 处理元数据错误                   |
-| 508  | PATH_NOT_EXIST                    | 路径不存在                     |
-| 509  | ILLEGAL_PATH                      | 路径不合法                     |
-| 510  | CREATE_TEMPLATE_ERROR             | 创建物理量模板失败                 |
-| 511  | DUPLICATED_TEMPLATE               | 元数据模板重复                   |
-| 512  | UNDEFINED_TEMPLATE                | 元数据模板未定义                  |
-| 513  | TEMPLATE_NOT_SET                  | 元数据模板未设置                  |
-| 514  | DIFFERENT_TEMPLATE                | 元数据模板不一致                  |
-| 515  | TEMPLATE_IS_IN_USE                | 元数据模板正在使用                 |
-| 516  | TEMPLATE_INCOMPATIBLE             | 元数据模板不兼容                  |
-| 517  | SEGMENT_NOT_FOUND                 | 未找到 Segment               |
-| 518  | PAGE_OUT_OF_SPACE                 | SchemaFile 中 Page 空间不够    |
-| 519  | RECORD_DUPLICATED                 | 记录重复                      |
-| 520  | SEGMENT_OUT_OF_SPACE              | SchemaFile 中 segment 空间不够 |
-| 521  | SCHEMA_FILE_NOT_EXISTS            | SchemaFile 不存在            |
-| 522  | OVERSIZE_RECORD                   | 记录大小超过元数据文件页面大小           |
-| 523  | SCHEMA_FILE_REDO_LOG_BROKEN       | SchemaFile 的 redo 日志损坏    |
-| 524  | TEMPLATE_NOT_ACTIVATED            | 元数据模板未激活                  |
-| 527  | MEASUREMENT_ALREADY_EXISTS_IN_TEMPLATE            | 元数据模板中已存在物理量                  |
-| 600  | SYSTEM_READ_ONLY                  | IoTDB 系统只读                |
-| 601  | STORAGE_ENGINE_ERROR              | 存储引擎相关错误                  |
-| 602  | STORAGE_ENGINE_NOT_READY          | 存储引擎还在恢复中，还不能接受读写操作       |
-| 603  | DATAREGION_PROCESS_ERROR          | DataRegion 相关错误           |
-| 604  | TSFILE_PROCESSOR_ERROR            | TsFile 处理器相关错误            |
-| 605  | WRITE_PROCESS_ERROR               | 写入相关错误                    |
-| 606  | WRITE_PROCESS_REJECT              | 写入拒绝错误                    |
-| 607  | OUT_OF_TTL                        | 插入时间少于 TTL 时间边界           |
-| 608  | COMPACTION_ERROR                  | 合并错误                      |
-| 609  | ALIGNED_TIMESERIES_ERROR          | 对齐时间序列错误                  |
-| 610  | WAL_ERROR                         | WAL 异常                    |
-| 611  | DISK_SPACE_INSUFFICIENT           | 磁盘空间不足                    |
-| 700  | SQL_PARSE_ERROR                   | SQL 语句分析错误                |
-| 701  | SEMANTIC_ERROR                    | SQL 语义错误                  |
-| 702  | GENERATE_TIME_ZONE_ERROR          | 生成时区错误                    |
-| 703  | SET_TIME_ZONE_ERROR               | 设置时区错误                    |
-| 704  | QUERY_NOT_ALLOWED                 | 查询语句不允许                   |
-| 705  | LOGICAL_OPERATOR_ERROR            | 逻辑符相关错误                   |
-| 706  | LOGICAL_OPTIMIZE_ERROR            | 逻辑优化相关错误                  |
-| 707  | UNSUPPORTED_FILL_TYPE             | 不支持的填充类型                  |
-| 708  | QUERY_PROCESS_ERROR               | 查询处理相关错误                  |
-| 709  | MPP_MEMORY_NOT_ENOUGH             | MPP 框架中任务执行内存不足           |
-| 710  | CLOSE_OPERATION_ERROR             | 关闭操作错误                    |
-| 711  | TSBLOCK_SERIALIZE_ERROR           | TsBlock 序列化错误             |
-| 712  | INTERNAL_REQUEST_TIME_OUT         | MPP 操作超时                  |
-| 713  | INTERNAL_REQUEST_RETRY_ERROR      | 内部操作重试失败                  |
-| 714  | NO_SUCH_QUERY                     | 查询不存在                     |
-| 715  | QUERY_WAS_KILLED                  | 查询执行时被终止                  |
-| 800  | UNINITIALIZED_AUTH_ERROR          | 授权模块未初始化                  |
-| 801  | WRONG_LOGIN_PASSWORD              | 用户名或密码错误                  |
-| 802  | NOT_LOGIN                         | 没有登录                      |
-| 803  | NO_PERMISSION                     | 没有操作权限                    |
-| 804  | USER_NOT_EXIST                    | 用户不存在                     |
-| 805  | USER_ALREADY_EXIST                | 用户已存在                     |
-| 806  | USER_ALREADY_HAS_ROLE             | 用户拥有对应角色                  |
-| 807  | USER_NOT_HAS_ROLE                 | 用户未拥有对应角色                 |
-| 808  | ROLE_NOT_EXIST                    | 角色不存在                     |
-| 809  | ROLE_ALREADY_EXIST                | 角色已存在                     |
-| 810  | ALREADY_HAS_PRIVILEGE             | 已拥有对应权限                   |
-| 811  | NOT_HAS_PRIVILEGE                 | 未拥有对应权限                   |
-| 812  | CLEAR_PERMISSION_CACHE_ERROR      | 清空权限缓存失败                  |
-| 813  | UNKNOWN_AUTH_PRIVILEGE            | 未知权限                      |
-| 814  | UNSUPPORTED_AUTH_OPERATION        | 不支持的权限操作                  |
-| 815  | AUTH_IO_EXCEPTION                 | 权限模块IO异常                  |
-| 900  | MIGRATE_REGION_ERROR              | Region 迁移失败               |
-| 901  | CREATE_REGION_ERROR               | 创建 region 失败              |
-| 902  | DELETE_REGION_ERROR               | 删除 region 失败              |
-| 903  | PARTITION_CACHE_UPDATE_ERROR      | 更新分区缓存失败                  |
-| 904  | CONSENSUS_NOT_INITIALIZED         | 共识层未初始化，不能提供服务            |
-| 905  | REGION_LEADER_CHANGE_ERROR        | Region leader 迁移失败        |
-| 906  | NO_AVAILABLE_REGION_GROUP         | 无法找到可用的 Region 副本组        |
-| 907  | LACK_DATA_PARTITION_ALLOCATION    | 调用创建数据分区方法的返回结果里缺少信息      |
-| 1000 | DATANODE_ALREADY_REGISTERED       | DataNode 在集群中已经注册         |
-| 1001 | NO_ENOUGH_DATANODE                | DataNode 数量不足，无法移除节点或创建副本 |
-| 1002 | ADD_CONFIGNODE_ERROR              | 新增 ConfigNode 失败          |
-| 1003 | REMOVE_CONFIGNODE_ERROR           | 移除 ConfigNode 失败          |
-| 1004 | DATANODE_NOT_EXIST                | 此 DataNode 不存在            |
-| 1005 | DATANODE_STOP_ERROR               | DataNode 关闭失败             |
-| 1006 | REMOVE_DATANODE_ERROR             | 移除 datanode 失败            |
-| 1007 | REGISTER_DATANODE_WITH_WRONG_ID   | 注册的 DataNode 中有错误的注册id    |
-| 1008 | CAN_NOT_CONNECT_DATANODE          | 连接 DataNode 失败            |
-| 1100 | LOAD_FILE_ERROR                   | 加载文件错误                    |
-| 1101 | LOAD_PIECE_OF_TSFILE_ERROR        | 加载 TsFile 片段异常            |
-| 1102 | DESERIALIZE_PIECE_OF_TSFILE_ERROR | 反序列化 TsFile 片段异常          |
-| 1103 | SYNC_CONNECTION_ERROR             | 同步连接错误                    |
-| 1104 | SYNC_FILE_REDIRECTION_ERROR       | 同步文件时重定向异常                |
-| 1105 | SYNC_FILE_ERROR                   | 同步文件异常                    |
-| 1106 | CREATE_PIPE_SINK_ERROR            | 创建 PIPE Sink 失败           |
-| 1107 | PIPE_ERROR                        | PIPE 异常                   |
-| 1108 | PIPESERVER_ERROR                  | PIPE server 异常            |
-| 1109 | VERIFY_METADATA_ERROR             | 校验元数据失败                   |
-| 1200 | UDF_LOAD_CLASS_ERROR              | UDF 加载类异常                 |
-| 1201 | UDF_DOWNLOAD_ERROR                | 无法从 ConfigNode 下载 UDF     |
-| 1202 | CREATE_UDF_ON_DATANODE_ERROR      | 在 DataNode 创建 UDF 失败      |
-| 1203 | DROP_UDF_ON_DATANODE_ERROR        | 在 DataNode 卸载 UDF 失败      |
-| 1300 | CREATE_TRIGGER_ERROR              | ConfigNode 创建 Trigger 失败  |
-| 1301 | DROP_TRIGGER_ERROR                | ConfigNode 删除 Trigger 失败  |
-| 1302 | TRIGGER_FIRE_ERROR                | 触发器执行错误                   |
-| 1303 | TRIGGER_LOAD_CLASS_ERROR          | 触发器加载类异常                  |
-| 1304 | TRIGGER_DOWNLOAD_ERROR            | 从 ConfigNode 下载触发器异常      |
-| 1305 | CREATE_TRIGGER_INSTANCE_ERROR     | 创建触发器实例异常                 |
-| 1306 | ACTIVE_TRIGGER_INSTANCE_ERROR     | 激活触发器实例异常                 |
-| 1307 | DROP_TRIGGER_INSTANCE_ERROR       | 删除触发器实例异常                 |
-| 1308 | UPDATE_TRIGGER_LOCATION_ERROR     | 更新有状态的触发器所在 DataNode 异常   |
-| 1400 | NO_SUCH_CQ                        | CQ 任务不存在                  |
-| 1401 | CQ_ALREADY_ACTIVE                 | CQ 任务已激活                  |
-| 1402 | CQ_AlREADY_EXIST                  | CQ 任务已存在                  |
-| 1403 | CQ_UPDATE_LAST_EXEC_TIME_ERROR    | CQ 更新上一次执行时间失败            |
-=======
 | 状态码  | 状态类型                               | 状态信息                      |
 |:-----|:-----------------------------------|:--------------------------|
 | 200  | SUCCESS_STATUS                     | 成功状态                      |
@@ -215,6 +84,7 @@
 | 523  | SCHEMA_FILE_REDO_LOG_BROKEN        | SchemaFile 的 redo 日志损坏    |
 | 524  | TEMPLATE_NOT_ACTIVATED             | 元数据模板未激活                  |
 | 526  | SCHEMA_QUOTA_EXCEEDED              | 集群元数据超过配额上限               |
+| 527  | MEASUREMENT_ALREADY_EXISTS_IN_TEMPLATE            | 元数据模板中已存在物理量                  |
 | 600  | SYSTEM_READ_ONLY                   | IoTDB 系统只读                |
 | 601  | STORAGE_ENGINE_ERROR               | 存储引擎相关错误                  |
 | 602  | STORAGE_ENGINE_NOT_READY           | 存储引擎还在恢复中，还不能接受读写操作       |
@@ -303,7 +173,6 @@
 | 1401 | CQ_ALREADY_ACTIVE                  | CQ 任务已激活                  |
 | 1402 | CQ_AlREADY_EXIST                   | CQ 任务已存在                  |
 | 1403 | CQ_UPDATE_LAST_EXEC_TIME_ERROR     | CQ 更新上一次执行时间失败            |
->>>>>>> e2aa8144
 
 > 在最新版本中，我们重构了 IoTDB 的异常类。通过将错误信息统一提取到异常类中，并为所有异常添加不同的错误代码，从而当捕获到异常并引发更高级别的异常时，错误代码将保留并传递，以便用户了解详细的错误原因。
 除此之外，我们添加了一个基础异常类“ProcessException”，由所有异常扩展。