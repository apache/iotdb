<!--

    Licensed to the Apache Software Foundation (ASF) under one
    or more contributor license agreements.  See the NOTICE file
    distributed with this work for additional information
    regarding copyright ownership.  The ASF licenses this file
    to you under the Apache License, Version 2.0 (the
    "License"); you may not use this file except in compliance
    with the License.  You may obtain a copy of the License at
    
        http://www.apache.org/licenses/LICENSE-2.0
    
    Unless required by applicable law or agreed to in writing,
    software distributed under the License is distributed on an
    "AS IS" BASIS, WITHOUT WARRANTIES OR CONDITIONS OF ANY
    KIND, either express or implied.  See the License for the
    specific language governing permissions and limitations
    under the License.

-->

# 结果集空值过滤

在实际应用中，用户可能希望对查询的结果集中某些存在空值的行进行过滤。在 IoTDB 中，可以使用  `WITHOUT NULL`  子句对结果集中的空值进行过滤，有两种过滤策略：`WITHOUT NULL ANY`和`WITHOUT NULL ALL`。不仅如此， `WITHOUT NULL`  子句支持指定相应列进行过滤。

> WITHOUT NULL ANY: 指定的列集中，存在一列为NULL,则满足条件进行过滤
> 
> WITHOUT NULL ALL: 指定的列集中，所有列都为NULL,才满足条件进行过滤

## 不指定列

> 默认就是对结果集中的所有列生效，即指定的列集为结果集中的所有列

1. 在下列查询中，如果结果集中某一行任意一列为 null，则过滤掉该行；即获得的结果集不包含任何空值。

```sql
select * from root.ln.** where time <= 2017-11-01T00:01:00 WITHOUT NULL ANY
```

2. 在下列查询中，如果结果集的某一行所有列都为 null，则过滤掉该行；即获得的结果集不包含所有值都为 null 的行。

```sql
select * from root.ln.** where group by ([1,10), 2ms) WITHOUT NULL ALL
```

## 指定列

> 只对指定的列集生效

使用 `WITHOUT NULL`子句对结果集中指定列名的空值进行过滤，下面是一些例子及其说明:

> 注意，如果指定的列在当前元数据里不存在则会直接过滤掉，这与目前查询列的输出结果是一致的;
> 如果指定的列存在，但与结果集中输出的列名不匹配，则会报错: `The without null columns don't match the columns queried.If has alias, please use the alias.`

比如下面的例子

1. 比如`without null`指定的列集中`root.test.sg1.s1`列在元数据中存在，`root.test.sg1.usag`列在元数据不存在，则下面查询的without null子句的作用相当于without null all(s1)

```sql
select * from root.test.sg1 without null all (s1, usag)
```

2. 比如`without null`指定的列集中`root.test.sg1.s2`列在元数据中存在，但查询的结果集中输出列不包括，所以会报错:`The without null columns don't match the columns queried.If has alias, please use the alias.`

```sql
select s1 + s2, s1 - s2, s1 * s2, s1 / s2, s1 % s2 from root.test.sg1 without null all (s1+s2, s2)
```

### 原始数据查询

1. 如果查询的结果集中, root.ln.sg1.s1这一列如果为null,则过滤掉该行

```sql
select * from root.ln.sg1 WITHOUT NULL ANY(s1)
```

2. 如果查询的结果集中, root.ln.sg1.s1和root.ln.sg1.s2中只要存在至少一列为null,则过滤掉该行

```sql
select * from root.ln.sg1 WITHOUT NULL ANY(s1, s2)
```

3. 如果查询的结果集中, 只要root.ln.sg1.s1和root.ln.sg1.s2这两列都为null,则过滤掉该行

```sql
select * from root.ln.sg1 WITHOUT NULL ALL(s1, s2)
```

### 带表达式查询

指定的列可以为表达式

1. 计算s2+s4和s2这两列是否都为null,如果是则过滤

```sql
select s2, - s2, s4, + s4, s2 + s4, s2 - s4, s2 * s4, s2 / s4, s2 % s4 from root.test.sg1 without null all (s2+s4, s2)
<<<<<<< HEAD
```
=======
``` 
>>>>>>> 9ab9a717

2. 计算s2+s4和s2这两列是否至少有一列为null,如果是则过滤

```sql
select s2, - s2, s4, + s4, s2 + s4, s2 - s4, s2 * s4, s2 / s4, s2 % s4 from root.test.sg1 without null any (s2+s4, s2)
<<<<<<< HEAD
```

=======
``` 

### 别名

指定的列可以为别名

1. 计算t2和t1这两列是否都为null,如果是则过滤

```sql
select s2 as t1, - s2, s4, + s4, s2 + s4 as t2, s2 - s4, s2 * s4, s2 / s4, s2 % s4 from root.test.sg1 without null all (t2, t1)
```

```sql
select s1, sin(s2) + cos(s2) as t1, cos(sin(s2 + s4) + s2) as t2 from root.test.sg1 without null all (t1, t2)
```

2. 当你指定了别名，如果在without null指定的列集中再使用原始列名，则会报错：`The without null columns don't match the columns queried.If has alias, please use the alias.` 比如下面同时使用了tan(s1)和t

```sql
select s1 as d, sin(s1), cos(s1), tan(s1) as t, s2 from root.test.sg1 without null all(d,  tan(s1), t) limit 5
```
>>>>>>> 9ab9a717

### 带函数查询

```sql
select s1, sin(s2) + cos(s2), cos(sin(s2 + s4) + s2) from root.test.sg1 without null all (sin(s2) + cos(s2), cos(sin(s2 + s4) + s2))
```

### 按设备对齐查询

```sql
select last_value(*) from root.test.sg1 group by([1,10), 2ms) without null all(last_value(s2), last_value(s3)) align by device
```

结果示例如下：

```
IoTDB> select last_value(*) from root.sg1.* group by([1,10), 2ms) without null all(last_value(s2), last_value(s3)) align by device
+-----------------------------+-----------+--------------+--------------+--------------+
|                         Time|     Device|last_value(s1)|last_value(s2)|last_value(s3)|
+-----------------------------+-----------+--------------+--------------+--------------+
|1970-01-01T08:00:00.001+08:00|root.sg1.d1|           1.0|           2.0|          null|
|1970-01-01T08:00:00.003+08:00|root.sg1.d1|           3.0|           4.0|          null|
|1970-01-01T08:00:00.001+08:00|root.sg1.d2|           1.0|           1.0|           1.0|
+-----------------------------+-----------+--------------+--------------+--------------+
Total line number = 3
It costs 0.007s
```

指定的列名是与输出结果的列名对应，目前`without null`子句不支持指定某设备的某列，会报错:`The without null columns don't match the columns queried.If has alias, please use the alias.` 比如下面这个查询例子,指定last_value(root.sg1.d1.s3)为null的行进行过滤，目前是不支持的。

```sql
select last_value(*) from root.test.sg1 group by([1,10), 2ms) without null all(last_value(`root.sg1.d1.s3`)) align by device
```

### 聚合查询

```sql
select avg(s4), sum(s2) from root.test.sg1 group by ([1,10), 2ms) without null all(sum(s2))
```

```sql
select avg(s4), sum(s2), count(s3) from root.test.sg1 group by ([1,10), 2ms) without null all(avg(s4), sum(s2))
```

### 指定全路径列名

假设下面的查询输出的结果列为"root.test.sg1.s2", "root.test.sg1.s3", "root.test.sg2.s2", "root.test.sg2.s3"四个，可以使用全路径名指定相应列进行过滤，比如下面的例子：

1. 指定`root.test.sg1.s2`, `root.test.sg2.s3`两列都为null则过滤

```sql
<<<<<<< HEAD
select s2, s3 from root.test.** without null all(root.test.sg1.s2, root.test.sg2.s3)
=======
select s2, s3 from root.test.** without null all(`root.test.sg1.s2`, `root.test.sg2.s3`)
>>>>>>> 9ab9a717
```

2. 指定`root.test.sg1.s2`, `root.test.sg1.s3`, `root.test.sg2.s3`三列都为null则过滤

```sql
<<<<<<< HEAD
select s2, s3 from root.test.** without null all(root.test.sg1.s2, s3)
=======
select s2, s3 from root.test.** without null all(`root.test.sg1.s2`, s3)
>>>>>>> 9ab9a717
```

### 对齐序列查询

1. 可以指定`without null` 子句后的列名为对齐序列列名

```sql
CREATE ALIGNED TIMESERIES root.test.sg3(s5 INT32, s6 BOOLEAN, s7 DOUBLE, s8 INT32)
select sg1.s1, sg1.s2, sg2.s3, sg3.* from root.test without null all (sg3.s5, sg3.s6, sg2.s3)
```<|MERGE_RESOLUTION|>--- conflicted
+++ resolved
@@ -94,20 +94,12 @@
 
 ```sql
 select s2, - s2, s4, + s4, s2 + s4, s2 - s4, s2 * s4, s2 / s4, s2 % s4 from root.test.sg1 without null all (s2+s4, s2)
-<<<<<<< HEAD
-```
-=======
 ``` 
->>>>>>> 9ab9a717
 
 2. 计算s2+s4和s2这两列是否至少有一列为null,如果是则过滤
 
 ```sql
 select s2, - s2, s4, + s4, s2 + s4, s2 - s4, s2 * s4, s2 / s4, s2 % s4 from root.test.sg1 without null any (s2+s4, s2)
-<<<<<<< HEAD
-```
-
-=======
 ``` 
 
 ### 别名
@@ -129,7 +121,6 @@
 ```sql
 select s1 as d, sin(s1), cos(s1), tan(s1) as t, s2 from root.test.sg1 without null all(d,  tan(s1), t) limit 5
 ```
->>>>>>> 9ab9a717
 
 ### 带函数查询
 
@@ -181,21 +172,13 @@
 1. 指定`root.test.sg1.s2`, `root.test.sg2.s3`两列都为null则过滤
 
 ```sql
-<<<<<<< HEAD
-select s2, s3 from root.test.** without null all(root.test.sg1.s2, root.test.sg2.s3)
-=======
 select s2, s3 from root.test.** without null all(`root.test.sg1.s2`, `root.test.sg2.s3`)
->>>>>>> 9ab9a717
 ```
 
 2. 指定`root.test.sg1.s2`, `root.test.sg1.s3`, `root.test.sg2.s3`三列都为null则过滤
 
 ```sql
-<<<<<<< HEAD
-select s2, s3 from root.test.** without null all(root.test.sg1.s2, s3)
-=======
 select s2, s3 from root.test.** without null all(`root.test.sg1.s2`, s3)
->>>>>>> 9ab9a717
 ```
 
 ### 对齐序列查询
