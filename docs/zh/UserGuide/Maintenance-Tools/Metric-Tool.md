--- conflicted
+++ resolved
@@ -76,16 +76,6 @@
 
 #### 4.3.1. 接入层
 
-<<<<<<< HEAD
-| Metric                | Tag                      | level     | 说明                | 示例                                         |
-| --------------------- | ------------------------ | --------- | ------------------- | -------------------------------------------- |
-| entry_seconds_count   | name="{{interface}}"     | important | 接口累计访问次数    | entry_seconds_count{name="openSession",} 1.0 |
-| entry_seconds_sum     | name="{{interface}}"     | important | 接口累计耗时(s)     | entry_seconds_sum{name="openSession",} 0.024 |
-| entry_seconds_max     | name="{{interface}}"     | important | 接口最大耗时(s)     | entry_seconds_max{name="openSession",} 0.024 |
-| quantity_total        | name="pointsIn"          | important | 系统累计写入点数    | quantity_total{name="pointsIn",} 1.0         |
-| thrift_connections    | name="{{thriftService}}" | core      | thrift当前连接数    | thrift_connections{name="RPC",} 1.0          |
-| thrift_active_threads | name="{{thriftThread}}"  | core      | thrift worker线程数 | thrift_active_threads{name="RPC",} 1.0       |
-=======
 | Metric              | Tag                      | level     | 说明             | 示例                                         |
 | ------------------- | ------------------------ | --------- | ---------------- | -------------------------------------------- |
 | entry_seconds_count | name="{{interface}}"     | important | 接口累计访问次数 | entry_seconds_count{name="openSession",} 1.0 |
@@ -93,27 +83,17 @@
 | entry_seconds_max   | name="{{interface}}"     | important | 接口最大耗时(s)  | entry_seconds_max{name="openSession",} 0.024 |
 | quantity_total      | name="pointsIn"          | important | 系统累计写入点数 | quantity_total{name="pointsIn",} 1.0         |
 | thrift_connections  | name="{{thriftService}}" | core      | thrift当前连接数 | thrift_connections{name="RPC",} 1.0          |
->>>>>>> 9ab9a717
 
 #### 4.3.2. Task
 
 | Metric                  | Tag                                                                           | level     | 说明                            | 示例                                                                                               |
 | ----------------------- | ----------------------------------------------------------------------------- | --------- | ------------------------------- | -------------------------------------------------------------------------------------------------- |
 | queue                   | name="compaction_inner/compaction_cross/flush",<br />status="running/waiting" | important | 当前时间任务数                  | queue{name="flush",status="waiting",} 0.0<br/>queue{name="compaction/flush",status="running",} 0.0 |
-<<<<<<< HEAD
-| cost_task_seconds_count | name="inner_compaction/cross_compaction/flush"                                | important | 任务累计发生次数                | cost_task_seconds_count{name="flush",} 1.0                                                         |
-| cost_task_seconds_max   | name="inner_compaction/cross_compaction/flush"                                | important | 到目前为止任务耗时(s)最大的一次 | cost_task_seconds_max{name="flush",} 0.363                                                         |
-| cost_task_seconds_sum   | name="inner_compaction/cross_compaction/flush"                                | important | 任务累计耗时(s)                 | cost_task_seconds_sum{name="flush",} 0.363                                                         |
-| data_written            | name="compaction", <br />type="aligned/not-aligned/total"                     | important | 合并文件时写入量                | data_written{name="compaction",type="total",} 10240                                                |
-| data_read               | name="compaction"                                                             | important | 合并文件时的读取量              | data_read={name="compaction",} 10240                                                               |
-| compaction_task_count   | name = "inner_compaction/cross_compaction", type="sequence/unsequence/cross"  | important | 合并任务个数                    | compaction_task_count{name="inner_compaction",type="sequence",} 1                                  |
-=======
 | cost_task_seconds_count | name="compaction/flush"                                                       | important | 任务累计发生次数                | cost_task_seconds_count{name="flush",} 1.0                                                         |
 | cost_task_seconds_max   | name="compaction/flush"                                                       | important | 到目前为止任务耗时(s)最大的一次 | cost_task_seconds_max{name="flush",} 0.363                                                         |
 | cost_task_seconds_sum   | name="compaction/flush"                                                       | important | 任务累计耗时(s)                 | cost_task_seconds_sum{name="flush",} 0.363                                                         |
 | data_written            | name="compaction", <br />type="aligned/not-aligned/total"                     | important | 合并文件时写入量                | data_written{name="compaction",type="total",} 10240                                                |
 | data_read               | name="compaction"                                                             | important | 合并文件时的读取量              | data_read={name="compaction",} 10240                                                               |
->>>>>>> 9ab9a717
 
 #### 4.3.3. 内存占用
 
@@ -121,35 +101,6 @@
 | ------ | --------------------------------------- | --------- | -------------------------------------------------- | --------------------------------- |
 | mem    | name="chunkMetaData/storageGroup/mtree" | important | chunkMetaData/storageGroup/mtree占用的内存（byte） | mem{name="chunkMetaData",} 2050.0 |
 
-<<<<<<< HEAD
-#### 4.3.4. 缓存
-
-| Metric      | Tag                                                               | level     | 说明                                                         | 示例                                                |
-| ----------- | ----------------------------------------------------------------- | --------- | ------------------------------------------------------------ | --------------------------------------------------- |
-| cache_hit   | name="chunk/timeSeriesMeta/bloomFilter/SchemaCache"               | important | chunk/timeSeriesMeta/SchemaCache缓存命中率,bloomFilter拦截率 | cache_hit{name="chunk",} 80                         |
-| cache_total | name="StorageGroup/SchemaPartition/DataPartition", type="hit/all" | important | StorageGroup/SchemaPartition/DataPartition 的命中/总次数     | cache_total{name="DataPartition",type="all",} 801.0 |
-
-#### 4.3.5. 业务数据
-
-| Metric   | Tag                                   | level     | 说明                                         | 示例                             |
-| -------- | ------------------------------------- | --------- | -------------------------------------------- | -------------------------------- |
-| quantity | name="timeSeries/storageGroup/device" | important | 当前时间timeSeries/storageGroup/device的数量 | quantity{name="timeSeries",} 1.0 |
-
-#### 4.3.6. 集群
-
-| Metric                    | Tag                                                                | level     | 说明                                                          | 示例                                                                         |
-| ------------------------- | ------------------------------------------------------------------ | --------- | ------------------------------------------------------------- | ---------------------------------------------------------------------------- |
-| cluster_node_leader_count | name="{{ip}}:{{port}}"                                             | important | 节点上```dataGroupLeader```的数量，用来观察leader是否分布均匀   | cluster_node_leader_count{name="127.0.0.1",} 2.0                             |
-| cluster_uncommitted_log   | name="{{ip_datagroupHeader}}"                                      | important | 节点```uncommitted_log```的数量                                | cluster_uncommitted_log{name="127.0.0.1_Data-127.0.0.1-40010-raftId-0",} 0.0 |
-| cluster_node_status       | name="{{ip}}:{{port}}",type="ConfigNode/DataNode"                  | important | 节点状态，0=Unkonwn 1=online                                   | cluster_node_status{name="0.0.0.0:22277",type="ConfigNode",} 1.0             |
-| cluster_elect_total       | name="{{ip}}",status="fail/win"                                    | important | 节点参与选举的次数及结果                                        | cluster_elect_total{name="127.0.0.1",status="win",} 1.0                      |
-| config_node               | name="total",status="Registered/Online/Unknown"                    | core      | 已注册/在线/离线 confignode 的节点数量                          | config_node{name="total",status="Online",} 2.0                               |
-| data_node                 | name="total",status="Registered/Online/Unknown"                    | core      | 已注册/在线/离线 datanode 的节点数量                            | data_node{name="total",status="Registered",} 3.0                             |
-| partition_table           | name="number"                                                      | core      | partition table表的个数                                        | partition_table{name="number",} 2.0                                          |
-| region                    | name="total/{{ip}}:{{port}}",type="SchemaRegion/DataRegion"        | important | 全部或某个节点的schemaRegion/dataRegion个数                     | region{name="127.0.0.1:6671",type="DataRegion",} 10.0                        |
-| region                    | name="{{storageGroupName}}",type="SchemaRegion/DataRegion"         | normal    | 存储组的DataRegion/Schema个数                                   | region{name="root.schema.sg1",type="DataRegion",} 14.0                       |
-| slot                      | name="{{storageGroupName}}",type="schemaSlotNumber/dataSlotNumber" | normal    | 存储组的schemaSlot/dataSlot个数                                 | slot{name="root.schema.sg1",type="schemaSlotNumber",} 2.0                    |
-=======
 #### 4.3.4. 缓存命中率
 
 | Metric    | Tag                                     | level     | 说明                                             | 示例                        |
@@ -170,7 +121,6 @@
 | cluster_uncommitted_log   | name="{{ip_datagroupHeader}}"   | important | 节点```uncommitted_log```的数量                               | cluster_uncommitted_log{name="127.0.0.1_Data-127.0.0.1-40010-raftId-0",} 0.0 |
 | cluster_node_status       | name="{{ip}}"                   | important | 节点状态，1=online  2=offline                                 | cluster_node_status{name="127.0.0.1",} 1.0                                   |
 | cluster_elect_total       | name="{{ip}}",status="fail/win" | important | 节点参与选举的次数及结果                                      | cluster_elect_total{name="127.0.0.1",status="win",} 1.0                      |
->>>>>>> 9ab9a717
 
 ### 4.4. IoTDB 预定义指标集
 
@@ -312,10 +262,6 @@
   port: 6667
   username: root
   password: root
-<<<<<<< HEAD
-  maxConnectionNumber: 3
-=======
->>>>>>> 9ab9a717
   database: _metric
   pushPeriodInSecond: 15
 ```
@@ -408,86 +354,9 @@
 
 ![Apache IoTDB Dashboard](https://github.com/apache/iotdb-bin-resources/blob/main/docs/UserGuide/System%20Tools/Metrics/dashboard.png)
 
-<<<<<<< HEAD
-#### 5.3.1. 获取方式
+Apache IoTDB Dashboard的获取方式：
+
 1. 您可以在grafana-metrics-example文件夹下获取到对应不同iotdb版本的Dashboard的json文件。
 2. 您可以访问[Grafana Dashboard官网](https://grafana.com/grafana/dashboards/)搜索`Apache IoTDB Dashboard`并使用
 
-在创建Grafana时，您可以选择Import刚刚下载的json文件，并为Apache IoTDB Dashboard选择对应目标数据源。
-
-#### 5.3.2. Apache IoTDB StandAlone Dashboard 说明
-> 除特殊说明的监控项以外，以下监控项均保证在Important级别的监控框架中可用。
-
-1. `Overview`：系统概述
-   1. `The number of entity`：实体数量，目前包含时间序列的数量。
-   2. `write point per minute`：每分钟系统累计写入点数。
-   3. `storage group used memory`：每个存储组使用的内存大小。
-2. `Interface`：接口
-   1. `The QPS of Interface`：系统接口每秒钟访问次数
-   2. `The time consumed of Interface`：系统接口的平均耗时
-   3. `Cache hit rate`：缓存命中率。
-3. `Engine`：引擎
-   1. `Task number(pending and active)`：系统中不同状态的任务个数。
-   2. `The time consumed of tasking(pending and active)`：系统中不同状态的任务的耗时。
-4. `System`：系统
-   1. `The size of file`：IoTDB系统相关的文件大小，包括wal下的文件总大小、seq下的tsfile文件总大小、unseq下的tsfile文件总大小。
-   2. `The number of file`：IoTDB系统相关的文件个数，包括wal下的文件个数、seq下的tsfile文件个数、unseq下的tsfile文件个数。
-   3. `The number of GC(per minute)`：IoTDB每分钟的GC数量，包括Young GC和Full GC。
-   4. `The time consumed of GC(per minute)`：IoTDB的每分钟平均GC耗时，包括Young GC和Full GC。
-   5. `Heap Memory`：IoTDB的堆内存。
-   6. `Off-heap Memory`：IoTDB的堆外内存。
-   7. `The number of Java Thread`：IoTDB的不同状态线程数。
-
-#### 5.3.3. Apache IoTDB ConfigNode Dashboard 说明
-> 除特殊说明的监控项以外，以下监控项均保证在Important级别的监控框架中可用。
-
-1. `Overview`：系统概述
-   1. `Online ConfigNode`：线上ConfigNode个数
-   2. `Online DataNode`：线上DataNode个数
-   3. `Storage Group`：存储组数量
-   4. `TotalRegion`：Region总数量
-   5. `DataRegion`：DataRegion总数量
-   6. `SchemaRegion`：SchemaRegion总数量
-2. `Region`：Region分布情况
-   1. `Total Region in Node`：不同Node的Region总数量
-   2. `Region in Node`：不同Node的Region数量，包括SchemaRegion、DataRegion
-   3. `Region in Storage Group`(Normal级别)：不同存储组的Region数量，包括SchemaRegion、DataRegion
-   4. `Slot in Storage Group`(Normal级别)：不同存储组的Slot数量，包括DataSlot数量和SchemaSlot数量
-3. `System`：系统
-   1. `The number of GC(per minute)`：IoTDB每分钟的GC数量，包括Young GC和Full GC。
-   2. `The time consumed of GC(per minute)`：IoTDB的每分钟平均GC耗时，包括Young GC和Full GC。
-   3. `Heap Memory`：IoTDB的堆内存。
-   4. `Off-heap Memory`：IoTDB的堆外内存。
-   5. `The number of Java Thread`：IoTDB的不同状态线程数。
-   6. `The time consumed of Interface`：系统接口的平均耗时
-
-#### 5.3.4. Apache IoTDB DataNode Dashboard 说明
-> 除特殊说明的监控项以外，以下监控项均保证在Important级别的监控框架中可用。
-
-1. `Overview`：系统概述
-   1. `The number of entity`：实体数量，目前包含时间序列的数量。
-   2. `write point per minute`：每分钟系统累计写入点数。
-   3. `storage group used memory`：每个存储组使用的内存大小。
-2. `Interface`：接口
-   1. `The QPS of Interface`：系统接口每秒钟访问次数
-   2. `The time consumed of Interface`：系统接口的平均耗时
-3. `Engine`：引擎
-   1. `Task number(pending and active)`：系统中不同状态的任务个数。
-   2. `The time consumed of tasking(pending and active)`：系统中不同状态的任务的耗时。
-   3. `Cache hit rate`：缓存命中率。
-4. `System`：系统
-   1. `The size of file`：IoTDB系统相关的文件大小，包括wal下的文件总大小、seq下的tsfile文件总大小、unseq下的tsfile文件总大小。
-   2. `The number of file`：IoTDB系统相关的文件个数，包括wal下的文件个数、seq下的tsfile文件个数、unseq下的tsfile文件个数。
-   3. `The number of GC(per minute)`：IoTDB每分钟的GC数量，包括Young GC和Full GC。
-   4. `The time consumed of GC(per minute)`：IoTDB的每分钟平均GC耗时，包括Young GC和Full GC。
-   5. `Heap Memory`：IoTDB的堆内存。
-   6. `Off-heap Memory`：IoTDB的堆外内存。
-   7. `The number of Java Thread`：IoTDB的不同状态线程数。
-=======
-Apache IoTDB Dashboard的获取方式：
-
-1. 您可以在grafana-metrics-example文件夹下获取到对应不同iotdb版本的Dashboard的json文件。
-2. 您可以访问[Grafana Dashboard官网](https://grafana.com/grafana/dashboards/)搜索`Apache IoTDB Dashboard`并使用
-
-在创建Grafana时，您可以选择Import刚刚下载的json文件，并为Apache IoTDB Dashboard选择对应目标数据源。
->>>>>>> 9ab9a717
+在创建Grafana时，您可以选择Import刚刚下载的json文件，并为Apache IoTDB Dashboard选择对应目标数据源。