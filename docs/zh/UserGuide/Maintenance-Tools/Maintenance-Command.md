<!--

    Licensed to the Apache Software Foundation (ASF) under one
    or more contributor license agreements.  See the NOTICE file
    distributed with this work for additional information
    regarding copyright ownership.  The ASF licenses this file
    to you under the Apache License, Version 2.0 (the
    "License"); you may not use this file except in compliance
    with the License.  You may obtain a copy of the License at
    
        http://www.apache.org/licenses/LICENSE-2.0
    
    Unless required by applicable law or agreed to in writing,
    software distributed under the License is distributed on an
    "AS IS" BASIS, WITHOUT WARRANTIES OR CONDITIONS OF ANY
    KIND, either express or implied.  See the License for the
    specific language governing permissions and limitations
    under the License.

-->
# 运维命令

## FLUSH

将指定存储组的内存缓存区 Memory Table 的数据持久化到磁盘上，并将数据文件封口。

注意：此命令客户端不需要手动调用，IoTDB 有 wal 保证数据安全，IoTDB 会选择合适的时机进行 flush。
如果频繁调用 flush 会导致数据文件很小，降低查询性能。

```sql
IoTDB> FLUSH 
IoTDB> FLUSH root.ln
IoTDB> FLUSH root.sg1,root.sg2
```

## MERGE

触发层级合并和乱序合并。当前 IoTDB 支持使用如下两种 SQL 手动触发数据文件的合并：

* `MERGE` 先触发层级合并，等层级合并执行完后，再触发乱序合并。在乱序合并中，仅重写重复的 Chunk，整理速度快，但是最终磁盘会存在多余数据。
* `FULL MERGE` 先触发层级合并，等层级合并执行完后，再触发乱序合并。在乱序合并中，将需要合并的顺序和乱序文件的所有数据都重新写一份，整理速度慢，最终磁盘将不存在无用的数据。

```sql
IoTDB> MERGE
IoTDB> FULL MERGE
```

## CLEAR CACHE


手动清除chunk, chunk metadata和timeseries metadata的缓存，在内存资源紧张时，可以通过此命令，释放查询时缓存所占的内存空间。

```sql
IoTDB> CLEAR CACHE
```

## SET STSTEM TO READONLY / WRITABLE

手动设置系统为只读或者可写入模式。

```sql
IoTDB> SET SYSTEM TO READONLY
IoTDB> SET SYSTEM TO WRITABLE
```

## 超时

IoTDB 支持 Session 超时和查询超时。

### Session 超时

Session 超时控制何时关闭空闲 Session。空闲 Session 指在一段时间内没有发起任何操作的 Session。

Session 超时默认未开启。可以在配置文件中通过 `session_timeout_threshold` 参数进行配置。

### 查询超时

对于执行时间过长的查询，IoTDB 将强行中断该查询，并抛出超时异常，如下所示：

```sql
IoTDB> select * from root;
Msg: 701 Current query is time out, please check your statement or modify timeout parameter.
```

系统默认的超时时间为 60000 ms，可以在配置文件中通过 `query_timeout_threshold` 参数进行自定义配置。

如果您使用 JDBC 或 Session，还支持对单个查询设置超时时间（单位为 ms）：

```java
((IoTDBStatement) statement).executeQuery(String sql, long timeoutInMS)
session.executeQueryStatement(String sql, long timeout)
```

> 如果不配置超时时间参数或将超时时间设置为负数，将使用服务器端默认的超时时间。 
> 如果超时时间设置为0，则会禁用超时功能。

### 查询中止

除了被动地等待查询超时外，IoTDB 还支持主动地中止查询，命令为：

```sql
KILL QUERY <queryId>
```

通过指定 `queryId` 可以中止指定的查询，而如果不指定 `queryId`，将中止所有正在执行的查询。

为了获取正在执行的查询 id，用户可以使用 `show query processlist` 命令，该命令将显示所有正在执行的查询列表，结果形式如下：

| Time | queryId | statement |
| ---- | ------- | --------- |
|      |         |           |

其中 statement 最大显示长度为 64 字符。对于超过 64 字符的查询语句，将截取部分进行显示。

## 集群 Region 分布监控工具

集群中以 Region 作为数据复制和数据管理的单元，Region 的状态和分布对于系统运维和测试有很大帮助，如以下场景：

- 查看集群中各个 Region 被分配到了哪些 DataNode，是否均衡

当前 IoTDB 支持使用如下 SQL 查看 Region：

- `SHOW REGIONS`: 展示所有 Region
- `SHOW SCHEMA REGIONS`: 展示所有 SchemaRegion 分布
- `SHOW DATA REGIONS`: 展示所有 DataRegion 分布

```sql
IoTDB> create timeseries root.sg.d1.s1 with datatype=BOOLEAN,encoding=PLAIN
Msg: The statement is executed successfully.
IoTDB> create timeseries root.sg.d2.s1 with datatype=BOOLEAN,encoding=PLAIN
Msg: The statement is executed successfully.
IoTDB> create timeseries root.ln.d1.s1 with datatype=BOOLEAN,encoding=PLAIN
Msg: The statement is executed successfully.
IoTDB> show regions
+--------+------------+------+-------------+------------+----------+----------+---------+----+
|RegionId|        Type|Status|storage group|Series Slots|Time Slots|DataNodeId|     Host|Port|
+--------+------------+------+-------------+------------+----------+----------+---------+----+
|       0|SchemaRegion|    Up|      root.sg|           2|         0|         3|127.0.0.1|6671|
|       1|SchemaRegion|    Up|      root.ln|           1|         0|         2|127.0.0.1|6667|
+--------+------------+------+-------------+------------+----------+----------+---------+----+
Total line number = 2
It costs 0.035s

IoTDB> insert into root.sg.d1(timestamp,s1) values(1,true)
Msg: The statement is executed successfully.
IoTDB> show regions
+--------+------------+------+-------------+------------+----------+----------+---------+----+
|RegionId|        Type|Status|storage group|Series Slots|Time Slots|DataNodeId|     Host|Port|
+--------+------------+------+-------------+------------+----------+----------+---------+----+
|       0|SchemaRegion|    Up|      root.sg|           2|         0|         3|127.0.0.1|6671|
|       1|  DataRegion|    Up|      root.sg|           1|         1|         1|127.0.0.1|6669|
|       1|SchemaRegion|    Up|      root.ln|           1|         0|         2|127.0.0.1|6667|
+--------+------------+------+-------------+------------+----------+----------+---------+----+
Total line number = 3
It costs 0.010s

IoTDB> insert into root.ln.d1(timestamp,s1) values(1,true)
Msg: The statement is executed successfully.
IoTDB> show data regions
+--------+----------+------+-------------+------------+----------+----------+---------+----+
|RegionId|      Type|Status|storage group|Series Slots|Time Slots|DataNodeId|     Host|Port|
+--------+----------+------+-------------+------------+----------+----------+---------+----+
|       1|DataRegion|    Up|      root.sg|           1|         1|         1|127.0.0.1|6669|
|       2|DataRegion|    Up|      root.ln|           1|         1|         1|127.0.0.1|6669|
+--------+----------+------+-------------+------------+----------+----------+---------+----+
Total line number = 2
It costs 0.011s
IoTDB> show schema regions
+--------+------------+------+-------------+------------+----------+----------+---------+----+
|RegionId|        Type|Status|storage group|Series Slots|Time Slots|DataNodeId|     Host|Port|
+--------+------------+------+-------------+------------+----------+----------+---------+----+
|       0|SchemaRegion|    Up|      root.sg|           2|         0|         3|127.0.0.1|6671|
|       1|SchemaRegion|    Up|      root.ln|           1|         0|         2|127.0.0.1|6667|
+--------+------------+------+-------------+------------+----------+----------+---------+----+
Total line number = 2
It costs 0.012s
```
<<<<<<< HEAD
## 集群 DataNode 分布式监控工具

当前 IoTDB 支持使用如下 SQL 查看 DataNode：

- `SHOW DATANODES`: 展示所有DataNode

```sql
IoTDB> create timeseries root.sg.d1.s1 with datatype=BOOLEAN,encoding=PLAIN
Msg: The statement is executed successfully.
IoTDB> create timeseries root.sg.d2.s1 with datatype=BOOLEAN,encoding=PLAIN
Msg: The statement is executed successfully.
IoTDB> create timeseries root.ln.d1.s1 with datatype=BOOLEAN,encoding=PLAIN
Msg: The statement is executed successfully.
IoTDB> show regions
+--------+------------+------+-------------+-----+----------+---------+----+
|RegionId|        Type|Status|storage group|Slots|DataNodeId|     Host|Port|
+--------+------------+------+-------------+-----+----------+---------+----+
|       0|SchemaRegion|    Up|      root.sg|    2|         2|127.0.0.1|6668|
|       1|SchemaRegion|    Up|      root.ln|    1|         1|127.0.0.1|6667|
+--------+------------+------+-------------+-----+----------+---------+----+
Total line number = 2
It costs 0.035s

IoTDB> show datanodes
+------+--------+-------+---------+----+-------------+---------------+
|NodeID|NodeType| Status|     Host|Port|DataRegionNum|SchemaRegionNum|
+------+--------+-------+---------+----+-------------+---------------+
|     1|DataNode|Running|127.0.0.1|6667|            0|              1|
|     2|DataNode|Running|127.0.0.1|6668|            0|              1|
+------+--------+-------+---------+----+-------------+---------------+
Total line number = 2
It costs 0.007s

IoTDB> insert into root.ln.d1(timestamp,s1) values(1,true)
Msg: The statement is executed successfully.
IoTDB> show regions
+--------+------------+------+-------------+-----+----------+---------+----+
|RegionId|        Type|Status|storage group|Slots|DataNodeId|     Host|Port|
+--------+------------+------+-------------+-----+----------+---------+----+
|       0|SchemaRegion|    Up|      root.sg|    2|         2|127.0.0.1|6668|
|       1|SchemaRegion|    Up|      root.ln|    1|         1|127.0.0.1|6667|
|       2|  DataRegion|    Up|      root.sg|    1|         2|127.0.0.1|6668|
+--------+------------+------+-------------+-----+----------+---------+----+
Total line number = 3
It costs 0.007s
IoTDB> show datanodes
+------+--------+-------+---------+----+-------------+---------------+
|NodeID|NodeType| Status|     Host|Port|DataRegionNum|SchemaRegionNum|
+------+--------+-------+---------+----+-------------+---------------+
|     1|DataNode|Running|127.0.0.1|6667|            0|              1|
|     2|DataNode|Running|127.0.0.1|6668|            1|              1|
+------+--------+-------+---------+----+-------------+---------------+
Total line number = 2
It costs 0.007s
```
=======

## 集群节点状态查看工具

查看全部节点信息 : 

```
SHOW CLUSTER
```

示例：

```
IoTDB> show cluster
+------+----------+-------+---------+-----+
|NodeID|  NodeType| Status|     Host| Port|
+------+----------+-------+---------+-----+
|     4|ConfigNode|Running|  0.0.0.0|22279|
|     0|ConfigNode|Running|  0.0.0.0|22277|
|     5|ConfigNode|Running|  0.0.0.0|22281|
|     1|  DataNode|Running|127.0.0.1| 9005|
|     2|  DataNode|Running|127.0.0.1| 9003|
|     3|  DataNode|Running|127.0.0.1| 9007|
+------+----------+-------+---------+-----+
Total line number = 6
It costs 0.011s
```

停止一个节点之后，节点的状态会发生改变，状态显示如下：

```
IoTDB> show cluster
+------+----------+-------+---------+-----+
|NodeID|  NodeType| Status|     Host| Port|
+------+----------+-------+---------+-----+
|     4|ConfigNode|Running|  0.0.0.0|22279|
|     0|ConfigNode|Running|  0.0.0.0|22277|
|     5|ConfigNode|Unknown|  0.0.0.0|22281|
|     1|  DataNode|Running|127.0.0.1| 9005|
|     2|  DataNode|Running|127.0.0.1| 9003|
|     3|  DataNode|Running|127.0.0.1| 9007|
+------+----------+-------+---------+-----+
Total line number = 6
It costs 0.012s
```
>>>>>>> 48130a12
<|MERGE_RESOLUTION|>--- conflicted
+++ resolved
@@ -175,7 +175,6 @@
 Total line number = 2
 It costs 0.012s
 ```
-<<<<<<< HEAD
 ## 集群 DataNode 分布式监控工具
 
 当前 IoTDB 支持使用如下 SQL 查看 DataNode：
@@ -198,40 +197,6 @@
 +--------+------------+------+-------------+-----+----------+---------+----+
 Total line number = 2
 It costs 0.035s
-
-IoTDB> show datanodes
-+------+--------+-------+---------+----+-------------+---------------+
-|NodeID|NodeType| Status|     Host|Port|DataRegionNum|SchemaRegionNum|
-+------+--------+-------+---------+----+-------------+---------------+
-|     1|DataNode|Running|127.0.0.1|6667|            0|              1|
-|     2|DataNode|Running|127.0.0.1|6668|            0|              1|
-+------+--------+-------+---------+----+-------------+---------------+
-Total line number = 2
-It costs 0.007s
-
-IoTDB> insert into root.ln.d1(timestamp,s1) values(1,true)
-Msg: The statement is executed successfully.
-IoTDB> show regions
-+--------+------------+------+-------------+-----+----------+---------+----+
-|RegionId|        Type|Status|storage group|Slots|DataNodeId|     Host|Port|
-+--------+------------+------+-------------+-----+----------+---------+----+
-|       0|SchemaRegion|    Up|      root.sg|    2|         2|127.0.0.1|6668|
-|       1|SchemaRegion|    Up|      root.ln|    1|         1|127.0.0.1|6667|
-|       2|  DataRegion|    Up|      root.sg|    1|         2|127.0.0.1|6668|
-+--------+------------+------+-------------+-----+----------+---------+----+
-Total line number = 3
-It costs 0.007s
-IoTDB> show datanodes
-+------+--------+-------+---------+----+-------------+---------------+
-|NodeID|NodeType| Status|     Host|Port|DataRegionNum|SchemaRegionNum|
-+------+--------+-------+---------+----+-------------+---------------+
-|     1|DataNode|Running|127.0.0.1|6667|            0|              1|
-|     2|DataNode|Running|127.0.0.1|6668|            1|              1|
-+------+--------+-------+---------+----+-------------+---------------+
-Total line number = 2
-It costs 0.007s
-```
-=======
 
 ## 集群节点状态查看工具
 
@@ -276,4 +241,36 @@
 Total line number = 6
 It costs 0.012s
 ```
->>>>>>> 48130a12
+
+IoTDB> show datanodes
++------+--------+-------+---------+----+-------------+---------------+
+|NodeID|NodeType| Status|     Host|Port|DataRegionNum|SchemaRegionNum|
++------+--------+-------+---------+----+-------------+---------------+
+|     1|DataNode|Running|127.0.0.1|6667|            0|              1|
+|     2|DataNode|Running|127.0.0.1|6668|            0|              1|
++------+--------+-------+---------+----+-------------+---------------+
+Total line number = 2
+It costs 0.007s
+
+IoTDB> insert into root.ln.d1(timestamp,s1) values(1,true)
+Msg: The statement is executed successfully.
+IoTDB> show regions
++--------+------------+------+-------------+-----+----------+---------+----+
+|RegionId|        Type|Status|storage group|Slots|DataNodeId|     Host|Port|
++--------+------------+------+-------------+-----+----------+---------+----+
+|       0|SchemaRegion|    Up|      root.sg|    2|         2|127.0.0.1|6668|
+|       1|SchemaRegion|    Up|      root.ln|    1|         1|127.0.0.1|6667|
+|       2|  DataRegion|    Up|      root.sg|    1|         2|127.0.0.1|6668|
++--------+------------+------+-------------+-----+----------+---------+----+
+Total line number = 3
+It costs 0.007s
+IoTDB> show datanodes
++------+--------+-------+---------+----+-------------+---------------+
+|NodeID|NodeType| Status|     Host|Port|DataRegionNum|SchemaRegionNum|
++------+--------+-------+---------+----+-------------+---------------+
+|     1|DataNode|Running|127.0.0.1|6667|            0|              1|
+|     2|DataNode|Running|127.0.0.1|6668|            1|              1|
++------+--------+-------+---------+----+-------------+---------------+
+Total line number = 2
+It costs 0.007s
+```