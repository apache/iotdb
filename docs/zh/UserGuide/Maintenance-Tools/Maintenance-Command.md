--- conflicted
+++ resolved
@@ -192,15 +192,9 @@
 +------+-------+---------------+------------+--------+
 |NodeID| Status|InternalAddress|InternalPort|    Role|
 +------+-------+---------------+------------+--------+
-<<<<<<< HEAD
-|     0|Running|        0.0.0.0|       22277|  Leader|
-|     1|Running|        0.0.0.0|       22279|Follower|
-|     2|Running|        0.0.0.0|       22281|Follower|
-=======
 |     0|Running|      127.0.0.1|       22277|  Leader|
 |     1|Running|      127.0.0.1|       22279|Follower|
 |     2|Running|      127.0.0.1|       22281|Follower|
->>>>>>> 03c82693
 +------+-------+---------------+------------+--------+
 Total line number = 3
 It costs 0.030s
@@ -279,20 +273,6 @@
 +--------+------------+-------+--------+-----------+---------+----------+----------+-------+--------+
 |RegionId|        Type| Status|Database|SeriesSlots|TimeSlots|DataNodeId|RpcAddress|RpcPort|    Role|
 +--------+------------+-------+--------+-----------+---------+----------+----------+-------+--------+
-<<<<<<< HEAD
-|       0|  DataRegion|Running|root.sg1|          1|        1|         1|   0.0.0.0|   6667|Follower|
-|       0|  DataRegion|Running|root.sg1|          1|        1|         2|   0.0.0.0|   6668|  Leader|
-|       0|  DataRegion|Running|root.sg1|          1|        1|         3|   0.0.0.0|   6669|Follower|
-|       1|SchemaRegion|Running|root.sg1|          1|        0|         1|   0.0.0.0|   6667|Follower|
-|       1|SchemaRegion|Running|root.sg1|          1|        0|         2|   0.0.0.0|   6668|Follower|
-|       1|SchemaRegion|Running|root.sg1|          1|        0|         3|   0.0.0.0|   6669|  Leader|
-|       2|  DataRegion|Running|root.sg2|          1|        1|         1|   0.0.0.0|   6667|  Leader|
-|       2|  DataRegion|Running|root.sg2|          1|        1|         2|   0.0.0.0|   6668|Follower|
-|       2|  DataRegion|Running|root.sg2|          1|        1|         3|   0.0.0.0|   6669|Follower|
-|       3|SchemaRegion|Running|root.sg2|          1|        0|         1|   0.0.0.0|   6667|Follower|
-|       3|SchemaRegion|Running|root.sg2|          1|        0|         2|   0.0.0.0|   6668|  Leader|
-|       3|SchemaRegion|Running|root.sg2|          1|        0|         3|   0.0.0.0|   6669|Follower|
-=======
 |       0|  DataRegion|Running|root.sg1|          1|        1|         1| 127.0.0.1|   6667|Follower|
 |       0|  DataRegion|Running|root.sg1|          1|        1|         2| 127.0.0.1|   6668|  Leader|
 |       0|  DataRegion|Running|root.sg1|          1|        1|         3| 127.0.0.1|   6669|Follower|
@@ -305,7 +285,6 @@
 |       3|SchemaRegion|Running|root.sg2|          1|        0|         1| 127.0.0.1|   6667|Follower|
 |       3|SchemaRegion|Running|root.sg2|          1|        0|         2| 127.0.0.1|   6668|  Leader|
 |       3|SchemaRegion|Running|root.sg2|          1|        0|         3| 127.0.0.1|   6669|Follower|
->>>>>>> 03c82693
 +--------+------------+-------+--------+-----------+---------+----------+----------+-------+--------+
 Total line number = 12
 It costs 0.165s
@@ -317,21 +296,12 @@
 +--------+------------+-------+--------+-----------+---------+----------+----------+-------+--------+
 |RegionId|        Type| Status|Database|SeriesSlots|TimeSlots|DataNodeId|RpcAddress|RpcPort|    Role|
 +--------+------------+-------+--------+-----------+---------+----------+----------+-------+--------+
-<<<<<<< HEAD
-|       0|  DataRegion|Running|root.sg1|          1|        1|         1|   0.0.0.0|   6667|Follower|
-|       0|  DataRegion|Running|root.sg1|          1|        1|         2|   0.0.0.0|   6668|  Leader|
-|       0|  DataRegion|Running|root.sg1|          1|        1|         3|   0.0.0.0|   6669|Follower|
-|       2|  DataRegion|Running|root.sg2|          1|        1|         1|   0.0.0.0|   6667|  Leader|
-|       2|  DataRegion|Running|root.sg2|          1|        1|         2|   0.0.0.0|   6668|Follower|
-|       2|  DataRegion|Running|root.sg2|          1|        1|         3|   0.0.0.0|   6669|Follower|
-=======
 |       0|  DataRegion|Running|root.sg1|          1|        1|         1| 127.0.0.1|   6667|Follower|
 |       0|  DataRegion|Running|root.sg1|          1|        1|         2| 127.0.0.1|   6668|  Leader|
 |       0|  DataRegion|Running|root.sg1|          1|        1|         3| 127.0.0.1|   6669|Follower|
 |       2|  DataRegion|Running|root.sg2|          1|        1|         1| 127.0.0.1|   6667|  Leader|
 |       2|  DataRegion|Running|root.sg2|          1|        1|         2| 127.0.0.1|   6668|Follower|
 |       2|  DataRegion|Running|root.sg2|          1|        1|         3| 127.0.0.1|   6669|Follower|
->>>>>>> 03c82693
 +--------+------------+-------+--------+-----------+---------+----------+----------+-------+--------+
 Total line number = 6
 It costs 0.011s
@@ -340,21 +310,12 @@
 +--------+------------+-------+--------+-----------+---------+----------+----------+-------+--------+
 |RegionId|        Type| Status|Database|SeriesSlots|TimeSlots|DataNodeId|RpcAddress|RpcPort|    Role|
 +--------+------------+-------+--------+-----------+---------+----------+----------+-------+--------+
-<<<<<<< HEAD
-|       1|SchemaRegion|Running|root.sg1|          1|        0|         1|   0.0.0.0|   6667|Follower|
-|       1|SchemaRegion|Running|root.sg1|          1|        0|         2|   0.0.0.0|   6668|Follower|
-|       1|SchemaRegion|Running|root.sg1|          1|        0|         3|   0.0.0.0|   6669|  Leader|
-|       3|SchemaRegion|Running|root.sg2|          1|        0|         1|   0.0.0.0|   6667|Follower|
-|       3|SchemaRegion|Running|root.sg2|          1|        0|         2|   0.0.0.0|   6668|  Leader|
-|       3|SchemaRegion|Running|root.sg2|          1|        0|         3|   0.0.0.0|   6669|Follower|
-=======
 |       1|SchemaRegion|Running|root.sg1|          1|        0|         1| 127.0.0.1|   6667|Follower|
 |       1|SchemaRegion|Running|root.sg1|          1|        0|         2| 127.0.0.1|   6668|Follower|
 |       1|SchemaRegion|Running|root.sg1|          1|        0|         3| 127.0.0.1|   6669|  Leader|
 |       3|SchemaRegion|Running|root.sg2|          1|        0|         1| 127.0.0.1|   6667|Follower|
 |       3|SchemaRegion|Running|root.sg2|          1|        0|         2| 127.0.0.1|   6668|  Leader|
 |       3|SchemaRegion|Running|root.sg2|          1|        0|         3| 127.0.0.1|   6669|Follower|
->>>>>>> 03c82693
 +--------+------------+-------+--------+-----------+---------+----------+----------+-------+--------+
 Total line number = 6
 It costs 0.012s
@@ -366,21 +327,12 @@
 +--------+------------+-------+--------+-----------+---------+----------+----------+-------+--------+
 |RegionId|        Type| Status|Database|SeriesSlots|TimeSlots|DataNodeId|RpcAddress|RpcPort|    Role|
 +--------+------------+-------+-- -----+-----------+---------+----------+----------+-------+--------+
-<<<<<<< HEAD
-|       0|  DataRegion|Running|root.sg1|          1|        1|         1|   0.0.0.0|   6667|Follower|
-|       0|  DataRegion|Running|root.sg1|          1|        1|         2|   0.0.0.0|   6668|  Leader|
-|       0|  DataRegion|Running|root.sg1|          1|        1|         3|   0.0.0.0|   6669|Follower|
-|       1|SchemaRegion|Running|root.sg1|          1|        0|         1|   0.0.0.0|   6667|Follower|
-|       1|SchemaRegion|Running|root.sg1|          1|        0|         2|   0.0.0.0|   6668|Follower|
-|       1|SchemaRegion|Running|root.sg1|          1|        0|         3|   0.0.0.0|   6669|  Leader|
-=======
 |       0|  DataRegion|Running|root.sg1|          1|        1|         1| 127.0.0.1|   6667|Follower|
 |       0|  DataRegion|Running|root.sg1|          1|        1|         2| 127.0.0.1|   6668|  Leader|
 |       0|  DataRegion|Running|root.sg1|          1|        1|         3| 127.0.0.1|   6669|Follower|
 |       1|SchemaRegion|Running|root.sg1|          1|        0|         1| 127.0.0.1|   6667|Follower|
 |       1|SchemaRegion|Running|root.sg1|          1|        0|         2| 127.0.0.1|   6668|Follower|
 |       1|SchemaRegion|Running|root.sg1|          1|        0|         3| 127.0.0.1|   6669|  Leader|
->>>>>>> 03c82693
 +--------+------------+-------+--------+-----------+---------+----------+----------+-------+--------+
 Total line number = 6
 It costs 0.007s
@@ -389,20 +341,6 @@
 +--------+------------+-------+--------+-----------+---------+----------+----------+-------+--------+
 |RegionId|        Type| Status|Database|SeriesSlots|TimeSlots|DataNodeId|RpcAddress|RpcPort|    Role|
 +--------+------------+-------+--------+-----------+---------+----------+----------+-------+--------+
-<<<<<<< HEAD
-|       0|  DataRegion|Running|root.sg1|          1|        1|         1|   0.0.0.0|   6667|Follower|
-|       0|  DataRegion|Running|root.sg1|          1|        1|         2|   0.0.0.0|   6668|  Leader|
-|       0|  DataRegion|Running|root.sg1|          1|        1|         3|   0.0.0.0|   6669|Follower|
-|       1|SchemaRegion|Running|root.sg1|          1|        0|         1|   0.0.0.0|   6667|Follower|
-|       1|SchemaRegion|Running|root.sg1|          1|        0|         2|   0.0.0.0|   6668|Follower|
-|       1|SchemaRegion|Running|root.sg1|          1|        0|         3|   0.0.0.0|   6669|  Leader|
-|       2|  DataRegion|Running|root.sg2|          1|        1|         1|   0.0.0.0|   6667|  Leader|
-|       2|  DataRegion|Running|root.sg2|          1|        1|         2|   0.0.0.0|   6668|Follower|
-|       2|  DataRegion|Running|root.sg2|          1|        1|         3|   0.0.0.0|   6669|Follower|
-|       3|SchemaRegion|Running|root.sg2|          1|        0|         1|   0.0.0.0|   6667|Follower|
-|       3|SchemaRegion|Running|root.sg2|          1|        0|         2|   0.0.0.0|   6668|  Leader|
-|       3|SchemaRegion|Running|root.sg2|          1|        0|         3|   0.0.0.0|   6669|Follower|
-=======
 |       0|  DataRegion|Running|root.sg1|          1|        1|         1| 127.0.0.1|   6667|Follower|
 |       0|  DataRegion|Running|root.sg1|          1|        1|         2| 127.0.0.1|   6668|  Leader|
 |       0|  DataRegion|Running|root.sg1|          1|        1|         3| 127.0.0.1|   6669|Follower|
@@ -415,7 +353,6 @@
 |       3|SchemaRegion|Running|root.sg2|          1|        0|         1| 127.0.0.1|   6667|Follower|
 |       3|SchemaRegion|Running|root.sg2|          1|        0|         2| 127.0.0.1|   6668|  Leader|
 |       3|SchemaRegion|Running|root.sg2|          1|        0|         3| 127.0.0.1|   6669|Follower|
->>>>>>> 03c82693
 +--------+------------+-------+--------+-----------+---------+----------+----------+-------+--------+
 Total line number = 12
 It costs 0.009s
@@ -424,21 +361,12 @@
 +--------+----------+-------+--------+-----------+---------+----------+----------+-------+--------+
 |RegionId|      Type| Status|Database|SeriesSlots|TimeSlots|DataNodeId|RpcAddress|RpcPort|    Role|
 +--------+----------+-------+--------+-----------+---------+----------+----------+-------+--------+
-<<<<<<< HEAD
-|       0|DataRegion|Running|root.sg1|          1|        1|         1|   0.0.0.0|   6667|Follower|
-|       0|DataRegion|Running|root.sg1|          1|        1|         2|   0.0.0.0|   6668|  Leader|
-|       0|DataRegion|Running|root.sg1|          1|        1|         3|   0.0.0.0|   6669|Follower|
-|       2|DataRegion|Running|root.sg2|          1|        1|         1|   0.0.0.0|   6667|  Leader|
-|       2|DataRegion|Running|root.sg2|          1|        1|         2|   0.0.0.0|   6668|Follower|
-|       2|DataRegion|Running|root.sg2|          1|        1|         3|   0.0.0.0|   6669|Follower|
-=======
 |       0|DataRegion|Running|root.sg1|          1|        1|         1| 127.0.0.1|   6667|Follower|
 |       0|DataRegion|Running|root.sg1|          1|        1|         2| 127.0.0.1|   6668|  Leader|
 |       0|DataRegion|Running|root.sg1|          1|        1|         3| 127.0.0.1|   6669|Follower|
 |       2|DataRegion|Running|root.sg2|          1|        1|         1| 127.0.0.1|   6667|  Leader|
 |       2|DataRegion|Running|root.sg2|          1|        1|         2| 127.0.0.1|   6668|Follower|
 |       2|DataRegion|Running|root.sg2|          1|        1|         3| 127.0.0.1|   6669|Follower|
->>>>>>> 03c82693
 +--------+----------+-------+--------+-----------+---------+----------+----------+-------+--------+
 Total line number = 6
 It costs 0.007s
@@ -447,21 +375,12 @@
 +--------+------------+-------+--------+-----------+---------+----------+----------+-------+--------+
 |RegionId|        Type| Status|Database|SeriesSlots|TimeSlots|DataNodeId|RpcAddress|RpcPort|    Role|
 +--------+------------+-------+--------+-----------+---------+----------+----------+-------+--------+
-<<<<<<< HEAD
-|       1|SchemaRegion|Running|root.sg1|          1|        0|         1|   0.0.0.0|   6667|Follower|
-|       1|SchemaRegion|Running|root.sg1|          1|        0|         2|   0.0.0.0|   6668|Follower|
-|       1|SchemaRegion|Running|root.sg1|          1|        0|         3|   0.0.0.0|   6669|  Leader|
-|       3|SchemaRegion|Running|root.sg2|          1|        0|         1|   0.0.0.0|   6667|Follower|
-|       3|SchemaRegion|Running|root.sg2|          1|        0|         2|   0.0.0.0|   6668|  Leader|
-|       3|SchemaRegion|Running|root.sg2|          1|        0|         3|   0.0.0.0|   6669|Follower|
-=======
 |       1|SchemaRegion|Running|root.sg1|          1|        0|         1| 127.0.0.1|   6667|Follower|
 |       1|SchemaRegion|Running|root.sg1|          1|        0|         2| 127.0.0.1|   6668|Follower|
 |       1|SchemaRegion|Running|root.sg1|          1|        0|         3| 127.0.0.1|   6669|  Leader|
 |       3|SchemaRegion|Running|root.sg2|          1|        0|         1| 127.0.0.1|   6667|Follower|
 |       3|SchemaRegion|Running|root.sg2|          1|        0|         2| 127.0.0.1|   6668|  Leader|
 |       3|SchemaRegion|Running|root.sg2|          1|        0|         3| 127.0.0.1|   6669|Follower|
->>>>>>> 03c82693
 +--------+------------+-------+--------+-----------+---------+----------+----------+-------+--------+
 Total line number = 6
 It costs 0.009s
