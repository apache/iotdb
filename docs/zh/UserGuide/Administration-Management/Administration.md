--- conflicted
+++ resolved
@@ -33,7 +33,7 @@
 
 ### 权限
 
-数据库提供多种操作，并不是所有的用户都能执行所有操作。如果一个用户可以执行某项操作，则称该用户有执行该操作的权限。权限可分为数据管理权限（如对数据进行增删改查）以及权限管理权限（用户、角色的创建与删除，权限的赋予与撤销等）。数据管理权限往往需要一个路径来限定其生效范围，可使用[路径模式](../Data-Concept/Data-Model-and-Terminology.md)灵活管理权限。
+数据库提供多种操作，并不是所有的用户都能执行所有操作。如果一个用户可以执行某项操作，则称该用户有执行该操作的权限。权限可分为数据管理权限（如对数据进行增删改查）以及权限管理权限（用户、角色的创建与删除，权限的赋予与撤销等）。数据管理权限往往需要一个路径来限定其生效范围，它的生效范围是以该路径对应的节点为根的一棵子树（具体请参考 IoTDB 的数据组织）。
 
 > 注意：在授予或移除权限时不允许使用路径通配符。
 
@@ -63,11 +63,11 @@
 
 ### 创建用户
 
-使用 `CREATE USER <userName> <password>` 创建用户。例如，我们可以使用具有所有权限的root用户为 ln 和 sgcc 集团创建两个用户角色，名为 ln_write_user, sgcc_write_user，密码均为 write_pwd。建议使用反引号(`)包裹用户名。SQL 语句为：
-
-```
-CREATE USER `ln_write_user` 'write_pwd'
-CREATE USER `sgcc_write_user` 'write_pwd'
+使用 `CREATE USER <userName> <password>` 创建用户。我们可以为 ln 和 sgcc 集团创建两个用户角色，名为 ln_write_user, sgcc_write_user，密码均为 write_pwd。SQL 语句为：
+
+```
+CREATE USER ln_write_user 'write_pwd'
+CREATE USER sgcc_write_user 'write_pwd'
 ```
 此时使用展示用户的 SQL 语句：
 
@@ -77,9 +77,9 @@
 我们可以看到这两个已经被创建的用户，结果如下：
 
 ```
-IoTDB> CREATE USER `ln_write_user` 'write_pwd'
-Msg: The statement is executed successfully.
-IoTDB> CREATE USER `sgcc_write_user` 'write_pwd'
+IoTDB> CREATE USER ln_write_user 'write_pwd'
+Msg: The statement is executed successfully.
+IoTDB> CREATE USER sgcc_write_user 'write_pwd'
 Msg: The statement is executed successfully.
 IoTDB> LIST USER
 +---------------+
@@ -104,58 +104,46 @@
 
 ```
 IoTDB> INSERT INTO root.ln.wf01.wt01(timestamp,status) values(1509465600000,true)
+INSERT INTO root.ln.wf01.wt01(timestamp,status) values(1509465600000,true)
 Msg: 602: No permissions for this operation INSERT
 ```
 
-现在，我们用root用户分别赋予他们向对应存储组数据的写入权限.
-
-我们使用 `GRANT USER <userName> PRIVILEGES <privileges> ON <nodeName>` 语句赋予用户权限(注：其中，创建用户权限无需指定路径)，例如：
-
-```
-GRANT USER `ln_write_user` PRIVILEGES INSERT_TIMESERIES on root.ln.**
-GRANT USER `sgcc_write_user` PRIVILEGES INSERT_TIMESERIES on root.sgcc1.**, root.sgcc2.**
-GRANT USER `ln_write_user` PRIVILEGES CREATE_USER
+现在，我们分别赋予他们向对应存储组数据的写入权限，并再次尝试向对应的存储组进行数据写入。
+
+我们 `GRANT USER <userName> PRIVILEGES <privileges> ON <nodeName>` 语句赋予用户权限，例如：
+```
+GRANT USER ln_write_user PRIVILEGES INSERT_TIMESERIES on root.ln
+GRANT USER sgcc_write_user PRIVILEGES INSERT_TIMESERIES on root.sgcc
+INSERT INTO root.ln.wf01.wt01(timestamp, status) values(1509465600000, true)
 ```
 执行状态如下所示：
 
 ```
-IoTDB> GRANT USER `ln_write_user` PRIVILEGES INSERT_TIMESERIES on root.ln.**
-Msg: The statement is executed successfully.
-IoTDB> GRANT USER `sgcc_write_user` PRIVILEGES INSERT_TIMESERIES on root.sgcc1.**, root.sgcc2.**
-Msg: The statement is executed successfully.
-IoTDB> GRANT USER `ln_write_user` PRIVILEGES CREATE_USER
-Msg: The statement is executed successfully.
-```
-
-接着使用ln_write_user再尝试写入数据
-```
+IoTDB> GRANT USER ln_write_user PRIVILEGES INSERT_TIMESERIES on root.ln
+Msg: The statement is executed successfully.
+IoTDB> GRANT USER sgcc_write_user PRIVILEGES INSERT_TIMESERIES on root.sgcc
+Msg: The statement is executed successfully.
 IoTDB> INSERT INTO root.ln.wf01.wt01(timestamp, status) values(1509465600000, true)
 Msg: The statement is executed successfully.
 ```
 
 ### 撤销用户权限
 
-授予用户权限后，我们可以使用 `REVOKE USER <userName> PRIVILEGES <privileges> ON <nodeName>` 来撤销已授予的用户权限(注：其中，撤销创建用户权限无需指定路径)。例如，用root用户撤销ln_write_user和sgcc_write_user的权限：
-
-```
-REVOKE USER `ln_write_user` PRIVILEGES INSERT_TIMESERIES on root.ln.**
-REVOKE USER `sgcc_write_user` PRIVILEGES INSERT_TIMESERIES on root.sgcc1.**, root.sgcc2.**
-REVOKE USER `ln_write_user` PRIVILEGES CREATE_USER
+授予用户权限后，我们可以使用 `REVOKE USER <userName> PRIVILEGES <privileges> ON <nodeName>` 来撤销已授予的用户权限。 例如：
+
+```
+REVOKE USER ln_write_user PRIVILEGES INSERT_TIMESERIES on root.ln
+REVOKE USER sgcc_write_user PRIVILEGES INSERT_TIMESERIES on root.sgcc
+INSERT INTO root.ln.wf01.wt01(timestamp, status) values(1509465600000, true)
 ```
 
 执行状态如下所示：
 
 ```
-REVOKE USER `ln_write_user` PRIVILEGES INSERT_TIMESERIES on root.ln.**
-Msg: The statement is executed successfully.
-REVOKE USER `sgcc_write_user` PRIVILEGES INSERT_TIMESERIES on root.sgcc1.**, root.sgcc2.**
-Msg: The statement is executed successfully.
-REVOKE USER `ln_write_user` PRIVILEGES CREATE_USER
-Msg: The statement is executed successfully.
-```
-
-撤销权限后，ln_write_user就没有向root.ln.**写入数据的权限了。
-```
+REVOKE USER ln_write_user PRIVILEGES INSERT_TIMESERIES on root.ln
+Msg: The statement is executed successfully.
+REVOKE USER sgcc_write_user PRIVILEGES INSERT_TIMESERIES on root.sgcc
+Msg: The statement is executed successfully.
 INSERT INTO root.ln.wf01.wt01(timestamp, status) values(1509465600000, true)
 Msg: 602: No permissions for this operation INSERT
 ```
@@ -168,201 +156,133 @@
 
 ```
 CREATE USER <userName> <password>;  
-Eg: IoTDB > CREATE USER `thulab` 'passwd';
+Eg: IoTDB > CREATE USER thulab 'passwd';
 ```
 
 * 删除用户
 
 ```
 DROP USER <userName>;  
-Eg: IoTDB > DROP USER `xiaoming`;
+Eg: IoTDB > DROP USER xiaoming;
 ```
 
 * 创建角色
 
 ```
 CREATE ROLE <roleName>;  
-Eg: IoTDB > CREATE ROLE `admin`;
+Eg: IoTDB > CREATE ROLE admin;
 ```
 
 * 删除角色
 
 ```
 DROP ROLE <roleName>;  
-Eg: IoTDB > DROP ROLE `admin`;
+Eg: IoTDB > DROP ROLE admin;
 ```
 
 * 赋予用户权限
 
 ```
-GRANT USER <userName> PRIVILEGES <privileges> ON <nodeNames>;  
-Eg: IoTDB > GRANT USER `tempuser` PRIVILEGES INSERT_TIMESERIES, DELETE_TIMESERIES on root.ln.**, root.sgcc.**;
-```
-
-- 赋予用户全部的权限
-
-```
-GRANT USER <userName> PRIVILEGES ALL ON <nodeNames>; 
-Eg: IoTDB > grant user renyuhua privileges all on root.sgcc.**, root.**;
+GRANT USER <userName> PRIVILEGES <privileges> ON <nodeName>;  
+Eg: IoTDB > GRANT USER tempuser PRIVILEGES DELETE_TIMESERIES on root.ln;
 ```
 
 * 赋予角色权限
 
 ```
-GRANT ROLE <roleName> PRIVILEGES <privileges> ON <nodeNames>;  
-Eg: IoTDB > GRANT ROLE `temprole` PRIVILEGES INSERT_TIMESERIES, DELETE_TIMESERIES ON root.sgcc.**, root.ln.**;
-```
-
-- 赋予角色全部的权限
-
-```
-GRANT ROLE <roleName> PRIVILEGES ALL ON <nodeNames>;  
-Eg: IoTDB > GRANT ROLE `temprole` PRIVILEGES ALL ON root.ln.**;
+GRANT ROLE <roleName> PRIVILEGES <privileges> ON <nodeName>;  
+Eg: IoTDB > GRANT ROLE temprole PRIVILEGES DELETE_TIMESERIES ON root.ln;
 ```
 
 * 赋予用户角色
 
 ```
 GRANT <roleName> TO <userName>;  
-Eg: IoTDB > GRANT `temprole` TO tempuser;
+Eg: IoTDB > GRANT temprole TO tempuser;
 ```
 
 * 撤销用户权限
 
 ```
-REVOKE USER <userName> PRIVILEGES <privileges> ON <nodeNames>;   
-Eg: IoTDB > REVOKE USER `tempuser` PRIVILEGES DELETE_TIMESERIES on root.ln.**;
-```
-
-- 移除用户所有权限
-
-```
-REVOKE USER <userName> PRIVILEGES ALL ON <nodeNames>; 
-Eg: IoTDB > REVOKE USER `tempuser` PRIVILEGES ALL on root.ln.**;
+REVOKE USER <userName> PRIVILEGES <privileges> ON <nodeName>;   
+Eg: IoTDB > REVOKE USER tempuser PRIVILEGES DELETE_TIMESERIES on root.ln;
 ```
 
 * 撤销角色权限
 
 ```
-REVOKE ROLE <roleName> PRIVILEGES <privileges> ON <nodeNames>;  
-Eg: IoTDB > REVOKE ROLE `temprole` PRIVILEGES DELETE_TIMESERIES ON root.ln.**;
-```
-
-- 撤销角色全部的权限
-
-```
-REVOKE ROLE <roleName> PRIVILEGES ALL ON <nodeNames>;  
-Eg: IoTDB > REVOKE ROLE `temprole` PRIVILEGES ALL ON root.ln.**;
+REVOKE ROLE <roleName> PRIVILEGES <privileges> ON <nodeName>;  
+Eg: IoTDB > REVOKE ROLE temprole PRIVILEGES DELETE_TIMESERIES ON root.ln;
 ```
 
 * 撤销用户角色
 
 ```
 REVOKE <roleName> FROM <userName>;
-Eg: IoTDB > REVOKE `temprole` FROM tempuser;
-```
-
-* 列出所有用户
+Eg: IoTDB > REVOKE temprole FROM tempuser;
+```
+
+* 列出用户
 
 ```
 LIST USER
 Eg: IoTDB > LIST USER
 ```
 
-* 列出指定角色下所有用户
-
-```
-LIST USER OF ROLE <roleName>;
-Eg: IoTDB > LIST USER OF ROLE `roleuser`;
-```
-
-* 列出所有角色
+* 列出角色
 
 ```
 LIST ROLE
 Eg: IoTDB > LIST ROLE
 ```
 
-* 列出指定用户下所有角色
-
-```
-LIST ROLE OF USER <username> ;  
-Eg: IoTDB > LIST ROLE OF USER `tempuser`;
-```
-
-* 列出用户所有权限
-
-```
-LIST PRIVILEGES USER <username>;   
-Eg: IoTDB > LIST PRIVILEGES USER `tempuser`;
-```
-
-* 列出用户在具体路径上相关联的权限
-
-```    
-LIST PRIVILEGES USER <username> ON <paths>;
-Eg: IoTDB> LIST PRIVILEGES USER `tempuser` ON root.ln.**, root.ln.wf01.**;
-+--------+-----------------------------------+
-|    role|                          privilege|
-+--------+-----------------------------------+
-|        |      root.ln.** : ALTER_TIMESERIES|
-|temprole|root.ln.wf01.** : CREATE_TIMESERIES|
-+--------+-----------------------------------+
-Total line number = 2
-It costs 0.005s
-IoTDB> LIST PRIVILEGES USER `tempuser` ON root.ln.wf01.wt01.**;
-+--------+-----------------------------------+
-|    role|                          privilege|
-+--------+-----------------------------------+
-|        |      root.ln.** : ALTER_TIMESERIES|
-|temprole|root.ln.wf01.** : CREATE_TIMESERIES|
-+--------+-----------------------------------+
-Total line number = 2
-It costs 0.005s
-```
-
-<<<<<<< HEAD
-* 列出角色所有权限
-=======
+* 列出权限
+
+```
+LIST PRIVILEGES USER  <username> ON <path>;    
+Eg: IoTDB > LIST PRIVILEGES USER sgcc_wirte_user ON root.sgcc;
+```
+
+* 列出角色权限
+
+```
+LIST ROLE PRIVILEGES <roleName>
+Eg: IoTDB > LIST ROLE PRIVILEGES actor;
+```
+
+* 列出角色在具体路径上的权限
+
+```
+LIST PRIVILEGES ROLE <roleName> ON <path>;    
+Eg: IoTDB > LIST PRIVILEGES ROLE wirte_role ON root.sgcc;
+```
+
+* 列出用户权限
+
+```
+LIST USER PRIVILEGES <username> ;   
+Eg: IoTDB > LIST USER PRIVILEGES tempuser;
+```
+
 * 列出用户所有的角色
->>>>>>> 9ab9a717
-
-```
-LIST PRIVILEGES ROLE <roleName>;
-Eg: IoTDB > LIST PRIVILEGES ROLE `actor`;
-```
-
-<<<<<<< HEAD
-* 列出角色在具体路径上相关联的权限
-=======
+
+```
+LIST ALL ROLE OF USER <username> ;  
+Eg: IoTDB > LIST ALL ROLE OF USER tempuser;
+```
+
 * 列出所有用户的角色
->>>>>>> 9ab9a717
-
-```
-LIST PRIVILEGES ROLE <roleName> ON <paths>;    
-Eg: IoTDB> LIST PRIVILEGES ROLE `temprole` ON root.ln.**, root.ln.wf01.wt01.**;
-+-----------------------------------+
-|                          privilege|
-+-----------------------------------+
-|root.ln.wf01.** : CREATE_TIMESERIES|
-+-----------------------------------+
-Total line number = 1
-It costs 0.005s
-IoTDB> LIST PRIVILEGES ROLE `temprole` ON root.ln.wf01.wt01.**;
-+-----------------------------------+
-|                          privilege|
-+-----------------------------------+
-|root.ln.wf01.** : CREATE_TIMESERIES|
-+-----------------------------------+
-Total line number = 1
-It costs 0.005s
+
+```
+LIST ALL USER OF ROLE <roleName>;
+Eg: IoTDB > LIST ALL USER OF ROLE roleuser;
 ```
 
 * 更新密码
 
 ```
 ALTER USER <username> SET PASSWORD <password>;
-Eg: IoTDB > ALTER USER `tempuser` SET PASSWORD 'newpwd';
+Eg: IoTDB > ALTER USER tempuser SET PASSWORD 'newpwd';
 ```
 
 
@@ -382,58 +302,6 @@
 
 **系统所含权限列表**
 
-<<<<<<< HEAD
-|权限名称|说明|示例|
-|:---|:---|----|
-|SET\_STORAGE\_GROUP|创建存储组。包含设置存储组的权限。路径相关|Eg: `set storage group to root.ln;`|
-|DELETE\_STORAGE\_GROUP|删除存储组。路径相关|Eg: `delete storage group root.ln;`|
-|CREATE\_TIMESERIES|创建时间序列。路径相关|Eg1: 创建时间序列<br />`create timeseries root.ln.wf02.status with datatype=BOOLEAN,encoding=PLAIN;`<br />Eg2: 创建对齐时间序列<br />`create aligned timeseries root.ln.device1(latitude FLOAT encoding=PLAIN compressor=SNAPPY, longitude FLOAT encoding=PLAIN compressor=SNAPPY);`|
-|INSERT\_TIMESERIES|插入数据。路径相关|Eg1: `insert into root.ln.wf02(timestamp,status) values(1,true);`<br />Eg2: `insert into root.sg1.d1(time, s1, s2) aligned values(1, 1, 1)`|
-|ALTER\_TIMESERIES|修改时间序列标签。路径相关|Eg1: `alter timeseries root.turbine.d1.s1 ADD TAGS tag3=v3, tag4=v4;`<br />Eg2: `ALTER timeseries root.turbine.d1.s1 UPSERT ALIAS=newAlias TAGS(tag2=newV2, tag3=v3) ATTRIBUTES(attr3=v3, attr4=v4);`|
-|READ\_TIMESERIES|查询数据。路径相关|Eg1: `show storage group;` <br />Eg2: `show child paths root.ln, show child nodes root.ln;`<br />Eg3: `show devices;`<br />Eg4: `show timeseries root.**;`<br />Eg5: `show schema templates;`<br />Eg6: `show all ttl`<br />Eg7: [数据查询](../Query-Data/Overview.md)（这一节之下的查询语句均使用该权限）<br />Eg8: CVS格式数据导出<br />`./export-csv.bat -h 127.0.0.1 -p 6667 -u tempuser -pw root -td ./`<br />Eg9: 查询性能追踪<br />`tracing select * from root.**`<br />Eg10: UDF查询<br />`select example(*) from root.sg.d1`<br />Eg11: 查询触发器<br />`show triggers`|
-|DELETE\_TIMESERIES|删除数据或时间序列。路径相关|Eg1: 删除时间序列<br />`delete timeseries root.ln.wf01.wt01.status`<br />Eg2: 删除数据<br />`delete from root.ln.wf02.wt02.status where time < 10`|
-|CREATE\_USER|创建用户。路径无关|Eg: `create user thulab 'passwd';`|
-|DELETE\_USER|删除用户。路径无关|Eg: `drop user xiaoming;`|
-|MODIFY\_PASSWORD|修改所有用户的密码。路径无关。（没有该权限者仍然能够修改自己的密码。)|Eg: `alter user tempuser SET PASSWORD 'newpwd';`|
-|LIST\_USER|列出所有用户，列出具有某角色的所有用户，列出用户在指定路径下相关权限。路径无关|Eg1: `list user;`<br />Eg2: `list user of role 'wirte_role';`<br />Eg3: `list privileges user admin;`<br />Eg4: `list privileges user 'admin' on root.sgcc.**;`|
-|GRANT\_USER\_PRIVILEGE|赋予用户权限。路径无关|Eg:  `grant user tempuser privileges DELETE_TIMESERIES on root.ln.**;`|
-|REVOKE\_USER\_PRIVILEGE|撤销用户权限。路径无关|Eg:  `revoke user tempuser privileges DELETE_TIMESERIES on root.ln.**;`|
-|GRANT\_USER\_ROLE|赋予用户角色。路径无关|Eg:  `grant temprole to tempuser;`|
-|REVOKE\_USER\_ROLE|撤销用户角色。路径无关|Eg:  `revoke temprole from tempuser;`|
-|CREATE\_ROLE|创建角色。路径无关|Eg:  `create role admin;`|
-|DELETE\_ROLE|删除角色。路径无关|Eg: `drop role admin;`|
-|LIST\_ROLE|列出所有角色，列出某用户下所有角色，列出角色在指定路径下相关权限。路径无关|Eg1: `list role`<br />Eg2: `list role of user 'actor';`<br />Eg3: `list privileges role wirte_role;`<br />Eg4: `list privileges role wirte_role ON root.sgcc;`|
-|GRANT\_ROLE\_PRIVILEGE|赋予角色权限。路径无关|Eg: `grant role temprole privileges DELETE_TIMESERIES ON root.ln.**;`|
-|REVOKE\_ROLE\_PRIVILEGE|撤销角色权限。路径无关|Eg: `revoke role temprole privileges DELETE_TIMESERIES ON root.ln.**;`|
-|CREATE_FUNCTION|注册 UDF。路径无关|Eg: `create function example AS 'org.apache.iotdb.udf.UDTFExample';`|
-|DROP_FUNCTION|卸载 UDF。路径无关|Eg: `drop function example`|
-|CREATE_TRIGGER|创建触发器。路径相关|Eg1: `CREATE TRIGGER <TRIGGER-NAME> BEFORE INSERT ON <FULL-PATH> AS <CLASSNAME>`<br />Eg2: `CREATE TRIGGER <TRIGGER-NAME> AFTER INSERT ON <FULL-PATH> AS <CLASSNAME>`|
-|DROP_TRIGGER|卸载触发器。路径相关|Eg: `drop trigger 'alert-listener-sg1d1s1'`|
-|START_TRIGGER|启动触发器。路径相关|Eg: `start trigger lert-listener-sg1d1s1'`|
-|STOP_TRIGGER|停止触发器。路径相关|Eg: `stop trigger 'alert-listener-sg1d1s1'`|
-|CREATE_CONTINUOUS_QUERY|创建连续查询。路径无关|Eg: `select s1, s1 into t1, t2 from root.sg.d1`|
-|DROP_CONTINUOUS_QUERY|卸载连续查询。路径无关|Eg1: `DROP CONTINUOUS QUERY cq3`<br />Eg2: `DROP CQ cq3`|
-|UPDATE_TEMPLATE|创建、删除、修改模板。路径无关。|Eg1: `create schema template t1(s1 int32)`
-|READ_TEMPLATE|查看所有模板、模板内容。 路径无关|Eg1: `show schema templates`<br/>Eg2: `show nodes in template t1`
-|APPLY_TEMPLATE|挂载、卸载、激活模板。路径有关。|Eg1: `set schema template t1 to root.sg.d`<br/>Eg2: `create timeseries of schema template on root.sg.d`
-|READ_TEMPLATE_APPLICATION|查看模板的挂载路径和激活路径。路径无关|Eg1: `show paths set schema template t1`<br/>Eg2: `show paths using schema template t1`
-
-注意: 下述sql语句需要赋予多个权限才可以使用：
-
-- 导入数据，需要赋予`READ_TIMESERIES`，`INSERT_TIMESERIES`两种权限。
-
-```
-Eg: IoTDB > ./import-csv.bat -h 127.0.0.1 -p 6667 -u renyuhua -pw root -f dump0.csv
-```
-
-- 查询写回(SELECT_INTO)
-  - 需要所有 `select` 子句中源序列的 `READ_TIMESERIES` 权限
-  - 需要所有 `into` 子句中目标序列 `INSERT_TIMESERIES` 权限
-
-```
-Eg: IoTDB > select s1, s1 into t1, t2 from root.sg.d1 limit 5 offset 1000
-```
-=======
 |权限名称|说明|
 |:---|:---|
 |SET\_STORAGE\_GROUP|创建存储组。包含设置存储组的权限。路径相关|
@@ -466,7 +334,6 @@
 |DROP_CONTINUOUS_QUERY|卸载连续查询。路径无关|
 |UPDATE_TEMPLATE|创建、删除、修改模板。路径无关。|
 |APPLY_TEMPLATE|挂载、卸载、激活模板。路径相关。|
->>>>>>> 9ab9a717
 
 ### 用户名限制
 
@@ -478,156 +345,4 @@
 
 ### 角色名限制
 
-IoTDB 规定角色名的字符长度不小于 4，其中角色名不能包含空格。
-
-### 权限管理中的路径模式
-
-一个路径模式的结果集包含了它的子模式的结果集的所有元素。例如，`root.sg.d.*`是`root.sg.*.*`的子模式，而`root.sg.**`不是`root.sg.*.*`的子模式。当用户被授予对某个路径模式的权限时，在他的DDL或DML中使用的模式必须是该路径模式的子模式，这保证了用户访问时间序列时不会超出他的权限范围。
-
-### 权限缓存
-
-在分布式相关的权限操作中，在进行除了创建用户和角色之外的其他权限更改操作时，都会先清除与该用户（角色）相关的所有的`dataNode`的缓存信息，如果任何一台`dataNode`缓存信息清楚失败，这个权限更改的任务就会失败。
-
-### 非root用户限制进行的操作
-
-目前以下IoTDB支持的sql语句只有`root`用户可以进行操作，且没有对应的权限可以赋予新用户。
-
-###### TTL
-
-- 设置ttl
-
-```
-Eg: IoTDB > set ttl to root.ln 3600
-```
-
-- 取消ttl
-
-```
-Eg: IoTDB > unset ttl to root.ln
-```
-
-###### 元数据模板
-
-- 创建元数据模板
-
-```
-Eg: IoTDB > create schema template t1 (temperature FLOAT encoding=RLE, status BOOLEAN encoding=PLAIN compression=SNAPPY)
-```
-
-- 挂载元数据模板
-
-```
-Eg: IoTDB > set schema template t1 to root.sg1.d1
-```
-
-- 卸载元数据模板
-
-```
-Eg: IoTDB > unset schema template t1 from root.sg1.d1
-```
-
-- 删除元数据模板
-
-```
-Eg: IoTDB > drop schema template t1
-```
-
-###### TsFile管理
-
-- 加载TsFile
-
-```
-Eg: IoTDB > load '/Users/Desktop/data/1575028885956-101-0.tsfile'
-```
-
-- 删除TsFile文件
-
-```
-Eg: IoTDB > remove '/Users/Desktop/data/data/root.vehicle/0/0/1575028885956-101-0.tsfile'
-```
-
-- 卸载TsFile文件到指定目录
-
-```
-Eg: IoTDB > unload '/Users/Desktop/data/data/root.vehicle/0/0/1575028885956-101-0.tsfile' '/data/data/tmp'
-```
-
-###### 统计
-
-- 统计存储组/节点数/设备/时间序列
-
-```
-Eg: IoTDB > count storage group
-Eg: IoTDB > count nodes root.** LEVEL=2
-Eg: IoTDB > count devices root.ln.**
-Eg: IoTDB > count timeseries root.**
-```
-
-###### 删除时间分区（实验性功能）
-
-- 删除时间分区（实验性功能）
-
-```
-Eg: IoTDB > DELETE PARTITION root.ln 0,1,2
-```
-
-###### 连续查询
-
-- 连续查询(CQ)
-
-```
-Eg: IoTDB > CREATE CONTINUOUS QUERY cq1 BEGIN SELECT max_value(temperature) INTO temperature_max FROM root.ln.*.* GROUP BY time(10s) END
-```
-
-###### 运维命令
-
-- FLUSH
-
-```
-Eg: IoTDB > flush
-```
-
-- MERGE
-
-```
-Eg: IoTDB > MERGE
-Eg: IoTDB > FULL MERGE
-```
-
-- CLEAR CACHE
-
-```sql
-Eg: IoTDB > CLEAR CACHE
-```
-
-- SET STSTEM TO READONLY / WRITABLE
-
-```
-Eg: IoTDB > SET STSTEM TO READONLY / WRITABLE
-```
-
-- SCHEMA SNAPSHOT
-
-```sql
-Eg: IoTDB > CREATE SNAPSHOT FOR SCHEMA
-```
-
-- 查询终止
-
-```
-Eg: IoTDB > KILL QUERY 1
-```
-
-###### 水印工具
-
-- 为新用户施加水印
-
-```
-Eg: IoTDB > grant watermark_embedding to Alice
-```
-
-- 撤销水印
-
-```
-Eg: IoTDB > revoke watermark_embedding from Alice
-```+IoTDB 规定角色名的字符长度不小于 4，其中角色名不能包含空格。