--- conflicted
+++ resolved
@@ -153,8 +153,6 @@
 |默认值| 1024 |
 |改后生效方式|重启服务生效|
 
-<<<<<<< HEAD
-=======
 ### InfluxDB 协议适配器配置
 
 * enable_influxdb_rpc_service
@@ -174,8 +172,6 @@
 |     类型     | INT32                        |
 |    默认值    | 8086                         |
 | 改后生效方式 | 重启服务生效                 |
-
->>>>>>> 707c2b46
 ### 写前日志配置
 
 * enable\_wal
@@ -1652,11 +1648,6 @@
 |默认值| root |
 |改后生效方式|仅允许在第一次启动服务前修改|
 
-<<<<<<< HEAD
-## 开启 GC 日志
-
-GC 日志默认是关闭的。为了性能调优，用户可能会需要收集 GC 信息。 若要打开 GC 日志，则需要在启动 IoTDB Server 的时候加上"printgc"参数：
-=======
 ### SELECT-INTO配置
 
 * select_into_insert_tablet_plan_row_limit
@@ -1721,7 +1712,6 @@
 
 GC 日志默认是关闭的。为了性能调优，用户可能会需要收集 GC 信息。
 若要打开 GC 日志，则需要在启动 IoTDB Server 的时候加上"printgc"参数：
->>>>>>> 707c2b46
 
 ```bash
 nohup sbin/start-server.sh printgc >/dev/null 2>&1 &
