--- conflicted
+++ resolved
@@ -24,7 +24,6 @@
 CSV工具可帮您将CSV格式的数据导入到IoTDB或者将数据从IoTDB导出到CSV文件。
 
 
-
 ### 使用 import-csv.sh
 
 #### 创建元数据（可选）
@@ -41,13 +40,8 @@
 ```
 IoTDB具有类型推断的能力，因此在数据导入前创建元数据不是必须的。但我们仍然推荐在使用CSV导入工具导入数据前创建元数据，因为这可以避免不必要的类型转换错误。
 
-<<<<<<< HEAD
-#### 从 csv 文件导入数据的示例
-=======
->>>>>>> d2c1030c
 
-
-### 待导入 CSV 文件示例
+#### 待导入 CSV 文件示例
 
 ```sql
 Time,root.fit.d1.s1,root.fit.d1.s2,root.fit.d2.s1,root.fit.d2.s3,root.fit.p.s1
@@ -57,16 +51,9 @@
 ```
 
 
-<<<<<<< HEAD
-#### 运行 import shell
-
-```
-=======
-
-### 运行方法
+#### 运行方法
 
 ```shell
->>>>>>> d2c1030c
 # Unix/OS X
 > tools/import-csv.sh -h <ip> -p <port> -u <username> -pw <password> -f <xxx.csv>
 
@@ -74,15 +61,8 @@
 > tools\import-csv.bat -h <ip> -p <port> -u <username> -pw <password> -f <xxx.csv>
 ```
 
-<<<<<<< HEAD
-### 使用 export-csv.sh
 
-#### 运行 export shell
-=======
-
->>>>>>> d2c1030c
-
-### 运行示例
+#### 运行示例
 
 ```shell
 # Unix/OS X
@@ -94,7 +74,7 @@
 
 
 
-### 注意事项
+#### 注意事项
 
 注意，在导入数据前，需要特殊处理下列的字符：
 
@@ -105,9 +85,9 @@
 
 
 
-## 使用 export-csv.sh
+### 使用 export-csv.sh
 
-### 运行方法
+#### 运行方法
 
 ```shell
 # Unix/OS X
@@ -121,21 +101,15 @@
 
 
 
-### SQL文件示例
+#### SQL文件示例
 
 ```sql
 select * from root.fit.d1
 select * from root.sg1.d1
 ```
 
-<<<<<<< HEAD
-> 注意，如果导出字段存在如下特殊字符：
-> 1. `,` : 整个字段会被用`"`括起来。
-> 2. `"` : 整个字段会被用`"`括起来且`"`会被替换为`\"`。
-=======
 
-
-### 运行示例
+#### 运行示例
 
 ```shell
 # Unix/OS X
@@ -159,10 +133,11 @@
 
 
 
-### 注意事项
+#### 注意事项
 
 注意，如果导出字段存在如下特殊字符：
 
 1. `,` : 整个字段会被用`"`括起来。
 2. `"` : 整个字段会被用`"`括起来且`"`会被替换为`\"`。
->>>>>>> d2c1030c
+
+
