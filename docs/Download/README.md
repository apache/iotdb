--- conflicted
+++ resolved
@@ -29,41 +29,26 @@
 	    <th>release notes</th>  
 	</tr>
 	<tr>
-            <td rowspan="4">0.12.0</td>
-            <td><a href="https://www.apache.org/dyn/closer.cgi/iotdb/0.12.0/apache-iotdb-0.12.0-all-bin.zip">All-in-one</a></td>
-            <td><a href="https://downloads.apache.org/iotdb/0.12.0/apache-iotdb-0.12.0-all-bin.zip.sha512">SHA512</a></td>
-            <td><a href="https://downloads.apache.org/iotdb/0.12.0/apache-iotdb-0.12.0-all-bin.zip.asc">ASC</a></td>
-            <td rowspan="4"><a href="https://www.apache.org/dyn/closer.cgi/iotdb/0.12.0/apache-iotdb-0.12.0-source-release.zip">Sources</a></td>
-            <td rowspan="4"><a href="https://downloads.apache.org/iotdb/0.12.0/apache-iotdb-0.12.0-source-release.zip.sha512">SHA512</a></td>
-            <td rowspan="4"><a href="https://downloads.apache.org/iotdb/0.12.0/apache-iotdb-0.12.0-source-release.zip.asc">ASC</a></td>
-            <td rowspan="4"><a href="https://raw.githubusercontent.com/apache/iotdb/v0.12.0/RELEASE_NOTES.md">release notes</a></td>
+            <td>0.11.2</td>
+            <td><a href="https://www.apache.org/dyn/closer.cgi/iotdb/0.11.2/apache-iotdb-0.11.2-bin.zip">Release</a></td>
+            <td><a href="https://downloads.apache.org/iotdb/0.11.2/apache-iotdb-0.11.2-bin.zip.sha512">SHA512</a></td>
+            <td><a href="https://downloads.apache.org/iotdb/0.11.2/apache-iotdb-0.11.2-bin.zip.asc">ASC</a></td>
+            <td><a href="https://www.apache.org/dyn/closer.cgi/iotdb/0.11.2/apache-iotdb-0.11.2-source-release.zip">Sources</a></td>
+            <td><a href="https://downloads.apache.org/iotdb/0.11.2/apache-iotdb-0.11.2-source-release.zip.sha512">SHA512</a></td>
+            <td><a href="https://downloads.apache.org/iotdb/0.11.2/apache-iotdb-0.11.2-source-release.zip.asc">ASC</a></td>
+            <td><a href="https://raw.githubusercontent.com/apache/iotdb/release/0.11.2/RELEASE_NOTES.md">release notes</a></td>
       </tr>
-      <tr>
-            <td><a href="https://www.apache.org/dyn/closer.cgi/iotdb/0.12.0/apache-iotdb-0.12.0-server-bin.zip">Server</a></td>
-            <td><a href="https://downloads.apache.org/iotdb/0.12.0/apache-iotdb-0.12.0-server-bin.zip.sha512">SHA512</a></td>
-            <td><a href="https://downloads.apache.org/iotdb/0.12.0/apache-iotdb-0.12.0-server-bin.zip.asc">ASC</a></td>
-      </tr>
-      <tr>
-            <td><a href="https://www.apache.org/dyn/closer.cgi/iotdb/0.12.0/apache-iotdb-0.12.0-cluster-bin.zip">Cluster</a></td>
-            <td><a href="https://downloads.apache.org/iotdb/0.12.0/apache-iotdb-0.12.0-cluster-bin.zip.sha512">SHA512</a></td>
-            <td><a href="https://downloads.apache.org/iotdb/0.12.0/apache-iotdb-0.12.0-cluster-bin.zip.asc">ASC</a></td>
-      </tr>
-      <tr>
-            <td><a href="https://www.apache.org/dyn/closer.cgi/iotdb/0.12.0/apache-iotdb-0.12.0-grafana-bin.zip">Grafana-connector</a></td>
-            <td><a href="https://downloads.apache.org/iotdb/0.12.0/apache-iotdb-0.12.0-grafana-bin.zip.sha512">SHA512</a></td>
-            <td><a href="https://downloads.apache.org/iotdb/0.12.0/apache-iotdb-0.12.0-grafana-bin.zip.asc">ASC</a></td>
-      </tr>
-      <!-- 0.11.3 -->
-	  <tr>
-            <td>0.11.3</td>
-            <td><a href="https://www.apache.org/dyn/closer.cgi/iotdb/0.11.3/apache-iotdb-0.11.3-bin.zip">Release</a></td>
-            <td><a href="https://downloads.apache.org/iotdb/0.11.3/apache-iotdb-0.11.3-bin.zip.sha512">SHA512</a></td>
-            <td><a href="https://downloads.apache.org/iotdb/0.11.3/apache-iotdb-0.11.3-bin.zip.asc">ASC</a></td>
-            <td><a href="https://www.apache.org/dyn/closer.cgi/iotdb/0.11.3/apache-iotdb-0.11.3-source-release.zip">Sources</a></td>
-            <td><a href="https://downloads.apache.org/iotdb/0.11.3/apache-iotdb-0.11.3-source-release.zip.sha512">SHA512</a></td>
-            <td><a href="https://downloads.apache.org/iotdb/0.11.3/apache-iotdb-0.11.3-source-release.zip.asc">ASC</a></td>
-            <td><a href="https://raw.githubusercontent.com/apache/iotdb/v0.11.3/RELEASE_NOTES.md">release notes</a></td>
-      </tr>
+	<tr>
+          <td>0.10.1</td>
+          <td><a href="https://www.apache.org/dyn/closer.cgi/iotdb/0.10.1-incubating/apache-iotdb-0.10.1-incubating-bin.zip">Release</a></td>
+          <td><a href="https://downloads.apache.org/iotdb/0.10.1-incubating/apache-iotdb-0.10.1-incubating-bin.zip.sha512">SHA512</a></td>
+          <td><a href="https://downloads.apache.org/iotdb/0.10.1-incubating/apache-iotdb-0.10.1-incubating-bin.zip.asc">ASC</a></td>
+          <td><a href="https://www.apache.org/dyn/closer.cgi/iotdb/0.10.1-incubating/apache-iotdb-0.10.1-incubating-source-release.zip">Sources</a></td>
+          <td><a href="https://downloads.apache.org/iotdb/0.10.1-incubating/apache-iotdb-0.10.1-incubating-source-release.zip.sha512">SHA512</a></td>
+          <td><a href="https://downloads.apache.org/iotdb/0.10.1-incubating/apache-iotdb-0.10.1-incubating-source-release.zip.asc">ASC</a></td>
+          <td><a href="https://raw.githubusercontent.com/apache/iotdb/release/0.10.1/RELEASE_NOTES.md">release notes</a></td>
+    </tr>
+
 </table>
 
 Legacy version are available here: [https://archive.apache.org/dist/iotdb/](https://archive.apache.org/dist/iotdb/)
@@ -71,8 +56,6 @@
 
 **<font color=red>Attention</font>**:
 
-<<<<<<< HEAD
-=======
 - Recommended OS parameters
   * Set the somaxconn as 65535 to avoid "connection reset" error when the system is under high load.
     ```
@@ -83,7 +66,6 @@
     > sudo sysctl -w kern.ipc.somaxconn=65535
     ```
 
->>>>>>> 8343f225
 - How to upgrade a minor version (e.g., from v0.11.0 to v0.11.3)?
   * versions which have the same major version are compatible.
   * Just download and unzip the new version. Then modify the configuration files to keep consistent 
@@ -91,7 +73,7 @@
   * stop the old vesion instance, and start the new one.
 
 - How to upgrade from v.11.x or v0.10.x to v0.12.x?
-  * Upgrading from v0.11 or v0.10 to v0.12 is similar as v0.9 to v0.10. The upgrade tool will rewrite the data files automatically.
+  * Upgrading from v0.11 or v0.10 to v0.12 is similar as v0.9 to v0.10. We the upgrade tool will rewrite the data files.
   * Stop writing new data.
   * Call `flush` command using sbin/start-cli.sh in original version to close all TsFiles.
   * We recommend to backup the data file (also the wal files and mlog.txt) before upgrading for rolling back.
