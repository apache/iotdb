<!--

    Licensed to the Apache Software Foundation (ASF) under one
    or more contributor license agreements.  See the NOTICE file
    distributed with this work for additional information
    regarding copyright ownership.  The ASF licenses this file
    to you under the Apache License, Version 2.0 (the
    "License"); you may not use this file except in compliance
    with the License.  You may obtain a copy of the License at

        http://www.apache.org/licenses/LICENSE-2.0

    Unless required by applicable law or agreed to in writing,
    software distributed under the License is distributed on an
    "AS IS" BASIS, WITHOUT WARRANTIES OR CONDITIONS OF ANY
    KIND, either express or implied.  See the License for the
    specific language governing permissions and limitations
    under the License.

-->

# TsFile Format

## 1. TsFile Design

  This is an introduction to the design details of TsFile.

### 1.1 Variable Storage

- **Big Endian**
       
  - For Example, the `int` `0x8` will be stored as `00 00 00 08`, replace by `08 00 00 00`
- **String with Variable Length**
  - The format is `int size` plus `String literal`. Size can be zero.
  - Size equals the number of bytes this string will take, and it may not equal to the length of the string. 
  - For example "sensor_1" will be stored as `00 00 00 08` plus the encoding(ASCII) of "sensor_1".
  - Note that for the file signature "TsFile000001" (`MAGIC STRING` + `Version Number`), the size(12) and encoding(ASCII)
    is fixed so there is no need to put the size before this string literal.
- **Data Type Hardcode**
  - 0: BOOLEAN
  - 1: INT32 (`int`)
  - 2: INT64 (`long`)
  - 3: FLOAT
  - 4: DOUBLE
  - 5: TEXT (`String`)
- **Encoding Type Hardcode**
  - 0: PLAIN
  - 1: DICTIONARY
  - 2: RLE
  - 3: DIFF
  - 4: TS_2DIFF
  - 5: BITMAP
  - 6: GORILLA_V1
  - 7: REGULAR 
  - 8: GORILLA
- **Compressing Type Hardcode**
  - 0: UNCOMPRESSED
  - 1: SNAPPY
  - 2: GZIP
  - 3: LZO
  - 4: SDT
  - 5: PAA
  - 6: PLA
  - 7: LZ4

### 1.2 TsFile Overview

<<<<<<< HEAD
Here is the structure diagram of TsFile.
=======
<!-- TODO
>>>>>>> 27970070

Here is the structure diagram of TsFile.

<img style="width:100%; max-width:800px; max-height:600px; margin-left:auto; margin-right:auto; display:block;" src="https://user-images.githubusercontent.com/33376433/123052025-f47aab80-d434-11eb-94c2-9b75429e5c54.png">

<<<<<<< HEAD
Here is another representation of the TsFile structure:
=======
This TsFile contains two entities: d1, d2. Each entity contains two measurements: s1, s2. 4 timeseries in total. Each timeseries contains 2 Chunks.
>>>>>>> 27970070

-->

There are two parts in TsFile: **Data Area** and **Index Area**.

There are three concepts, from small to large, in **Data Area:**

<<<<<<< HEAD
* A list of ChunkMetadata organized by timeseries.
* A list of TimeseriesMetadata organized by timeseries.
* TsFileMetadata
=======
* **Page**: A page is a sequence of timeseries. It is the smallest unit in which a data block is deserialized.
>>>>>>> 27970070

* **Chunk**: A chunk contains several pages in one timeseries. It is the smallest unit in which a data block is read by IO.

* **ChunkGroup**: A chunk group contains several chunks in one entity.

There are three parts in **Index Area**:

* **TimeseriesIndex** organized by timeseries, containing a header and list of ChunkIndex. The header records data type and statistics (maximum and minimum timestamps, etc.) of a time series in the file. The data block index list records the offsets of the chunks in the file, and the related statistics (maximum and minimum timestamps, etc.).
* **IndexOfTimeseriesIndex** for index the offsets of TimeseriesIndex in the file.
* **BloomFilter** for entities.



Here is the structure diagram of TsFile:

<img style="width:100%; max-width:800px; max-height:600px; margin-left:auto; margin-right:auto; display:block;" src="https://user-images.githubusercontent.com/19167280/123542462-6710c180-d77c-11eb-9afb-a1b495c82ea9.png">

This TsFile contains two entities: d1, d2. Each entity contains three measurements: s1, s2, s3. 6 timeseries in total. Each timeseries contains 2 Chunks.

Query Process of reading d1.s1:

* Deserialize IndexOfTimeseriesIndex, get the position of TimeseriesIndex of d1.s1
* Deserialize and get the TimeseriesIndex of d1.s1
* According to TimeseriesIndex of d1.s1, deserialize all ChunkIndex of d1.s1 
* According to each ChunkIndex of d1.s1, read its Chunk

#### 1.2.1 Magic String and Version Number

A TsFile begins with a 6-byte magic string (`TsFile`) and a 6-byte version number (`000002`).

#### 1.2.2 Data Area

##### ChunkGroup

<<<<<<< HEAD
The `ChunkGroup` consists of several `Chunk`, a byte delimiter`0x00` and a `ChunkFooter`.
=======
A `ChunkGroup` stores the data of an entity for a period of time. It consists of several `Chunk`, a byte delimiter`0x00` and a `ChunkFooter`.
>>>>>>> 27970070

##### Chunk

A `Chunk` stores the data of a measurement for a period of time. The data in a chunk is stored in time increment order. It consists of a byte `0x01` as the marker, following a `ChunkHeader` and an array of `Page`.

##### ChunkHeader
|             Member             |  Type  | Description |
| :--------------------------: | :----: | :----: |
|  measurementID   | String | Name of measurement |
|     dataSize      |  int   | Size of this chunk |
|  dataType   | TSDataType  | Data type of this chuck |
|  compressionType   | CompressionType  | Compression Type |
|    encodingType    | TSEncoding  | Encoding Type |
|  numOfPages  |  int   |  Number of pages |

##### Page

A `Page` stores a sequence of timeseries. It is the smallest unit in which a data block is deserialized. It contains a `PageHeader` and the actual data (encoded time-value pairs).

PageHeader Structure:

|             Member             |  Type  | Description |
| :----------------------------------: | :--------------: | :----: |
|   uncompressedSize   |       int        | Data size before compressing |
| compressedSize |       int        | Data size after compressing(if use SNAPPY) |
|   statistics    |       Statistics        | Statistics values |

Here is the detailed information for `statistics`:

|             Member               | Description | DoubleStatistics | FloatStatistics | IntegerStatistics | LongStatistics | BinaryStatistics | BooleanStatistics |
| :----------------------------------: | :--------------: | :----: | :----: | :----: | :----: | :----: | :----: |
| count  | number of time-value points | long | long | long | long | long | long |
| startTime | start time | long | long | long | long | long | long |
| endTime | end time | long | long | long | long | long | long |
| minValue | min value | double | float | int | long | - | - |
| maxValue | max value | double | float | int | long | - | - |
| firstValue | first value | double | float | int | long | Binary | boolean|
| lastValue | last value | double | float | int | long | Binary | boolean|
| sumValue | sum value | double | double | double | double | - | - |
| extreme | extreme value | double | float | int | long | - | - |

##### ChunkGroupFooter

|             Member             |  Type  | Description |
| :--------------------------------: | :----: | :----: |
|         entityID  | String | Name of entity |
|      dataSize      |  long  | Data size of the ChunkGroup |
| numberOfChunks |  int   | Number of chunks |

#### 1.2.3  Index Area

##### 1.2.3.1 ChunkIndex

The first part of index is `ChunkIndex` :

|             Member             |  Type  | Description |
| :------------------------------------------------: | :------: | :----: |
|             measurementUid             |  String  | Name of measurement |
| offsetOfChunkHeader |   long   | Start offset of ChunkHeader  |
|                tsDataType                |  TSDataType   | Data type |
|   statistics    |       Statistics        | Statistic values |

##### 1.2.3.2 TimeseriesIndex

The second part of index is `TimeseriesIndex`:

|             Member             |  Type  | Description |
| :------------------------------------------------: | :------: | :------: |
|             measurementUid            |  String  | Name of measurement |
|               tsDataType                |  short   |  Data type |
| startOffsetOfChunkIndexList |  long  | Start offset of ChunkIndex list |
|  ChunkIndexListDataSize  |  int  | ChunkIndex list size |
|   statistics    |       Statistics        | Statistic values |

##### 1.2.3.3 IndexOfTimeseriesIndex (Secondary Index)

The third part of index is `IndexOfTimeseriesIndex`:

|             Member             |  Type  | Description |
| :-------------------------------------------------: | :---------------------: | :---: |
|       IndexTree       |   IndexNode      | Root index node of IndexTree |
| offsetOfIndexArea   |                long                 | offset of index area |
|                bloomFilter                 |                BloomFilter      | bloom filter |

IndexNode has members as below:

|             Member             |  Type  | Description |
| :------------------------------------: | :----: | :---: |
|      children    | List<IndexEntry> | IndexEntry list |
|       endOffset      | long |    EndOffset of this IndexNode |
|   nodeType    | IndexNodeType | IndexNode type |

IndexEntry has members as below:

|             Member             |  Type  | Description |
| :------------------------------------: | :----: | :---: |
|  name    | String | Name of related entity or measurement |
|     offset     | long   | offset |

All IndexNode forms an **index tree (secondary index)** like a B+ tree, which consists of two levels: entity index level and measurement index level. The IndexNodeType has four enums: `INTERNAL_ENTITY`, `LEAF_ENTITY`, `INTERNAL_MEASUREMENT`, `LEAF_MEASUREMENT`, which indicates the internal or leaf node of entity index level and measurement index level respectively. Only the `LEAF_MEASUREMENT` nodes point to `TimeseriesIndex`.

Here are four detailed examples.

The degree of the index tree (that is, the max number of each node's children) could be configured by users, and is 256 by default. In the examples below, we assume `max_degree_of_index_node = 10`.

* Example 1: 5 entities with 5 measurements each

<img style="width:100%; max-width:800px; max-height:600px; margin-left:auto; margin-right:auto; display:block;" src="https://user-images.githubusercontent.com/19167280/125254013-9d2d7400-e32c-11eb-9f95-1663e14cffbb.png">

<<<<<<< HEAD
In the case of 5 devices with 5 measurements each: Since the numbers of devices and measurements are both no more than `max_degree_of_index_node`, the tree has only measurement index level by default. In this level, each MetadataIndexNode is composed of no more than 10 MetadataIndex entries. The root nonde is `INTERNAL_MEASUREMENT` type, and the 5 MetadataIndex entries point to MetadataIndex nodes of related devices. These nodes point to  `TimeseriesMetadata` directly, as they are `LEAF_MEASUREMENT` type.
=======
In the case of 5 entities with 5 measurements each: Since the numbers of entities and measurements are both no more than `max_degree_of_index_node`, the tree has only measurement index level by default. In this level, each IndexNode is composed of no more than 10 index entries. The root node is `INTERNAL_ENTITY` type, and the 5 index entries point to index nodes of related entities. These nodes point to  `TimeseriesIndex` directly, as they are `LEAF_MEASUREMENT` type.
>>>>>>> 27970070

* Example 2: 1 entity with 150 measurements

<<<<<<< HEAD
In the case of 1 device with 150 measurements: The number of measurements exceeds `max_degree_of_index_node`, so the tree has only measurement index level by default. In this level, each MetadataIndexNode is composed of no more than 10 MetadataIndex entries. The nodes that point to `TimeseriesMetadata` directly are `LEAF_MEASUREMENT` type. Other nodes and root node of index tree are not leaf nodes of measurement index level, so they are `INTERNAL_MEASUREMENT` type.
=======
<img style="width:100%; max-width:800px; max-height:600px; margin-left:auto; margin-right:auto; display:block;" src="https://user-images.githubusercontent.com/19167280/125254022-a0c0fb00-e32c-11eb-8fd1-462936358288.png">
>>>>>>> 27970070

In the case of 1 entity with 150 measurements: The number of measurements exceeds `max_degree_of_index_node`, so the tree has only measurement index level by default. In this level, each IndexNode is composed of no more than 10 index entries. The nodes that point to `TimeseriesIndex` directly are `LEAF_MEASUREMENT` type. Other nodes are not leaf nodes of measurement index level, so they are `INTERNAL_MEASUREMENT` type. The root node is `INTERNAL_ENTITY` type.

<<<<<<< HEAD
In the case of 150 device with 1 measurement each: The number of devices exceeds `max_degree_of_index_node`, so the device index level and measurement index level of the tree are both formed. In these two levels, each MetadataIndexNode is composed of no more than 10 MetadataIndex entries. The nodes that point to `TimeseriesMetadata` directly are `LEAF_MEASUREMENT` type. The root nodes of measurement index level are also the leaf nodes of device index level, which are `LEAF_DEVICE` type. Other nodes and root node of index tree are not leaf nodes of device index level, so they are `INTERNAL_DEVICE` type.
=======
* Example 3: 150 entities with 1 measurement each
>>>>>>> 27970070

<img style="width:100%; max-width:800px; max-height:600px; margin-left:auto; margin-right:auto; display:block;" src="https://user-images.githubusercontent.com/19167280/122771008-9a64d380-d2d8-11eb-9044-5ac794dd38f7.png">

<<<<<<< HEAD
In the case of 150 device with 150 measurements each: The numbers of devices and measurements both exceed `max_degree_of_index_node`, so the device index level and measurement index level are both formed. In these two levels, each MetadataIndexNode is composed of no more than 10 MetadataIndex entries. As is described before, from the root node to the leaf nodes of device index level, their types are `INTERNAL_DEVICE` and `LEAF_DEVICE`; each leaf node of device index level can be seen as the root node of measurement index level, and from here to the leaf nodes of measurement index level, their types are `INTERNAL_MEASUREMENT` and `LEAF_MEASUREMENT`.
=======
In the case of 150 entities with 1 measurement each: The number of entities exceeds `max_degree_of_index_node`, so the entity index level and measurement index level of the tree are both formed. In these two levels, each IndexNode is composed of no more than 10 index entries. The nodes that point to `TimeseriesIndex` directly are `LEAF_MEASUREMENT` type. The root nodes of measurement index level are also the leaf nodes of entity index level, which are `LEAF_ENTITY` type. Other nodes and root node of index tree are not leaf nodes of entity level, so they are `INTERNAL_ENTITY` type.
>>>>>>> 27970070

* Example 4: 150 entities with 150 measurements each

<img style="width:100%; max-width:800px; max-height:600px; margin-left:auto; margin-right:auto; display:block;" src="https://user-images.githubusercontent.com/19167280/122677241-1a753580-d214-11eb-817f-17bcf797251f.png">

In the case of 150 entities with 150 measurements each: The numbers of entities and measurements both exceed `max_degree_of_index_node`, so the entity index level and measurement index level are both formed. In these two levels, each IndexNode is composed of no more than 10 index entries. As is described before, from the root node to the leaf nodes of entity index level, their types are `INTERNAL_ENTITY` and `LEAF_ENTITY`; each leaf node of entity index level can be seen as the root node of measurement index level, and from here to the leaf nodes of measurement index level, their types are `INTERNAL_MEASUREMENT` and `LEAF_MEASUREMENT`.

The IndexTree is designed as tree structure so that not all the `TimeseriesIndex` need to be read when the number of entities or measurements is too large. Only reading specific IndexTree nodes according to requirement and reducing I/O could speed up the query. More reading process of TsFile in details will be described in the last section of this chapter.


#### 1.2.4 Magic String

A TsFile ends with a 6-byte magic string (`TsFile`).


Congratulations! You have finished the journey of discovering TsFile.

## 2. A TsFile Visualization Example

### v0.8

<img style="width:100%; max-width:800px; max-height:600px; margin-left:auto; margin-right:auto; display:block;" src="https://user-images.githubusercontent.com/33376433/65209576-2bd36000-dacb-11e9-9e43-49e0dd01274e.png">

### v0.9 / 000001

<img style="width:100%; max-width:800px; max-height:600px; margin-left:auto; margin-right:auto; display:block;" src="https://user-images.githubusercontent.com/33376433/69341240-26012300-0ca4-11ea-91a1-d516810cad44.png">

### v0.10 / 000002

<img style="width:100%; max-width:800px; max-height:600px; margin-left:auto; margin-right:auto; display:block;" src="https://user-images.githubusercontent.com/19167280/95296983-492cc500-08ac-11eb-9f66-c9c78401c61d.png">

### v0.12 / 000003
<img style="width:100%; max-width:800px; max-height:600px; margin-left:auto; margin-right:auto; display:block;" src="https://user-images.githubusercontent.com/33376433/123052025-f47aab80-d434-11eb-94c2-9b75429e5c54.png">


## 3. TsFile Tool Set

### 3.1 IoTDB Data Directory Overview Tool

After building the server, the startup script of this tool will appear under the `server\target\iotdb-server-{version}\tools\tsfileToolSet` directory.

Command:

For Windows:

```
.\print-iotdb-data-dir.bat <path of your IoTDB data directory or directories separated by comma> (<path of the file for saving the output result>) 
```

For Linux or MacOs:

```
./print-iotdb-data-dir.sh <path of your IoTDB data directory or directories separated by comma> (<path of the file for saving the output result>) 
```

An example on Windows:

```
D:\iotdb\server\target\iotdb-server-{version}\tools\tsfileToolSet>.\print-iotdb-data-dir.bat D:\\data\data
|````````````````````````
Starting Printing the IoTDB Data Directory Overview
|````````````````````````
output save path:IoTDB_data_dir_overview.txt
TsFile data dir num:1
21:17:38.841 [main] WARN org.apache.iotdb.tsfile.common.conf.TSFileDescriptor - Failed to find config file iotdb-engine.properties at classpath, use default configuration
|==============================================================
|D:\\data\data
|--sequence
|  |--root.ln.wf01.wt01
|  |  |--1575813520203-101-0.tsfile
|  |  |--1575813520203-101-0.tsfile.resource
|  |  |  |--device root.ln.wf01.wt01, start time 1 (1970-01-01T08:00:00.001+08:00[GMT+08:00]), end time 5 (1970-01-01T08:00:00.005+08:00[GMT+08:00])
|  |  |--1575813520669-103-0.tsfile
|  |  |--1575813520669-103-0.tsfile.resource
|  |  |  |--device root.ln.wf01.wt01, start time 100 (1970-01-01T08:00:00.100+08:00[GMT+08:00]), end time 300 (1970-01-01T08:00:00.300+08:00[GMT+08:00])
|  |  |--1575813521372-107-0.tsfile
|  |  |--1575813521372-107-0.tsfile.resource
|  |  |  |--device root.ln.wf01.wt01, start time 500 (1970-01-01T08:00:00.500+08:00[GMT+08:00]), end time 540 (1970-01-01T08:00:00.540+08:00[GMT+08:00])
|--unsequence
|  |--root.ln.wf01.wt01
|  |  |--1575813521063-105-0.tsfile
|  |  |--1575813521063-105-0.tsfile.resource
|  |  |  |--device root.ln.wf01.wt01, start time 10 (1970-01-01T08:00:00.010+08:00[GMT+08:00]), end time 50 (1970-01-01T08:00:00.050+08:00[GMT+08:00])
|==============================================================
```



### 3.2 TsFileResource Print Tool

After building the server, the startup script of this tool will appear under the `server\target\iotdb-server-{version}\tools\tsfileToolSet` directory.

Command:

For Windows:

```
.\print-tsfile-resource-files.bat <path of your TsFileResource directory>
```

For Linux or MacOs:

```
./print-tsfile-resource-files.sh <path of your TsFileResource directory>
```

An example on Windows:

```shell
D:\iotdb\server\target\iotdb-server-{version}\tools\tsfileToolSet>.\print-tsfile-resource-files.bat D:\data\data\sequence\root.vehicle
|````````````````````````
Starting Printing the TsFileResources
|````````````````````````
12:31:59.861 [main] WARN org.apache.iotdb.db.conf.IoTDBDescriptor - Cannot find IOTDB_HOME or IOTDB_CONF environment variable when loading config file iotdb-engine.properties, use default configuration
analyzing D:\data\data\sequence\root.vehicle\1572496142067-101-0.tsfile ...
device root.vehicle.d0, start time 3000 (1970-01-01T08:00:03+08:00[GMT+08:00]), end time 100999 (1970-01-01T08:01:40.999+08:00[GMT+08:00])
analyzing the resource file finished.
```

### 3.3 TsFile Sketch Tool

After building the server, the startup script of this tool will appear under the `server\target\iotdb-server-{version}\tools\tsfileToolSet` directory.

Command:

For Windows:

```
.\print-tsfile-sketch.bat <path of your TsFile> (<path of the file for saving the output result>) 
```

- Note that if `<path of the file for saving the output result>` is not set, the default path "TsFile_sketch_view.txt" will be used. 

For Linux or MacOs:

```
./print-tsfile-sketch.sh <path of your TsFile> (<path of the file for saving the output result>) 
```

- Note that if `<path of the file for saving the output result>` is not set, the default path "TsFile_sketch_view.txt" will be used. 

An example on macOS:

```shell
/iotdb/server/target/iotdb-server-{version}/tools/tsfileToolSet$ ./print-tsfile-sketch.sh test.tsfile
|````````````````````````
Starting Printing the TsFile Sketch
|````````````````````````
TsFile path:test.tsfile
Sketch save path:TsFile_sketch_view.txt
-------------------------------- TsFile Sketch --------------------------------
file path: test.tsfile
file length: 33436

            POSITION| CONTENT
            --------  -------
                   0| [magic head] TsFile
                   6| [version number] 000002
||||||||||||||||||||| [Chunk Group] of root.group_12.d2, num of Chunks:3
                  12| [Chunk] of s_INT64e_RLE, numOfPoints:10000, time range:[1,10000], tsDataType:INT64, 
                      startTime: 1 endTime: 10000 count: 10000 [minValue:1,maxValue:1,firstValue:1,lastValue:1,sumValue:10000.0]
                    |   [marker] 1
                    |   [ChunkHeader]
                    |   2 pages
                 677| [Chunk] of s_INT64e_TS_2DIFF, numOfPoints:10000, time range:[1,10000], tsDataType:INT64, 
                      startTime: 1 endTime: 10000 count: 10000 [minValue:1,maxValue:1,firstValue:1,lastValue:1,sumValue:10000.0]
                    |   [marker] 1
                    |   [ChunkHeader]
                    |   1 pages
                1349| [Chunk] of s_INT64e_PLAIN, numOfPoints:10000, time range:[1,10000], tsDataType:INT64, 
                      startTime: 1 endTime: 10000 count: 10000 [minValue:1,maxValue:1,firstValue:1,lastValue:1,sumValue:10000.0]
                    |   [marker] 1
                    |   [ChunkHeader]
                    |   2 pages
                5766| [Chunk Group Footer]
                    |   [marker] 0
                    |   [deviceID] root.group_12.d2
                    |   [dataSize] 5754
                    |   [num of chunks] 3
||||||||||||||||||||| [Chunk Group] of root.group_12.d2 ends
                5799| [Version Info]
                    |   [marker] 3
                    |   [version] 102
||||||||||||||||||||| [Chunk Group] of root.group_12.d1, num of Chunks:3
                5808| [Chunk] of s_INT32e_PLAIN, numOfPoints:10000, time range:[1,10000], tsDataType:INT32, 
                      startTime: 1 endTime: 10000 count: 10000 [minValue:1,maxValue:1,firstValue:1,lastValue:1,sumValue:10000.0]
                    |   [marker] 1
                    |   [ChunkHeader]
                    |   1 pages
                8231| [Chunk] of s_INT32e_TS_2DIFF, numOfPoints:10000, time range:[1,10000], tsDataType:INT32, 
                      startTime: 1 endTime: 10000 count: 10000 [minValue:1,maxValue:1,firstValue:1,lastValue:1,sumValue:10000.0]
                    |   [marker] 1
                    |   [ChunkHeader]
                    |   1 pages
                8852| [Chunk] of s_INT32e_RLE, numOfPoints:10000, time range:[1,10000], tsDataType:INT32, 
                      startTime: 1 endTime: 10000 count: 10000 [minValue:1,maxValue:1,firstValue:1,lastValue:1,sumValue:10000.0]
                    |   [marker] 1
                    |   [ChunkHeader]
                    |   1 pages
                9399| [Chunk Group Footer]
                    |   [marker] 0
                    |   [deviceID] root.group_12.d1
                    |   [dataSize] 3591
                    |   [num of chunks] 3
||||||||||||||||||||| [Chunk Group] of root.group_12.d1 ends
                9432| [Version Info]
                    |   [marker] 3
                    |   [version] 102
||||||||||||||||||||| [Chunk Group] of root.group_12.d0, num of Chunks:2
                9441| [Chunk] of s_BOOLEANe_RLE, numOfPoints:10000, time range:[1,10000], tsDataType:BOOLEAN, 
                      startTime: 1 endTime: 10000 count: 10000 [firstValue:true,lastValue:true]
                    |   [marker] 1
                    |   [ChunkHeader]
                    |   1 pages
                9968| [Chunk] of s_BOOLEANe_PLAIN, numOfPoints:10000, time range:[1,10000], tsDataType:BOOLEAN, 
                      startTime: 1 endTime: 10000 count: 10000 [firstValue:true,lastValue:true]
                    |   [marker] 1
                    |   [ChunkHeader]
                    |   1 pages
               10961| [Chunk Group Footer]
                    |   [marker] 0
                    |   [deviceID] root.group_12.d0
                    |   [dataSize] 1520
                    |   [num of chunks] 2
||||||||||||||||||||| [Chunk Group] of root.group_12.d0 ends
               10994| [Version Info]
                    |   [marker] 3
                    |   [version] 102
||||||||||||||||||||| [Chunk Group] of root.group_12.d5, num of Chunks:1
               11003| [Chunk] of s_TEXTe_PLAIN, numOfPoints:10000, time range:[1,10000], tsDataType:TEXT, 
                      startTime: 1 endTime: 10000 count: 10000 [firstValue:version_test,lastValue:version_test]
                    |   [marker] 1
                    |   [ChunkHeader]
                    |   3 pages
               19278| [Chunk Group Footer]
                    |   [marker] 0
                    |   [deviceID] root.group_12.d5
                    |   [dataSize] 8275
                    |   [num of chunks] 1
||||||||||||||||||||| [Chunk Group] of root.group_12.d5 ends
               19311| [Version Info]
                    |   [marker] 3
                    |   [version] 102
||||||||||||||||||||| [Chunk Group] of root.group_12.d4, num of Chunks:4
               19320| [Chunk] of s_DOUBLEe_PLAIN, numOfPoints:10000, time range:[1,10000], tsDataType:DOUBLE, 
                      startTime: 1 endTime: 10000 count: 10000 [minValue:1.1,maxValue:1.1,firstValue:1.1,lastValue:1.1,sumValue:11000.00000000123]
                    |   [marker] 1
                    |   [ChunkHeader]
                    |   2 pages
               23740| [Chunk] of s_DOUBLEe_TS_2DIFF, numOfPoints:10000, time range:[1,10000], tsDataType:DOUBLE, 
                      startTime: 1 endTime: 10000 count: 10000 [minValue:1.1,maxValue:1.1,firstValue:1.1,lastValue:1.1,sumValue:11000.000000002045]
                    |   [marker] 1
                    |   [ChunkHeader]
                    |   1 pages
               24414| [Chunk] of s_DOUBLEe_GORILLA, numOfPoints:10000, time range:[1,10000], tsDataType:DOUBLE, 
                      startTime: 1 endTime: 10000 count: 10000 [minValue:1.1,maxValue:1.1,firstValue:1.1,lastValue:1.1,sumValue:11000.000000002045]
                    |   [marker] 1
                    |   [ChunkHeader]
                    |   1 pages
               25054| [Chunk] of s_DOUBLEe_RLE, numOfPoints:10000, time range:[1,10000], tsDataType:DOUBLE, 
                      startTime: 1 endTime: 10000 count: 10000 [minValue:1.1,maxValue:1.1,firstValue:1.1,lastValue:1.1,sumValue:11000.000000001224]
                    |   [marker] 1
                    |   [ChunkHeader]
                    |   2 pages
               25717| [Chunk Group Footer]
                    |   [marker] 0
                    |   [deviceID] root.group_12.d4
                    |   [dataSize] 6397
                    |   [num of chunks] 4
||||||||||||||||||||| [Chunk Group] of root.group_12.d4 ends
               25750| [Version Info]
                    |   [marker] 3
                    |   [version] 102
||||||||||||||||||||| [Chunk Group] of root.group_12.d3, num of Chunks:4
               25759| [Chunk] of s_FLOATe_GORILLA, numOfPoints:10000, time range:[1,10000], tsDataType:FLOAT, 
                      startTime: 1 endTime: 10000 count: 10000 [minValue:1.1,maxValue:1.1,firstValue:1.1,lastValue:1.1,sumValue:11000.00023841858]
                    |   [marker] 1
                    |   [ChunkHeader]
                    |   1 pages
               26375| [Chunk] of s_FLOATe_PLAIN, numOfPoints:10000, time range:[1,10000], tsDataType:FLOAT, 
                      startTime: 1 endTime: 10000 count: 10000 [minValue:1.1,maxValue:1.1,firstValue:1.1,lastValue:1.1,sumValue:11000.00023841858]
                    |   [marker] 1
                    |   [ChunkHeader]
                    |   1 pages
               28796| [Chunk] of s_FLOATe_RLE, numOfPoints:10000, time range:[1,10000], tsDataType:FLOAT, 
                      startTime: 1 endTime: 10000 count: 10000 [minValue:1.1,maxValue:1.1,firstValue:1.1,lastValue:1.1,sumValue:11000.00023841858]
                    |   [marker] 1
                    |   [ChunkHeader]
                    |   1 pages
               29343| [Chunk] of s_FLOATe_TS_2DIFF, numOfPoints:10000, time range:[1,10000], tsDataType:FLOAT, 
                      startTime: 1 endTime: 10000 count: 10000 [minValue:1.1,maxValue:1.1,firstValue:1.1,lastValue:1.1,sumValue:11000.00023841858]
                    |   [marker] 1
                    |   [ChunkHeader]
                    |   1 pages
               29967| [Chunk Group Footer]
                    |   [marker] 0
                    |   [deviceID] root.group_12.d3
                    |   [dataSize] 4208
                    |   [num of chunks] 4
||||||||||||||||||||| [Chunk Group] of root.group_12.d3 ends
               30000| [Version Info]
                    |   [marker] 3
                    |   [version] 102
               30009| [marker] 2
               30010| [ChunkIndexList] of root.group_12.d0.s_BOOLEANe_PLAIN, tsDataType:BOOLEAN
                    | [startTime: 1 endTime: 10000 count: 10000 [firstValue:true,lastValue:true]] 
               30066| [ChunkIndexList] of root.group_12.d0.s_BOOLEANe_RLE, tsDataType:BOOLEAN
                    | [startTime: 1 endTime: 10000 count: 10000 [firstValue:true,lastValue:true]] 
               30120| [ChunkIndexList] of root.group_12.d1.s_INT32e_PLAIN, tsDataType:INT32
                    | [startTime: 1 endTime: 10000 count: 10000 [minValue:1,maxValue:1,firstValue:1,lastValue:1,sumValue:10000.0]] 
               30196| [ChunkIndexList] of root.group_12.d1.s_INT32e_RLE, tsDataType:INT32
                    | [startTime: 1 endTime: 10000 count: 10000 [minValue:1,maxValue:1,firstValue:1,lastValue:1,sumValue:10000.0]] 
               30270| [ChunkIndexList] of root.group_12.d1.s_INT32e_TS_2DIFF, tsDataType:INT32
                    | [startTime: 1 endTime: 10000 count: 10000 [minValue:1,maxValue:1,firstValue:1,lastValue:1,sumValue:10000.0]] 
               30349| [ChunkIndexList] of root.group_12.d2.s_INT64e_PLAIN, tsDataType:INT64
                    | [startTime: 1 endTime: 10000 count: 10000 [minValue:1,maxValue:1,firstValue:1,lastValue:1,sumValue:10000.0]] 
               30441| [ChunkIndexList] of root.group_12.d2.s_INT64e_RLE, tsDataType:INT64
                    | [startTime: 1 endTime: 10000 count: 10000 [minValue:1,maxValue:1,firstValue:1,lastValue:1,sumValue:10000.0]] 
               30531| [ChunkIndexList] of root.group_12.d2.s_INT64e_TS_2DIFF, tsDataType:INT64
                    | [startTime: 1 endTime: 10000 count: 10000 [minValue:1,maxValue:1,firstValue:1,lastValue:1,sumValue:10000.0]] 
               30626| [ChunkIndexList] of root.group_12.d3.s_FLOATe_GORILLA, tsDataType:FLOAT
                    | [startTime: 1 endTime: 10000 count: 10000 [minValue:1.1,maxValue:1.1,firstValue:1.1,lastValue:1.1,sumValue:11000.00023841858]] 
               30704| [ChunkIndexList] of root.group_12.d3.s_FLOATe_PLAIN, tsDataType:FLOAT
                    | [startTime: 1 endTime: 10000 count: 10000 [minValue:1.1,maxValue:1.1,firstValue:1.1,lastValue:1.1,sumValue:11000.00023841858]] 
               30780| [ChunkIndexList] of root.group_12.d3.s_FLOATe_RLE, tsDataType:FLOAT
                    | [startTime: 1 endTime: 10000 count: 10000 [minValue:1.1,maxValue:1.1,firstValue:1.1,lastValue:1.1,sumValue:11000.00023841858]] 
               30854| [ChunkIndexList] of root.group_12.d3.s_FLOATe_TS_2DIFF, tsDataType:FLOAT
                    | [startTime: 1 endTime: 10000 count: 10000 [minValue:1.1,maxValue:1.1,firstValue:1.1,lastValue:1.1,sumValue:11000.00023841858]] 
               30933| [ChunkIndexList] of root.group_12.d4.s_DOUBLEe_GORILLA, tsDataType:DOUBLE
                    | [startTime: 1 endTime: 10000 count: 10000 [minValue:1.1,maxValue:1.1,firstValue:1.1,lastValue:1.1,sumValue:11000.000000002045]] 
               31028| [ChunkIndexList] of root.group_12.d4.s_DOUBLEe_PLAIN, tsDataType:DOUBLE
                    | [startTime: 1 endTime: 10000 count: 10000 [minValue:1.1,maxValue:1.1,firstValue:1.1,lastValue:1.1,sumValue:11000.00000000123]] 
               31121| [ChunkIndexList] of root.group_12.d4.s_DOUBLEe_RLE, tsDataType:DOUBLE
                    | [startTime: 1 endTime: 10000 count: 10000 [minValue:1.1,maxValue:1.1,firstValue:1.1,lastValue:1.1,sumValue:11000.000000001224]] 
               31212| [ChunkIndexList] of root.group_12.d4.s_DOUBLEe_TS_2DIFF, tsDataType:DOUBLE
                    | [startTime: 1 endTime: 10000 count: 10000 [minValue:1.1,maxValue:1.1,firstValue:1.1,lastValue:1.1,sumValue:11000.000000002045]] 
               31308| [ChunkIndexList] of root.group_12.d5.s_TEXTe_PLAIN, tsDataType:TEXT
                    | [startTime: 1 endTime: 10000 count: 10000 [firstValue:version_test,lastValue:version_test]] 
               32840| [MetadataIndex] of root.group_12.d0
               32881| [MetadataIndex] of root.group_12.d1
               32920| [MetadataIndex] of root.group_12.d2
               32959| [MetadataIndex] of root.group_12.d3
               33000| [MetadataIndex] of root.group_12.d4
               33042| [MetadataIndex] of root.group_12.d5
               33080| [IndexOfTimeseriesIndex]
                    |   [num of devices] 6
                    |   6 key&TsMetadataIndex
                    |   [totalChunkNum] 17
                    |   [invalidChunkNum] 0
                    |   [bloom filter bit vector byte array length] 32
                    |   [bloom filter bit vector byte array] 
                    |   [bloom filter number of bits] 256
                    |   [bloom filter number of hash functions] 5
               33426| [IndexOfTimeseriesIndexSize] 346
               33430| [magic tail] TsFile
               33436| END of TsFile

---------------------------------- TsFile Sketch End ----------------------------------

```

### 3.4 TsFileSequenceRead

You can also use `example/tsfile/org/apache/iotdb/tsfile/TsFileSequenceRead` to sequentially print a TsFile's content.


### 3.5 Vis Tool

Vis is a tool that visualizes the time layouts and cout aggregation of chunk data in TsFiles. You can use this tool to facilitate debugging, check the distribution of data, etc. Please feel free to play around with it, and let us know your thoughts.

![image](https://user-images.githubusercontent.com/33376433/123763559-82074100-d8f6-11eb-9109-ead7e18f84b8.png)

- A single long narrow rectangle in the figure shows the visdata of a single chunk in a TsFile. 
Visdata contains \[tsName, fileName, chunkId, startTime, endTime, pointCountNum\].
- The position of a rectangle on the x-axis is defined by the startTime and endTime of the chunk data.
- The position of a rectangle on the y-axis is defined simultaneously by 
  - (a)`showSpecific`: the specific set of time series to be plotted;
  - (b) seqKey/unseqKey display policies: extract seqKey or unseqKey from statisfied keys under 
    different display policies: 
      - b-1) unseqKey identifies tsName and fileName, so chunk data with the same fileName and 
        tsName but different chunkIds are plotted on the same line. 
      - b-2) seqKey identifies tsName, so chunk data with the same tsName but different fileNames 
        and chunkIds are plotted on the same line;
  - (c)`isFileOrder`: sort seqKey&unseqKey according to `isFileOrder`, true to sort 
    seqKeys&unseqKeys by fileName priority, false to sort seqKeys&unseqKeys by tsName priority. 
    When multiple time series are displayed on a graph at the same time, this parameter can provide
    users with these two observation perspectives.

#### 3.5.1 How to run Vis

The source code contains two files: `TsFileExtractVisdata.java` and `vis.m`. `TsFileExtractVisdata.java` extracts, from input tsfiles, necessary visualization information, which is what `vis.m` needs to plot figures.

Simply put, you first run `TsFileExtractVisdata.java` and then run `vis.m`.

##### Step 1: run TsFileExtractVisdata.java

`TsFileExtractVisdata.java` extracts visdata [tsName, fileName, chunkId, startTime, endTime, pointCountNum] from every chunk of the input TsFiles and write them to the specified output path.

After building the server, the startup script of this tool will appear under the `server\target\iotdb-server-{version}\tools\tsfileToolSet` directory.

Command:

For Windows:

```
.\print-tsfile-visdata.bat path1 seqIndicator1 path2 seqIndicator2 ... pathN seqIndicatorN outputPath
```

For Linux or MacOs:

```
./print-tsfile-visdata.sh path1 seqIndicator1 path2 seqIndicator2 ... pathN seqIndicatorN outputPath
```

Args: [`path1` `seqIndicator1` `path2` `seqIndicator2` ... `pathN` `seqIndicatorN` `outputPath`]

Details:

-   2N+1 args in total.
-   `seqIndicator` should be 'true' or 'false' (not case sensitive). 'true' means is the file is sequence, 'false' means the file is unsequence.
-   `Path` can be the full path of a tsfile or a directory path. If it is a directory path, make sure that all tsfiles in this directory have the same `seqIndicator`.
-   The input TsFiles should all be sealed. The handle of unsealed TsFile is left as future work when in need.

##### Step 2: run vis.m

`vis.m` load visdata generated by `TsFileExtractVisdata`, and then plot figures given the loaded visdata and two plot parameters: `showSpecific` and `isFileOrder`.

```matlab
function [timeMap,countMap] = loadVisData(filePath,timestampUnit)
% Load visdata generated by TsFileExtractVisdata.
%
% filePath: the path of visdata.
% The format is [tsName,fileName,chunkId,startTime,endTime,pointCountNum].
% `tsName` and `fileName` are string, the others are long value.
% If the tsfile is unsequence file, `fileName` will contain "unseq" as an
% indicator, which is guaranteed by TsFileExtractVisdata.
%
% timestampUnit(not case sensitive):
%   'us' if the timestamp is microsecond, e.g., 1621993620816000
%   'ms' if it is millisecond, e.g., 1621993620816
%   's' if it is second, e.g., 1621993620
%
% timeMap: record the time range of every chunk.
% Key [tsName][fileName][chunkId] identifies the only chunk. Value is
% [startTime,endTime] of the chunk.
%
% countMap: record the point count number of every chunk. Key is the same
% as that of timeMap. Value is pointCountNum.
```

```matlab
function draw(timeMap,countMap,showSpecific,isFileOrder)
% Plot figures given the loaded data and two plot parameters:
% `showSpecific` and `isFileOrder`.
%
% process: 1) traverse `keys(timeMap)` to get the position arrangements on
%          the y axis dynamically, which is defined simultaneously by
%           (a)`showSpecific`: traverse `keys(timeMap)`, filter out keys
%          that don't statisfy `showSpecific`.
%           (b) seqKey/unseqKey display policies: extract seqKey or unseqKey
%          from statisfied keys under different display policies:
%               b-1) unseqKey identifies tsName and fileName, so chunk data with the
%               same fileName and tsName but different chunkIds are
%               plotted on the same line.
%               b-2) seqKey identifies tsName, so chunk data with the same tsName but
%               different fileNames and chunkIds are plotted on the same
%               line.
%           (c)`isFileOrder`: sort seqKey&unseqKey according to `isFileOrder`,
%          finally get the position arrangements on the y axis.
%          2) traverse `keys(timeMap)` again, get startTime&endTime from
%          `treeMap` as positions on the x axis, combined with the
%          positions on the y axis from the last step, finish plot.
%
% timeMap,countMap: generated by loadVisData function.
%
% showSpecific: the specific set of time series to be plotted.
%               If showSpecific is empty{}, then all loaded time series
%               will be plotted.
%               Note: Wildcard matching is not supported now. In other
%               words, showSpecific only support full time series path
%               names.
%
% isFileOrder: true to sort seqKeys&unseqKeys by fileName priority, false
%              to sort seqKeys&unseqKeys by tsName priority.
```


#### 3.5.2 Examples

##### Example 1

Use the tsfiles written by `IoTDBLargeDataIT.insertData` with a little modification: add `statement.execute("flush");` at the end of `IoTDBLargeDataIT.insertData`.

Step 1: run `TsFileExtractVisdata.java`

```
.\print-tsfile-visdata.bat data\sequence true data\unsequence false D:\visdata1.csv
```
or equivalently:
```
.\print-tsfile-visdata.bat data\sequence\root.vehicle\0\0\1622743492580-1-0.tsfile true data\sequence\root.vehicle\0\0\1622743505092-2-0.tsfile true data\sequence\root.vehicle\0\0\1622743505573-3-0.tsfile true data\unsequence\root.vehicle\0\0\1622743505901-4-0.tsfile false D:\visdata1.csv
```

Step 2: run `vis.m`

```matlab
clear all;close all;

% 1. load visdata generated by TsFileExtractVisdata
filePath = 'D:\visdata1.csv';
[timeMap,countMap] = loadVisData(filePath,'ms'); % mind the timestamp unit

% 2. plot figures given the loaded data and two plot parameters:
% `showSpecific` and `isFileOrder`
draw(timeMap,countMap,{},false)
title("draw(timeMap,countMap,\{\},false)")

draw(timeMap,countMap,{},true)
title("draw(timeMap,countMap,\{\},true)")

draw(timeMap,countMap,{'root.vehicle.d0.s0'},false)
title("draw(timeMap,countMap,{'root.vehicle.d0.s0'},false)")

draw(timeMap,countMap,{'root.vehicle.d0.s0','root.vehicle.d0.s1'},false)
title("draw(timeMap,countMap,{'root.vehicle.d0.s0','root.vehicle.d0.s1'},false)")

draw(timeMap,countMap,{'root.vehicle.d0.s0','root.vehicle.d0.s1'},true)
title("draw(timeMap,countMap,{'root.vehicle.d0.s0','root.vehicle.d0.s1'},true)")
```

Plot results:

![1](https://user-images.githubusercontent.com/33376433/123760377-5df63080-d8f3-11eb-8ca8-c93590f21bde.png)
![2](https://user-images.githubusercontent.com/33376433/123760402-63537b00-d8f3-11eb-9393-398c4204ccf1.png)
![3](https://user-images.githubusercontent.com/33376433/123760418-66e70200-d8f3-11eb-8701-437afd73ac4c.png)
![4](https://user-images.githubusercontent.com/33376433/123760424-69e1f280-d8f3-11eb-9f45-571496685a6e.png)
![5](https://user-images.githubusercontent.com/33376433/123760433-6cdce300-d8f3-11eb-8ecd-da04a475af41.png)<|MERGE_RESOLUTION|>--- conflicted
+++ resolved
@@ -65,21 +65,18 @@
 
 ### 1.2 TsFile Overview
 
-<<<<<<< HEAD
+
+
+<!-- TODO
+
+
 Here is the structure diagram of TsFile.
-=======
-<!-- TODO
->>>>>>> 27970070
-
-Here is the structure diagram of TsFile.
 
 <img style="width:100%; max-width:800px; max-height:600px; margin-left:auto; margin-right:auto; display:block;" src="https://user-images.githubusercontent.com/33376433/123052025-f47aab80-d434-11eb-94c2-9b75429e5c54.png">
 
-<<<<<<< HEAD
+
 Here is another representation of the TsFile structure:
-=======
-This TsFile contains two entities: d1, d2. Each entity contains two measurements: s1, s2. 4 timeseries in total. Each timeseries contains 2 Chunks.
->>>>>>> 27970070
+
 
 -->
 
@@ -87,13 +84,11 @@
 
 There are three concepts, from small to large, in **Data Area:**
 
-<<<<<<< HEAD
+
 * A list of ChunkMetadata organized by timeseries.
 * A list of TimeseriesMetadata organized by timeseries.
 * TsFileMetadata
-=======
-* **Page**: A page is a sequence of timeseries. It is the smallest unit in which a data block is deserialized.
->>>>>>> 27970070
+
 
 * **Chunk**: A chunk contains several pages in one timeseries. It is the smallest unit in which a data block is read by IO.
 
@@ -128,11 +123,8 @@
 
 ##### ChunkGroup
 
-<<<<<<< HEAD
-The `ChunkGroup` consists of several `Chunk`, a byte delimiter`0x00` and a `ChunkFooter`.
-=======
+
 A `ChunkGroup` stores the data of an entity for a period of time. It consists of several `Chunk`, a byte delimiter`0x00` and a `ChunkFooter`.
->>>>>>> 27970070
 
 ##### Chunk
 
@@ -242,37 +234,31 @@
 
 <img style="width:100%; max-width:800px; max-height:600px; margin-left:auto; margin-right:auto; display:block;" src="https://user-images.githubusercontent.com/19167280/125254013-9d2d7400-e32c-11eb-9f95-1663e14cffbb.png">
 
-<<<<<<< HEAD
+In the case of 5 entities with 5 measurements each: Since the numbers of entities and measurements are both no more than `max_degree_of_index_node`, the tree has only measurement index level by default. In this level, each IndexNode is composed of no more than 10 index entries. The root node is `INTERNAL_ENTITY` type, and the 5 index entries point to index nodes of related entities. These nodes point to  `TimeseriesIndex` directly, as they are `LEAF_MEASUREMENT` type.
+
+
 In the case of 5 devices with 5 measurements each: Since the numbers of devices and measurements are both no more than `max_degree_of_index_node`, the tree has only measurement index level by default. In this level, each MetadataIndexNode is composed of no more than 10 MetadataIndex entries. The root nonde is `INTERNAL_MEASUREMENT` type, and the 5 MetadataIndex entries point to MetadataIndex nodes of related devices. These nodes point to  `TimeseriesMetadata` directly, as they are `LEAF_MEASUREMENT` type.
-=======
-In the case of 5 entities with 5 measurements each: Since the numbers of entities and measurements are both no more than `max_degree_of_index_node`, the tree has only measurement index level by default. In this level, each IndexNode is composed of no more than 10 index entries. The root node is `INTERNAL_ENTITY` type, and the 5 index entries point to index nodes of related entities. These nodes point to  `TimeseriesIndex` directly, as they are `LEAF_MEASUREMENT` type.
->>>>>>> 27970070
-
-* Example 2: 1 entity with 150 measurements
-
-<<<<<<< HEAD
+
+
+<img style="width:100%; max-width:800px; max-height:600px; margin-left:auto; margin-right:auto; display:block;" src="https://user-images.githubusercontent.com/19167280/125254022-a0c0fb00-e32c-11eb-8fd1-462936358288.png">
+
+
 In the case of 1 device with 150 measurements: The number of measurements exceeds `max_degree_of_index_node`, so the tree has only measurement index level by default. In this level, each MetadataIndexNode is composed of no more than 10 MetadataIndex entries. The nodes that point to `TimeseriesMetadata` directly are `LEAF_MEASUREMENT` type. Other nodes and root node of index tree are not leaf nodes of measurement index level, so they are `INTERNAL_MEASUREMENT` type.
-=======
-<img style="width:100%; max-width:800px; max-height:600px; margin-left:auto; margin-right:auto; display:block;" src="https://user-images.githubusercontent.com/19167280/125254022-a0c0fb00-e32c-11eb-8fd1-462936358288.png">
->>>>>>> 27970070
-
-In the case of 1 entity with 150 measurements: The number of measurements exceeds `max_degree_of_index_node`, so the tree has only measurement index level by default. In this level, each IndexNode is composed of no more than 10 index entries. The nodes that point to `TimeseriesIndex` directly are `LEAF_MEASUREMENT` type. Other nodes are not leaf nodes of measurement index level, so they are `INTERNAL_MEASUREMENT` type. The root node is `INTERNAL_ENTITY` type.
-
-<<<<<<< HEAD
+
+
+* Example 3: 150 entities with 1 measurement each
+
+
 In the case of 150 device with 1 measurement each: The number of devices exceeds `max_degree_of_index_node`, so the device index level and measurement index level of the tree are both formed. In these two levels, each MetadataIndexNode is composed of no more than 10 MetadataIndex entries. The nodes that point to `TimeseriesMetadata` directly are `LEAF_MEASUREMENT` type. The root nodes of measurement index level are also the leaf nodes of device index level, which are `LEAF_DEVICE` type. Other nodes and root node of index tree are not leaf nodes of device index level, so they are `INTERNAL_DEVICE` type.
-=======
-* Example 3: 150 entities with 1 measurement each
->>>>>>> 27970070
 
 <img style="width:100%; max-width:800px; max-height:600px; margin-left:auto; margin-right:auto; display:block;" src="https://user-images.githubusercontent.com/19167280/122771008-9a64d380-d2d8-11eb-9044-5ac794dd38f7.png">
 
-<<<<<<< HEAD
+
+In the case of 150 entities with 1 measurement each: The number of entities exceeds `max_degree_of_index_node`, so the entity index level and measurement index level of the tree are both formed. In these two levels, each IndexNode is composed of no more than 10 index entries. The nodes that point to `TimeseriesIndex` directly are `LEAF_MEASUREMENT` type. The root nodes of measurement index level are also the leaf nodes of entity index level, which are `LEAF_ENTITY` type. Other nodes and root node of index tree are not leaf nodes of entity level, so they are `INTERNAL_ENTITY` type.
+
+
 In the case of 150 device with 150 measurements each: The numbers of devices and measurements both exceed `max_degree_of_index_node`, so the device index level and measurement index level are both formed. In these two levels, each MetadataIndexNode is composed of no more than 10 MetadataIndex entries. As is described before, from the root node to the leaf nodes of device index level, their types are `INTERNAL_DEVICE` and `LEAF_DEVICE`; each leaf node of device index level can be seen as the root node of measurement index level, and from here to the leaf nodes of measurement index level, their types are `INTERNAL_MEASUREMENT` and `LEAF_MEASUREMENT`.
-=======
-In the case of 150 entities with 1 measurement each: The number of entities exceeds `max_degree_of_index_node`, so the entity index level and measurement index level of the tree are both formed. In these two levels, each IndexNode is composed of no more than 10 index entries. The nodes that point to `TimeseriesIndex` directly are `LEAF_MEASUREMENT` type. The root nodes of measurement index level are also the leaf nodes of entity index level, which are `LEAF_ENTITY` type. Other nodes and root node of index tree are not leaf nodes of entity level, so they are `INTERNAL_ENTITY` type.
->>>>>>> 27970070
-
-* Example 4: 150 entities with 150 measurements each
+r
 
 <img style="width:100%; max-width:800px; max-height:600px; margin-left:auto; margin-right:auto; display:block;" src="https://user-images.githubusercontent.com/19167280/122677241-1a753580-d214-11eb-817f-17bcf797251f.png">
 
