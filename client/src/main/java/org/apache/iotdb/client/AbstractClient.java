--- conflicted
+++ resolved
@@ -286,7 +286,6 @@
             printColumnData(resultSetMetaData, align, res, i, zoneId);
           }
         }
-<<<<<<< HEAD
       }
       else {
         for (int i = 2; i <= colCount / 2 + 1; i++) {
@@ -302,11 +301,6 @@
             }
           }
           printColumnData(resultSetMetaData, align, res, i, zoneId);
-=======
-      } else {
-        for (int i = 1; i <= colCount; i++) {
-          printf(formatValue, res.getString(i));
->>>>>>> 7c0f1d5e
         }
       }
       println();
@@ -517,17 +511,12 @@
   private static void printBlockLine(boolean printTimestamp, boolean align, int colCount,
       ResultSetMetaData resultSetMetaData) throws SQLException {
     StringBuilder blockLine = new StringBuilder();
-<<<<<<< HEAD
     if (align) {
       if (printTimestamp) {
         blockLine.append("+").append(StringUtils.repeat('-', maxTimeLength)).append("+");
       } else {
         blockLine.append("+");
       }
-=======
-    if (printTimestamp) {
-      blockLine.append("+").append(StringUtils.repeat('-', maxTimeLength)).append("+");
->>>>>>> 7c0f1d5e
       if (resultSetMetaData.getColumnName(2).equals(GROUPBY_DEVICE_COLUMN_NAME)) {
         maxValueLength = measurementColumnLength;
       } else {
@@ -537,7 +526,6 @@
           tmp = Math.max(tmp, len);
         }
         maxValueLength = tmp;
-<<<<<<< HEAD
       }
       if (printTimestamp) {
         for (int i = 2; i <= colCount; i++) {
@@ -565,20 +553,7 @@
       for (int i = 2; i <= colCount / 2 + 1; i++) {
         if (printTimestamp) {
           blockLine.append(StringUtils.repeat('-', maxTimeLength)).append("+");
-        } 
-=======
-      }
-      for (int i = 2; i <= colCount; i++) {
-        if (i == 2 && resultSetMetaData.getColumnName(2).equals(GROUPBY_DEVICE_COLUMN_NAME)) {
-          blockLine.append(StringUtils.repeat('-', deviceColumnLength)).append("+");
-        } else {
-          blockLine.append(StringUtils.repeat('-', maxValueLength)).append("+");
-        }
-      }
-    } else {
-      blockLine.append("+");
-      for (int i = 1; i <= colCount; i++) {
->>>>>>> 7c0f1d5e
+        }
         blockLine.append(StringUtils.repeat('-', maxValueLength)).append("+");
       }
     }
