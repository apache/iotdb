/*
 * Licensed to the Apache Software Foundation (ASF) under one
 * or more contributor license agreements.  See the NOTICE file
 * distributed with this work for additional information
 * regarding copyright ownership.  The ASF licenses this file
 * to you under the Apache License, Version 2.0 (the
 * "License"); you may not use this file except in compliance
 * with the License.  You may obtain a copy of the License at
 *
 *     http://www.apache.org/licenses/LICENSE-2.0
 *
 * Unless required by applicable law or agreed to in writing,
 * software distributed under the License is distributed on an
 * "AS IS" BASIS, WITHOUT WARRANTIES OR CONDITIONS OF ANY
 * KIND, either express or implied.  See the License for the
 * specific language governing permissions and limitations
 * under the License.
 */
package org.apache.iotdb.client;

import java.io.PrintStream;
import java.sql.ResultSet;
import java.sql.ResultSetMetaData;
import java.sql.SQLException;
import java.sql.Statement;
import java.text.SimpleDateFormat;
import java.time.Instant;
import java.time.ZoneId;
import java.time.ZonedDateTime;
import java.time.format.DateTimeFormatter;
import java.util.ArrayList;
import java.util.Arrays;
import java.util.HashSet;
import java.util.List;
import java.util.Set;
import org.apache.commons.cli.CommandLine;
import org.apache.commons.cli.Option;
import org.apache.commons.cli.Options;
import org.apache.commons.lang3.ArrayUtils;
import org.apache.commons.lang3.StringUtils;
import org.apache.iotdb.exception.ArgsErrorException;
import org.apache.iotdb.jdbc.IoTDBConnection;
import org.apache.iotdb.jdbc.IoTDBQueryResultSet;
import org.apache.iotdb.service.rpc.thrift.ServerProperties;
import org.apache.iotdb.tool.ImportCsv;
import org.apache.thrift.TException;

public abstract class AbstractClient {

  static final String HOST_ARGS = "h";
  static final String HOST_NAME = "host";

  static final String HELP_ARGS = "help";

  static final String PORT_ARGS = "p";
  static final String PORT_NAME = "port";

  static final String PASSWORD_ARGS = "pw";
  private static final String PASSWORD_NAME = "password";

  static final String USERNAME_ARGS = "u";
  static final String USERNAME_NAME = "username";

  private static final String EXECUTE_ARGS = "e";
  private static final String EXECUTE_NAME = "execute";

  static final String ISO8601_ARGS = "disableISO8601";
  static final List<String> AGGREGRATE_TIME_LIST = new ArrayList<>();
  static final String MAX_PRINT_ROW_COUNT_ARGS = "maxPRC";
  private static final String MAX_PRINT_ROW_COUNT_NAME = "maxPrintRowCount";
  static final String SET_MAX_DISPLAY_NUM = "set max_display_num";
  static final String SET_TIMESTAMP_DISPLAY = "set time_display_type";
  static final String SHOW_TIMESTAMP_DISPLAY = "show time_display_type";
  static final String SET_TIME_ZONE = "set time_zone";
  static final String SHOW_TIMEZONE = "show time_zone";
  static final String SET_FETCH_SIZE = "set fetch_size";
  static final String SHOW_FETCH_SIZE = "show fetch_size";
  private static final String HELP = "help";
  static final String IOTDB_CLI_PREFIX = "IoTDB";
  static final String SCRIPT_HINT = "./start-client.sh(start-client.bat if Windows)";
  static final String QUIT_COMMAND = "quit";
  static final String EXIT_COMMAND = "exit";
  private static final String SHOW_METADATA_COMMAND = "show timeseries";
  static final int MAX_HELP_CONSOLE_WIDTH = 88;
  static final String TIMESTAMP_STR = "Time";
  static final int ISO_DATETIME_LEN = 35;
  private static final String IMPORT_CMD = "import";
  private static final String NEED_NOT_TO_PRINT_TIMESTAMP = "AGGREGATION";
  private static final String DEFAULT_TIME_FORMAT = "default";
  private static String timeFormat = DEFAULT_TIME_FORMAT;
  static int maxPrintRowCount = 100000;
  private static int fetchSize = 10000;
  static int maxTimeLength = ISO_DATETIME_LEN;
  static int maxValueLength = 15;
  private static int deviceColumnLength = 20; // for GROUP_BY_DEVICE sql
  private static int measurementColumnLength = 10; // for GROUP_BY_DEVICE sql
  // for GROUP_BY_DEVICE sql; this name should be the same as that used in server
  private static String GROUPBY_DEVICE_COLUMN_NAME = "Device";
  private static boolean isQuit = false;
  static String TIMESTAMP_PRECISION = "ms";

  /**
   * control the width of columns for 'show timeseries path' and 'show storage group'.
   * <p>
   * for 'show timeseries path':
   * <table>
   * <tr>
   * <th>Timeseries (width:75)</th>
   * <th>Storage Group (width:45)</th>
   * <th>DataType width:8)</th>
   * <th>Encoding (width:8)</th>
   * </tr>
   * <tr>
   * <td>root.vehicle.d1.s1</td>
   * <td>root.vehicle</td>
   * <td>INT32</td>
   * <td>PLAIN</td>
   * </tr>
   * <tr>
   * <td>...</td>
   * <td>...</td>
   * <td>...</td>
   * <td>...</td>
   * </tr>
   * </table>
   * </p>
   * <p>
   * for "show storage group path":
   * <table>
   * <tr>
   * <th>STORAGE_GROUP (width:75)</th>
   * </tr>
   * <tr>
   * <td>root.vehicle</td>
   * </tr>
   * <tr>
   * <td>...</td>
   * </tr>
   * </table>
   * </p>
   */
  private static int[] maxValueLengthForShow = new int[]{75, 45, 8, 8};
  static String formatTime = "%" + maxTimeLength + "s|";
  private static String formatValue = "%" + maxValueLength + "s|";
  private static final int DIVIDING_LINE_LENGTH = 40;
  static String host = "127.0.0.1";
  static String port = "6667";
  static String username;
  static String password;
  static String execute;
  static boolean hasExecuteSQL = false;

  private static boolean printToConsole = true;

  static Set<String> keywordSet = new HashSet<>();

  static ServerProperties properties = null;

  private static boolean printHeader = false;
  private static int displayCnt = 0;

  private static final PrintStream SCREEN_PRINTER = new PrintStream(System.out);
  /**
   * showException is currently fixed to false because the display of exceptions is not elaborate.
   * We can make it an option in future versions.
   */
  private static boolean showException = false;

  static void init() {
    keywordSet.add("-" + HOST_ARGS);
    keywordSet.add("-" + HELP_ARGS);
    keywordSet.add("-" + PORT_ARGS);
    keywordSet.add("-" + PASSWORD_ARGS);
    keywordSet.add("-" + USERNAME_ARGS);
    keywordSet.add("-" + EXECUTE_ARGS);
    keywordSet.add("-" + ISO8601_ARGS);
    keywordSet.add("-" + MAX_PRINT_ROW_COUNT_ARGS);
  }

  /**
   * Client result output.
   *
   * @param res result set
   * @param printToConsole print to console
   * @param zoneId time-zone ID
   * @throws SQLException SQLException
   */
  private static void output(ResultSet res, boolean printToConsole, ZoneId zoneId)
      throws SQLException {
    int cnt = 0;
    boolean printTimestamp = true;
    boolean align = true;
    displayCnt = 0;
    printHeader = false;
    ResultSetMetaData resultSetMetaData = res.getMetaData();

    int colCount = resultSetMetaData.getColumnCount();


    if (res instanceof IoTDBQueryResultSet) {
      printTimestamp = !((IoTDBQueryResultSet) res).isIgnoreTimeStamp();
      align = ((IoTDBQueryResultSet) res).isAlign();
    }

    // Output values
    while (cnt < maxPrintRowCount && res.next()) {
<<<<<<< HEAD
      printRow(printTimestamp, align, colCount, resultSetMetaData, isShow, res, zoneId);
=======
      printRow(printTimestamp, colCount, resultSetMetaData, res, zoneId);
>>>>>>> 73b725e0
      cnt++;
      if (!printToConsole && cnt % 10000 == 0) {
        println(cnt);
      }
    }

    if (printToConsole) {
      if (!printHeader) {
<<<<<<< HEAD
        printBlockLine(printTimestamp, align, colCount, resultSetMetaData, isShow);
        printName(printTimestamp, align, colCount, resultSetMetaData, isShow);
        printBlockLine(printTimestamp, align, colCount, resultSetMetaData, isShow);
      } else {
        printBlockLine(printTimestamp, align, colCount, resultSetMetaData, isShow);
=======
        printBlockLine(printTimestamp, colCount, resultSetMetaData);
        printName(printTimestamp, colCount, resultSetMetaData);
        printBlockLine(printTimestamp, colCount, resultSetMetaData);
      } else {
        printBlockLine(printTimestamp, colCount, resultSetMetaData);
>>>>>>> 73b725e0
      }

    }

    if(!res.next()){
        printCount(cnt);
    } else {
        println(String.format("Reach maxPrintRowCount = %s lines", maxPrintRowCount));
    }
  }

  private static String getTimestampPrecision() {
    return TIMESTAMP_PRECISION;
  }

  private static void printCount(int cnt) {
      println("Total line number = " + cnt);
  }

<<<<<<< HEAD
  private static void printRow(boolean printTimestamp, boolean align, int colCount,
      ResultSetMetaData resultSetMetaData, boolean isShow, ResultSet res, ZoneId zoneId)
=======
  private static void printRow(boolean printTimestamp, int colCount,
      ResultSetMetaData resultSetMetaData, ResultSet res, ZoneId zoneId)
>>>>>>> 73b725e0
      throws SQLException {
    // Output Labels
    if (!printToConsole) {
      return;
    }
<<<<<<< HEAD
    printHeader(printTimestamp, align, colCount, resultSetMetaData, isShow);

    if (isShow) { // 'show timeseries <path>' or 'show storage group' metadata results
      printShow(colCount, res);
    } else { // queried data results
      printRowData(printTimestamp, align, res, zoneId, resultSetMetaData, colCount);
    }
  }

  private static void printHeader(boolean printTimestamp, boolean align, int colCount,
      ResultSetMetaData resultSetMetaData, boolean isShow) throws SQLException {
    if (!printHeader) {
      printBlockLine(printTimestamp, align, colCount, resultSetMetaData, isShow);
      printName(printTimestamp, align, colCount, resultSetMetaData, isShow);
      printBlockLine(printTimestamp, align, colCount, resultSetMetaData, isShow);
=======
    printHeader(printTimestamp, colCount, resultSetMetaData);
    printRowData(printTimestamp, res, zoneId, resultSetMetaData, colCount);
  }

  private static void printHeader(boolean printTimestamp, int colCount,
      ResultSetMetaData resultSetMetaData) throws SQLException {
    if (!printHeader) {
      printBlockLine(printTimestamp, colCount, resultSetMetaData);
      printName(printTimestamp, colCount, resultSetMetaData);
      printBlockLine(printTimestamp, colCount, resultSetMetaData);
>>>>>>> 73b725e0
      printHeader = true;
    }
  }

  private static void printShow(int colCount, ResultSet res) throws SQLException {
    print("|");
    for (int i = 1; i <= colCount; i++) {
      formatValue = "%" + maxValueLengthForShow[i - 1] + "s|";
      printf(formatValue, res.getString(i));
    }
    println();
  }

  private static void printRowData(boolean printTimestamp, boolean align, ResultSet res, ZoneId zoneId,
      ResultSetMetaData resultSetMetaData, int colCount)
      throws SQLException {
    if (displayCnt < maxPrintRowCount) { // NOTE displayCnt only works on queried data results
      print("|");
      if (align) {
        if (printTimestamp) {
          printf(formatTime, formatDatetime(res.getLong(TIMESTAMP_STR), zoneId));
        }
        for (int i = 2; i <= colCount; i++) {
          printColumnData(resultSetMetaData, align, res, i, zoneId);
        }
      }
      else {
        for (int i = 2; i <= colCount / 2 + 1; i++) {
          if (printTimestamp) {
            // timeLabel used for indicating the time column.
            String timeLabel = TIMESTAMP_STR + resultSetMetaData.getColumnLabel(2 * i - 2);
            if (res.getLong(timeLabel) < 0) {
              // blank space
              printf(formatTime, "");
            }
            else {
              printf(formatTime, formatDatetime(res.getLong(timeLabel), zoneId));
            }
          }
          printColumnData(resultSetMetaData, align, res, i, zoneId);
        }
      }
      println();
      displayCnt++;
    }
  }

  private static void printColumnData(ResultSetMetaData resultSetMetaData, boolean align,
      ResultSet res, int i, ZoneId zoneId) throws SQLException {
    boolean flag = false;
    for (String timeStr : AGGREGRATE_TIME_LIST) {
      if (resultSetMetaData.getColumnLabel(i).toUpperCase().contains(timeStr.toUpperCase())) {
        flag = true;
        break;
      }
    }
    if (flag) {
      try {
        printf(formatValue, formatDatetime(res.getLong(i), zoneId));
      } catch (Exception e) {
        printf(formatValue, "null");
        handleException(e);
      }
    } 
    else if (align) {
      if (i == 2 && resultSetMetaData.getColumnName(2).equals(GROUPBY_DEVICE_COLUMN_NAME)) {
        printf("%" + deviceColumnLength + "s|", res.getString(i));
      } else {
        printf(formatValue, res.getString(i));
      }
    }
    // for disable align clause
    else {
      if (res.getString(i * 2 - 2) == null) {
        //blank space
        printf(formatValue, "");
      }
      else {
        printf(formatValue, res.getString(i * 2 - 2));
      }
    }
  }

  static Options createOptions() {
    Options options = new Options();
    Option help = new Option(HELP_ARGS, false, "Display help information(optional)");
    help.setRequired(false);
    options.addOption(help);

    Option timeFormat = new Option(ISO8601_ARGS, false, "Display timestamp in number(optional)");
    timeFormat.setRequired(false);
    options.addOption(timeFormat);

    Option host = Option.builder(HOST_ARGS).argName(HOST_NAME).hasArg()
        .desc("Host Name (optional, default 127.0.0.1)").build();
    options.addOption(host);

    Option port = Option.builder(PORT_ARGS).argName(PORT_NAME).hasArg()
        .desc("Port (optional, default 6667)")
        .build();
    options.addOption(port);

    Option username = Option.builder(USERNAME_ARGS).argName(USERNAME_NAME).hasArg()
        .desc("User name (required)")
        .required().build();
    options.addOption(username);

    Option password = Option.builder(PASSWORD_ARGS).argName(PASSWORD_NAME).hasArg()
        .desc("password (optional)")
        .build();
    options.addOption(password);

    Option execute = Option.builder(EXECUTE_ARGS).argName(EXECUTE_NAME).hasArg()
        .desc("execute statement (optional)")
        .build();
    options.addOption(execute);

    Option maxPrintCount = Option.builder(MAX_PRINT_ROW_COUNT_ARGS)
        .argName(MAX_PRINT_ROW_COUNT_NAME).hasArg()
        .desc("Maximum number of rows displayed (optional)").build();
    options.addOption(maxPrintCount);
    return options;
  }

  public static String parseLongToDateWithPrecision(DateTimeFormatter formatter,
      long timestamp, ZoneId zoneid, String timestampPrecision) {
    if (timestampPrecision.equals("ms")) {
      long integerofDate = timestamp / 1000;
      String digits = Long.toString(timestamp % 1000);
      ZonedDateTime dateTime = ZonedDateTime
          .ofInstant(Instant.ofEpochSecond(integerofDate), zoneid);
      String datetime = dateTime.format(formatter);
      int length = digits.length();
      if (length != 3) {
        for (int i = 0; i < 3 - length; i++) {
          digits = "0" + digits;
        }
      }
      return datetime.substring(0, 19) + "." + digits + datetime.substring(19);
    } else if (timestampPrecision.equals("us")) {
      long integerofDate = timestamp / 1000_000;
      String digits = Long.toString(timestamp % 1000_000);
      ZonedDateTime dateTime = ZonedDateTime
          .ofInstant(Instant.ofEpochSecond(integerofDate), zoneid);
      String datetime = dateTime.format(formatter);
      int length = digits.length();
      if (length != 6) {
        for (int i = 0; i < 6 - length; i++) {
          digits = "0" + digits;
        }
      }
      return datetime.substring(0, 19) + "." + digits + datetime.substring(19);
    } else {
      long integerofDate = timestamp / 1000_000_000L;
      String digits = Long.toString(timestamp % 1000_000_000L);
      ZonedDateTime dateTime = ZonedDateTime
          .ofInstant(Instant.ofEpochSecond(integerofDate), zoneid);
      String datetime = dateTime.format(formatter);
      int length = digits.length();
      if (length != 9) {
        for (int i = 0; i < 9 - length; i++) {
          digits = "0" + digits;
        }
      }
      return datetime.substring(0, 19) + "." + digits + datetime.substring(19);
    }
  }

  private static String formatDatetime(long timestamp, ZoneId zoneId) {
    ZonedDateTime dateTime;
    switch (timeFormat) {
      case "long":
      case "number":
        return Long.toString(timestamp);
      case DEFAULT_TIME_FORMAT:
      case "iso8601":
        return parseLongToDateWithPrecision(
            DateTimeFormatter.ISO_OFFSET_DATE_TIME, timestamp, zoneId, getTimestampPrecision());
      default:
        dateTime = ZonedDateTime.ofInstant(Instant.ofEpochMilli(timestamp), zoneId);
        return dateTime.format(DateTimeFormatter.ofPattern(timeFormat));
    }
  }

  static String checkRequiredArg(String arg, String name, CommandLine commandLine,
      boolean isRequired,
      String defaultValue) throws ArgsErrorException {
    String str = commandLine.getOptionValue(arg);
    if (str == null) {
      if (isRequired) {
        String msg = String
            .format("%s: Required values for option '%s' not provided", IOTDB_CLI_PREFIX, name);
        println(msg);
        println("Use -help for more information");
        throw new ArgsErrorException(msg);
      } else if (defaultValue == null) {
        String msg = String
            .format("%s: Required values for option '%s' is null.", IOTDB_CLI_PREFIX, name);
        throw new ArgsErrorException(msg);
      } else {
        return defaultValue;
      }
    }
    return str;
  }

  static void setTimeFormat(String newTimeFormat) {
    switch (newTimeFormat.trim().toLowerCase()) {
      case "long":
      case "number":
        maxTimeLength = maxValueLength;
        timeFormat = newTimeFormat.trim().toLowerCase();
        break;
      case DEFAULT_TIME_FORMAT:
      case "iso8601":
        maxTimeLength = ISO_DATETIME_LEN;
        timeFormat = newTimeFormat.trim().toLowerCase();
        break;
      default:
        // use java default SimpleDateFormat to check whether input time format is legal
        // if illegal, it will throw an exception
        new SimpleDateFormat(newTimeFormat.trim());
        maxTimeLength = Math.max(TIMESTAMP_STR.length(), newTimeFormat.length());
        timeFormat = newTimeFormat;
        break;
    }
    formatTime = "%" + maxTimeLength + "s|";
  }

  private static void setFetchSize(String fetchSizeString) {
    long tmp = Long.parseLong(fetchSizeString.trim());
    if (tmp > Integer.MAX_VALUE || tmp < 0) {
      fetchSize = Integer.MAX_VALUE;
    } else {
      fetchSize = Integer.parseInt(fetchSizeString.trim());
    }
  }

  static void setMaxDisplayNumber(String maxDisplayNum) {
    long tmp = Long.parseLong(maxDisplayNum.trim());
    if (tmp > Integer.MAX_VALUE || tmp < 0) {
      maxPrintRowCount = Integer.MAX_VALUE;
    } else {
      maxPrintRowCount = Integer.parseInt(maxDisplayNum.trim());
    }
  }

<<<<<<< HEAD
  private static void printBlockLine(boolean printTimestamp, boolean align, int colCount,
      ResultSetMetaData resultSetMetaData,
      boolean isShowTs) throws SQLException {
=======
  private static void printBlockLine(boolean printTimestamp, int colCount,
      ResultSetMetaData resultSetMetaData) throws SQLException {
>>>>>>> 73b725e0
    StringBuilder blockLine = new StringBuilder();
    if (printTimestamp) {
      blockLine.append("+").append(StringUtils.repeat('-', maxTimeLength)).append("+");
    } else {
      blockLine.append("+");
<<<<<<< HEAD
      for (int i = 1; i <= colCount; i++) {
        blockLine.append(StringUtils.repeat('-', maxValueLengthForShow[i - 1])).append("+");
      }
    } else if (align) {
      if (printTimestamp) {
        blockLine.append("+").append(StringUtils.repeat('-', maxTimeLength)).append("+");
      } else {
        blockLine.append("+");
=======
    }
    if (resultSetMetaData.getColumnName(2).equals(GROUPBY_DEVICE_COLUMN_NAME)) {
      maxValueLength = measurementColumnLength;
    } else {
      int tmp = Integer.MIN_VALUE;
      for (int i = 1; i <= colCount; i++) {
        int len = resultSetMetaData.getColumnLabel(i).length();
        tmp = Math.max(tmp, len);
>>>>>>> 73b725e0
      }
      maxValueLength = tmp;
    }
    for (int i = 2; i <= colCount; i++) {
      if (i == 2 && resultSetMetaData.getColumnName(2).equals(GROUPBY_DEVICE_COLUMN_NAME)) {
        blockLine.append(StringUtils.repeat('-', deviceColumnLength)).append("+");
      } else {
        blockLine.append(StringUtils.repeat('-', maxValueLength)).append("+");
      }
    }
    // for disable align clause
    else {
      int tmp = Integer.MIN_VALUE;
      for (int i = 1; i <= colCount; i++) {
        int len = resultSetMetaData.getColumnLabel(i).length();
        tmp = tmp > len ? tmp : len;
      }
      maxValueLength = tmp;
      blockLine.append("+");
      for (int i = 2; i <= colCount / 2 + 1; i++) {
        if (printTimestamp) {
          blockLine.append(StringUtils.repeat('-', maxTimeLength)).append("+");
        } 
        blockLine.append(StringUtils.repeat('-', maxValueLength)).append("+");
      }
    }
    println(blockLine);
  }

<<<<<<< HEAD
  private static void printName(boolean printTimestamp, boolean align, int colCount,
      ResultSetMetaData resultSetMetaData,
      boolean isShowTs) throws SQLException {
    print("|");
    if (isShowTs) {
      for (int i = 1; i <= colCount; i++) {
        formatValue = "%" + maxValueLengthForShow[i - 1] + "s|";
        printf(formatValue, resultSetMetaData.getColumnName(i));
      }
    } else {
      formatValue = "%" + maxValueLength + "s|";
      if (align) {
        if (printTimestamp) {
          printf(formatTime, TIMESTAMP_STR);
        }
        for (int i = 2; i <= colCount; i++) {
          if (i == 2 && resultSetMetaData.getColumnName(2).equals(GROUPBY_DEVICE_COLUMN_NAME)) {
            printf("%" + deviceColumnLength + "s|", resultSetMetaData.getColumnLabel(i));
          } else {
            printf(formatValue, resultSetMetaData.getColumnLabel(i));
          }
        }
      }
      // for disable align
      else {
        for (int i = 2; i <= colCount; i += 2) {
          if (printTimestamp) {
            printf(formatTime, TIMESTAMP_STR);
          }
          printf(formatValue, resultSetMetaData.getColumnLabel(i));
        }
=======
  private static void printName(boolean printTimestamp, int colCount,
      ResultSetMetaData resultSetMetaData) throws SQLException {
    print("|");
    formatValue = "%" + maxValueLength + "s|";
    if (printTimestamp) {
      printf(formatTime, TIMESTAMP_STR);
    }
    for (int i = 2; i <= colCount; i++) {
      if (i == 2 && resultSetMetaData.getColumnName(2).equals(GROUPBY_DEVICE_COLUMN_NAME)) {
        printf("%" + deviceColumnLength + "s|", resultSetMetaData.getColumnLabel(i));
      } else {
        printf(formatValue, resultSetMetaData.getColumnLabel(i));
>>>>>>> 73b725e0
      }
    }
    println();
  }

  static String[] removePasswordArgs(String[] args) {
    int index = -1;
    for (int i = 0; i < args.length; i++) {
      if (args[i].equals("-" + PASSWORD_ARGS)) {
        index = i;
        break;
      }
    }
    if (index >= 0 && ((index + 1 >= args.length) || (index + 1 < args.length && keywordSet
        .contains(args[index + 1])))) {
      return ArrayUtils.remove(args, index);
    }
    return args;
  }

  static String[] processExecuteArgs(String[] args) {
    int index = -1;
    for (int i = 0; i < args.length; i++) {
      if (args[i].equals("-" + EXECUTE_ARGS)) {
        index = i;
        break;
      }
    }
    if (index >= 0 && ((index + 1 >= args.length) || (index + 1 < args.length && keywordSet
        .contains(args[index + 1])))) {
      return ArrayUtils.remove(args, index);
    } else if (index == -1) {
      return args;
    } else {
      StringBuilder executeCommand = new StringBuilder();
      for (int j = index + 1; j < args.length; j++) {
        executeCommand.append(args[j]).append(" ");
      }
      executeCommand.deleteCharAt(executeCommand.length() - 1);
      execute = executeCommand.toString();
      hasExecuteSQL = true;
      args = Arrays.copyOfRange(args, 0, index);
      return args;
    }
  }

  static void displayLogo(String version) {
    println(" _____       _________  ______   ______    \n"
        + "|_   _|     |  _   _  ||_   _ `.|_   _ \\   \n"
        + "  | |   .--.|_/ | | \\_|  | | `. \\ | |_) |  \n"
        + "  | | / .'`\\ \\  | |      | |  | | |  __'.  \n"
        + " _| |_| \\__. | _| |_    _| |_.' /_| |__) | \n"
        + "|_____|'.__.' |_____|  |______.'|_______/  version " + version + "\n"
        + "                                           \n");
  }

  static void echoStarting() {
    println("---------------------");
    println("Starting IoTDB Client");
    println("---------------------");
  }

  static OperationResult handleInputCmd(String cmd, IoTDBConnection connection) {
    String specialCmd = cmd.toLowerCase().trim();

    if (QUIT_COMMAND.equals(specialCmd) || EXIT_COMMAND.equals(specialCmd)) {
      isQuit = true;
      return OperationResult.STOP_OPER;
    }
    if (HELP.equals(specialCmd)) {
      showHelp();
      return OperationResult.CONTINUE_OPER;
    }
    if (specialCmd.startsWith(SET_TIMESTAMP_DISPLAY)) {
      setTimestampDisplay(specialCmd, cmd);
      return OperationResult.CONTINUE_OPER;
    }

    if (specialCmd.startsWith(SET_TIME_ZONE)) {
      setTimeZone(specialCmd, cmd, connection);
      return OperationResult.CONTINUE_OPER;
    }

    if (specialCmd.startsWith(SET_FETCH_SIZE)) {
      setFetchSize(specialCmd, cmd);
      return OperationResult.CONTINUE_OPER;
    }

    if (specialCmd.startsWith(SET_MAX_DISPLAY_NUM)) {
      setMaxDisplaNum(specialCmd, cmd);
      return OperationResult.CONTINUE_OPER;
    }

    if (specialCmd.startsWith(SHOW_TIMEZONE)) {
      showTimeZone(connection);
      return OperationResult.CONTINUE_OPER;
    }
    if (specialCmd.startsWith(SHOW_TIMESTAMP_DISPLAY)) {
      println("Current time format: " + timeFormat);
      return OperationResult.CONTINUE_OPER;
    }
    if (specialCmd.startsWith(SHOW_FETCH_SIZE)) {
      println("Current fetch size: " + fetchSize);
      return OperationResult.CONTINUE_OPER;
    }

    if (specialCmd.startsWith(IMPORT_CMD)) {
      importCmd(specialCmd, cmd, connection);
      return OperationResult.CONTINUE_OPER;
    }

    executeQuery(connection, cmd);
    return OperationResult.NO_OPER;
  }

  private static void showHelp() {
    println("    <your-sql>\t\t\t execute your sql statment");
    println(String.format("    %s\t\t show how many timeseries are in iotdb",
        SHOW_METADATA_COMMAND));
    println(String.format("    %s=xxx\t eg. long, default, ISO8601, yyyy-MM-dd HH:mm:ss.",
        SET_TIMESTAMP_DISPLAY));
    println(String.format("    %s\t show time display type", SHOW_TIMESTAMP_DISPLAY));
    println(String.format("    %s=xxx\t\t eg. +08:00, Asia/Shanghai.", SET_TIME_ZONE));
    println(String.format("    %s\t\t show cli time zone", SHOW_TIMEZONE));
    println(
        String.format("    %s=xxx\t\t set fetch size when querying data from server.",
            SET_FETCH_SIZE));
    println(String.format("    %s\t\t show fetch size", SHOW_FETCH_SIZE));
    println(
        String.format("    %s=xxx\t eg. set max lines for cli to ouput, -1 equals to unlimited.",
            SET_MAX_DISPLAY_NUM));
  }

  private static void setTimestampDisplay(String specialCmd, String cmd) {
    String[] values = specialCmd.split("=");
    if (values.length != 2) {
      println(String.format("Time display format error, please input like %s=ISO8601",
          SET_TIMESTAMP_DISPLAY));
      return;
    }
    try {
      setTimeFormat(cmd.split("=")[1]);
    } catch (Exception e) {
      println(String.format("time display format error, %s", e.getMessage()));
      handleException(e);
      return;
    }
    println("Time display type has set to " + cmd.split("=")[1].trim());
  }

  private static void setTimeZone(String specialCmd, String cmd, IoTDBConnection connection) {
    String[] values = specialCmd.split("=");
    if (values.length != 2) {
      println(
          String.format("Time zone format error, please input like %s=+08:00", SET_TIME_ZONE));
      return;
    }
    try {
      connection.setTimeZone(cmd.split("=")[1].trim());
    } catch (Exception e) {
      println(String.format("Time zone format error: %s", e.getMessage()));
      handleException(e);
      return;
    }
    println("Time zone has set to " + values[1].trim());
  }

  private static void setFetchSize(String specialCmd, String cmd) {
    String[] values = specialCmd.split("=");
    if (values.length != 2) {
      println(String
          .format("Fetch size format error, please input like %s=10000", SET_FETCH_SIZE));
      return;
    }
    try {
      setFetchSize(cmd.split("=")[1]);
    } catch (Exception e) {
      println(String.format("Fetch size format error, %s", e.getMessage()));
      handleException(e);
      return;
    }
    println("Fetch size has set to " + values[1].trim());
  }

  private static void setMaxDisplaNum(String specialCmd, String cmd) {
    String[] values = specialCmd.split("=");
    if (values.length != 2) {
      println(String.format("Max display number format error, please input like %s = 10000",
          SET_MAX_DISPLAY_NUM));
      return;
    }
    try {
      setMaxDisplayNumber(cmd.split("=")[1]);
    } catch (Exception e) {
      println(String.format("Max display number format error, %s", e.getMessage()));
      handleException(e);
      return;
    }
    println("Max display number has set to " + values[1].trim());
  }

  private static void showTimeZone(IoTDBConnection connection) {
    try {
      println("Current time zone: " + connection.getTimeZone());
    } catch (Exception e) {
      println("Cannot get time zone from server side because: " + e.getMessage());
      handleException(e);
    }
  }

  private static void importCmd(String specialCmd, String cmd, IoTDBConnection connection) {
    String[] values = specialCmd.split(" ");
    if (values.length != 2) {
      println("Please input like: import /User/myfile. "
          + "Noted that your file path cannot contain any space character)");
      return;
    }
    try {
      println(cmd.split(" ")[1]);
      ImportCsv.importCsvFromFile(host, port, username, password, cmd.split(" ")[1],
          connection.getTimeZone());
    } catch (SQLException e) {
      println(String.format("Failed to import from %s because %s",
          cmd.split(" ")[1], e.getMessage()));
      handleException(e);
    } catch (TException e) {
      println("Cannot connect to server");
      handleException(e);
    }
  }

  private static void executeQuery(IoTDBConnection connection, String cmd) {
    long startTime = System.currentTimeMillis();
    try (Statement statement = connection.createStatement();) {
      ZoneId zoneId = ZoneId.of(connection.getTimeZone());
      statement.setFetchSize(fetchSize);
      boolean hasResultSet = statement.execute(cmd.trim());
      if (hasResultSet) {
        ResultSet resultSet = statement.getResultSet();
        output(resultSet, printToConsole, zoneId);
        if (resultSet != null) {
          resultSet.close();
        }
      }
    } catch (Exception e) {
      e.printStackTrace();
      println("Msg: " + e.getMessage());
      handleException(e);
    }
    long costTime = System.currentTimeMillis() - startTime;
    println(String.format("It costs %.3fs", costTime / 1000.0));
  }

  enum OperationResult {
    STOP_OPER, CONTINUE_OPER, NO_OPER
  }

  private static void printf(String format, Object... args) {
    SCREEN_PRINTER.printf(format, args);
  }

  static void print(String msg) {
    SCREEN_PRINTER.print(msg);
  }

  private static void println() {
    SCREEN_PRINTER.println();
  }

  static void println(String msg) {
    SCREEN_PRINTER.println(msg);
  }

  private static void println(Object obj) {
    SCREEN_PRINTER.println(obj);
  }

  static void handleException(Exception e) {
    if (showException) {
      e.printStackTrace(SCREEN_PRINTER);
    }
  }
}<|MERGE_RESOLUTION|>--- conflicted
+++ resolved
@@ -204,11 +204,7 @@
 
     // Output values
     while (cnt < maxPrintRowCount && res.next()) {
-<<<<<<< HEAD
-      printRow(printTimestamp, align, colCount, resultSetMetaData, isShow, res, zoneId);
-=======
-      printRow(printTimestamp, colCount, resultSetMetaData, res, zoneId);
->>>>>>> 73b725e0
+      printRow(printTimestamp, align, colCount, resultSetMetaData, res, zoneId);
       cnt++;
       if (!printToConsole && cnt % 10000 == 0) {
         println(cnt);
@@ -217,19 +213,11 @@
 
     if (printToConsole) {
       if (!printHeader) {
-<<<<<<< HEAD
-        printBlockLine(printTimestamp, align, colCount, resultSetMetaData, isShow);
-        printName(printTimestamp, align, colCount, resultSetMetaData, isShow);
-        printBlockLine(printTimestamp, align, colCount, resultSetMetaData, isShow);
+        printBlockLine(printTimestamp, align, colCount, resultSetMetaData);
+        printName(printTimestamp, align, colCount, resultSetMetaData);
+        printBlockLine(printTimestamp, align, colCount, resultSetMetaData);
       } else {
-        printBlockLine(printTimestamp, align, colCount, resultSetMetaData, isShow);
-=======
-        printBlockLine(printTimestamp, colCount, resultSetMetaData);
-        printName(printTimestamp, colCount, resultSetMetaData);
-        printBlockLine(printTimestamp, colCount, resultSetMetaData);
-      } else {
-        printBlockLine(printTimestamp, colCount, resultSetMetaData);
->>>>>>> 73b725e0
+        printBlockLine(printTimestamp, align, colCount, resultSetMetaData);
       }
 
     }
@@ -249,46 +237,23 @@
       println("Total line number = " + cnt);
   }
 
-<<<<<<< HEAD
   private static void printRow(boolean printTimestamp, boolean align, int colCount,
-      ResultSetMetaData resultSetMetaData, boolean isShow, ResultSet res, ZoneId zoneId)
-=======
-  private static void printRow(boolean printTimestamp, int colCount,
       ResultSetMetaData resultSetMetaData, ResultSet res, ZoneId zoneId)
->>>>>>> 73b725e0
       throws SQLException {
     // Output Labels
     if (!printToConsole) {
       return;
     }
-<<<<<<< HEAD
-    printHeader(printTimestamp, align, colCount, resultSetMetaData, isShow);
-
-    if (isShow) { // 'show timeseries <path>' or 'show storage group' metadata results
-      printShow(colCount, res);
-    } else { // queried data results
-      printRowData(printTimestamp, align, res, zoneId, resultSetMetaData, colCount);
-    }
+    printHeader(printTimestamp, align, colCount, resultSetMetaData);
+    printRowData(printTimestamp, align, res, zoneId, resultSetMetaData, colCount);
   }
 
   private static void printHeader(boolean printTimestamp, boolean align, int colCount,
-      ResultSetMetaData resultSetMetaData, boolean isShow) throws SQLException {
-    if (!printHeader) {
-      printBlockLine(printTimestamp, align, colCount, resultSetMetaData, isShow);
-      printName(printTimestamp, align, colCount, resultSetMetaData, isShow);
-      printBlockLine(printTimestamp, align, colCount, resultSetMetaData, isShow);
-=======
-    printHeader(printTimestamp, colCount, resultSetMetaData);
-    printRowData(printTimestamp, res, zoneId, resultSetMetaData, colCount);
-  }
-
-  private static void printHeader(boolean printTimestamp, int colCount,
       ResultSetMetaData resultSetMetaData) throws SQLException {
     if (!printHeader) {
-      printBlockLine(printTimestamp, colCount, resultSetMetaData);
-      printName(printTimestamp, colCount, resultSetMetaData);
-      printBlockLine(printTimestamp, colCount, resultSetMetaData);
->>>>>>> 73b725e0
+      printBlockLine(printTimestamp, align, colCount, resultSetMetaData);
+      printName(printTimestamp, align, colCount, resultSetMetaData);
+      printBlockLine(printTimestamp, align, colCount, resultSetMetaData);
       printHeader = true;
     }
   }
@@ -536,46 +501,31 @@
     }
   }
 
-<<<<<<< HEAD
   private static void printBlockLine(boolean printTimestamp, boolean align, int colCount,
-      ResultSetMetaData resultSetMetaData,
-      boolean isShowTs) throws SQLException {
-=======
-  private static void printBlockLine(boolean printTimestamp, int colCount,
       ResultSetMetaData resultSetMetaData) throws SQLException {
->>>>>>> 73b725e0
     StringBuilder blockLine = new StringBuilder();
-    if (printTimestamp) {
-      blockLine.append("+").append(StringUtils.repeat('-', maxTimeLength)).append("+");
-    } else {
-      blockLine.append("+");
-<<<<<<< HEAD
-      for (int i = 1; i <= colCount; i++) {
-        blockLine.append(StringUtils.repeat('-', maxValueLengthForShow[i - 1])).append("+");
-      }
-    } else if (align) {
+    if (align) {
       if (printTimestamp) {
         blockLine.append("+").append(StringUtils.repeat('-', maxTimeLength)).append("+");
       } else {
         blockLine.append("+");
-=======
-    }
-    if (resultSetMetaData.getColumnName(2).equals(GROUPBY_DEVICE_COLUMN_NAME)) {
-      maxValueLength = measurementColumnLength;
-    } else {
-      int tmp = Integer.MIN_VALUE;
-      for (int i = 1; i <= colCount; i++) {
-        int len = resultSetMetaData.getColumnLabel(i).length();
-        tmp = Math.max(tmp, len);
->>>>>>> 73b725e0
-      }
-      maxValueLength = tmp;
-    }
-    for (int i = 2; i <= colCount; i++) {
-      if (i == 2 && resultSetMetaData.getColumnName(2).equals(GROUPBY_DEVICE_COLUMN_NAME)) {
-        blockLine.append(StringUtils.repeat('-', deviceColumnLength)).append("+");
+      }
+      if (resultSetMetaData.getColumnName(2).equals(GROUPBY_DEVICE_COLUMN_NAME)) {
+        maxValueLength = measurementColumnLength;
       } else {
-        blockLine.append(StringUtils.repeat('-', maxValueLength)).append("+");
+        int tmp = Integer.MIN_VALUE;
+        for (int i = 1; i <= colCount; i++) {
+          int len = resultSetMetaData.getColumnLabel(i).length();
+          tmp = Math.max(tmp, len);
+        }
+        maxValueLength = tmp;
+      }
+      for (int i = 2; i <= colCount; i++) {
+        if (i == 2 && resultSetMetaData.getColumnName(2).equals(GROUPBY_DEVICE_COLUMN_NAME)) {
+          blockLine.append(StringUtils.repeat('-', deviceColumnLength)).append("+");
+        } else {
+          blockLine.append(StringUtils.repeat('-', maxValueLength)).append("+");
+        }
       }
     }
     // for disable align clause
@@ -583,7 +533,7 @@
       int tmp = Integer.MIN_VALUE;
       for (int i = 1; i <= colCount; i++) {
         int len = resultSetMetaData.getColumnLabel(i).length();
-        tmp = tmp > len ? tmp : len;
+        tmp = Math.max(tmp, len);
       }
       maxValueLength = tmp;
       blockLine.append("+");
@@ -597,52 +547,29 @@
     println(blockLine);
   }
 
-<<<<<<< HEAD
   private static void printName(boolean printTimestamp, boolean align, int colCount,
-      ResultSetMetaData resultSetMetaData,
-      boolean isShowTs) throws SQLException {
-    print("|");
-    if (isShowTs) {
-      for (int i = 1; i <= colCount; i++) {
-        formatValue = "%" + maxValueLengthForShow[i - 1] + "s|";
-        printf(formatValue, resultSetMetaData.getColumnName(i));
-      }
-    } else {
-      formatValue = "%" + maxValueLength + "s|";
-      if (align) {
-        if (printTimestamp) {
-          printf(formatTime, TIMESTAMP_STR);
-        }
-        for (int i = 2; i <= colCount; i++) {
-          if (i == 2 && resultSetMetaData.getColumnName(2).equals(GROUPBY_DEVICE_COLUMN_NAME)) {
-            printf("%" + deviceColumnLength + "s|", resultSetMetaData.getColumnLabel(i));
-          } else {
-            printf(formatValue, resultSetMetaData.getColumnLabel(i));
-          }
-        }
-      }
-      // for disable align
-      else {
-        for (int i = 2; i <= colCount; i += 2) {
-          if (printTimestamp) {
-            printf(formatTime, TIMESTAMP_STR);
-          }
-          printf(formatValue, resultSetMetaData.getColumnLabel(i));
-        }
-=======
-  private static void printName(boolean printTimestamp, int colCount,
       ResultSetMetaData resultSetMetaData) throws SQLException {
     print("|");
     formatValue = "%" + maxValueLength + "s|";
-    if (printTimestamp) {
-      printf(formatTime, TIMESTAMP_STR);
-    }
-    for (int i = 2; i <= colCount; i++) {
-      if (i == 2 && resultSetMetaData.getColumnName(2).equals(GROUPBY_DEVICE_COLUMN_NAME)) {
-        printf("%" + deviceColumnLength + "s|", resultSetMetaData.getColumnLabel(i));
-      } else {
+    if (align) {
+      if (printTimestamp) {
+        printf(formatTime, TIMESTAMP_STR);
+      }
+      for (int i = 2; i <= colCount; i++) {
+        if (i == 2 && resultSetMetaData.getColumnName(2).equals(GROUPBY_DEVICE_COLUMN_NAME)) {
+          printf("%" + deviceColumnLength + "s|", resultSetMetaData.getColumnLabel(i));
+        } else {
+          printf(formatValue, resultSetMetaData.getColumnLabel(i));
+        }
+      }
+    }
+    // for disable align
+    else {
+      for (int i = 2; i <= colCount; i += 2) {
+        if (printTimestamp) {
+          printf(formatTime, TIMESTAMP_STR);
+        }
         printf(formatValue, resultSetMetaData.getColumnLabel(i));
->>>>>>> 73b725e0
       }
     }
     println();
