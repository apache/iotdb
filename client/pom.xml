<?xml version="1.0" encoding="UTF-8"?>
<!--

    Licensed to the Apache Software Foundation (ASF) under one
    or more contributor license agreements.  See the NOTICE file
    distributed with this work for additional information
    regarding copyright ownership.  The ASF licenses this file
    to you under the Apache License, Version 2.0 (the
    "License"); you may not use this file except in compliance
    with the License.  You may obtain a copy of the License at

        http://www.apache.org/licenses/LICENSE-2.0

    Unless required by applicable law or agreed to in writing,
    software distributed under the License is distributed on an
    "AS IS" BASIS, WITHOUT WARRANTIES OR CONDITIONS OF ANY
    KIND, either express or implied.  See the License for the
    specific language governing permissions and limitations
    under the License.

-->
<project xmlns="http://maven.apache.org/POM/4.0.0" xmlns:xsi="http://www.w3.org/2001/XMLSchema-instance" xsi:schemaLocation="http://maven.apache.org/POM/4.0.0 http://maven.apache.org/xsd/maven-4.0.0.xsd">
    <modelVersion>4.0.0</modelVersion>
    <parent>
        <groupId>org.apache.iotdb</groupId>
<<<<<<< HEAD
        <artifactId>incubating-iotdb-parent</artifactId>
        <version>0.8.1-SNAPSHOT</version>
=======
        <artifactId>root</artifactId>
        <version>0.8.0-SNAPSHOT</version>
>>>>>>> dba18033
        <relativePath>../pom.xml</relativePath>
    </parent>
    <artifactId>iotdb-client</artifactId>
    <name>IoTDB Client</name>
    <description>A Client tool.</description>
    <properties>
        <common.cli.version>1.3.1</common.cli.version>
        <jline.version>2.14.5</jline.version>
        <cli.test.skip>false</cli.test.skip>
        <cli.it.skip>${cli.test.skip}</cli.it.skip>
        <cli.ut.skip>${cli.test.skip}</cli.ut.skip>
    </properties>
    <dependencies>
        <dependency>
            <groupId>org.apache.iotdb</groupId>
            <artifactId>iotdb-jdbc</artifactId>
            <version>0.8.0-SNAPSHOT</version>
        </dependency>
        <dependency>
            <groupId>commons-cli</groupId>
            <artifactId>commons-cli</artifactId>
            <version>${common.cli.version}</version>
        </dependency>
        <dependency>
            <groupId>org.apache.commons</groupId>
            <artifactId>commons-lang3</artifactId>
            <version>3.1</version>
        </dependency>
        <dependency>
            <groupId>me.tongfei</groupId>
            <artifactId>progressbar</artifactId>
            <version>0.7.3</version>
        </dependency>
        <dependency>
            <groupId>jline</groupId>
            <artifactId>jline</artifactId>
            <version>${jline.version}</version>
        </dependency>
    </dependencies>
    <build>
        <plugins>
            <plugin>
                <artifactId>maven-clean-plugin</artifactId>
                <configuration>
                    <filesets>
                        <fileset>
                            <directory>${project.basedir}/cli/lib</directory>
                            <includes>
                                <include>**/*.jar</include>
                            </includes>
                            <followSymlinks>false</followSymlinks>
                        </fileset>
                    </filesets>
                </configuration>
            </plugin>
            <plugin>
                <groupId>org.apache.maven.plugins</groupId>
                <artifactId>maven-dependency-plugin</artifactId>
                <executions>
                    <execution>
                        <id>copy-dependencies</id>
                        <phase>package</phase>
                        <goals>
                            <goal>copy-dependencies</goal>
                        </goals>
                        <configuration>
                            <outputDirectory>${project.basedir}/cli/lib</outputDirectory>
                        </configuration>
                    </execution>
                </executions>
            </plugin>
            <plugin>
                <groupId>org.apache.maven.plugins</groupId>
                <artifactId>maven-jar-plugin</artifactId>
                <configuration>
                    <outputDirectory>${project.basedir}/cli/lib</outputDirectory>
                </configuration>
            </plugin>
            <!--using `mvn test` to run UT, `mvn verify` to run ITs
            Reference: https://antoniogoncalves.org/2012/12/13/lets-turn-integration-tests-with-maven-to-a-first-class-citizen/-->
            <plugin>
                <groupId>org.apache.maven.plugins</groupId>
                <artifactId>maven-surefire-plugin</artifactId>
                <configuration>
                    <skipTests>${cli.ut.skip}</skipTests>
                </configuration>
            </plugin>
            <plugin>
                <groupId>org.apache.maven.plugins</groupId>
                <artifactId>maven-failsafe-plugin</artifactId>
                <executions>
                    <execution>
                        <id>run-integration-tests</id>
                        <phase>integration-test</phase>
                        <goals>
                            <goal>integration-test</goal>
                            <goal>verify</goal>
                        </goals>
                    </execution>
                </executions>
                <configuration>
                    <skipTests>${cli.test.skip}</skipTests>
                    <skipITs>${cli.it.skip}</skipITs>
                </configuration>
            </plugin>
        </plugins>
    </build>
    <profiles>
        <profile>
            <id>skipCliTests</id>
            <activation>
                <property>
                    <name>skipTests</name>
                    <value>true</value>
                </property>
            </activation>
            <properties>
                <cli.test.skip>true</cli.test.skip>
                <cli.ut.skip>true</cli.ut.skip>
                <cli.it.skip>true</cli.it.skip>
            </properties>
        </profile>
        <profile>
            <id>skipUT_CliTests</id>
            <activation>
                <property>
                    <name>skipUTs</name>
                    <value>true</value>
                </property>
            </activation>
            <properties>
                <cli.ut.skip>true</cli.ut.skip>
            </properties>
        </profile>
    </profiles>
</project><|MERGE_RESOLUTION|>--- conflicted
+++ resolved
@@ -23,13 +23,8 @@
     <modelVersion>4.0.0</modelVersion>
     <parent>
         <groupId>org.apache.iotdb</groupId>
-<<<<<<< HEAD
         <artifactId>incubating-iotdb-parent</artifactId>
         <version>0.8.1-SNAPSHOT</version>
-=======
-        <artifactId>root</artifactId>
-        <version>0.8.0-SNAPSHOT</version>
->>>>>>> dba18033
         <relativePath>../pom.xml</relativePath>
     </parent>
     <artifactId>iotdb-client</artifactId>
