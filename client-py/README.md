--- conflicted
+++ resolved
@@ -282,21 +282,13 @@
 3. Execute create schema template function
 
 ```python
-<<<<<<< HEAD
-template = Template(name="treeTemplate_python", share_time=True)
-=======
 template = Template(name=template_name, share_time=True)
->>>>>>> b7453d8c
 
 i_node_gps = InternalNode(name="GPS", share_time=False)
 i_node_v = InternalNode(name="vehicle", share_time=True)
 m_node_x = MeasurementNode("x", TSDataType.FLOAT, TSEncoding.RLE, Compressor.SNAPPY)
 
 i_node_gps.add_child(m_node_x)
-<<<<<<< HEAD
-i_node_gps.add_child(m_node_x)
-=======
->>>>>>> b7453d8c
 i_node_v.add_child(m_node_x)
 
 template.add_template(i_node_gps)
@@ -305,8 +297,6 @@
 
 session.create_schema_template(template)
 ```
-<<<<<<< HEAD
-=======
 #### Modify Schema Template nodes
 Modify nodes in a template, the template must be already created. These are functions that add or delete some measurement nodes.
 * add node in template
@@ -364,7 +354,6 @@
 session.show_paths_template_using_on(template_name)
 ```
 
->>>>>>> b7453d8c
 #### Drop Schema Template
 Delete an existing metadata template，dropping an already set template is not supported
 ```python
