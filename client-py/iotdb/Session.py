--- conflicted
+++ resolved
@@ -25,10 +25,7 @@
 from thrift.transport import TSocket, TTransport
 
 from .template.Template import Template
-<<<<<<< HEAD
-=======
 from .template.TemplateQueryType import TemplateQueryType
->>>>>>> b7453d8c
 from .thrift.rpc.TSIService import (
     Client,
     TSCreateTimeseriesReq,
@@ -45,14 +42,11 @@
     TSInsertRecordsOfOneDeviceReq,
     TSCreateSchemaTemplateReq,
     TSDropSchemaTemplateReq,
-<<<<<<< HEAD
-=======
     TSAppendSchemaTemplateReq,
     TSPruneSchemaTemplateReq,
     TSSetSchemaTemplateReq,
     TSUnsetSchemaTemplateReq,
     TSQueryTemplateReq,
->>>>>>> b7453d8c
 )
 from .thrift.rpc.ttypes import (
     TSDeleteDataReq,
@@ -924,7 +918,6 @@
     def execute_query_statement(self, sql, timeout=0):
         """
         execute query sql statement and returns SessionDataSet
-        :type timeout: object
         :param sql: String, query sql statement
         :return: SessionDataSet, contains query results and relevant info (see SessionDataSet.py)
         """
@@ -1049,13 +1042,6 @@
     def execute_raw_data_query(
         self, paths: list, start_time: int, end_time: int
     ) -> SessionDataSet:
-        """
-        execute query statement and returns SessionDataSet
-        :param paths: String path list
-        :param start_time: Query start time
-        :param end_time: Query end time
-        :return: SessionDataSet, contains query results and relevant info (see SessionDataSet.py)
-        """
         request = TSRawDataQueryReq(
             self.__session_id,
             paths,
@@ -1080,12 +1066,6 @@
         )
 
     def execute_last_data_query(self, paths: list, last_time: int) -> SessionDataSet:
-        """
-        execute query statement and returns SessionDataSet
-        :param paths: String path list
-        :param last_time: Query last time
-        :return: SessionDataSet, contains query results and relevant info (see SessionDataSet.py)
-        """
         request = TSLastDataQueryReq(
             self.__session_id,
             paths,
@@ -1117,16 +1097,6 @@
         values_list: list,
         have_sorted: bool = False,
     ):
-        """
-        insert multiple row of string record into database:
-                 timestamp,     m1,    m2,     m3
-                         0,  text1,  text2, text3
-        :param device_id: String, device id
-        :param times: Timestamp list
-        :param measurements_list: Measurements list
-        :param values_list: Value list
-        :param have_sorted: have these list been sorted by timestamp
-        """
         if (len(times) != len(measurements_list)) or (len(times) != len(values_list)):
             raise RuntimeError(
                 "insert records of one device error: times, measurementsList and valuesList's size should be equal!"
@@ -1194,27 +1164,17 @@
     def create_schema_template(self, template: Template):
         """
         create schema template, users using this method should use the template class as an argument
-<<<<<<< HEAD
-        :param template: The template contain multiple child node(see Template.py)
-        """
-        bytes_array = template.serialize()
-=======
         :param template: The template contains multiple child node(see Template.py)
         """
         bytes_array = template.serialize
->>>>>>> b7453d8c
         request = TSCreateSchemaTemplateReq(
             self.__session_id, template.get_name(), bytes_array
         )
         status = self.__client.createSchemaTemplate(request)
         logger.debug(
-<<<<<<< HEAD
-            "create one template {} template name: {}".format(self.__session_id, template.get_name())
-=======
             "create one template {} template name: {}".format(
                 self.__session_id, template.get_name()
             )
->>>>>>> b7453d8c
         )
         return Session.verify_success(status)
 
@@ -1230,9 +1190,6 @@
                 self.__session_id, template_name
             )
         )
-<<<<<<< HEAD
-        return Session.verify_success(status)
-=======
         return Session.verify_success(status)
 
     def add_measurements_in_template(
@@ -1442,5 +1399,4 @@
                 self.__session_id, response.measurements
             )
         )
-        return response.measurements
->>>>>>> b7453d8c
+        return response.measurements