<?xml version="1.0" encoding="UTF-8"?>
<!--

    Licensed to the Apache Software Foundation (ASF) under one
    or more contributor license agreements.  See the NOTICE file
    distributed with this work for additional information
    regarding copyright ownership.  The ASF licenses this file
    to you under the Apache License, Version 2.0 (the
    "License"); you may not use this file except in compliance
    with the License.  You may obtain a copy of the License at

        http://www.apache.org/licenses/LICENSE-2.0

    Unless required by applicable law or agreed to in writing,
    software distributed under the License is distributed on an
    "AS IS" BASIS, WITHOUT WARRANTIES OR CONDITIONS OF ANY
    KIND, either express or implied.  See the License for the
    specific language governing permissions and limitations
    under the License.

-->
<project xmlns="http://maven.apache.org/POM/4.0.0" xmlns:xsi="http://www.w3.org/2001/XMLSchema-instance" xsi:schemaLocation="http://maven.apache.org/POM/4.0.0 http://maven.apache.org/xsd/maven-4.0.0.xsd">
    <parent>
        <artifactId>iotdb-parent</artifactId>
        <groupId>org.apache.iotdb</groupId>
<<<<<<< HEAD
        <version>0.14.0-SNAPSHOT</version>
=======
        <version>0.13.2-SNAPSHOT</version>
>>>>>>> 9ab9a717
        <relativePath>../pom.xml</relativePath>
    </parent>
    <modelVersion>4.0.0</modelVersion>
    <artifactId>openapi</artifactId>
    <build>
        <plugins>
            <plugin>
                <groupId>org.codehaus.mojo</groupId>
                <artifactId>build-helper-maven-plugin</artifactId>
                <version>1.9.1</version>
                <executions>
                    <execution>
                        <id>add-source</id>
                        <phase>generate-sources</phase>
                        <goals>
                            <goal>add-source</goal>
                        </goals>
                        <configuration>
                            <sources>
                                <source>${project.basedir}/target/generated-sources/java/src/gen/java</source>
                            </sources>
                        </configuration>
                    </execution>
                </executions>
            </plugin>
        </plugins>
    </build>
    <dependencies>
        <dependency>
            <groupId>io.swagger</groupId>
            <artifactId>swagger-jersey2-jaxrs</artifactId>
            <scope>compile</scope>
            <version>${swagger.core.version}</version>
        </dependency>
        <dependency>
            <groupId>javax.servlet</groupId>
            <artifactId>servlet-api</artifactId>
            <version>${servlet.api.version}</version>
        </dependency>
        <dependency>
            <groupId>com.fasterxml.jackson.datatype</groupId>
            <artifactId>jackson-datatype-jsr310</artifactId>
            <version>${jackson.version}</version>
        </dependency>
        <dependency>
            <groupId>com.fasterxml.jackson.jaxrs</groupId>
            <artifactId>jackson-jaxrs-json-provider</artifactId>
            <version>${jackson.version}</version>
        </dependency>
    </dependencies>
    <profiles>
        <profile>
            <id>openapi-generation</id>
            <activation>
                <file>
                    <exists>src/main/openapi3</exists>
                </file>
            </activation>
            <build>
                <plugins>
                    <plugin>
                        <groupId>org.openapitools</groupId>
                        <artifactId>openapi-generator-maven-plugin</artifactId>
                        <version>${openapi.generator.version}</version>
                        <executions>
                            <execution>
                                <id>generate-java-mpp-rest-codes</id>
                                <goals>
                                    <goal>generate</goal>
                                </goals>
                                <configuration>
                                    <inputSpec>${project.basedir}/src/main/openapi3/iotdb-rest.yaml</inputSpec>
                                    <output>${project.build.directory}/generated-sources/java</output>
                                    <apiPackage>org.apache.iotdb.db.protocol.mpprest</apiPackage>
                                    <modelPackage>org.apache.iotdb.db.protocol.mpprest.model</modelPackage>
                                    <invokerPackage>org.apache.iotdb.db.protocol.mpprest.invoker</invokerPackage>
                                    <generatorName>jaxrs-jersey</generatorName>
                                    <groupId>org.apache.iotdb</groupId>
                                    <artifactId>iotdb-rest-service</artifactId>
                                    <artifactVersion>${project.version}</artifactVersion>
                                    <addCompileSourceRoot>true</addCompileSourceRoot>
                                    <configOptions>
                                        <licenseName>Apache License 2.0</licenseName>
                                        <groupId>org.apache.iotdb</groupId>
                                        <artifactId>iotdb-rest-service</artifactId>
                                        <artifactVersion>${project.version}</artifactVersion>
                                        <dateLibrary>java8</dateLibrary>
                                        <useGzipFeature>true</useGzipFeature>
                                    </configOptions>
                                </configuration>
                            </execution>
                            <execution>
                                <id>generate-java-rest-codes</id>
                                <goals>
                                    <goal>generate</goal>
                                </goals>
                                <configuration>
                                    <inputSpec>${project.basedir}/src/main/openapi3/iotdb-rest.yaml</inputSpec>
                                    <output>${project.build.directory}/generated-sources/java</output>
                                    <apiPackage>org.apache.iotdb.db.protocol.rest</apiPackage>
                                    <modelPackage>org.apache.iotdb.db.protocol.rest.model</modelPackage>
                                    <invokerPackage>org.apache.iotdb.db.protocol.rest.invoker</invokerPackage>
                                    <generatorName>jaxrs-jersey</generatorName>
                                    <groupId>org.apache.iotdb</groupId>
                                    <artifactId>iotdb-rest-service</artifactId>
                                    <artifactVersion>${project.version}</artifactVersion>
                                    <addCompileSourceRoot>true</addCompileSourceRoot>
                                    <configOptions>
                                        <licenseName>Apache License 2.0</licenseName>
                                        <groupId>org.apache.iotdb</groupId>
                                        <artifactId>iotdb-rest-service</artifactId>
                                        <artifactVersion>${project.version}</artifactVersion>
                                        <dateLibrary>java8</dateLibrary>
                                        <useGzipFeature>true</useGzipFeature>
                                    </configOptions>
                                </configuration>
                            </execution>
                        </executions>
                    </plugin>
                </plugins>
            </build>
        </profile>
    </profiles>
</project><|MERGE_RESOLUTION|>--- conflicted
+++ resolved
@@ -23,11 +23,7 @@
     <parent>
         <artifactId>iotdb-parent</artifactId>
         <groupId>org.apache.iotdb</groupId>
-<<<<<<< HEAD
-        <version>0.14.0-SNAPSHOT</version>
-=======
         <version>0.13.2-SNAPSHOT</version>
->>>>>>> 9ab9a717
         <relativePath>../pom.xml</relativePath>
     </parent>
     <modelVersion>4.0.0</modelVersion>
@@ -94,32 +90,6 @@
                         <version>${openapi.generator.version}</version>
                         <executions>
                             <execution>
-                                <id>generate-java-mpp-rest-codes</id>
-                                <goals>
-                                    <goal>generate</goal>
-                                </goals>
-                                <configuration>
-                                    <inputSpec>${project.basedir}/src/main/openapi3/iotdb-rest.yaml</inputSpec>
-                                    <output>${project.build.directory}/generated-sources/java</output>
-                                    <apiPackage>org.apache.iotdb.db.protocol.mpprest</apiPackage>
-                                    <modelPackage>org.apache.iotdb.db.protocol.mpprest.model</modelPackage>
-                                    <invokerPackage>org.apache.iotdb.db.protocol.mpprest.invoker</invokerPackage>
-                                    <generatorName>jaxrs-jersey</generatorName>
-                                    <groupId>org.apache.iotdb</groupId>
-                                    <artifactId>iotdb-rest-service</artifactId>
-                                    <artifactVersion>${project.version}</artifactVersion>
-                                    <addCompileSourceRoot>true</addCompileSourceRoot>
-                                    <configOptions>
-                                        <licenseName>Apache License 2.0</licenseName>
-                                        <groupId>org.apache.iotdb</groupId>
-                                        <artifactId>iotdb-rest-service</artifactId>
-                                        <artifactVersion>${project.version}</artifactVersion>
-                                        <dateLibrary>java8</dateLibrary>
-                                        <useGzipFeature>true</useGzipFeature>
-                                    </configOptions>
-                                </configuration>
-                            </execution>
-                            <execution>
                                 <id>generate-java-rest-codes</id>
                                 <goals>
                                     <goal>generate</goal>
