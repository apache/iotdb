--- conflicted
+++ resolved
@@ -50,14 +50,10 @@
   private long startOffset;
   private long endOffset;
   private String[] measurementIds;
-  private String filePath = "target/test.tsfile";
+  private String filePath = TestConstant.BASE_OUTPUT_PATH.concat("test.tsfile");
 
   @Before
-<<<<<<< HEAD
-  public void setUp(){
-=======
   public void setUp() {
->>>>>>> fb3b8284
     TsFileTestHelper.writeTsFile(filePath);
     inputFormat = new TSFHiveInputFormat();
     job = new JobConf();
