<?xml version="1.0" encoding="UTF-8"?>
<!--

    Licensed to the Apache Software Foundation (ASF) under one
    or more contributor license agreements.  See the NOTICE file
    distributed with this work for additional information
    regarding copyright ownership.  The ASF licenses this file
    to you under the Apache License, Version 2.0 (the
    "License"); you may not use this file except in compliance
    with the License.  You may obtain a copy of the License at

        http://www.apache.org/licenses/LICENSE-2.0

    Unless required by applicable law or agreed to in writing,
    software distributed under the License is distributed on an
    "AS IS" BASIS, WITHOUT WARRANTIES OR CONDITIONS OF ANY
    KIND, either express or implied.  See the License for the
    specific language governing permissions and limitations
    under the License.

-->
<project xmlns="http://maven.apache.org/POM/4.0.0" xmlns:xsi="http://www.w3.org/2001/XMLSchema-instance" xsi:schemaLocation="http://maven.apache.org/POM/4.0.0 http://maven.apache.org/xsd/maven-4.0.0.xsd">
    <modelVersion>4.0.0</modelVersion>
    <parent>
        <groupId>org.apache.iotdb</groupId>
        <artifactId>iotdb-parent</artifactId>
<<<<<<< HEAD
        <version>0.14.0-SNAPSHOT</version>
=======
        <version>0.13.2-SNAPSHOT</version>
>>>>>>> 9ab9a717
        <relativePath>../pom.xml</relativePath>
    </parent>
    <artifactId>hive-connector</artifactId>
    <packaging>jar</packaging>
    <properties>
        <project.build.sourceEncoding>UTF-8</project.build.sourceEncoding>
        <compile.version>1.8</compile.version>
        <orc-core.version>1.6.0</orc-core.version>
        <hive-storage-api.version>2.6.1</hive-storage-api.version>
    </properties>
    <dependencies>
        <dependency>
            <groupId>org.apache.iotdb</groupId>
            <artifactId>hadoop-tsfile</artifactId>
            <version>${project.version}</version>
        </dependency>
        <dependency>
            <groupId>org.apache.hive</groupId>
            <artifactId>hive-serde</artifactId>
            <exclusions>
                <!-- hive-serde 2.8.4 uses orc-core 1.3.2,
                which is under incompatible license. So, exclude it.-->
                <exclusion>
                    <groupId>org.apache.orc</groupId>
                    <artifactId>orc-core</artifactId>
                </exclusion>
                <exclusion>
                    <groupId>org.apache.hive</groupId>
                    <artifactId>hive-storage-api</artifactId>
                </exclusion>
                <exclusion>
                    <groupId>org.apache.zookeeper</groupId>
                    <artifactId>zookeeper</artifactId>
                </exclusion>
                <exclusion>
                    <groupId>com.google.guava</groupId>
                    <artifactId>guava</artifactId>
                </exclusion>
            </exclusions>
        </dependency>
        <!-- many of hadoop dependencies use guava11, but org.apache.curator from hadoop-common uses
        guava16 -->
        <dependency>
            <groupId>com.google.guava</groupId>
            <artifactId>guava</artifactId>
        </dependency>
        <!-- force upgrade the dependency of hive-serde-->
        <dependency>
            <groupId>org.apache.orc</groupId>
            <artifactId>orc-core</artifactId>
            <version>${orc-core.version}</version>
        </dependency>
        <!-- orc-core 1.6 uses hive-storage-api 2.6.0, while hive-serde 2.8.4 uses 2.4.0, so we
        explicitly claim it.-->
        <dependency>
            <groupId>org.apache.hive</groupId>
            <artifactId>hive-storage-api</artifactId>
            <version>${hive-storage-api.version}</version>
        </dependency>
        <dependency>
            <groupId>org.apache.hive</groupId>
            <artifactId>hive-exec</artifactId>
            <exclusions>
                <exclusion>
                    <groupId>org.antlr</groupId>
                    <artifactId>antlr-runtime</artifactId>
                </exclusion>
                <exclusion>
                    <groupId>com.google.guava</groupId>
                    <artifactId>guava</artifactId>
                </exclusion>
                <exclusion>
                    <groupId>commons-lang</groupId>
                    <artifactId>commons-lang</artifactId>
                </exclusion>
            </exclusions>
        </dependency>
    </dependencies>
    <dependencyManagement>
        <dependencies>
            <dependency>
                <groupId>org.apache.hadoop</groupId>
                <artifactId>hadoop-yarn-common</artifactId>
                <version>${hadoop2.version}</version>
            </dependency>
            <dependency>
                <groupId>org.apache.hadoop</groupId>
                <artifactId>hadoop-yarn-api</artifactId>
                <version>${hadoop2.version}</version>
            </dependency>
            <dependency>
                <groupId>org.apache.hadoop</groupId>
                <artifactId>hadoop-yarn-server-common</artifactId>
                <version>${hadoop2.version}</version>
            </dependency>
            <dependency>
                <groupId>org.apache.commons</groupId>
                <artifactId>commons-compress</artifactId>
                <version>1.9</version>
            </dependency>
            <dependency>
                <groupId>org.apache.hadoop</groupId>
                <artifactId>hadoop-common</artifactId>
                <version>${hadoop2.version}</version>
            </dependency>
            <dependency>
                <groupId>org.apache.hadoop</groupId>
                <artifactId>hadoop-annotations</artifactId>
                <version>${hadoop2.version}</version>
            </dependency>
            <dependency>
                <groupId>org.apache.avro</groupId>
                <artifactId>avro</artifactId>
                <version>1.10.2</version>
            </dependency>
            <dependency>
                <groupId>org.codehaus.jackson</groupId>
                <artifactId>jackson-xc</artifactId>
                <version>1.9.13</version>
            </dependency>
            <dependency>
                <groupId>org.codehaus.jackson</groupId>
                <artifactId>jackson-jaxrs</artifactId>
                <version>1.9.13</version>
            </dependency>
            <dependency>
                <groupId>javax.servlet</groupId>
                <artifactId>servlet-api</artifactId>
                <version>2.5</version>
            </dependency>
            <dependency>
                <groupId>com.google.protobuf</groupId>
                <artifactId>protobuf-java</artifactId>
                <version>3.0.0-beta-1</version>
            </dependency>
            <dependency>
                <groupId>org.apache.httpcomponents</groupId>
                <artifactId>httpclient</artifactId>
                <version>${httpclient.version}</version>
            </dependency>
            <dependency>
                <groupId>commons-httpclient</groupId>
                <artifactId>commons-httpclient</artifactId>
                <version>3.1</version>
            </dependency>
        </dependencies>
    </dependencyManagement>
    <profiles>
        <profile>
            <id>get-jar-with-dependencies</id>
            <build>
                <plugins>
                    <plugin>
                        <artifactId>maven-assembly-plugin</artifactId>
                        <version>${maven.assembly.version}</version>
                        <configuration>
                            <descriptorRefs>
                                <descriptorRef>jar-with-dependencies</descriptorRef>
                            </descriptorRefs>
                        </configuration>
                        <executions>
                            <execution>
                                <id>make-assembly</id>
                                <!-- this is used for inheritance merges -->
                                <phase>package</phase>
                                <!-- bind to the packaging phase -->
                                <goals>
                                    <goal>single</goal>
                                </goals>
                            </execution>
                        </executions>
                    </plugin>
                </plugins>
            </build>
        </profile>
    </profiles>
</project><|MERGE_RESOLUTION|>--- conflicted
+++ resolved
@@ -24,11 +24,7 @@
     <parent>
         <groupId>org.apache.iotdb</groupId>
         <artifactId>iotdb-parent</artifactId>
-<<<<<<< HEAD
-        <version>0.14.0-SNAPSHOT</version>
-=======
         <version>0.13.2-SNAPSHOT</version>
->>>>>>> 9ab9a717
         <relativePath>../pom.xml</relativePath>
     </parent>
     <artifactId>hive-connector</artifactId>
@@ -36,8 +32,6 @@
     <properties>
         <project.build.sourceEncoding>UTF-8</project.build.sourceEncoding>
         <compile.version>1.8</compile.version>
-        <orc-core.version>1.6.0</orc-core.version>
-        <hive-storage-api.version>2.6.1</hive-storage-api.version>
     </properties>
     <dependencies>
         <dependency>
@@ -74,19 +68,20 @@
         <dependency>
             <groupId>com.google.guava</groupId>
             <artifactId>guava</artifactId>
+            <version>[${guava.version},)</version>
         </dependency>
         <!-- force upgrade the dependency of hive-serde-->
         <dependency>
             <groupId>org.apache.orc</groupId>
             <artifactId>orc-core</artifactId>
-            <version>${orc-core.version}</version>
+            <version>1.6.0</version>
         </dependency>
         <!-- orc-core 1.6 uses hive-storage-api 2.6.0, while hive-serde 2.8.4 uses 2.4.0, so we
         explicitly claim it.-->
         <dependency>
             <groupId>org.apache.hive</groupId>
             <artifactId>hive-storage-api</artifactId>
-            <version>${hive-storage-api.version}</version>
+            <version>2.6.0</version>
         </dependency>
         <dependency>
             <groupId>org.apache.hive</groupId>
