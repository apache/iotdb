/*
 * Licensed to the Apache Software Foundation (ASF) under one
 * or more contributor license agreements.  See the NOTICE file
 * distributed with this work for additional information
 * regarding copyright ownership.  The ASF licenses this file
 * to you under the Apache License, Version 2.0 (the
 * "License"); you may not use this file except in compliance
 * with the License.  You may obtain a copy of the License at
 *
 *     http://www.apache.org/licenses/LICENSE-2.0
 *
 * Unless required by applicable law or agreed to in writing,
 * software distributed under the License is distributed on an
 * "AS IS" BASIS, WITHOUT WARRANTIES OR CONDITIONS OF ANY
 * KIND, either express or implied.  See the License for the
 * specific language governing permissions and limitations
 * under the License.
 */
package org.apache.iotdb.confignode.consensus.response;

import org.apache.iotdb.common.rpc.thrift.TConfigNodeLocation;
import org.apache.iotdb.common.rpc.thrift.TSStatus;
import org.apache.iotdb.confignode.rpc.thrift.TCQConfig;
import org.apache.iotdb.confignode.rpc.thrift.TDataNodeRegisterResp;
import org.apache.iotdb.confignode.rpc.thrift.TGlobalConfig;
import org.apache.iotdb.confignode.rpc.thrift.TRatisConfig;
import org.apache.iotdb.consensus.common.DataSet;
import org.apache.iotdb.rpc.TSStatusCode;

import java.nio.ByteBuffer;
import java.util.List;

public class DataNodeRegisterResp implements DataSet {

  private TSStatus status;
  private List<TConfigNodeLocation> configNodeList;
  private Integer dataNodeId;
  private TGlobalConfig globalConfig;
  private TRatisConfig ratisConfig;

  private TCQConfig cqConfig;
  private byte[] templateInfo;
  private List<ByteBuffer> allTriggerInformation;

  public DataNodeRegisterResp() {
    this.dataNodeId = null;
    this.globalConfig = null;
  }

  public TSStatus getStatus() {
    return status;
  }

  public void setStatus(TSStatus status) {
    this.status = status;
  }

  public void setConfigNodeList(List<TConfigNodeLocation> configNodeList) {
    this.configNodeList = configNodeList;
  }

  public void setDataNodeId(Integer dataNodeId) {
    this.dataNodeId = dataNodeId;
  }

  public void setGlobalConfig(TGlobalConfig globalConfig) {
    this.globalConfig = globalConfig;
  }

  public void setRatisConfig(TRatisConfig ratisConfig) {
    this.ratisConfig = ratisConfig;
  }

  public void setCqConfig(TCQConfig cqConfig) {
    this.cqConfig = cqConfig;
  }

  public void setTemplateInfo(byte[] templateInfo) {
    this.templateInfo = templateInfo;
  }

  public List<ByteBuffer> getTriggerInformation() {
    return allTriggerInformation;
  }

  public void setTriggerInformation(List<ByteBuffer> triggerInformation) {
    this.allTriggerInformation = triggerInformation;
  }

  public TDataNodeRegisterResp convertToRpcDataNodeRegisterResp() {
    TDataNodeRegisterResp resp = new TDataNodeRegisterResp();
    resp.setStatus(status);
    resp.setConfigNodeList(configNodeList);

    if (status.getCode() == TSStatusCode.SUCCESS_STATUS.getStatusCode()
        || status.getCode() == TSStatusCode.DATANODE_ALREADY_REGISTERED.getStatusCode()) {
      resp.setDataNodeId(dataNodeId);
      resp.setGlobalConfig(globalConfig);
      resp.setTemplateInfo(templateInfo);
      resp.setRatisConfig(ratisConfig);
<<<<<<< HEAD
      resp.setCqConfig(cqConfig);
=======
      resp.setAllTriggerInformation(allTriggerInformation);
>>>>>>> cf6d8506
    }

    return resp;
  }
}<|MERGE_RESOLUTION|>--- conflicted
+++ resolved
@@ -98,11 +98,8 @@
       resp.setGlobalConfig(globalConfig);
       resp.setTemplateInfo(templateInfo);
       resp.setRatisConfig(ratisConfig);
-<<<<<<< HEAD
       resp.setCqConfig(cqConfig);
-=======
       resp.setAllTriggerInformation(allTriggerInformation);
->>>>>>> cf6d8506
     }
 
     return resp;
