/*
 * Licensed to the Apache Software Foundation (ASF) under one
 * or more contributor license agreements.  See the NOTICE file
 * distributed with this work for additional information
 * regarding copyright ownership.  The ASF licenses this file
 * to you under the Apache License, Version 2.0 (the
 * "License"); you may not use this file except in compliance
 * with the License.  You may obtain a copy of the License at
 *
 *     http://www.apache.org/licenses/LICENSE-2.0
 *
 * Unless required by applicable law or agreed to in writing,
 * software distributed under the License is distributed on an
 * "AS IS" BASIS, WITHOUT WARRANTIES OR CONDITIONS OF ANY
 * KIND, either express or implied.  See the License for the
 * specific language governing permissions and limitations
 * under the License.
 */
package org.apache.iotdb.confignode.service;

import org.apache.iotdb.common.rpc.thrift.TConfigNodeLocation;
import org.apache.iotdb.common.rpc.thrift.TEndPoint;
import org.apache.iotdb.common.rpc.thrift.TSStatus;
import org.apache.iotdb.commons.conf.CommonDescriptor;
import org.apache.iotdb.commons.exception.StartupException;
import org.apache.iotdb.commons.service.JMXService;
import org.apache.iotdb.commons.service.RegisterManager;
import org.apache.iotdb.commons.udf.service.UDFClassLoaderManager;
import org.apache.iotdb.commons.udf.service.UDFExecutableManager;
import org.apache.iotdb.commons.udf.service.UDFRegistrationService;
import org.apache.iotdb.confignode.client.ConfigNodeRequestType;
import org.apache.iotdb.confignode.client.sync.confignode.SyncConfigNodeClientPool;
import org.apache.iotdb.confignode.conf.ConfigNodeConfig;
import org.apache.iotdb.confignode.conf.ConfigNodeConstant;
import org.apache.iotdb.confignode.conf.ConfigNodeDescriptor;
import org.apache.iotdb.confignode.conf.SystemPropertiesUtils;
import org.apache.iotdb.confignode.manager.ConfigManager;
import org.apache.iotdb.confignode.rpc.thrift.TConfigNodeRegisterReq;
import org.apache.iotdb.confignode.service.thrift.ConfigNodeRPCService;
import org.apache.iotdb.confignode.service.thrift.ConfigNodeRPCServiceProcessor;
import org.apache.iotdb.db.service.metrics.MetricsService;
import org.apache.iotdb.rpc.TSStatusCode;

import org.slf4j.Logger;
import org.slf4j.LoggerFactory;

import java.io.IOException;
import java.util.concurrent.TimeUnit;

public class ConfigNode implements ConfigNodeMBean {

  private static final Logger LOGGER = LoggerFactory.getLogger(ConfigNode.class);

  private static final ConfigNodeConfig conf = ConfigNodeDescriptor.getInstance().getConf();

  private final String mbeanName =
      String.format(
          "%s:%s=%s",
          ConfigNodeConstant.CONFIGNODE_PACKAGE, ConfigNodeConstant.JMX_TYPE, "ConfigNode");

  private static final int scheduleWaitingRetryNum = 20;
  private final RegisterManager registerManager = new RegisterManager();

  private ConfigManager configManager;

  private ConfigNode() {
    // we do not init anything here, so that we can re-initialize the instance in IT.
  }

  public static void main(String[] args) {
    new ConfigNodeCommandLine().doMain(args);
  }

  public void active() {
    LOGGER.info("Activating {}...", ConfigNodeConstant.GLOBAL_NAME);

    try {
      // Init ConfigManager
      initConfigManager();
      // Set up internal services
      setUpInternalServices();
      // Add some Metrics for configManager
      configManager.addMetrics();
      /* Restart */
      if (SystemPropertiesUtils.isRestarted()) {
        setUpRPCService();
        LOGGER.info(
            "{} has successfully started and joined the cluster.", ConfigNodeConstant.GLOBAL_NAME);
        return;
      }

      /* Initial startup of Seed-ConfigNode */
      if (ConfigNodeDescriptor.getInstance().isSeedConfigNode()) {
        SystemPropertiesUtils.storeSystemParameters();
        // Seed-ConfigNode should apply itself when first start
        configManager
            .getNodeManager()
            .applyConfigNode(
                new TConfigNodeLocation(
                    0,
                    new TEndPoint(conf.getInternalAddress(), conf.getInternalPort()),
                    new TEndPoint(conf.getInternalAddress(), conf.getConsensusPort())));
        // We always set up Seed-ConfigNode's RPC service lastly to ensure that
        // the external service is not provided until Seed-ConfigNode is fully initialized
        setUpRPCService();
        // The initial startup of Seed-ConfigNode finished
        LOGGER.info(
            "{} has successfully started and joined the cluster.", ConfigNodeConstant.GLOBAL_NAME);
        return;
      }

      /* Initial startup of Non-Seed-ConfigNode */
      // We set up Non-Seed ConfigNode's RPC service before sending the register request
      // in order to facilitate the scheduling of capacity expansion process in ConfigNode-leader
      setUpRPCService();
      registerConfigNode();
      // The initial startup of Non-Seed-ConfigNode is not yet finished,
      // we should wait for leader's scheduling
      LOGGER.info(
          "{} has registered successfully. Waiting for the leader's scheduling to join the cluster.",
          ConfigNodeConstant.GLOBAL_NAME);

      boolean isJoinedCluster = false;
      for (int retry = 0; retry < scheduleWaitingRetryNum; retry++) {
        if (configManager.getConsensusManager().getConsensusImpl().getAllConsensusGroupIds().size()
            > 0) {
          isJoinedCluster = true;
          break;
        }

        try {
          TimeUnit.MILLISECONDS.sleep(1000);
        } catch (InterruptedException e) {
          LOGGER.warn("Waiting leader's scheduling is interrupted.");
        }
      }

      if (!isJoinedCluster) {
        LOGGER.error(
            "The current ConfigNode can't joined the cluster because leader's scheduling failed. The possible cause is that the ip:port configuration is incorrect.");
        stop();
      }

    } catch (StartupException | IOException e) {
      LOGGER.error("Meet error while starting up.", e);
      try {
        stop();
      } catch (IOException e2) {
        LOGGER.error("Meet error when stop ConfigNode!", e);
      }
    }
  }

  private void initConfigManager() {
    try {
      configManager = new ConfigManager();
    } catch (IOException e) {
      LOGGER.error("Can't start ConfigNode consensus group!", e);
      try {
        stop();
      } catch (IOException e2) {
        LOGGER.error("Meet error when stop ConfigNode!", e);
      }
    }
    LOGGER.info("Successfully initialize ConfigManager.");
  }

  private void setUpInternalServices() throws StartupException, IOException {
    // Setup JMXService
    registerManager.register(new JMXService());
    JMXService.registerMBean(this, mbeanName);

    // Setup UDFService
    registerManager.register(
        UDFExecutableManager.setupAndGetInstance(conf.getTemporaryLibDir(), conf.getUdfLibDir()));
    registerManager.register(UDFClassLoaderManager.setupAndGetInstance(conf.getUdfLibDir()));
    registerManager.register(UDFRegistrationService.setupAndGetInstance(conf.getSystemUdfDir()));

    // Setup MetricsService
    registerManager.register(MetricsService.getInstance());
    MetricsService.getInstance().startAllReporter();

    LOGGER.info("Successfully setup internal services.");
  }

  /** Register Non-seed ConfigNode when first startup */
  private void registerConfigNode() throws StartupException, IOException {
    TConfigNodeRegisterReq req =
        new TConfigNodeRegisterReq(
            new TConfigNodeLocation(
                -1,
                new TEndPoint(conf.getInternalAddress(), conf.getInternalPort()),
                new TEndPoint(conf.getInternalAddress(), conf.getConsensusPort())),
            conf.getDataRegionConsensusProtocolClass(),
            conf.getSchemaRegionConsensusProtocolClass(),
            conf.getSeriesPartitionSlotNum(),
            conf.getSeriesPartitionExecutorClass(),
            CommonDescriptor.getInstance().getConfig().getDefaultTTL(),
            conf.getTimePartitionInterval(),
            conf.getSchemaReplicationFactor(),
            conf.getSchemaRegionPerDataNode(),
            conf.getDataReplicationFactor(),
            conf.getDataRegionPerProcessor(),
            conf.getReadConsistencyLevel());

    TEndPoint targetConfigNode = conf.getTargetConfigNode();
<<<<<<< HEAD
    while (true) {
      TSStatus status =
          (TSStatus)
              SyncConfigNodeClientPool.getInstance()
                  .sendSyncRequestToConfigNodeWithRetry(
                      targetConfigNode, req, ConfigNodeRequestType.REGISTER_CONFIG_NODE);
      if (status.getCode() == TSStatusCode.SUCCESS_STATUS.getStatusCode()) {
        break;
      } else if (status.getCode() == TSStatusCode.NEED_REDIRECTION.getStatusCode()) {
        targetConfigNode = status.getRedirectNode();
=======
    for (int retry = 0; retry < 3; retry++) {
      TConfigNodeRegisterResp resp =
          (TConfigNodeRegisterResp)
              SyncConfigNodeClientPool.getInstance()
                  .sendSyncRequestToConfigNodeWithRetry(
                      targetConfigNode, req, ConfigNodeRequestType.REGISTER_CONFIG_NODE);
      if (resp.getStatus().getCode() == TSStatusCode.SUCCESS_STATUS.getStatusCode()) {
        conf.setPartitionRegionId(resp.getPartitionRegionId().getId());
        return;
      } else if (resp.getStatus().getCode() == TSStatusCode.NEED_REDIRECTION.getStatusCode()) {
        targetConfigNode = resp.getStatus().getRedirectNode();
>>>>>>> b2e3e4ed
        LOGGER.info("ConfigNode need redirect to  {}.", targetConfigNode);
      } else if (status.getCode() == TSStatusCode.ERROR_GLOBAL_CONFIG.getStatusCode()) {
        LOGGER.error(status.getMessage());
        throw new StartupException("Configuration are not consistent!");
      }

      try {
        TimeUnit.MILLISECONDS.sleep(1000);
      } catch (InterruptedException e) {
        throw new StartupException("Register ConfigNode failed!");
      }
    }

    LOGGER.error(
        "The current ConfigNode can't send register request to the Seed-ConfigNode after all retries!");
    stop();
  }

  private void setUpRPCService() throws StartupException {
    // Setup RPCService
    ConfigNodeRPCService configNodeRPCService = new ConfigNodeRPCService();
    ConfigNodeRPCServiceProcessor configNodeRPCServiceProcessor =
        new ConfigNodeRPCServiceProcessor(configManager);
    configNodeRPCService.initSyncedServiceImpl(configNodeRPCServiceProcessor);
    registerManager.register(configNodeRPCService);
  }

  public void stop() throws IOException {
    LOGGER.info("Deactivating {}...", ConfigNodeConstant.GLOBAL_NAME);
    registerManager.deregisterAll();
    JMXService.deregisterMBean(mbeanName);
    if (configManager != null) {
      configManager.close();
    }
    LOGGER.info("{} is deactivated.", ConfigNodeConstant.GLOBAL_NAME);
    System.exit(-1);
  }

  private static class ConfigNodeHolder {

    private static final ConfigNode INSTANCE = new ConfigNode();

    private ConfigNodeHolder() {
      // Empty constructor
    }
  }

  public static ConfigNode getInstance() {
    return ConfigNodeHolder.INSTANCE;
  }
}<|MERGE_RESOLUTION|>--- conflicted
+++ resolved
@@ -204,30 +204,16 @@
             conf.getReadConsistencyLevel());
 
     TEndPoint targetConfigNode = conf.getTargetConfigNode();
-<<<<<<< HEAD
-    while (true) {
+    for (int retry = 0; retry < 3; retry++) {
       TSStatus status =
-          (TSStatus)
-              SyncConfigNodeClientPool.getInstance()
-                  .sendSyncRequestToConfigNodeWithRetry(
-                      targetConfigNode, req, ConfigNodeRequestType.REGISTER_CONFIG_NODE);
+              (TSStatus)
+                      SyncConfigNodeClientPool.getInstance()
+                              .sendSyncRequestToConfigNodeWithRetry(
+                                      targetConfigNode, req, ConfigNodeRequestType.REGISTER_CONFIG_NODE);
       if (status.getCode() == TSStatusCode.SUCCESS_STATUS.getStatusCode()) {
         break;
       } else if (status.getCode() == TSStatusCode.NEED_REDIRECTION.getStatusCode()) {
         targetConfigNode = status.getRedirectNode();
-=======
-    for (int retry = 0; retry < 3; retry++) {
-      TConfigNodeRegisterResp resp =
-          (TConfigNodeRegisterResp)
-              SyncConfigNodeClientPool.getInstance()
-                  .sendSyncRequestToConfigNodeWithRetry(
-                      targetConfigNode, req, ConfigNodeRequestType.REGISTER_CONFIG_NODE);
-      if (resp.getStatus().getCode() == TSStatusCode.SUCCESS_STATUS.getStatusCode()) {
-        conf.setPartitionRegionId(resp.getPartitionRegionId().getId());
-        return;
-      } else if (resp.getStatus().getCode() == TSStatusCode.NEED_REDIRECTION.getStatusCode()) {
-        targetConfigNode = resp.getStatus().getRedirectNode();
->>>>>>> b2e3e4ed
         LOGGER.info("ConfigNode need redirect to  {}.", targetConfigNode);
       } else if (status.getCode() == TSStatusCode.ERROR_GLOBAL_CONFIG.getStatusCode()) {
         LOGGER.error(status.getMessage());
