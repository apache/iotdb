--- conflicted
+++ resolved
@@ -20,7 +20,6 @@
 
 import org.apache.iotdb.common.rpc.thrift.TConfigNodeLocation;
 import org.apache.iotdb.common.rpc.thrift.TEndPoint;
-import org.apache.iotdb.common.rpc.thrift.TSStatus;
 import org.apache.iotdb.commons.exception.BadNodeUrlException;
 import org.apache.iotdb.commons.exception.StartupException;
 import org.apache.iotdb.commons.service.JMXService;
@@ -28,22 +27,15 @@
 import org.apache.iotdb.commons.udf.service.UDFClassLoaderManager;
 import org.apache.iotdb.commons.udf.service.UDFExecutableManager;
 import org.apache.iotdb.commons.udf.service.UDFRegistrationService;
-<<<<<<< HEAD
 import org.apache.iotdb.commons.utils.NodeUrlUtils;
-import org.apache.iotdb.confignode.client.SyncConfigNodeClientPool;
-import org.apache.iotdb.confignode.conf.ConfigNodeConf;
-=======
 import org.apache.iotdb.confignode.conf.ConfigNodeConfig;
->>>>>>> 85ffc691
 import org.apache.iotdb.confignode.conf.ConfigNodeConstant;
 import org.apache.iotdb.confignode.conf.ConfigNodeDescriptor;
 import org.apache.iotdb.confignode.conf.ConfigNodeRemoveCheck;
-import org.apache.iotdb.confignode.conf.ConfigNodeStartupCheck;
 import org.apache.iotdb.confignode.manager.ConfigManager;
 import org.apache.iotdb.confignode.service.thrift.ConfigNodeRPCService;
 import org.apache.iotdb.confignode.service.thrift.ConfigNodeRPCServiceProcessor;
 import org.apache.iotdb.db.service.metrics.MetricsService;
-import org.apache.iotdb.rpc.TSStatusCode;
 
 import org.slf4j.Logger;
 import org.slf4j.LoggerFactory;
@@ -52,7 +44,6 @@
 
 public class ConfigNode implements ConfigNodeMBean {
   private static final Logger LOGGER = LoggerFactory.getLogger(ConfigNode.class);
-  private static final int onlineConfigNodeNum = 1;
 
   private final String mbeanName =
       String.format(
@@ -73,7 +64,7 @@
   private void initConfigManager() {
     // Init ConfigManager
     try {
-      this.configManager = new ConfigManager();
+      configManager = new ConfigManager();
     } catch (IOException e) {
       LOGGER.error("Can't start ConfigNode consensus group!", e);
       try {
@@ -128,24 +119,6 @@
   public void active() {
     try {
       setUp();
-      // Check key parameters between ConfigNodes
-      new Thread(
-              () -> {
-                long start = System.currentTimeMillis();
-                long end = start + 20 * 1000;
-                while (System.currentTimeMillis() < end) {
-                  try {
-                    Thread.sleep(10000);
-                    if (!ConfigNodeStartupCheck.getInstance().checkConfigurations()) {
-                      stop();
-                      return;
-                    }
-                  } catch (IOException | InterruptedException e) {
-                    LOGGER.error("Meet error when stop ConfigNode!", e);
-                  }
-                }
-              })
-          .start();
     } catch (StartupException | IOException e) {
       LOGGER.error("Meet error while starting up.", e);
       try {
@@ -184,27 +157,15 @@
       TConfigNodeLocation removeConfigNodeLocation =
           ConfigNodeRemoveCheck.getInstance().removeCheck(endPoint);
       if (removeConfigNodeLocation == null) {
-        LOGGER.error("The Current endpoint is not in the Cluster.");
+        LOGGER.error("The ConfigNode not in the Cluster.");
         return;
       }
 
-      removeConfigNode(removeConfigNodeLocation);
+      ConfigNodeRemoveCheck.getInstance().removeConfigNode(removeConfigNodeLocation);
     } catch (BadNodeUrlException e) {
       LOGGER.warn("No ConfigNodes need to be removed.", e);
     }
     LOGGER.info("{} is removed.", ConfigNodeConstant.GLOBAL_NAME);
-  }
-
-  private void removeConfigNode(TConfigNodeLocation nodeLocation)
-      throws BadNodeUrlException, IOException {
-    TSStatus status =
-        SyncConfigNodeClientPool.getInstance()
-            .removeConfigNode(
-                ConfigNodeRemoveCheck.getInstance().getConfigNdoeList(), nodeLocation);
-    if (status.getCode() != TSStatusCode.SUCCESS_STATUS.getStatusCode()) {
-      LOGGER.error(status.getMessage());
-      throw new IOException("Remove ConfigNode failed:");
-    }
   }
 
   private static class ConfigNodeHolder {
