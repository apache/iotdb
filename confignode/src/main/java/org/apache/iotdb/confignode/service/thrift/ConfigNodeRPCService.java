--- conflicted
+++ resolved
@@ -78,20 +78,8 @@
     } catch (RPCServiceException e) {
       throw new IllegalAccessException(e.getMessage());
     }
-<<<<<<< HEAD
-    thriftServiceThread.setName(ThreadName.CONFIG_NODE_RPC_SERVER.getName());
+    thriftServiceThread.setName(ThreadName.CONFIGNODE_RPC_SERVICE.getName());
     MetricService.getInstance().addMetricSet(new ConfigNodeRPCServiceMetrics(thriftServiceThread));
-=======
-    thriftServiceThread.setName(ThreadName.CONFIGNODE_RPC_SERVICE.getName());
-    MetricService.getInstance()
-        .getOrCreateAutoGauge(
-            Metric.THRIFT_ACTIVE_THREADS.toString(),
-            MetricLevel.CORE,
-            thriftServiceThread,
-            AbstractThriftServiceThread::getActiveThreadCount,
-            Tag.NAME.toString(),
-            ThreadName.CONFIGNODE_RPC_SERVICE.getName());
->>>>>>> 22c8ac1f
   }
 
   @Override
