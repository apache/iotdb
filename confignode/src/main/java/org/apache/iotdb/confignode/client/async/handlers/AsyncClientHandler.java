--- conflicted
+++ resolved
@@ -26,11 +26,8 @@
 import org.apache.iotdb.confignode.client.async.handlers.rpc.CountPathsUsingTemplateRPCHandler;
 import org.apache.iotdb.confignode.client.async.handlers.rpc.DeleteSchemaRPCHandler;
 import org.apache.iotdb.confignode.client.async.handlers.rpc.FetchSchemaBlackListRPCHandler;
-<<<<<<< HEAD
 import org.apache.iotdb.confignode.client.async.handlers.rpc.OperatePipeRPCHandler;
-=======
 import org.apache.iotdb.mpp.rpc.thrift.TCountPathsUsingTemplateResp;
->>>>>>> 07210c64
 import org.apache.iotdb.mpp.rpc.thrift.TFetchSchemaBlackListResp;
 
 import java.util.ArrayList;
@@ -179,24 +176,23 @@
             dataNodeLocationMap,
             (Map<Integer, TFetchSchemaBlackListResp>) responseMap,
             countDownLatch);
-<<<<<<< HEAD
       case PRE_CREATE_PIPE:
       case OPERATE_PIPE:
       case ROLLBACK_OPERATE_PIPE:
         return new OperatePipeRPCHandler(
-=======
+            requestType,
+            requestId,
+            targetDataNode,
+            dataNodeLocationMap,
+            (Map<Integer, TSStatus>) responseMap,
+            countDownLatch);
       case COUNT_PATHS_USING_TEMPLATE:
         return new CountPathsUsingTemplateRPCHandler(
->>>>>>> 07210c64
-            requestType,
-            requestId,
-            targetDataNode,
-            dataNodeLocationMap,
-<<<<<<< HEAD
-            (Map<Integer, TSStatus>) responseMap,
-=======
+            requestType,
+            requestId,
+            targetDataNode,
+            dataNodeLocationMap,
             (Map<Integer, TCountPathsUsingTemplateResp>) responseMap,
->>>>>>> 07210c64
             countDownLatch);
       case SET_TTL:
       case CREATE_DATA_REGION:
@@ -217,12 +213,7 @@
       case UPDATE_REGION_ROUTE_MAP:
       case BROADCAST_LATEST_CONFIG_NODE_GROUP:
       case INVALIDATE_MATCHED_SCHEMA_CACHE:
-<<<<<<< HEAD
-=======
-      case PRE_CREATE_PIPE:
-      case OPERATE_PIPE:
       case UPDATE_TEMPLATE:
->>>>>>> 07210c64
       default:
         return new AsyncTSStatusRPCHandler(
             requestType,
