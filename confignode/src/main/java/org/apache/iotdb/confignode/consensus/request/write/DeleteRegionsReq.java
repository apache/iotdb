--- conflicted
+++ resolved
@@ -54,7 +54,6 @@
   protected void serializeImpl(DataOutputStream stream) throws IOException {
     stream.writeInt(ConfigRequestType.DeleteRegions.ordinal());
 
-<<<<<<< HEAD
     buffer.putInt(deleteRegionMap.size());
     deleteRegionMap.forEach(
         (storageGroup, regionIds) -> {
@@ -63,12 +62,6 @@
           regionIds.forEach(
               regionId -> ThriftCommonsSerDeUtils.serializeTConsensusGroupId(regionId, buffer));
         });
-=======
-    stream.writeInt(consensusGroupIds.size());
-    for (TConsensusGroupId consensusGroupId : consensusGroupIds) {
-      ThriftCommonsSerDeUtils.serializeTConsensusGroupId(consensusGroupId, stream);
-    }
->>>>>>> 9855b368
   }
 
   @Override
