--- conflicted
+++ resolved
@@ -217,13 +217,8 @@
         try {
           assignedSchemaPartition =
               getLoadManager().allocateSchemaPartition(unassignedSchemaPartitionSlotsMap);
-<<<<<<< HEAD
         } catch (NoAvailableRegionGroupException e) {
-          LOGGER.error(e.getMessage());
-=======
-        } catch (NotAvailableRegionGroupException e) {
           LOGGER.error("Create SchemaPartition failed because: ", e);
->>>>>>> 3d5eeae8
           resp.setStatus(
               new TSStatus(TSStatusCode.NO_AVAILABLE_REGION_GROUP.getStatusCode())
                   .setMessage(e.getMessage()));
@@ -299,13 +294,8 @@
         try {
           assignedDataPartition =
               getLoadManager().allocateDataPartition(unassignedDataPartitionSlotsMap);
-<<<<<<< HEAD
         } catch (NoAvailableRegionGroupException e) {
-          LOGGER.error(e.getMessage());
-=======
-        } catch (NotAvailableRegionGroupException e) {
           LOGGER.error("Create DataPartition failed because: ", e);
->>>>>>> 3d5eeae8
           resp.setStatus(
               new TSStatus(TSStatusCode.NO_AVAILABLE_REGION_GROUP.getStatusCode())
                   .setMessage(e.getMessage()));
@@ -531,11 +521,7 @@
     }
 
     if (result.isEmpty()) {
-<<<<<<< HEAD
-      throw new NoAvailableRegionGroupException();
-=======
-      throw new NotAvailableRegionGroupException(type);
->>>>>>> 3d5eeae8
+      throw new NoAvailableRegionGroupException(type);
     }
 
     result.sort(Comparator.comparingLong(Pair::getLeft));
