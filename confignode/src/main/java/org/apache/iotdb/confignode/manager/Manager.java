--- conflicted
+++ resolved
@@ -228,16 +228,14 @@
    */
   TSStatus applyConfigNode(ApplyConfigNodeReq applyConfigNodeReq);
 
-<<<<<<< HEAD
   /**
    * Remove ConfigNode
    *
    * @return status
    */
   TSStatus removeConfigNode(RemoveConfigNodeReq removeConfigNodeReq);
-=======
+
   TSStatus createFunction(String udfName, String className, List<String> uris);
 
   TSStatus dropFunction(String udfName);
->>>>>>> f87d4d96
 }