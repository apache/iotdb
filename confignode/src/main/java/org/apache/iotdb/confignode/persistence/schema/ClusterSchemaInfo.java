/*
 * Licensed to the Apache Software Foundation (ASF) under one
 * or more contributor license agreements.  See the NOTICE file
 * distributed with this work for additional information
 * regarding copyright ownership.  The ASF licenses this file
 * to you under the Apache License, Version 2.0 (the
 * "License"); you may not use this file except in compliance
 * with the License.  You may obtain a copy of the License at
 *
 *     http://www.apache.org/licenses/LICENSE-2.0
 *
 * Unless required by applicable law or agreed to in writing,
 * software distributed under the License is distributed on an
 * "AS IS" BASIS, WITHOUT WARRANTIES OR CONDITIONS OF ANY
 * KIND, either express or implied.  See the License for the
 * specific language governing permissions and limitations
 * under the License.
 */
package org.apache.iotdb.confignode.persistence.schema;

import org.apache.iotdb.common.rpc.thrift.TConsensusGroupType;
import org.apache.iotdb.common.rpc.thrift.TSStatus;
import org.apache.iotdb.common.rpc.thrift.TSchemaNode;
import org.apache.iotdb.commons.exception.IllegalPathException;
import org.apache.iotdb.commons.exception.MetadataException;
import org.apache.iotdb.commons.path.PartialPath;
import org.apache.iotdb.commons.snapshot.SnapshotProcessor;
import org.apache.iotdb.commons.utils.StatusUtils;
import org.apache.iotdb.commons.utils.TestOnly;
import org.apache.iotdb.confignode.consensus.request.read.storagegroup.CountStorageGroupPlan;
import org.apache.iotdb.confignode.consensus.request.read.storagegroup.GetStorageGroupPlan;
import org.apache.iotdb.confignode.consensus.request.read.template.CheckTemplateSettablePlan;
import org.apache.iotdb.confignode.consensus.request.read.template.GetPathsSetTemplatePlan;
import org.apache.iotdb.confignode.consensus.request.read.template.GetSchemaTemplatePlan;
import org.apache.iotdb.confignode.consensus.request.read.template.GetTemplateSetInfoPlan;
import org.apache.iotdb.confignode.consensus.request.write.storagegroup.AdjustMaxRegionGroupNumPlan;
import org.apache.iotdb.confignode.consensus.request.write.storagegroup.DeleteStorageGroupPlan;
import org.apache.iotdb.confignode.consensus.request.write.storagegroup.SetDataReplicationFactorPlan;
import org.apache.iotdb.confignode.consensus.request.write.storagegroup.SetSchemaReplicationFactorPlan;
import org.apache.iotdb.confignode.consensus.request.write.storagegroup.SetStorageGroupPlan;
import org.apache.iotdb.confignode.consensus.request.write.storagegroup.SetTTLPlan;
import org.apache.iotdb.confignode.consensus.request.write.storagegroup.SetTimePartitionIntervalPlan;
import org.apache.iotdb.confignode.consensus.request.write.template.CreateSchemaTemplatePlan;
import org.apache.iotdb.confignode.consensus.request.write.template.DropSchemaTemplatePlan;
import org.apache.iotdb.confignode.consensus.request.write.template.PreUnsetSchemaTemplatePlan;
import org.apache.iotdb.confignode.consensus.request.write.template.RollbackPreUnsetSchemaTemplatePlan;
import org.apache.iotdb.confignode.consensus.request.write.template.SetSchemaTemplatePlan;
import org.apache.iotdb.confignode.consensus.request.write.template.UnsetSchemaTemplatePlan;
import org.apache.iotdb.confignode.consensus.response.AllTemplateSetInfoResp;
import org.apache.iotdb.confignode.consensus.response.CountStorageGroupResp;
import org.apache.iotdb.confignode.consensus.response.PathInfoResp;
import org.apache.iotdb.confignode.consensus.response.StorageGroupSchemaResp;
import org.apache.iotdb.confignode.consensus.response.TemplateInfoResp;
import org.apache.iotdb.confignode.consensus.response.TemplateSetInfoResp;
import org.apache.iotdb.confignode.exception.StorageGroupNotExistsException;
import org.apache.iotdb.confignode.rpc.thrift.TStorageGroupSchema;
import org.apache.iotdb.db.metadata.mtree.ConfigMTree;
import org.apache.iotdb.db.metadata.template.Template;
import org.apache.iotdb.db.metadata.template.TemplateInternalRPCUtil;
import org.apache.iotdb.rpc.RpcUtils;
import org.apache.iotdb.rpc.TSStatusCode;
import org.apache.iotdb.tsfile.utils.Pair;

import org.slf4j.Logger;
import org.slf4j.LoggerFactory;

import java.io.BufferedInputStream;
import java.io.BufferedOutputStream;
import java.io.File;
import java.io.FileInputStream;
import java.io.FileOutputStream;
import java.io.IOException;
import java.util.ArrayList;
import java.util.Collections;
import java.util.HashMap;
import java.util.HashSet;
import java.util.List;
import java.util.Map;
import java.util.Set;
import java.util.UUID;
import java.util.concurrent.locks.ReentrantReadWriteLock;

import static org.apache.iotdb.commons.conf.IoTDBConstant.ONE_LEVEL_PATH_WILDCARD;
import static org.apache.iotdb.db.metadata.MetadataConstant.ALL_TEMPLATE;

/**
 * The ClusterSchemaInfo stores cluster schema. The cluster schema including: 1. StorageGroupSchema
 * 2. Template (Not implement yet)
 */
public class ClusterSchemaInfo implements SnapshotProcessor {

  private static final Logger LOGGER = LoggerFactory.getLogger(ClusterSchemaInfo.class);

  // StorageGroup read write lock
  private final ReentrantReadWriteLock storageGroupReadWriteLock;
  private final ConfigMTree mTree;

<<<<<<< HEAD
  private final String SNAPSHOT_FILENAME = "cluster_schema.bin";
=======
  private static final String snapshotFileName = "cluster_schema.bin";

  private final String ERROR_NAME = "Error StorageGroup name";
>>>>>>> c8be9b98

  private final TemplateTable templateTable;

  public ClusterSchemaInfo() throws IOException {
    storageGroupReadWriteLock = new ReentrantReadWriteLock();

    try {
      mTree = new ConfigMTree();
      templateTable = new TemplateTable();
    } catch (MetadataException e) {
      LOGGER.error("Can't construct StorageGroupInfo", e);
      throw new IOException(e);
    }
  }

  // ======================================================
  // Consensus read/write interfaces
  // ======================================================

  /**
   * Cache StorageGroupSchema
   *
   * @param plan SetStorageGroupPlan
   * @return SUCCESS_STATUS if the StorageGroup is set successfully. CACHE_FAILURE if fail to set
   *     StorageGroup in MTreeAboveSG.
   */
  public TSStatus setStorageGroup(SetStorageGroupPlan plan) {
    TSStatus result = new TSStatus();
    storageGroupReadWriteLock.writeLock().lock();
    try {
      // Set StorageGroup
      TStorageGroupSchema storageGroupSchema = plan.getSchema();
      PartialPath partialPathName = new PartialPath(storageGroupSchema.getName());
      mTree.setStorageGroup(partialPathName);

      // Set StorageGroupSchema
      mTree
          .getStorageGroupNodeByStorageGroupPath(partialPathName)
          .setStorageGroupSchema(storageGroupSchema);

      result.setCode(TSStatusCode.SUCCESS_STATUS.getStatusCode());
    } catch (MetadataException e) {
      LOGGER.error(ERROR_NAME, e);
      result.setCode(e.getErrorCode()).setMessage(e.getMessage());
    } finally {
      storageGroupReadWriteLock.writeLock().unlock();
    }
    return result;
  }

  /**
   * Delete StorageGroup
   *
   * @param plan DeleteStorageGroupPlan
   * @return SUCCESS_STATUS
   */
  public TSStatus deleteStorageGroup(DeleteStorageGroupPlan plan) {
    TSStatus result = new TSStatus();
    storageGroupReadWriteLock.writeLock().lock();
    try {
      // Delete StorageGroup
      String storageGroup = plan.getName();
      PartialPath partialPathName = new PartialPath(storageGroup);
      mTree.deleteStorageGroup(partialPathName);

      result.setCode(TSStatusCode.SUCCESS_STATUS.getStatusCode());
    } catch (MetadataException e) {
      LOGGER.warn("Database not exist", e);
      result
          .setCode(TSStatusCode.SUCCESS_STATUS.getStatusCode())
          .setMessage("Database not exist: " + e.getMessage());
    } finally {
      storageGroupReadWriteLock.writeLock().unlock();
    }
    return result;
  }

  /** @return The number of matched StorageGroups by the specific StorageGroup pattern */
  public CountStorageGroupResp countMatchedStorageGroups(CountStorageGroupPlan plan) {
    CountStorageGroupResp result = new CountStorageGroupResp();
    storageGroupReadWriteLock.readLock().lock();
    try {
      PartialPath patternPath = new PartialPath(plan.getStorageGroupPattern());
      result.setCount(mTree.getStorageGroupNum(patternPath, false));
      result.setStatus(new TSStatus(TSStatusCode.SUCCESS_STATUS.getStatusCode()));
    } catch (MetadataException e) {
      LOGGER.error(ERROR_NAME, e);
      result.setStatus(
          new TSStatus(TSStatusCode.DATABASE_NOT_EXIST.getStatusCode())
              .setMessage(ERROR_NAME + ": " + e.getMessage()));
    } finally {
      storageGroupReadWriteLock.readLock().unlock();
    }
    return result;
  }

  /** @return All StorageGroupSchemas that matches to the specific StorageGroup pattern */
  public StorageGroupSchemaResp getMatchedStorageGroupSchemas(GetStorageGroupPlan plan) {
    StorageGroupSchemaResp result = new StorageGroupSchemaResp();
    storageGroupReadWriteLock.readLock().lock();
    try {
      Map<String, TStorageGroupSchema> schemaMap = new HashMap<>();
      PartialPath patternPath = new PartialPath(plan.getStorageGroupPattern());
      List<PartialPath> matchedPaths = mTree.getMatchedStorageGroups(patternPath, false);
      for (PartialPath path : matchedPaths) {
        schemaMap.put(
            path.getFullPath(),
            mTree.getStorageGroupNodeByStorageGroupPath(path).getStorageGroupSchema());
      }
      result.setSchemaMap(schemaMap);
      result.setStatus(new TSStatus(TSStatusCode.SUCCESS_STATUS.getStatusCode()));
    } catch (MetadataException e) {
      LOGGER.error(ERROR_NAME, e);
      result.setStatus(
          new TSStatus(TSStatusCode.DATABASE_NOT_EXIST.getStatusCode())
              .setMessage(ERROR_NAME + ": " + e.getMessage()));
    } finally {
      storageGroupReadWriteLock.readLock().unlock();
    }
    return result;
  }

  public TSStatus setTTL(SetTTLPlan plan) {
    TSStatus result = new TSStatus();
    storageGroupReadWriteLock.writeLock().lock();
    try {
      PartialPath patternPath = new PartialPath(plan.getStorageGroupPathPattern());
      List<PartialPath> matchedPaths = mTree.getBelongedStorageGroups(patternPath);
      if (!matchedPaths.isEmpty()) {
        for (PartialPath path : matchedPaths) {
          mTree
              .getStorageGroupNodeByStorageGroupPath(path)
              .getStorageGroupSchema()
              .setTTL(plan.getTTL());
        }
        result.setCode(TSStatusCode.SUCCESS_STATUS.getStatusCode());
      } else {
        result.setCode(TSStatusCode.DATABASE_NOT_EXIST.getStatusCode());
        result.setMessage("StorageGroup does not exist");
      }
    } catch (MetadataException e) {
      LOGGER.error(ERROR_NAME, e);
      result.setCode(TSStatusCode.DATABASE_NOT_EXIST.getStatusCode()).setMessage(ERROR_NAME);
    } finally {
      storageGroupReadWriteLock.writeLock().unlock();
    }
    return result;
  }

  public TSStatus setSchemaReplicationFactor(SetSchemaReplicationFactorPlan plan) {
    TSStatus result = new TSStatus();
    storageGroupReadWriteLock.writeLock().lock();
    try {
      PartialPath path = new PartialPath(plan.getStorageGroup());
      if (mTree.isStorageGroupAlreadySet(path)) {
        mTree
            .getStorageGroupNodeByStorageGroupPath(path)
            .getStorageGroupSchema()
            .setSchemaReplicationFactor(plan.getSchemaReplicationFactor());
        result.setCode(TSStatusCode.SUCCESS_STATUS.getStatusCode());
      } else {
        result.setCode(TSStatusCode.DATABASE_NOT_EXIST.getStatusCode());
      }
    } catch (MetadataException e) {
      LOGGER.error(ERROR_NAME, e);
      result.setCode(TSStatusCode.DATABASE_NOT_EXIST.getStatusCode()).setMessage(ERROR_NAME);
    } finally {
      storageGroupReadWriteLock.writeLock().unlock();
    }
    return result;
  }

  public TSStatus setDataReplicationFactor(SetDataReplicationFactorPlan plan) {
    TSStatus result = new TSStatus();
    storageGroupReadWriteLock.writeLock().lock();
    try {
      PartialPath path = new PartialPath(plan.getStorageGroup());
      if (mTree.isStorageGroupAlreadySet(path)) {
        mTree
            .getStorageGroupNodeByStorageGroupPath(path)
            .getStorageGroupSchema()
            .setDataReplicationFactor(plan.getDataReplicationFactor());
        result.setCode(TSStatusCode.SUCCESS_STATUS.getStatusCode());
      } else {
        result.setCode(TSStatusCode.DATABASE_NOT_EXIST.getStatusCode());
      }
    } catch (MetadataException e) {
      LOGGER.error(ERROR_NAME, e);
      result.setCode(TSStatusCode.DATABASE_NOT_EXIST.getStatusCode()).setMessage(ERROR_NAME);
    } finally {
      storageGroupReadWriteLock.writeLock().unlock();
    }
    return result;
  }

  public TSStatus setTimePartitionInterval(SetTimePartitionIntervalPlan plan) {
    TSStatus result = new TSStatus();
    storageGroupReadWriteLock.writeLock().lock();
    try {
      PartialPath path = new PartialPath(plan.getStorageGroup());
      if (mTree.isStorageGroupAlreadySet(path)) {
        mTree
            .getStorageGroupNodeByStorageGroupPath(path)
            .getStorageGroupSchema()
            .setTimePartitionInterval(plan.getTimePartitionInterval());
        result.setCode(TSStatusCode.SUCCESS_STATUS.getStatusCode());
      } else {
        result.setCode(TSStatusCode.DATABASE_NOT_EXIST.getStatusCode());
      }
    } catch (MetadataException e) {
      LOGGER.error(ERROR_NAME, e);
      result.setCode(TSStatusCode.DATABASE_NOT_EXIST.getStatusCode()).setMessage(ERROR_NAME);
    } finally {
      storageGroupReadWriteLock.writeLock().unlock();
    }
    return result;
  }

  /**
   * Adjust the maximum RegionGroup count of each StorageGroup
   *
   * @param plan AdjustMaxRegionGroupCountPlan
   * @return SUCCESS_STATUS
   */
  public TSStatus adjustMaxRegionGroupCount(AdjustMaxRegionGroupNumPlan plan) {
    TSStatus result = new TSStatus();
    storageGroupReadWriteLock.writeLock().lock();
    try {
      for (Map.Entry<String, Pair<Integer, Integer>> entry :
          plan.getMaxRegionGroupNumMap().entrySet()) {
        PartialPath path = new PartialPath(entry.getKey());
        TStorageGroupSchema storageGroupSchema =
            mTree.getStorageGroupNodeByStorageGroupPath(path).getStorageGroupSchema();
        storageGroupSchema.setMaxSchemaRegionGroupNum(entry.getValue().getLeft());
        storageGroupSchema.setMaxDataRegionGroupNum(entry.getValue().getRight());
      }
      result.setCode(TSStatusCode.SUCCESS_STATUS.getStatusCode());
    } catch (MetadataException e) {
      LOGGER.error(ERROR_NAME, e);
      result.setCode(TSStatusCode.DATABASE_NOT_EXIST.getStatusCode());
    } finally {
      storageGroupReadWriteLock.writeLock().unlock();
    }
    return result;
  }

  // ======================================================
  // Leader scheduling interfaces
  // ======================================================

  /**
   * Only leader use this interface.
   *
   * @return List<StorageGroupName>, all storageGroups' name
   */
  public List<String> getStorageGroupNames() {
    List<String> storageGroups = new ArrayList<>();
    storageGroupReadWriteLock.readLock().lock();
    try {
      List<PartialPath> namePaths = mTree.getAllStorageGroupPaths();
      for (PartialPath path : namePaths) {
        storageGroups.add(path.getFullPath());
      }
    } finally {
      storageGroupReadWriteLock.readLock().unlock();
    }
    return storageGroups;
  }

  /**
   * Only leader use this interface. Check if the specific StorageGroup already exists.
   *
   * @param storageName The specific StorageGroup's name
   * @throws MetadataException If the specific StorageGroup already exists
   */
  public void checkContainsStorageGroup(String storageName) throws MetadataException {
    storageGroupReadWriteLock.readLock().lock();
    try {
      mTree.checkStorageGroupAlreadySet(new PartialPath(storageName));
    } finally {
      storageGroupReadWriteLock.readLock().unlock();
    }
  }

  /**
   * Only leader use this interface. Get the specific StorageGroupSchema
   *
   * @param storageGroup StorageGroupName
   * @return The specific StorageGroupSchema
   * @throws StorageGroupNotExistsException When the specific StorageGroup doesn't exist
   */
  public TStorageGroupSchema getMatchedStorageGroupSchemaByName(String storageGroup)
      throws StorageGroupNotExistsException {
    storageGroupReadWriteLock.readLock().lock();
    try {
      return mTree
          .getStorageGroupNodeByStorageGroupPath(new PartialPath(storageGroup))
          .getStorageGroupSchema();
    } catch (MetadataException e) {
      throw new StorageGroupNotExistsException(storageGroup);
    } finally {
      storageGroupReadWriteLock.readLock().unlock();
    }
  }

  /**
   * Only leader use this interface. Get the matched StorageGroupSchemas.
   *
   * @param rawPathList StorageGroups' path patterns or full paths
   * @return All StorageGroupSchemas that matches to the specific StorageGroup patterns
   */
  public Map<String, TStorageGroupSchema> getMatchedStorageGroupSchemasByName(
      List<String> rawPathList) {
    Map<String, TStorageGroupSchema> schemaMap = new HashMap<>();
    storageGroupReadWriteLock.readLock().lock();
    try {
      for (String rawPath : rawPathList) {
        PartialPath patternPath = new PartialPath(rawPath);
        List<PartialPath> matchedPaths = mTree.getMatchedStorageGroups(patternPath, false);
        for (PartialPath path : matchedPaths) {
          schemaMap.put(
              path.getFullPath(), mTree.getStorageGroupNodeByPath(path).getStorageGroupSchema());
        }
      }
    } catch (MetadataException e) {
      LOGGER.warn(ERROR_NAME, e);
    } finally {
      storageGroupReadWriteLock.readLock().unlock();
    }
    return schemaMap;
  }

  /**
   * Only leader use this interface. Get the maxRegionGroupNum of specific StorageGroup.
   *
   * @param storageGroup StorageGroupName
   * @param consensusGroupType SchemaRegion or DataRegion
   * @return maxSchemaRegionGroupNum or maxDataRegionGroupNum
   */
  public int getMaxRegionGroupNum(String storageGroup, TConsensusGroupType consensusGroupType) {
    storageGroupReadWriteLock.readLock().lock();
    try {
      PartialPath path = new PartialPath(storageGroup);
      TStorageGroupSchema storageGroupSchema =
          mTree.getStorageGroupNodeByStorageGroupPath(path).getStorageGroupSchema();
      switch (consensusGroupType) {
        case SchemaRegion:
          return storageGroupSchema.getMaxSchemaRegionGroupNum();
        case DataRegion:
        default:
          return storageGroupSchema.getMaxDataRegionGroupNum();
      }
    } catch (MetadataException e) {
      LOGGER.warn(ERROR_NAME, e);
      return -1;
    } finally {
      storageGroupReadWriteLock.readLock().unlock();
    }
  }

  @Override
  public boolean processTakeSnapshot(File snapshotDir) throws IOException {
    processMtreeTakeSnapshot(snapshotDir);
    return templateTable.processTakeSnapshot(snapshotDir);
  }

  public boolean processMtreeTakeSnapshot(File snapshotDir) throws IOException {
    File snapshotFile = new File(snapshotDir, SNAPSHOT_FILENAME);
    if (snapshotFile.exists() && snapshotFile.isFile()) {
      LOGGER.error(
          "Failed to take snapshot, because snapshot file [{}] is already exist.",
          snapshotFile.getAbsolutePath());
      return false;
    }

    File tmpFile = new File(snapshotFile.getAbsolutePath() + "-" + UUID.randomUUID());

    storageGroupReadWriteLock.readLock().lock();
    try {
      try (FileOutputStream fileOutputStream = new FileOutputStream(tmpFile);
          BufferedOutputStream outputStream = new BufferedOutputStream(fileOutputStream)) {
        // Take snapshot for MTree
        mTree.serialize(outputStream);
        outputStream.flush();
      }

      return tmpFile.renameTo(snapshotFile);
    } finally {
      for (int retry = 0; retry < 5; retry++) {
        if (!tmpFile.exists() || tmpFile.delete()) {
          break;
        } else {
          LOGGER.warn(
              "Can't delete temporary snapshot file: {}, retrying...", tmpFile.getAbsolutePath());
        }
      }
      storageGroupReadWriteLock.readLock().unlock();
    }
  }

  @Override
  public void processLoadSnapshot(File snapshotDir) throws IOException {
    processMtreeLoadSnapshot(snapshotDir);
    templateTable.processLoadSnapshot(snapshotDir);
  }

  public void processMtreeLoadSnapshot(File snapshotDir) throws IOException {
    File snapshotFile = new File(snapshotDir, SNAPSHOT_FILENAME);
    if (!snapshotFile.exists() || !snapshotFile.isFile()) {
      LOGGER.error(
          "Failed to load snapshot,snapshot file [{}] is not exist.",
          snapshotFile.getAbsolutePath());
      return;
    }
    storageGroupReadWriteLock.writeLock().lock();
    try (FileInputStream fileInputStream = new FileInputStream(snapshotFile);
        BufferedInputStream bufferedInputStream = new BufferedInputStream(fileInputStream)) {
      // Load snapshot of MTree
      mTree.clear();
      mTree.deserialize(bufferedInputStream);
    } finally {
      storageGroupReadWriteLock.writeLock().unlock();
    }
  }

  public Pair<List<PartialPath>, Set<PartialPath>> getNodesListInGivenLevel(
      PartialPath partialPath, int level) {
    Pair<List<PartialPath>, Set<PartialPath>> matchedPathsInNextLevel =
        new Pair(new HashSet<>(), new HashSet<>());
    storageGroupReadWriteLock.readLock().lock();
    try {
      matchedPathsInNextLevel = mTree.getNodesListInGivenLevel(partialPath, level, true);
    } catch (MetadataException e) {
      LOGGER.error("Error get matched paths in given level.", e);
    } finally {
      storageGroupReadWriteLock.readLock().unlock();
    }
    return matchedPathsInNextLevel;
  }

  public Pair<Set<TSchemaNode>, Set<PartialPath>> getChildNodePathInNextLevel(
      PartialPath partialPath) {
    Pair<Set<TSchemaNode>, Set<PartialPath>> matchedPathsInNextLevel =
        new Pair<>(new HashSet<>(), new HashSet<>());
    storageGroupReadWriteLock.readLock().lock();
    try {
      matchedPathsInNextLevel = mTree.getChildNodePathInNextLevel(partialPath);
    } catch (MetadataException e) {
      LOGGER.error("Error get matched paths in next level.", e);
    } finally {
      storageGroupReadWriteLock.readLock().unlock();
    }
    return matchedPathsInNextLevel;
  }

  public Pair<Set<String>, Set<PartialPath>> getChildNodeNameInNextLevel(PartialPath partialPath) {
    Pair<Set<String>, Set<PartialPath>> matchedNamesInNextLevel =
        new Pair<>(new HashSet<>(), new HashSet<>());
    storageGroupReadWriteLock.readLock().lock();
    try {
      matchedNamesInNextLevel = mTree.getChildNodeNameInNextLevel(partialPath);
    } catch (MetadataException e) {
      LOGGER.error("Error get matched names in next level.", e);
    } finally {
      storageGroupReadWriteLock.readLock().unlock();
    }
    return matchedNamesInNextLevel;
  }

  public TSStatus createSchemaTemplate(CreateSchemaTemplatePlan createSchemaTemplatePlan) {
    try {
      Template template = createSchemaTemplatePlan.getTemplate();
      templateTable.createTemplate(template);
      return new TSStatus(TSStatusCode.SUCCESS_STATUS.getStatusCode());
    } catch (MetadataException e) {
      return RpcUtils.getStatus(e.getErrorCode(), e.getMessage());
    }
  }

  public TemplateInfoResp getAllTemplates() {
    TemplateInfoResp result = new TemplateInfoResp();
    List<Template> resp = templateTable.getAllTemplate();
    result.setStatus(RpcUtils.getStatus(TSStatusCode.SUCCESS_STATUS));
    result.setTemplateList(resp);
    return result;
  }

  public TemplateInfoResp getTemplate(GetSchemaTemplatePlan getSchemaTemplatePlan) {
    TemplateInfoResp result = new TemplateInfoResp();
    List<Template> list = new ArrayList<>();
    try {
      String templateName = getSchemaTemplatePlan.getTemplateName();
      if (templateName.equals(ONE_LEVEL_PATH_WILDCARD)) {
        list.addAll(templateTable.getAllTemplate());
      } else {
        list.add(templateTable.getTemplate(templateName));
      }
      result.setTemplateList(list);
      result.setStatus(RpcUtils.getStatus(TSStatusCode.SUCCESS_STATUS));
    } catch (MetadataException e) {
      LOGGER.error(e.getMessage(), e);
      result.setStatus(RpcUtils.getStatus(e.getErrorCode(), e.getMessage()));
    }
    return result;
  }

  public synchronized TemplateInfoResp checkTemplateSettable(
      CheckTemplateSettablePlan checkTemplateSettablePlan) {
    TemplateInfoResp resp = new TemplateInfoResp();
    PartialPath path;
    try {
      path = new PartialPath(checkTemplateSettablePlan.getPath());
    } catch (IllegalPathException e) {
      LOGGER.error(e.getMessage());
      resp.setStatus(RpcUtils.getStatus(e.getErrorCode(), e.getMessage()));
      return resp;
    }

    try {
      mTree.checkTemplateOnPath(path);
      resp.setStatus(new TSStatus(TSStatusCode.SUCCESS_STATUS.getStatusCode()));
      resp.setTemplateList(
          Collections.singletonList(
              templateTable.getTemplate(checkTemplateSettablePlan.getName())));
    } catch (MetadataException e) {
      LOGGER.error(e.getMessage(), e);
      resp.setStatus(RpcUtils.getStatus(e.getErrorCode(), e.getMessage()));
    }

    return resp;
  }

  // Before execute this method, checkTemplateSettable method should be invoked first and the whole
  // process must be synchronized
  public synchronized TSStatus setSchemaTemplate(SetSchemaTemplatePlan setSchemaTemplatePlan) {
    PartialPath path;
    try {
      path = new PartialPath(setSchemaTemplatePlan.getPath());
    } catch (IllegalPathException e) {
      LOGGER.error(e.getMessage());
      return RpcUtils.getStatus(e.getErrorCode(), e.getMessage());
    }

    try {
      int templateId = templateTable.getTemplate(setSchemaTemplatePlan.getName()).getId();
      mTree.getNodeWithAutoCreate(path).setSchemaTemplateId(templateId);
      return new TSStatus(TSStatusCode.SUCCESS_STATUS.getStatusCode());
    } catch (MetadataException e) {
      return RpcUtils.getStatus(e.getErrorCode(), e.getMessage());
    }
  }

  public PathInfoResp getPathsSetTemplate(GetPathsSetTemplatePlan getPathsSetTemplatePlan) {
    PathInfoResp pathInfoResp = new PathInfoResp();
    TSStatus status;
    try {
      String templateName = getPathsSetTemplatePlan.getName();
      int templateId;
      if (templateName.equals(ONE_LEVEL_PATH_WILDCARD)) {
        templateId = ALL_TEMPLATE;
      } else {
        templateId = templateTable.getTemplate(templateName).getId();
      }
      pathInfoResp.setPathList(mTree.getPathsSetOnTemplate(templateId, false));
      status = new TSStatus(TSStatusCode.SUCCESS_STATUS.getStatusCode());
    } catch (MetadataException e) {
      status = RpcUtils.getStatus(e.getErrorCode(), e.getMessage());
    }
    pathInfoResp.setStatus(status);
    return pathInfoResp;
  }

  public AllTemplateSetInfoResp getAllTemplateSetInfo() {
    List<Template> templateList = templateTable.getAllTemplate();
    Map<Integer, List<String>> templateSetInfo = new HashMap<>();
    int id;
    for (Template template : templateList) {
      id = template.getId();
      try {
        List<String> pathList = mTree.getPathsSetOnTemplate(id, true);
        if (!pathList.isEmpty()) {
          templateSetInfo.put(id, pathList);
        }
      } catch (MetadataException e) {
        LOGGER.error("Error occurred when get paths set on template {}", id, e);
      }
    }

    Map<Template, List<String>> templateSetInfoMap = new HashMap<>();
    for (Template template : templateList) {
      if (templateSetInfo.containsKey(template.getId())) {
        templateSetInfoMap.put(template, templateSetInfo.get(template.getId()));
      }
    }

    return new AllTemplateSetInfoResp(
        TemplateInternalRPCUtil.generateAddTemplateSetInfoBytes(templateSetInfoMap));
  }

  /**
   * Get the templateId set on paths covered by input path pattern. Resolve the input path patterns
   * into specified path pattern start with template set path. The result set is organized as
   * specified path pattern -> template id
   */
  public TemplateSetInfoResp getTemplateSetInfo(GetTemplateSetInfoPlan plan) {
    TemplateSetInfoResp resp = new TemplateSetInfoResp();
    try {

      Map<PartialPath, Set<Integer>> allTemplateSetInfo = new HashMap<>();
      for (PartialPath pattern : plan.getPatternList()) {
        Map<Integer, Set<PartialPath>> templateSetInfo = mTree.getTemplateSetInfo(pattern);
        if (templateSetInfo.isEmpty()) {
          continue;
        }
        templateSetInfo.forEach(
            (templateId, templateSetPathList) -> {
              for (PartialPath templateSetPath : templateSetPathList) {
                pattern
                    .alterPrefixPath(templateSetPath)
                    .forEach(
                        path ->
                            allTemplateSetInfo
                                .computeIfAbsent(path, k -> new HashSet<>())
                                .add(templateId));
              }
            });
      }
      Map<PartialPath, List<Template>> result = new HashMap<>();
      for (Map.Entry<PartialPath, Set<Integer>> entry : allTemplateSetInfo.entrySet()) {
        List<Template> templateList = new ArrayList<>(entry.getValue().size());
        for (int templateId : entry.getValue()) {
          templateList.add(templateTable.getTemplate(templateId));
        }
        result.put(entry.getKey(), templateList);
      }
      resp.setStatus(RpcUtils.getStatus(TSStatusCode.SUCCESS_STATUS));
      resp.setPatternTemplateMap(result);
      return resp;
    } catch (MetadataException e) {
      LOGGER.error(e.getMessage(), e);
      resp.setStatus(RpcUtils.getStatus(e.getErrorCode(), e.getMessage()));
    }
    return resp;
  }

  public TSStatus preUnsetSchemaTemplate(PreUnsetSchemaTemplatePlan plan) {
    try {
      mTree.preUnsetTemplate(plan.getTemplateId(), plan.getPath());
      return StatusUtils.OK;
    } catch (MetadataException e) {
      LOGGER.error(e.getMessage(), e);
      return RpcUtils.getStatus(e.getErrorCode(), e.getMessage());
    }
  }

  public TSStatus rollbackUnsetSchemaTemplate(RollbackPreUnsetSchemaTemplatePlan plan) {
    try {
      mTree.rollbackUnsetTemplate(plan.getTemplateId(), plan.getPath());
      return StatusUtils.OK;
    } catch (MetadataException e) {
      LOGGER.error(e.getMessage(), e);
      return RpcUtils.getStatus(e.getErrorCode(), e.getMessage());
    }
  }

  public TSStatus unsetSchemaTemplate(UnsetSchemaTemplatePlan plan) {
    try {
      mTree.unsetTemplate(plan.getTemplateId(), plan.getPath());
      return StatusUtils.OK;
    } catch (MetadataException e) {
      LOGGER.error(e.getMessage(), e);
      return RpcUtils.getStatus(e.getErrorCode(), e.getMessage());
    }
  }

  public TSStatus dropSchemaTemplate(DropSchemaTemplatePlan dropSchemaTemplatePlan) {
    try {
      templateTable.dropTemplate(dropSchemaTemplatePlan.getTemplateName());
      return new TSStatus(TSStatusCode.SUCCESS_STATUS.getStatusCode());
    } catch (MetadataException e) {
      return RpcUtils.getStatus(e.getErrorCode(), e.getMessage());
    }
  }

  public Map<String, TStorageGroupSchema> getMatchedStorageGroupSchemasByOneName(
      String[] storageGroupPathPattern) {
    Map<String, TStorageGroupSchema> schemaMap = new HashMap<>();
    storageGroupReadWriteLock.readLock().lock();
    try {
      PartialPath patternPath = new PartialPath(storageGroupPathPattern);
      List<PartialPath> matchedPaths = mTree.getBelongedStorageGroups(patternPath);
      for (PartialPath path : matchedPaths) {
        schemaMap.put(
            path.getFullPath(), mTree.getStorageGroupNodeByPath(path).getStorageGroupSchema());
      }
    } catch (MetadataException e) {
      LOGGER.warn(ERROR_NAME, e);
    } finally {
      storageGroupReadWriteLock.readLock().unlock();
    }
    return schemaMap;
  }

  @TestOnly
  public void clear() {
    mTree.clear();
  }
}<|MERGE_RESOLUTION|>--- conflicted
+++ resolved
@@ -95,13 +95,8 @@
   private final ReentrantReadWriteLock storageGroupReadWriteLock;
   private final ConfigMTree mTree;
 
-<<<<<<< HEAD
-  private final String SNAPSHOT_FILENAME = "cluster_schema.bin";
-=======
-  private static final String snapshotFileName = "cluster_schema.bin";
-
-  private final String ERROR_NAME = "Error StorageGroup name";
->>>>>>> c8be9b98
+  private static final String SNAPSHOT_FILENAME = "cluster_schema.bin";
+  private static final String ERROR_NAME = "Error StorageGroup name";
 
   private final TemplateTable templateTable;
 
