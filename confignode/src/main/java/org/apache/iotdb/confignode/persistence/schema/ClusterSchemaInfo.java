--- conflicted
+++ resolved
@@ -41,12 +41,9 @@
 import org.apache.iotdb.confignode.consensus.request.write.storagegroup.SetTTLPlan;
 import org.apache.iotdb.confignode.consensus.request.write.storagegroup.SetTimePartitionIntervalPlan;
 import org.apache.iotdb.confignode.consensus.request.write.template.CreateSchemaTemplatePlan;
-<<<<<<< HEAD
 import org.apache.iotdb.confignode.consensus.request.write.template.DropSchemaTemplatePlan;
-=======
 import org.apache.iotdb.confignode.consensus.request.write.template.PreUnsetSchemaTemplatePlan;
 import org.apache.iotdb.confignode.consensus.request.write.template.RollbackPreUnsetSchemaTemplatePlan;
->>>>>>> c2ba3ae3
 import org.apache.iotdb.confignode.consensus.request.write.template.SetSchemaTemplatePlan;
 import org.apache.iotdb.confignode.consensus.request.write.template.UnsetSchemaTemplatePlan;
 import org.apache.iotdb.confignode.consensus.response.AllTemplateSetInfoResp;
@@ -738,40 +735,41 @@
     return resp;
   }
 
-<<<<<<< HEAD
+  public TSStatus preUnsetSchemaTemplate(PreUnsetSchemaTemplatePlan plan) {
+    try {
+      mTree.preUnsetTemplate(plan.getTemplateId(), plan.getPath());
+      return StatusUtils.OK;
+    } catch (MetadataException e) {
+      LOGGER.error(e.getMessage(), e);
+      return RpcUtils.getStatus(e.getErrorCode(), e.getMessage());
+    }
+  }
+
+  public TSStatus rollbackUnsetSchemaTemplate(RollbackPreUnsetSchemaTemplatePlan plan) {
+    try {
+      mTree.rollbackUnsetTemplate(plan.getTemplateId(), plan.getPath());
+      return StatusUtils.OK;
+    } catch (MetadataException e) {
+      LOGGER.error(e.getMessage(), e);
+      return RpcUtils.getStatus(e.getErrorCode(), e.getMessage());
+    }
+  }
+
+  public TSStatus unsetSchemaTemplate(UnsetSchemaTemplatePlan plan) {
+    try {
+      mTree.unsetTemplate(plan.getTemplateId(), plan.getPath());
+      return StatusUtils.OK;
+    } catch (MetadataException e) {
+      LOGGER.error(e.getMessage(), e);
+      return RpcUtils.getStatus(e.getErrorCode(), e.getMessage());
+    }
+  }
+
   public TSStatus dropSchemaTemplate(DropSchemaTemplatePlan dropSchemaTemplatePlan) {
     try {
       templateTable.dropTemplate(dropSchemaTemplatePlan.getTemplateName());
       return new TSStatus(TSStatusCode.SUCCESS_STATUS.getStatusCode());
     } catch (MetadataException e) {
-=======
-  public TSStatus preUnsetSchemaTemplate(PreUnsetSchemaTemplatePlan plan) {
-    try {
-      mTree.preUnsetTemplate(plan.getTemplateId(), plan.getPath());
-      return StatusUtils.OK;
-    } catch (MetadataException e) {
-      LOGGER.error(e.getMessage(), e);
-      return RpcUtils.getStatus(e.getErrorCode(), e.getMessage());
-    }
-  }
-
-  public TSStatus rollbackUnsetSchemaTemplate(RollbackPreUnsetSchemaTemplatePlan plan) {
-    try {
-      mTree.rollbackUnsetTemplate(plan.getTemplateId(), plan.getPath());
-      return StatusUtils.OK;
-    } catch (MetadataException e) {
-      LOGGER.error(e.getMessage(), e);
-      return RpcUtils.getStatus(e.getErrorCode(), e.getMessage());
-    }
-  }
-
-  public TSStatus unsetSchemaTemplate(UnsetSchemaTemplatePlan plan) {
-    try {
-      mTree.unsetTemplate(plan.getTemplateId(), plan.getPath());
-      return StatusUtils.OK;
-    } catch (MetadataException e) {
-      LOGGER.error(e.getMessage(), e);
->>>>>>> c2ba3ae3
       return RpcUtils.getStatus(e.getErrorCode(), e.getMessage());
     }
   }
