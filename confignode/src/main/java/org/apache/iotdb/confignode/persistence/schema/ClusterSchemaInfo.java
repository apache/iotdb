/*
 * Licensed to the Apache Software Foundation (ASF) under one
 * or more contributor license agreements.  See the NOTICE file
 * distributed with this work for additional information
 * regarding copyright ownership.  The ASF licenses this file
 * to you under the Apache License, Version 2.0 (the
 * "License"); you may not use this file except in compliance
 * with the License.  You may obtain a copy of the License at
 *
 *     http://www.apache.org/licenses/LICENSE-2.0
 *
 * Unless required by applicable law or agreed to in writing,
 * software distributed under the License is distributed on an
 * "AS IS" BASIS, WITHOUT WARRANTIES OR CONDITIONS OF ANY
 * KIND, either express or implied.  See the License for the
 * specific language governing permissions and limitations
 * under the License.
 */
package org.apache.iotdb.confignode.persistence.schema;

import org.apache.iotdb.common.rpc.thrift.TConsensusGroupType;
import org.apache.iotdb.common.rpc.thrift.TSStatus;
import org.apache.iotdb.common.rpc.thrift.TSchemaNode;
import org.apache.iotdb.commons.exception.IllegalPathException;
import org.apache.iotdb.commons.exception.MetadataException;
import org.apache.iotdb.commons.path.PartialPath;
import org.apache.iotdb.commons.snapshot.SnapshotProcessor;
import org.apache.iotdb.commons.utils.StatusUtils;
import org.apache.iotdb.commons.utils.TestOnly;
import org.apache.iotdb.confignode.consensus.request.read.database.CountDatabasePlan;
import org.apache.iotdb.confignode.consensus.request.read.database.GetDatabasePlan;
import org.apache.iotdb.confignode.consensus.request.read.template.CheckTemplateSettablePlan;
import org.apache.iotdb.confignode.consensus.request.read.template.GetPathsSetTemplatePlan;
import org.apache.iotdb.confignode.consensus.request.read.template.GetSchemaTemplatePlan;
import org.apache.iotdb.confignode.consensus.request.read.template.GetTemplateSetInfoPlan;
import org.apache.iotdb.confignode.consensus.request.write.storagegroup.AdjustMaxRegionGroupNumPlan;
import org.apache.iotdb.confignode.consensus.request.write.storagegroup.DatabaseSchemaPlan;
import org.apache.iotdb.confignode.consensus.request.write.storagegroup.DeleteDatabasePlan;
import org.apache.iotdb.confignode.consensus.request.write.storagegroup.SetDataReplicationFactorPlan;
import org.apache.iotdb.confignode.consensus.request.write.storagegroup.SetSchemaReplicationFactorPlan;
import org.apache.iotdb.confignode.consensus.request.write.storagegroup.SetTTLPlan;
import org.apache.iotdb.confignode.consensus.request.write.storagegroup.SetTimePartitionIntervalPlan;
import org.apache.iotdb.confignode.consensus.request.write.template.CreateSchemaTemplatePlan;
import org.apache.iotdb.confignode.consensus.request.write.template.DropSchemaTemplatePlan;
import org.apache.iotdb.confignode.consensus.request.write.template.PreUnsetSchemaTemplatePlan;
import org.apache.iotdb.confignode.consensus.request.write.template.RollbackPreUnsetSchemaTemplatePlan;
import org.apache.iotdb.confignode.consensus.request.write.template.SetSchemaTemplatePlan;
import org.apache.iotdb.confignode.consensus.request.write.template.UnsetSchemaTemplatePlan;
import org.apache.iotdb.confignode.consensus.response.database.CountDatabaseResp;
import org.apache.iotdb.confignode.consensus.response.database.DatabaseSchemaResp;
import org.apache.iotdb.confignode.consensus.response.partition.PathInfoResp;
import org.apache.iotdb.confignode.consensus.response.template.AllTemplateSetInfoResp;
import org.apache.iotdb.confignode.consensus.response.template.TemplateInfoResp;
import org.apache.iotdb.confignode.consensus.response.template.TemplateSetInfoResp;
import org.apache.iotdb.confignode.exception.DatabaseNotExistsException;
import org.apache.iotdb.confignode.rpc.thrift.TDatabaseSchema;
import org.apache.iotdb.db.metadata.mtree.ConfigMTree;
import org.apache.iotdb.db.metadata.template.Template;
import org.apache.iotdb.db.metadata.template.TemplateInternalRPCUtil;
import org.apache.iotdb.rpc.RpcUtils;
import org.apache.iotdb.rpc.TSStatusCode;
import org.apache.iotdb.tsfile.utils.Pair;

import org.slf4j.Logger;
import org.slf4j.LoggerFactory;

import java.io.BufferedInputStream;
import java.io.BufferedOutputStream;
import java.io.File;
import java.io.FileInputStream;
import java.io.FileOutputStream;
import java.io.IOException;
import java.util.ArrayList;
import java.util.Collections;
import java.util.HashMap;
import java.util.HashSet;
import java.util.List;
import java.util.Map;
import java.util.Set;
import java.util.UUID;
import java.util.concurrent.locks.ReentrantReadWriteLock;

import static org.apache.iotdb.commons.conf.IoTDBConstant.ONE_LEVEL_PATH_WILDCARD;
import static org.apache.iotdb.db.metadata.MetadataConstant.ALL_TEMPLATE;

/**
 * The ClusterSchemaInfo stores cluster schema. The cluster schema including: 1. StorageGroupSchema
 * 2. Template (Not implement yet)
 */
public class ClusterSchemaInfo implements SnapshotProcessor {

  private static final Logger LOGGER = LoggerFactory.getLogger(ClusterSchemaInfo.class);

  // StorageGroup read write lock
  private final ReentrantReadWriteLock databaseReadWriteLock;
  private final ConfigMTree mTree;

  private static final String SNAPSHOT_FILENAME = "cluster_schema.bin";

  private final String ERROR_NAME = "Error StorageGroup name";

  private final TemplateTable templateTable;

  public ClusterSchemaInfo() throws IOException {
    databaseReadWriteLock = new ReentrantReadWriteLock();

    try {
      mTree = new ConfigMTree();
      templateTable = new TemplateTable();
    } catch (MetadataException e) {
      LOGGER.error("Can't construct StorageGroupInfo", e);
      throw new IOException(e);
    }
  }

  // ======================================================
  // Consensus read/write interfaces
  // ======================================================

  /**
   * Cache DatabaseSchema
   *
   * @param plan DatabaseSchemaPlan
   * @return SUCCESS_STATUS if the Database is set successfully.
   */
  public TSStatus createDatabase(DatabaseSchemaPlan plan) {
    TSStatus result = new TSStatus();
    databaseReadWriteLock.writeLock().lock();
    try {
      // Set Database
      TDatabaseSchema storageGroupSchema = plan.getSchema();
      PartialPath partialPathName = new PartialPath(storageGroupSchema.getName());
      mTree.setStorageGroup(partialPathName);

      // Set DatabaseSchema
      mTree
          .getDatabaseNodeByDatabasePath(partialPathName)
          .setStorageGroupSchema(storageGroupSchema);

      result.setCode(TSStatusCode.SUCCESS_STATUS.getStatusCode());
    } catch (MetadataException e) {
      LOGGER.error(ERROR_NAME, e);
      result.setCode(e.getErrorCode()).setMessage(e.getMessage());
    } finally {
      databaseReadWriteLock.writeLock().unlock();
    }
    return result;
  }

  /**
   * Alter DatabaseSchema
   *
   * @param plan DatabaseSchemaPlan
   * @return SUCCESS_STATUS if the DatabaseSchema is altered successfully.
   */
  public TSStatus alterDatabase(DatabaseSchemaPlan plan) {
    TSStatus result = new TSStatus();
    databaseReadWriteLock.writeLock().lock();
    try {
      TDatabaseSchema alterSchema = plan.getSchema();
      PartialPath partialPathName = new PartialPath(alterSchema.getName());

      TDatabaseSchema currentSchema =
          mTree.getDatabaseNodeByDatabasePath(partialPathName).getStorageGroupSchema();
      // TODO: Support alter other fields
      if (alterSchema.isSetMinSchemaRegionGroupNum()) {
        currentSchema.setMinSchemaRegionGroupNum(alterSchema.getMinSchemaRegionGroupNum());
        currentSchema.setMaxSchemaRegionGroupNum(
            Math.max(
                currentSchema.getMinSchemaRegionGroupNum(),
                currentSchema.getMaxSchemaRegionGroupNum()));
        LOGGER.info(
            "[AdjustRegionGroupNum] The minimum number of SchemaRegionGroups for Database: {} is adjusted to: {}",
            currentSchema.getName(),
            currentSchema.getMinSchemaRegionGroupNum());
        LOGGER.info(
            "[AdjustRegionGroupNum] The maximum number of SchemaRegionGroups for Database: {} is adjusted to: {}",
            currentSchema.getName(),
            currentSchema.getMaxSchemaRegionGroupNum());
      }
      if (alterSchema.isSetMinDataRegionGroupNum()) {
        currentSchema.setMinDataRegionGroupNum(alterSchema.getMinDataRegionGroupNum());
        currentSchema.setMaxDataRegionGroupNum(
            Math.max(
                currentSchema.getMinDataRegionGroupNum(),
                currentSchema.getMaxDataRegionGroupNum()));
        LOGGER.info(
            "[AdjustRegionGroupNum] The minimum number of DataRegionGroups for Database: {} is adjusted to: {}",
            currentSchema.getName(),
            currentSchema.getMinDataRegionGroupNum());
        LOGGER.info(
            "[AdjustRegionGroupNum] The maximum number of DataRegionGroups for Database: {} is adjusted to: {}",
            currentSchema.getName(),
            currentSchema.getMaxDataRegionGroupNum());
      }

      mTree.getDatabaseNodeByDatabasePath(partialPathName).setStorageGroupSchema(currentSchema);
      result.setCode(TSStatusCode.SUCCESS_STATUS.getStatusCode());
    } catch (MetadataException e) {
      LOGGER.error(ERROR_NAME, e);
      result.setCode(e.getErrorCode()).setMessage(e.getMessage());
    } finally {
      databaseReadWriteLock.writeLock().unlock();
    }
    return result;
  }

  /**
   * Delete Database
   *
   * @param plan DeleteDatabasePlan
   * @return SUCCESS_STATUS
   */
  public TSStatus deleteDatabase(DeleteDatabasePlan plan) {
    TSStatus result = new TSStatus();
    databaseReadWriteLock.writeLock().lock();
    try {
      // Delete Database
      String storageGroup = plan.getName();
      PartialPath partialPathName = new PartialPath(storageGroup);
      mTree.deleteDatabase(partialPathName);

      result.setCode(TSStatusCode.SUCCESS_STATUS.getStatusCode());
    } catch (MetadataException e) {
      LOGGER.warn("Database not exist", e);
      result
          .setCode(TSStatusCode.SUCCESS_STATUS.getStatusCode())
          .setMessage("Database not exist: " + e.getMessage());
    } finally {
      databaseReadWriteLock.writeLock().unlock();
    }
    return result;
  }

  /** @return The number of matched StorageGroups by the specific StorageGroup pattern */
  public CountDatabaseResp countMatchedDatabases(CountDatabasePlan plan) {
    CountDatabaseResp result = new CountDatabaseResp();
    databaseReadWriteLock.readLock().lock();
    try {
      PartialPath patternPath = new PartialPath(plan.getStorageGroupPattern());
      result.setCount(mTree.getDatabaseNum(patternPath, false));
      result.setStatus(new TSStatus(TSStatusCode.SUCCESS_STATUS.getStatusCode()));
    } catch (MetadataException e) {
      LOGGER.error(ERROR_NAME, e);
      result.setStatus(
          new TSStatus(TSStatusCode.DATABASE_NOT_EXIST.getStatusCode())
              .setMessage(ERROR_NAME + ": " + e.getMessage()));
    } finally {
      databaseReadWriteLock.readLock().unlock();
    }
    return result;
  }

  /** @return All DatabaseSchemas that matches to the specific Database pattern */
  public DatabaseSchemaResp getMatchedDatabaseSchemas(GetDatabasePlan plan) {
    DatabaseSchemaResp result = new DatabaseSchemaResp();
    databaseReadWriteLock.readLock().lock();
    try {
      Map<String, TDatabaseSchema> schemaMap = new HashMap<>();
      PartialPath patternPath = new PartialPath(plan.getStorageGroupPattern());
      List<PartialPath> matchedPaths = mTree.getMatchedDatabases(patternPath, false);
      for (PartialPath path : matchedPaths) {
        schemaMap.put(
            path.getFullPath(), mTree.getDatabaseNodeByDatabasePath(path).getStorageGroupSchema());
      }
      result.setSchemaMap(schemaMap);
      result.setStatus(new TSStatus(TSStatusCode.SUCCESS_STATUS.getStatusCode()));
    } catch (MetadataException e) {
      LOGGER.error(ERROR_NAME, e);
      result.setStatus(
          new TSStatus(TSStatusCode.DATABASE_NOT_EXIST.getStatusCode())
              .setMessage(ERROR_NAME + ": " + e.getMessage()));
    } finally {
      databaseReadWriteLock.readLock().unlock();
    }
    return result;
  }

  public TSStatus setTTL(SetTTLPlan plan) {
    TSStatus result = new TSStatus();
    databaseReadWriteLock.writeLock().lock();
    try {
      PartialPath patternPath = new PartialPath(plan.getDatabasePathPattern());
      List<PartialPath> matchedPaths = mTree.getBelongedDatabases(patternPath);
      if (!matchedPaths.isEmpty()) {
        for (PartialPath path : matchedPaths) {
          mTree.getDatabaseNodeByDatabasePath(path).getStorageGroupSchema().setTTL(plan.getTTL());
        }
        result.setCode(TSStatusCode.SUCCESS_STATUS.getStatusCode());
      } else {
        result.setCode(TSStatusCode.DATABASE_NOT_EXIST.getStatusCode());
        result.setMessage("StorageGroup does not exist");
      }
    } catch (MetadataException e) {
      LOGGER.error(ERROR_NAME, e);
      result.setCode(TSStatusCode.DATABASE_NOT_EXIST.getStatusCode()).setMessage(ERROR_NAME);
    } finally {
      databaseReadWriteLock.writeLock().unlock();
    }
    return result;
  }

  public TSStatus setSchemaReplicationFactor(SetSchemaReplicationFactorPlan plan) {
    TSStatus result = new TSStatus();
    databaseReadWriteLock.writeLock().lock();
    try {
<<<<<<< HEAD
      PartialPath path = new PartialPath(plan.getStorageGroup());
=======
      PartialPath path = new PartialPath(plan.getDatabase());
>>>>>>> 33ad44f5
      if (mTree.isDatabaseAlreadySet(path)) {
        mTree
            .getDatabaseNodeByDatabasePath(path)
            .getStorageGroupSchema()
            .setSchemaReplicationFactor(plan.getSchemaReplicationFactor());
        result.setCode(TSStatusCode.SUCCESS_STATUS.getStatusCode());
      } else {
        result.setCode(TSStatusCode.DATABASE_NOT_EXIST.getStatusCode());
      }
    } catch (MetadataException e) {
      LOGGER.error(ERROR_NAME, e);
      result.setCode(TSStatusCode.DATABASE_NOT_EXIST.getStatusCode()).setMessage(ERROR_NAME);
    } finally {
      databaseReadWriteLock.writeLock().unlock();
    }
    return result;
  }

  public TSStatus setDataReplicationFactor(SetDataReplicationFactorPlan plan) {
    TSStatus result = new TSStatus();
    databaseReadWriteLock.writeLock().lock();
    try {
<<<<<<< HEAD
      PartialPath path = new PartialPath(plan.getStorageGroup());
=======
      PartialPath path = new PartialPath(plan.getDatabase());
>>>>>>> 33ad44f5
      if (mTree.isDatabaseAlreadySet(path)) {
        mTree
            .getDatabaseNodeByDatabasePath(path)
            .getStorageGroupSchema()
            .setDataReplicationFactor(plan.getDataReplicationFactor());
        result.setCode(TSStatusCode.SUCCESS_STATUS.getStatusCode());
      } else {
        result.setCode(TSStatusCode.DATABASE_NOT_EXIST.getStatusCode());
      }
    } catch (MetadataException e) {
      LOGGER.error(ERROR_NAME, e);
      result.setCode(TSStatusCode.DATABASE_NOT_EXIST.getStatusCode()).setMessage(ERROR_NAME);
    } finally {
      databaseReadWriteLock.writeLock().unlock();
    }
    return result;
  }

  public TSStatus setTimePartitionInterval(SetTimePartitionIntervalPlan plan) {
    TSStatus result = new TSStatus();
    databaseReadWriteLock.writeLock().lock();
    try {
      PartialPath path = new PartialPath(plan.getStorageGroup());
      if (mTree.isDatabaseAlreadySet(path)) {
        mTree
            .getDatabaseNodeByDatabasePath(path)
            .getStorageGroupSchema()
            .setTimePartitionInterval(plan.getTimePartitionInterval());
        result.setCode(TSStatusCode.SUCCESS_STATUS.getStatusCode());
      } else {
        result.setCode(TSStatusCode.DATABASE_NOT_EXIST.getStatusCode());
      }
    } catch (MetadataException e) {
      LOGGER.error(ERROR_NAME, e);
      result.setCode(TSStatusCode.DATABASE_NOT_EXIST.getStatusCode()).setMessage(ERROR_NAME);
    } finally {
      databaseReadWriteLock.writeLock().unlock();
    }
    return result;
  }

  /**
   * Adjust the maximum RegionGroup count of each StorageGroup
   *
   * @param plan AdjustMaxRegionGroupCountPlan
   * @return SUCCESS_STATUS
   */
  public TSStatus adjustMaxRegionGroupCount(AdjustMaxRegionGroupNumPlan plan) {
    TSStatus result = new TSStatus();
    databaseReadWriteLock.writeLock().lock();
    try {
      for (Map.Entry<String, Pair<Integer, Integer>> entry :
          plan.getMaxRegionGroupNumMap().entrySet()) {
        PartialPath path = new PartialPath(entry.getKey());
        TDatabaseSchema storageGroupSchema =
            mTree.getDatabaseNodeByDatabasePath(path).getStorageGroupSchema();
        storageGroupSchema.setMaxSchemaRegionGroupNum(entry.getValue().getLeft());
        storageGroupSchema.setMaxDataRegionGroupNum(entry.getValue().getRight());
      }
      result.setCode(TSStatusCode.SUCCESS_STATUS.getStatusCode());
    } catch (MetadataException e) {
      LOGGER.error(ERROR_NAME, e);
      result.setCode(TSStatusCode.DATABASE_NOT_EXIST.getStatusCode());
    } finally {
      databaseReadWriteLock.writeLock().unlock();
    }
    return result;
  }

  // ======================================================
  // Leader scheduling interfaces
  // ======================================================

  /**
   * Only leader use this interface.
   *
   * @return List<DatabaseName>, all Databases' name
   */
  public List<String> getDatabaseNames() {
    List<String> databases = new ArrayList<>();
    databaseReadWriteLock.readLock().lock();
    try {
      List<PartialPath> namePaths = mTree.getAllDatabasePaths();
      for (PartialPath path : namePaths) {
        databases.add(path.getFullPath());
      }
    } finally {
      databaseReadWriteLock.readLock().unlock();
    }
    return databases;
  }

  /**
   * Only leader use this interface. Check if the specified Database already exists.
   *
   * @param databaseName The specified Database's name
   * @throws IllegalPathException If the specified Database's name is illegal
   */
  public boolean isDatabaseExisted(String databaseName) throws IllegalPathException {
    databaseReadWriteLock.readLock().lock();
    try {
      return mTree.isDatabaseAlreadySet(new PartialPath(databaseName));
    } finally {
      databaseReadWriteLock.readLock().unlock();
    }
  }

  /**
   * Only leader use this interface. Check if the specific Database already exists.
   *
   * @param databaseName The specific Database's name
   * @throws MetadataException If the specific Database already exists
   */
  public void checkContainsDatabase(String databaseName) throws MetadataException {
    databaseReadWriteLock.readLock().lock();
    try {
<<<<<<< HEAD
      mTree.checkDatabaseAlreadySet(new PartialPath(storageName));
=======
      mTree.checkDatabaseAlreadySet(new PartialPath(databaseName));
>>>>>>> 33ad44f5
    } finally {
      databaseReadWriteLock.readLock().unlock();
    }
  }

  /**
   * Only leader use this interface. Get the specific DatabaseSchema
   *
   * @param database DatabaseName
   * @return The specific DatabaseSchema
   * @throws DatabaseNotExistsException When the specific Database doesn't exist
   */
  public TDatabaseSchema getMatchedDatabaseSchemaByName(String database)
      throws DatabaseNotExistsException {
    databaseReadWriteLock.readLock().lock();
    try {
<<<<<<< HEAD
      return mTree
          .getDatabaseNodeByDatabasePath(new PartialPath(storageGroup))
          .getStorageGroupSchema();
=======
      return mTree.getDatabaseNodeByDatabasePath(new PartialPath(database)).getStorageGroupSchema();
>>>>>>> 33ad44f5
    } catch (MetadataException e) {
      throw new DatabaseNotExistsException(database);
    } finally {
      databaseReadWriteLock.readLock().unlock();
    }
  }

  /**
   * Only leader use this interface. Get the matched DatabaseSchemas.
   *
   * @param rawPathList Databases' path patterns or full paths
   * @return All DatabaseSchemas that matches to the specific Database patterns
   */
  public Map<String, TDatabaseSchema> getMatchedDatabaseSchemasByName(List<String> rawPathList) {
    Map<String, TDatabaseSchema> schemaMap = new HashMap<>();
    databaseReadWriteLock.readLock().lock();
    try {
      for (String rawPath : rawPathList) {
        PartialPath patternPath = new PartialPath(rawPath);
        List<PartialPath> matchedPaths = mTree.getMatchedDatabases(patternPath, false);
        for (PartialPath path : matchedPaths) {
          schemaMap.put(
              path.getFullPath(), mTree.getDatabaseNodeByPath(path).getStorageGroupSchema());
        }
      }
    } catch (MetadataException e) {
      LOGGER.warn(ERROR_NAME, e);
    } finally {
      databaseReadWriteLock.readLock().unlock();
    }
    return schemaMap;
  }

  /**
   * Only leader use this interface. Get the maxRegionGroupNum of specified Database.
   *
   * @param database DatabaseName
   * @param consensusGroupType SchemaRegion or DataRegion
   * @return maxSchemaRegionGroupNum or maxDataRegionGroupNum
   */
  public int getMinRegionGroupNum(String database, TConsensusGroupType consensusGroupType) {
    databaseReadWriteLock.readLock().lock();
    try {
      PartialPath path = new PartialPath(database);
      TDatabaseSchema storageGroupSchema =
          mTree.getDatabaseNodeByDatabasePath(path).getStorageGroupSchema();
      switch (consensusGroupType) {
        case SchemaRegion:
          return storageGroupSchema.getMinSchemaRegionGroupNum();
        case DataRegion:
        default:
          return storageGroupSchema.getMinDataRegionGroupNum();
      }
    } catch (MetadataException e) {
      LOGGER.warn(ERROR_NAME, e);
      return -1;
    } finally {
      databaseReadWriteLock.readLock().unlock();
    }
  }

  /**
   * Only leader use this interface. Get the maxRegionGroupNum of specified Database.
   *
   * @param database DatabaseName
   * @param consensusGroupType SchemaRegion or DataRegion
   * @return maxSchemaRegionGroupNum or maxDataRegionGroupNum
   */
  public int getMaxRegionGroupNum(String database, TConsensusGroupType consensusGroupType) {
    databaseReadWriteLock.readLock().lock();
    try {
      PartialPath path = new PartialPath(database);
      TDatabaseSchema storageGroupSchema =
          mTree.getDatabaseNodeByDatabasePath(path).getStorageGroupSchema();
      switch (consensusGroupType) {
        case SchemaRegion:
          return storageGroupSchema.getMaxSchemaRegionGroupNum();
        case DataRegion:
        default:
          return storageGroupSchema.getMaxDataRegionGroupNum();
      }
    } catch (MetadataException e) {
      LOGGER.warn(ERROR_NAME, e);
      return -1;
    } finally {
      databaseReadWriteLock.readLock().unlock();
    }
  }

  @Override
  public boolean processTakeSnapshot(File snapshotDir) throws IOException {
    processMtreeTakeSnapshot(snapshotDir);
    return templateTable.processTakeSnapshot(snapshotDir);
  }

  public boolean processMtreeTakeSnapshot(File snapshotDir) throws IOException {
    File snapshotFile = new File(snapshotDir, SNAPSHOT_FILENAME);
    if (snapshotFile.exists() && snapshotFile.isFile()) {
      LOGGER.error(
          "Failed to take snapshot, because snapshot file [{}] is already exist.",
          snapshotFile.getAbsolutePath());
      return false;
    }

    File tmpFile = new File(snapshotFile.getAbsolutePath() + "-" + UUID.randomUUID());

    databaseReadWriteLock.readLock().lock();
    try {
      try (FileOutputStream fileOutputStream = new FileOutputStream(tmpFile);
          BufferedOutputStream outputStream = new BufferedOutputStream(fileOutputStream)) {
        // Take snapshot for MTree
        mTree.serialize(outputStream);
        outputStream.flush();
      }

      return tmpFile.renameTo(snapshotFile);
    } finally {
      for (int retry = 0; retry < 5; retry++) {
        if (!tmpFile.exists() || tmpFile.delete()) {
          break;
        } else {
          LOGGER.warn(
              "Can't delete temporary snapshot file: {}, retrying...", tmpFile.getAbsolutePath());
        }
      }
      databaseReadWriteLock.readLock().unlock();
    }
  }

  @Override
  public void processLoadSnapshot(File snapshotDir) throws IOException {
    processMtreeLoadSnapshot(snapshotDir);
    templateTable.processLoadSnapshot(snapshotDir);
  }

  public void processMtreeLoadSnapshot(File snapshotDir) throws IOException {
    File snapshotFile = new File(snapshotDir, SNAPSHOT_FILENAME);
    if (!snapshotFile.exists() || !snapshotFile.isFile()) {
      LOGGER.error(
          "Failed to load snapshot,snapshot file [{}] is not exist.",
          snapshotFile.getAbsolutePath());
      return;
    }
    databaseReadWriteLock.writeLock().lock();
    try (FileInputStream fileInputStream = new FileInputStream(snapshotFile);
        BufferedInputStream bufferedInputStream = new BufferedInputStream(fileInputStream)) {
      // Load snapshot of MTree
      mTree.clear();
      mTree.deserialize(bufferedInputStream);
    } finally {
      databaseReadWriteLock.writeLock().unlock();
    }
  }

  public Pair<List<PartialPath>, Set<PartialPath>> getNodesListInGivenLevel(
      PartialPath partialPath, int level) {
    Pair<List<PartialPath>, Set<PartialPath>> matchedPathsInNextLevel =
        new Pair(new HashSet<>(), new HashSet<>());
    databaseReadWriteLock.readLock().lock();
    try {
      matchedPathsInNextLevel = mTree.getNodesListInGivenLevel(partialPath, level, true);
    } catch (MetadataException e) {
      LOGGER.error("Error get matched paths in given level.", e);
    } finally {
      databaseReadWriteLock.readLock().unlock();
    }
    return matchedPathsInNextLevel;
  }

  public Pair<Set<TSchemaNode>, Set<PartialPath>> getChildNodePathInNextLevel(
      PartialPath partialPath) {
    Pair<Set<TSchemaNode>, Set<PartialPath>> matchedPathsInNextLevel =
        new Pair<>(new HashSet<>(), new HashSet<>());
    databaseReadWriteLock.readLock().lock();
    try {
      matchedPathsInNextLevel = mTree.getChildNodePathInNextLevel(partialPath);
    } catch (MetadataException e) {
      LOGGER.error("Error get matched paths in next level.", e);
    } finally {
      databaseReadWriteLock.readLock().unlock();
    }
    return matchedPathsInNextLevel;
  }

  public TSStatus createSchemaTemplate(CreateSchemaTemplatePlan createSchemaTemplatePlan) {
    try {
      Template template = createSchemaTemplatePlan.getTemplate();
      templateTable.createTemplate(template);
      return new TSStatus(TSStatusCode.SUCCESS_STATUS.getStatusCode());
    } catch (MetadataException e) {
      return RpcUtils.getStatus(e.getErrorCode(), e.getMessage());
    }
  }

  public TemplateInfoResp getAllTemplates() {
    TemplateInfoResp result = new TemplateInfoResp();
    List<Template> resp = templateTable.getAllTemplate();
    result.setStatus(RpcUtils.getStatus(TSStatusCode.SUCCESS_STATUS));
    result.setTemplateList(resp);
    return result;
  }

  public TemplateInfoResp getTemplate(GetSchemaTemplatePlan getSchemaTemplatePlan) {
    TemplateInfoResp result = new TemplateInfoResp();
    List<Template> list = new ArrayList<>();
    try {
      String templateName = getSchemaTemplatePlan.getTemplateName();
      if (templateName.equals(ONE_LEVEL_PATH_WILDCARD)) {
        list.addAll(templateTable.getAllTemplate());
      } else {
        list.add(templateTable.getTemplate(templateName));
      }
      result.setTemplateList(list);
      result.setStatus(RpcUtils.getStatus(TSStatusCode.SUCCESS_STATUS));
    } catch (MetadataException e) {
      LOGGER.error(e.getMessage(), e);
      result.setStatus(RpcUtils.getStatus(e.getErrorCode(), e.getMessage()));
    }
    return result;
  }

  public synchronized TemplateInfoResp checkTemplateSettable(
      CheckTemplateSettablePlan checkTemplateSettablePlan) {
    TemplateInfoResp resp = new TemplateInfoResp();
    PartialPath path;
    try {
      path = new PartialPath(checkTemplateSettablePlan.getPath());
    } catch (IllegalPathException e) {
      LOGGER.error(e.getMessage());
      resp.setStatus(RpcUtils.getStatus(e.getErrorCode(), e.getMessage()));
      return resp;
    }

    try {
      mTree.checkTemplateOnPath(path);
      resp.setStatus(new TSStatus(TSStatusCode.SUCCESS_STATUS.getStatusCode()));
      resp.setTemplateList(
          Collections.singletonList(
              templateTable.getTemplate(checkTemplateSettablePlan.getName())));
    } catch (MetadataException e) {
      LOGGER.error(e.getMessage(), e);
      resp.setStatus(RpcUtils.getStatus(e.getErrorCode(), e.getMessage()));
    }

    return resp;
  }

  // Before execute this method, checkTemplateSettable method should be invoked first and the whole
  // process must be synchronized
  public synchronized TSStatus setSchemaTemplate(SetSchemaTemplatePlan setSchemaTemplatePlan) {
    PartialPath path;
    try {
      path = new PartialPath(setSchemaTemplatePlan.getPath());
    } catch (IllegalPathException e) {
      LOGGER.error(e.getMessage());
      return RpcUtils.getStatus(e.getErrorCode(), e.getMessage());
    }

    try {
      int templateId = templateTable.getTemplate(setSchemaTemplatePlan.getName()).getId();
      mTree.getNodeWithAutoCreate(path).setSchemaTemplateId(templateId);
      return new TSStatus(TSStatusCode.SUCCESS_STATUS.getStatusCode());
    } catch (MetadataException e) {
      return RpcUtils.getStatus(e.getErrorCode(), e.getMessage());
    }
  }

  public PathInfoResp getPathsSetTemplate(GetPathsSetTemplatePlan getPathsSetTemplatePlan) {
    PathInfoResp pathInfoResp = new PathInfoResp();
    TSStatus status;
    try {
      String templateName = getPathsSetTemplatePlan.getName();
      int templateId;
      if (templateName.equals(ONE_LEVEL_PATH_WILDCARD)) {
        templateId = ALL_TEMPLATE;
      } else {
        templateId = templateTable.getTemplate(templateName).getId();
      }
      pathInfoResp.setPathList(mTree.getPathsSetOnTemplate(templateId, false));
      status = new TSStatus(TSStatusCode.SUCCESS_STATUS.getStatusCode());
    } catch (MetadataException e) {
      status = RpcUtils.getStatus(e.getErrorCode(), e.getMessage());
    }
    pathInfoResp.setStatus(status);
    return pathInfoResp;
  }

  public AllTemplateSetInfoResp getAllTemplateSetInfo() {
    List<Template> templateList = templateTable.getAllTemplate();
    Map<Integer, List<String>> templateSetInfo = new HashMap<>();
    int id;
    for (Template template : templateList) {
      id = template.getId();
      try {
        List<String> pathList = mTree.getPathsSetOnTemplate(id, true);
        if (!pathList.isEmpty()) {
          templateSetInfo.put(id, pathList);
        }
      } catch (MetadataException e) {
        LOGGER.error("Error occurred when get paths set on template {}", id, e);
      }
    }

    Map<Template, List<String>> templateSetInfoMap = new HashMap<>();
    for (Template template : templateList) {
      if (templateSetInfo.containsKey(template.getId())) {
        templateSetInfoMap.put(template, templateSetInfo.get(template.getId()));
      }
    }

    return new AllTemplateSetInfoResp(
        TemplateInternalRPCUtil.generateAddTemplateSetInfoBytes(templateSetInfoMap));
  }

  /**
   * Get the templateId set on paths covered by input path pattern. Resolve the input path patterns
   * into specified path pattern start with template set path. The result set is organized as
   * specified path pattern -> template id
   */
  public TemplateSetInfoResp getTemplateSetInfo(GetTemplateSetInfoPlan plan) {
    TemplateSetInfoResp resp = new TemplateSetInfoResp();
    try {

      Map<PartialPath, Set<Integer>> allTemplateSetInfo = new HashMap<>();
      for (PartialPath pattern : plan.getPatternList()) {
        Map<Integer, Set<PartialPath>> templateSetInfo = mTree.getTemplateSetInfo(pattern);
        if (templateSetInfo.isEmpty()) {
          continue;
        }
        templateSetInfo.forEach(
            (templateId, templateSetPathList) -> {
              for (PartialPath templateSetPath : templateSetPathList) {
                pattern
                    .alterPrefixPath(templateSetPath)
                    .forEach(
                        path ->
                            allTemplateSetInfo
                                .computeIfAbsent(path, k -> new HashSet<>())
                                .add(templateId));
              }
            });
      }
      Map<PartialPath, List<Template>> result = new HashMap<>();
      for (Map.Entry<PartialPath, Set<Integer>> entry : allTemplateSetInfo.entrySet()) {
        List<Template> templateList = new ArrayList<>(entry.getValue().size());
        for (int templateId : entry.getValue()) {
          templateList.add(templateTable.getTemplate(templateId));
        }
        result.put(entry.getKey(), templateList);
      }
      resp.setStatus(RpcUtils.getStatus(TSStatusCode.SUCCESS_STATUS));
      resp.setPatternTemplateMap(result);
      return resp;
    } catch (MetadataException e) {
      LOGGER.error(e.getMessage(), e);
      resp.setStatus(RpcUtils.getStatus(e.getErrorCode(), e.getMessage()));
    }
    return resp;
  }

  public TSStatus preUnsetSchemaTemplate(PreUnsetSchemaTemplatePlan plan) {
    try {
      mTree.preUnsetTemplate(plan.getTemplateId(), plan.getPath());
      return StatusUtils.OK;
    } catch (MetadataException e) {
      LOGGER.error(e.getMessage(), e);
      return RpcUtils.getStatus(e.getErrorCode(), e.getMessage());
    }
  }

  public TSStatus rollbackUnsetSchemaTemplate(RollbackPreUnsetSchemaTemplatePlan plan) {
    try {
      mTree.rollbackUnsetTemplate(plan.getTemplateId(), plan.getPath());
      return StatusUtils.OK;
    } catch (MetadataException e) {
      LOGGER.error(e.getMessage(), e);
      return RpcUtils.getStatus(e.getErrorCode(), e.getMessage());
    }
  }

  public TSStatus unsetSchemaTemplate(UnsetSchemaTemplatePlan plan) {
    try {
      mTree.unsetTemplate(plan.getTemplateId(), plan.getPath());
      return StatusUtils.OK;
    } catch (MetadataException e) {
      LOGGER.error(e.getMessage(), e);
      return RpcUtils.getStatus(e.getErrorCode(), e.getMessage());
    }
  }

  public TSStatus dropSchemaTemplate(DropSchemaTemplatePlan dropSchemaTemplatePlan) {
    try {
      templateTable.dropTemplate(dropSchemaTemplatePlan.getTemplateName());
      return new TSStatus(TSStatusCode.SUCCESS_STATUS.getStatusCode());
    } catch (MetadataException e) {
      return RpcUtils.getStatus(e.getErrorCode(), e.getMessage());
    }
  }

  public Map<String, TDatabaseSchema> getMatchedDatabaseSchemasByOneName(
      String[] databasePathPattern) {
    Map<String, TDatabaseSchema> schemaMap = new HashMap<>();
    databaseReadWriteLock.readLock().lock();
    try {
      PartialPath patternPath = new PartialPath(databasePathPattern);
      List<PartialPath> matchedPaths = mTree.getBelongedDatabases(patternPath);
      for (PartialPath path : matchedPaths) {
        schemaMap.put(
            path.getFullPath(), mTree.getDatabaseNodeByPath(path).getStorageGroupSchema());
      }
    } catch (MetadataException e) {
      LOGGER.warn(ERROR_NAME, e);
    } finally {
      databaseReadWriteLock.readLock().unlock();
    }
    return schemaMap;
  }

  @TestOnly
  public void clear() {
    mTree.clear();
  }
}<|MERGE_RESOLUTION|>--- conflicted
+++ resolved
@@ -304,11 +304,7 @@
     TSStatus result = new TSStatus();
     databaseReadWriteLock.writeLock().lock();
     try {
-<<<<<<< HEAD
-      PartialPath path = new PartialPath(plan.getStorageGroup());
-=======
       PartialPath path = new PartialPath(plan.getDatabase());
->>>>>>> 33ad44f5
       if (mTree.isDatabaseAlreadySet(path)) {
         mTree
             .getDatabaseNodeByDatabasePath(path)
@@ -331,11 +327,7 @@
     TSStatus result = new TSStatus();
     databaseReadWriteLock.writeLock().lock();
     try {
-<<<<<<< HEAD
-      PartialPath path = new PartialPath(plan.getStorageGroup());
-=======
       PartialPath path = new PartialPath(plan.getDatabase());
->>>>>>> 33ad44f5
       if (mTree.isDatabaseAlreadySet(path)) {
         mTree
             .getDatabaseNodeByDatabasePath(path)
@@ -452,11 +444,7 @@
   public void checkContainsDatabase(String databaseName) throws MetadataException {
     databaseReadWriteLock.readLock().lock();
     try {
-<<<<<<< HEAD
-      mTree.checkDatabaseAlreadySet(new PartialPath(storageName));
-=======
       mTree.checkDatabaseAlreadySet(new PartialPath(databaseName));
->>>>>>> 33ad44f5
     } finally {
       databaseReadWriteLock.readLock().unlock();
     }
@@ -473,13 +461,7 @@
       throws DatabaseNotExistsException {
     databaseReadWriteLock.readLock().lock();
     try {
-<<<<<<< HEAD
-      return mTree
-          .getDatabaseNodeByDatabasePath(new PartialPath(storageGroup))
-          .getStorageGroupSchema();
-=======
       return mTree.getDatabaseNodeByDatabasePath(new PartialPath(database)).getStorageGroupSchema();
->>>>>>> 33ad44f5
     } catch (MetadataException e) {
       throw new DatabaseNotExistsException(database);
     } finally {
