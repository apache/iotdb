/*
 * Licensed to the Apache Software Foundation (ASF) under one
 * or more contributor license agreements.  See the NOTICE file
 * distributed with this work for additional information
 * regarding copyright ownership.  The ASF licenses this file
 * to you under the Apache License, Version 2.0 (the
 * "License"); you may not use this file except in compliance
 * with the License.  You may obtain a copy of the License at
 *
 *     http://www.apache.org/licenses/LICENSE-2.0
 *
 * Unless required by applicable law or agreed to in writing,
 * software distributed under the License is distributed on an
 * "AS IS" BASIS, WITHOUT WARRANTIES OR CONDITIONS OF ANY
 * KIND, either express or implied.  See the License for the
 * specific language governing permissions and limitations
 * under the License.
 */
package org.apache.iotdb.confignode.consensus.request.write;

import org.apache.iotdb.commons.utils.BasicStructureSerDeUtil;
import org.apache.iotdb.confignode.consensus.request.ConfigRequest;
import org.apache.iotdb.confignode.consensus.request.ConfigRequestType;

import java.io.DataOutputStream;
import java.io.IOException;
import java.nio.ByteBuffer;
import java.util.Objects;

public class DeleteStorageGroupReq extends ConfigRequest {

  private String name;

  public DeleteStorageGroupReq() {
    super(ConfigRequestType.DeleteStorageGroup);
  }

  public DeleteStorageGroupReq(String name) {
    this();
    this.name = name;
  }

  public String getName() {
    return name;
  }

  @Override
<<<<<<< HEAD
  protected void serializeImpl(ByteBuffer buffer) {
    buffer.putInt(ConfigRequestType.DeleteStorageGroup.ordinal());
    BasicStructureSerDeUtil.write(name, buffer);
=======
  protected void serializeImpl(DataOutputStream stream) throws IOException {
    stream.writeInt(ConfigRequestType.DeleteStorageGroup.ordinal());
    ThriftConfigNodeSerDeUtils.serializeTStorageGroupSchema(storageGroup, stream);
>>>>>>> 9855b368
  }

  @Override
  protected void deserializeImpl(ByteBuffer buffer) {
    name = BasicStructureSerDeUtil.readString(buffer);
  }

  @Override
  public boolean equals(Object o) {
    if (this == o) return true;
    if (o == null || getClass() != o.getClass()) return false;
    DeleteStorageGroupReq that = (DeleteStorageGroupReq) o;
    return name.equals(that.name);
  }

  @Override
  public int hashCode() {
    return Objects.hash(name);
  }
}<|MERGE_RESOLUTION|>--- conflicted
+++ resolved
@@ -45,15 +45,9 @@
   }
 
   @Override
-<<<<<<< HEAD
-  protected void serializeImpl(ByteBuffer buffer) {
-    buffer.putInt(ConfigRequestType.DeleteStorageGroup.ordinal());
-    BasicStructureSerDeUtil.write(name, buffer);
-=======
   protected void serializeImpl(DataOutputStream stream) throws IOException {
     stream.writeInt(ConfigRequestType.DeleteStorageGroup.ordinal());
     ThriftConfigNodeSerDeUtils.serializeTStorageGroupSchema(storageGroup, stream);
->>>>>>> 9855b368
   }
 
   @Override
