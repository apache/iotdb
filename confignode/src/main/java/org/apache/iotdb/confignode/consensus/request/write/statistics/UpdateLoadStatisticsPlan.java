/*
 * Licensed to the Apache Software Foundation (ASF) under one
 * or more contributor license agreements.  See the NOTICE file
 * distributed with this work for additional information
 * regarding copyright ownership.  The ASF licenses this file
 * to you under the Apache License, Version 2.0 (the
 * "License"); you may not use this file except in compliance
 * with the License.  You may obtain a copy of the License at
 *
 *     http://www.apache.org/licenses/LICENSE-2.0
 *
 * Unless required by applicable law or agreed to in writing,
 * software distributed under the License is distributed on an
 * "AS IS" BASIS, WITHOUT WARRANTIES OR CONDITIONS OF ANY
 * KIND, either express or implied.  See the License for the
 * specific language governing permissions and limitations
 * under the License.
 */
package org.apache.iotdb.confignode.consensus.request.write.statistics;

import org.apache.iotdb.common.rpc.thrift.TConsensusGroupId;
import org.apache.iotdb.commons.utils.ThriftCommonsSerDeUtils;
import org.apache.iotdb.confignode.consensus.request.ConfigPhysicalPlan;
import org.apache.iotdb.confignode.consensus.request.ConfigPhysicalPlanType;
import org.apache.iotdb.confignode.manager.load.balancer.router.RegionRouteMap;
import org.apache.iotdb.confignode.persistence.node.NodeStatistics;
import org.apache.iotdb.confignode.persistence.partition.statistics.RegionGroupStatistics;
import org.apache.iotdb.tsfile.utils.ReadWriteIOUtils;

import org.apache.thrift.TException;
import org.apache.thrift.protocol.TBinaryProtocol;
import org.apache.thrift.transport.TIOStreamTransport;
import org.apache.thrift.transport.TTransport;

import java.io.DataOutputStream;
import java.io.IOException;
import java.nio.ByteBuffer;
import java.util.Map;
import java.util.Objects;
import java.util.concurrent.ConcurrentHashMap;

public class UpdateLoadStatisticsPlan extends ConfigPhysicalPlan {

  // Map<NodeId, newNodeStatistics>
  private final Map<Integer, NodeStatistics> nodeStatisticsMap;

  // Map<TConsensusGroupId, newRegionGroupStatistics>
  private final Map<TConsensusGroupId, RegionGroupStatistics> regionGroupStatisticsMap;

  private final RegionRouteMap regionRouteMap;

  public UpdateLoadStatisticsPlan() {
    super(ConfigPhysicalPlanType.UpdateLoadStatistics);
    this.nodeStatisticsMap = new ConcurrentHashMap<>();
    this.regionGroupStatisticsMap = new ConcurrentHashMap<>();
    this.regionRouteMap = new RegionRouteMap();
  }

  /**
   * Check if the current UpdateLoadStatisticsPlan is empty
   *
   * @return True if nodeStatisticsMap, regionGroupStatisticsMap or RegionRouteMap is empty
   */
  public boolean isEmpty() {
    return nodeStatisticsMap.isEmpty()
        && regionGroupStatisticsMap.isEmpty()
        && regionRouteMap.isEmpty();
  }

  public void putNodeStatistics(int nodeId, NodeStatistics nodeStatistics) {
    this.nodeStatisticsMap.put(nodeId, nodeStatistics);
  }

  public Map<Integer, NodeStatistics> getNodeStatisticsMap() {
    return nodeStatisticsMap;
  }

  public void putRegionGroupStatistics(
      TConsensusGroupId consensusGroupId, RegionGroupStatistics regionGroupStatistics) {
    this.regionGroupStatisticsMap.put(consensusGroupId, regionGroupStatistics);
  }

  public Map<TConsensusGroupId, RegionGroupStatistics> getRegionGroupStatisticsMap() {
    return regionGroupStatisticsMap;
  }

<<<<<<< HEAD
  @Override
  protected void serializeImpl(DataOutputStream stream) throws IOException {
    ReadWriteIOUtils.write(getType().getPlanType(), stream);
=======
  public RegionRouteMap getRegionRouteMap() {
    return regionRouteMap;
  }
>>>>>>> ad570418

  public void setRegionRouteMap(RegionRouteMap regionRouteMap) {
    this.regionRouteMap.setRegionLeaderMap(regionRouteMap.getRegionLeaderMap());
    this.regionRouteMap.setRegionPriorityMap(regionRouteMap.getRegionPriorityMap());
  }

  @Override
  protected void serializeImpl(DataOutputStream stream) throws IOException {
    try {
      TTransport transport = new TIOStreamTransport(stream);
      TBinaryProtocol protocol = new TBinaryProtocol(transport);

      ReadWriteIOUtils.write(ConfigPhysicalPlanType.UpdateLoadStatistics.ordinal(), stream);

      ReadWriteIOUtils.write(nodeStatisticsMap.size(), stream);
      for (Map.Entry<Integer, NodeStatistics> nodeStatisticsEntry : nodeStatisticsMap.entrySet()) {
        ReadWriteIOUtils.write(nodeStatisticsEntry.getKey(), stream);
        nodeStatisticsEntry.getValue().serialize(stream);
      }

      ReadWriteIOUtils.write(regionGroupStatisticsMap.size(), stream);
      for (Map.Entry<TConsensusGroupId, RegionGroupStatistics> regionGroupStatisticsEntry :
          regionGroupStatisticsMap.entrySet()) {
        ThriftCommonsSerDeUtils.serializeTConsensusGroupId(
            regionGroupStatisticsEntry.getKey(), stream);
        regionGroupStatisticsEntry.getValue().serialize(stream);
      }

      regionRouteMap.serialize(stream, protocol);
    } catch (TException e) {
      throw new IOException(e);
    }
  }

  @Override
  protected void deserializeImpl(ByteBuffer buffer) throws IOException {
    int nodeNum = buffer.getInt();
    for (int i = 0; i < nodeNum; i++) {
      int nodeId = buffer.getInt();
      NodeStatistics nodeStatistics = new NodeStatistics();
      nodeStatistics.deserialize(buffer);
      nodeStatisticsMap.put(nodeId, nodeStatistics);
    }

    int regionGroupNum = buffer.getInt();
    for (int i = 0; i < regionGroupNum; i++) {
      TConsensusGroupId consensusGroupId =
          ThriftCommonsSerDeUtils.deserializeTConsensusGroupId(buffer);
      RegionGroupStatistics regionGroupStatistics = new RegionGroupStatistics();
      regionGroupStatistics.deserialize(buffer);
      regionGroupStatisticsMap.put(consensusGroupId, regionGroupStatistics);
    }

    regionRouteMap.deserialize(buffer);
  }

  @Override
  public boolean equals(Object o) {
    if (this == o) return true;
    if (o == null || getClass() != o.getClass()) return false;
    if (!super.equals(o)) return false;
    UpdateLoadStatisticsPlan that = (UpdateLoadStatisticsPlan) o;
    return nodeStatisticsMap.equals(that.nodeStatisticsMap)
        && regionGroupStatisticsMap.equals(that.regionGroupStatisticsMap)
        && regionRouteMap.equals(that.regionRouteMap);
  }

  @Override
  public int hashCode() {
    return Objects.hash(
        super.hashCode(), nodeStatisticsMap, regionGroupStatisticsMap, regionRouteMap);
  }
}<|MERGE_RESOLUTION|>--- conflicted
+++ resolved
@@ -84,15 +84,9 @@
     return regionGroupStatisticsMap;
   }
 
-<<<<<<< HEAD
-  @Override
-  protected void serializeImpl(DataOutputStream stream) throws IOException {
-    ReadWriteIOUtils.write(getType().getPlanType(), stream);
-=======
   public RegionRouteMap getRegionRouteMap() {
     return regionRouteMap;
   }
->>>>>>> ad570418
 
   public void setRegionRouteMap(RegionRouteMap regionRouteMap) {
     this.regionRouteMap.setRegionLeaderMap(regionRouteMap.getRegionLeaderMap());
@@ -101,6 +95,7 @@
 
   @Override
   protected void serializeImpl(DataOutputStream stream) throws IOException {
+    ReadWriteIOUtils.write(getType().getPlanType(), stream);
     try {
       TTransport transport = new TIOStreamTransport(stream);
       TBinaryProtocol protocol = new TBinaryProtocol(transport);
