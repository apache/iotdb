/*
 * Licensed to the Apache Software Foundation (ASF) under one
 * or more contributor license agreements.  See the NOTICE file
 * distributed with this work for additional information
 * regarding copyright ownership.  The ASF licenses this file
 * to you under the Apache License, Version 2.0 (the
 * "License"); you may not use this file except in compliance
 * with the License.  You may obtain a copy of the License at
 *
 *     http://www.apache.org/licenses/LICENSE-2.0
 *
 * Unless required by applicable law or agreed to in writing,
 * software distributed under the License is distributed on an
 * "AS IS" BASIS, WITHOUT WARRANTIES OR CONDITIONS OF ANY
 * KIND, either express or implied.  See the License for the
 * specific language governing permissions and limitations
 * under the License.
 */
package org.apache.iotdb.confignode.consensus.request;

import org.apache.iotdb.confignode.consensus.request.auth.AuthorReq;
import org.apache.iotdb.confignode.consensus.request.read.CountStorageGroupReq;
import org.apache.iotdb.confignode.consensus.request.read.GetConfigNodeConfigurationReq;
import org.apache.iotdb.confignode.consensus.request.read.GetDataNodeInfoReq;
import org.apache.iotdb.confignode.consensus.request.read.GetDataPartitionReq;
import org.apache.iotdb.confignode.consensus.request.read.GetNodePathsPartitionReq;
import org.apache.iotdb.confignode.consensus.request.read.GetOrCreateDataPartitionReq;
import org.apache.iotdb.confignode.consensus.request.read.GetOrCreateSchemaPartitionReq;
import org.apache.iotdb.confignode.consensus.request.read.GetSchemaPartitionReq;
import org.apache.iotdb.confignode.consensus.request.read.GetStorageGroupReq;
import org.apache.iotdb.confignode.consensus.request.write.ApplyConfigNodeReq;
import org.apache.iotdb.confignode.consensus.request.write.CreateDataPartitionReq;
import org.apache.iotdb.confignode.consensus.request.write.CreateFunctionReq;
import org.apache.iotdb.confignode.consensus.request.write.CreateRegionsReq;
import org.apache.iotdb.confignode.consensus.request.write.CreateSchemaPartitionReq;
import org.apache.iotdb.confignode.consensus.request.write.DeleteProcedureReq;
import org.apache.iotdb.confignode.consensus.request.write.DeleteRegionsReq;
import org.apache.iotdb.confignode.consensus.request.write.DeleteStorageGroupReq;
import org.apache.iotdb.confignode.consensus.request.write.DropFunctionReq;
import org.apache.iotdb.confignode.consensus.request.write.PreDeleteStorageGroupReq;
import org.apache.iotdb.confignode.consensus.request.write.RegisterDataNodeReq;
import org.apache.iotdb.confignode.consensus.request.write.RemoveConfigNodeReq;
import org.apache.iotdb.confignode.consensus.request.write.SetDataReplicationFactorReq;
import org.apache.iotdb.confignode.consensus.request.write.SetSchemaReplicationFactorReq;
import org.apache.iotdb.confignode.consensus.request.write.SetStorageGroupReq;
import org.apache.iotdb.confignode.consensus.request.write.SetTTLReq;
import org.apache.iotdb.confignode.consensus.request.write.SetTimePartitionIntervalReq;
import org.apache.iotdb.confignode.consensus.request.write.UpdateProcedureReq;
import org.apache.iotdb.consensus.common.request.IConsensusRequest;
import org.apache.iotdb.db.exception.runtime.SerializationRunTimeException;
import org.apache.iotdb.tsfile.utils.PublicBAOS;

import org.slf4j.Logger;
import org.slf4j.LoggerFactory;

import java.io.DataOutputStream;
import java.io.IOException;
import java.nio.ByteBuffer;

public abstract class ConfigRequest implements IConsensusRequest {

  private static final Logger LOGGER = LoggerFactory.getLogger(ConfigRequest.class);

  private final ConfigRequestType type;

  public ConfigRequest(ConfigRequestType type) {
    this.type = type;
  }

  public ConfigRequestType getType() {
    return this.type;
  }

  @Override
  public ByteBuffer serializeToByteBuffer() {
    try (PublicBAOS byteArrayOutputStream = new PublicBAOS();
        DataOutputStream outputStream = new DataOutputStream(byteArrayOutputStream)) {
      serializeImpl(outputStream);
      return ByteBuffer.wrap(byteArrayOutputStream.getBuf(), 0, byteArrayOutputStream.size());
    } catch (IOException e) {
      LOGGER.error("Unexpected error occurs when serializing this ConfigRequest.", e);
      throw new SerializationRunTimeException(e);
    }
  }

  protected abstract void serializeImpl(DataOutputStream stream) throws IOException;

  protected abstract void deserializeImpl(ByteBuffer buffer) throws IOException;

  public static class Factory {

    public static ConfigRequest create(ByteBuffer buffer) throws IOException {
      int typeNum = buffer.getInt();
      if (typeNum >= ConfigRequestType.values().length) {
        throw new IOException("unrecognized log type " + typeNum);
      }
      ConfigRequestType type = ConfigRequestType.values()[typeNum];
      ConfigRequest req;
      switch (type) {
        case RegisterDataNode:
          req = new RegisterDataNodeReq();
          break;
        case GetDataNodeInfo:
          req = new GetDataNodeInfoReq();
          break;
        case SetStorageGroup:
          req = new SetStorageGroupReq();
          break;
        case SetTTL:
          req = new SetTTLReq();
          break;
        case SetSchemaReplicationFactor:
          req = new SetSchemaReplicationFactorReq();
          break;
        case SetDataReplicationFactor:
          req = new SetDataReplicationFactorReq();
          break;
        case SetTimePartitionInterval:
          req = new SetTimePartitionIntervalReq();
          break;
        case CountStorageGroup:
          req = new CountStorageGroupReq();
          break;
        case GetStorageGroup:
          req = new GetStorageGroupReq();
          break;
        case CreateRegions:
          req = new CreateRegionsReq();
          break;
        case DeleteRegions:
          req = new DeleteRegionsReq();
          break;
        case GetSchemaPartition:
          req = new GetSchemaPartitionReq();
          break;
        case CreateSchemaPartition:
          req = new CreateSchemaPartitionReq();
          break;
        case GetOrCreateSchemaPartition:
          req = new GetOrCreateSchemaPartitionReq();
          break;
        case GetDataPartition:
          req = new GetDataPartitionReq();
          break;
        case CreateDataPartition:
          req = new CreateDataPartitionReq();
          break;
        case GetOrCreateDataPartition:
          req = new GetOrCreateDataPartitionReq();
          break;
        case DeleteProcedure:
          req = new DeleteProcedureReq();
          break;
        case UpdateProcedure:
          req = new UpdateProcedureReq();
          break;
        case PreDeleteStorageGroup:
          req = new PreDeleteStorageGroupReq();
          break;
        case DeleteStorageGroup:
          req = new DeleteStorageGroupReq();
          break;
        case ListUser:
        case ListRole:
        case ListUserPrivilege:
        case ListRolePrivilege:
        case ListUserRoles:
        case ListRoleUsers:
        case CreateUser:
        case CreateRole:
        case DropUser:
        case DropRole:
        case GrantRole:
        case GrantUser:
        case GrantRoleToUser:
        case RevokeUser:
        case RevokeRole:
        case RevokeRoleFromUser:
        case UpdateUser:
          req = new AuthorReq(type);
          break;
        case GetConfigNodeConfiguration:
          req = new GetConfigNodeConfigurationReq();
          break;
        case ApplyConfigNode:
          req = new ApplyConfigNodeReq();
          break;
<<<<<<< HEAD
        case RemoveConfigNode:
          req = new RemoveConfigNodeReq();
=======
        case CreateFunction:
          req = new CreateFunctionReq();
          break;
        case DropFunction:
          req = new DropFunctionReq();
          break;
        case GetNodePathsPartition:
          req = new GetNodePathsPartitionReq();
>>>>>>> f87d4d96
          break;
        default:
          throw new IOException("unknown PhysicalPlan type: " + typeNum);
      }
      req.deserializeImpl(buffer);
      return req;
    }

    private Factory() {
      // empty constructor
    }
  }
}<|MERGE_RESOLUTION|>--- conflicted
+++ resolved
@@ -185,10 +185,9 @@
         case ApplyConfigNode:
           req = new ApplyConfigNodeReq();
           break;
-<<<<<<< HEAD
         case RemoveConfigNode:
           req = new RemoveConfigNodeReq();
-=======
+          break;
         case CreateFunction:
           req = new CreateFunctionReq();
           break;
@@ -197,7 +196,6 @@
           break;
         case GetNodePathsPartition:
           req = new GetNodePathsPartitionReq();
->>>>>>> f87d4d96
           break;
         default:
           throw new IOException("unknown PhysicalPlan type: " + typeNum);
