--- conflicted
+++ resolved
@@ -25,18 +25,12 @@
   DeleteStorageGroup,
   QueryStorageGroupSchema,
   CreateRegion,
-<<<<<<< HEAD
   GetDataPartition,
   CreateDataPartition,
   GetOrCreateDataPartition,
   GetSchemaPartition,
   CreateSchemaPartition,
-  GetOrCreateSchemaPartition
-=======
-  QueryDataPartition,
-  ApplyDataPartition,
-  QuerySchemaPartition,
-  ApplySchemaPartition,
+  GetOrCreateSchemaPartition,
   AUTHOR,
   CREATE_USER,
   CREATE_ROLE,
@@ -55,5 +49,4 @@
   LIST_ROLE_PRIVILEGE,
   LIST_USER_ROLES,
   LIST_ROLE_USERS
->>>>>>> a8f7439d
 }