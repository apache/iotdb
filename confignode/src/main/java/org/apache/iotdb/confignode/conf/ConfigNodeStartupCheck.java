--- conflicted
+++ resolved
@@ -151,11 +151,7 @@
   /**
    * Check if the current ConfigNode is SeedConfigNode.
    *
-<<<<<<< HEAD
-   * @return True if the target_config_node points to itself
-=======
    * @return True if the target_config_nodes points to itself
->>>>>>> 2fcc203c
    */
   private boolean isSeedConfigNode() {
     return conf.getRpcAddress().equals(conf.getTargetConfigNode().getIp())
