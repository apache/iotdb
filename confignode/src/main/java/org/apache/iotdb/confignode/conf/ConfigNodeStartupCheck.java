/*
 * Licensed to the Apache Software Foundation (ASF) under one
 * or more contributor license agreements.  See the NOTICE file
 * distributed with this work for additional information
 * regarding copyright ownership.  The ASF licenses this file
 * to you under the Apache License, Version 2.0 (the
 * "License"); you may not use this file except in compliance
 * with the License.  You may obtain a copy of the License at
 *
 *     http://www.apache.org/licenses/LICENSE-2.0
 *
 * Unless required by applicable law or agreed to in writing,
 * software distributed under the License is distributed on an
 * "AS IS" BASIS, WITHOUT WARRANTIES OR CONDITIONS OF ANY
 * KIND, either express or implied.  See the License for the
 * specific language governing permissions and limitations
 * under the License.
 */
package org.apache.iotdb.confignode.conf;

import org.apache.iotdb.common.rpc.thrift.TConfigNodeLocation;
import org.apache.iotdb.common.rpc.thrift.TConsensusGroupId;
import org.apache.iotdb.common.rpc.thrift.TEndPoint;
import org.apache.iotdb.commons.conf.CommonDescriptor;
import org.apache.iotdb.commons.exception.BadNodeUrlException;
import org.apache.iotdb.commons.exception.ConfigurationException;
import org.apache.iotdb.commons.exception.StartupException;
import org.apache.iotdb.commons.utils.NodeUrlUtils;
import org.apache.iotdb.confignode.client.SyncConfigNodeClientPool;
import org.apache.iotdb.confignode.rpc.thrift.TConfigNodeConfigurationResp;
import org.apache.iotdb.confignode.rpc.thrift.TConfigNodeRegisterReq;
import org.apache.iotdb.confignode.rpc.thrift.TConfigNodeRegisterResp;
import org.apache.iotdb.confignode.rpc.thrift.TGlobalConfig;
import org.apache.iotdb.consensus.ConsensusFactory;
import org.apache.iotdb.rpc.TSStatusCode;

import org.slf4j.Logger;
import org.slf4j.LoggerFactory;

import java.io.File;
import java.io.FileInputStream;
import java.io.FileOutputStream;
import java.io.IOException;
import java.util.ArrayList;
import java.util.List;
import java.util.Objects;
import java.util.Properties;

/**
 * ConfigNodeStartupCheck checks the cluster status and parameters in iotdb-confignode.properties
 * when started and restart
 */
public class ConfigNodeStartupCheck {

  private static final Logger LOGGER = LoggerFactory.getLogger(ConfigNodeStartupCheck.class);

  private static final ConfigNodeConfig conf = ConfigNodeDescriptor.getInstance().getConf();

  private final File systemPropertiesFile;
  private final Properties systemProperties;

  private ConfigNodeStartupCheck() {
    systemPropertiesFile =
        new File(conf.getSystemDir() + File.separator + ConfigNodeConstant.SYSTEM_FILE_NAME);
    systemProperties = new Properties();
  }

  public void startUpCheck() throws StartupException, IOException, ConfigurationException {
    checkGlobalConfig();
    if (isFirstStart()) {
      // Do initialization when first start
      if (!isSeedConfigNode()) {
        // Register when the current ConfigNode isn't Seed-ConfigNode
        registerConfigNode();
        // Apply after constructing PartitionRegion
        conf.setNeedApply(true);
      }
      // Persistence the unchangeable parameters
      writeSystemProperties();
    } else {
      checkSystemProperties();
      loadConfigNodeList();
      // TODO: Notify the ConfigNodeGroup if current ConfigNode's ip or port has changed
    }
  }

  /** Check whether the global configuration of the cluster is correct */
  private void checkGlobalConfig() throws ConfigurationException {
    // When the ConfigNode consensus protocol is set to StandAlone,
    // the target_configNode needs to point to itself
    if (conf.getConfigNodeConsensusProtocolClass().equals(ConsensusFactory.StandAloneConsensus)
        && isContainsRpcConfigNode()) {
      throw new ConfigurationException(
          "target_confignode",
          conf.getTargetConfigNodeList().get(0).toString(),
          conf.getRpcAddress() + ":" + conf.getRpcPort());
    }

    // When the data region consensus protocol is set to StandAlone,
    // the data replication factor must be 1
    if (conf.getDataRegionConsensusProtocolClass().equals(ConsensusFactory.StandAloneConsensus)
        && conf.getDataReplicationFactor() != 1) {
      throw new ConfigurationException(
          "data_replication_factor",
          String.valueOf(conf.getDataReplicationFactor()),
          String.valueOf(1));
    }

    // When the schema region consensus protocol is set to StandAlone,
    // the schema replication factor must be 1
    if (conf.getSchemaRegionConsensusProtocolClass().equals(ConsensusFactory.StandAloneConsensus)
        && conf.getSchemaReplicationFactor() != 1) {
      throw new ConfigurationException(
          "schema_replication_factor",
          String.valueOf(conf.getSchemaReplicationFactor()),
          String.valueOf(1));
    }

    // When the schema region consensus protocol is set to MultiLeaderConsensus,
    // we should report an error
    if (conf.getSchemaRegionConsensusProtocolClass()
        .equals(ConsensusFactory.MultiLeaderConsensus)) {
      throw new ConfigurationException(
          "schema_region_consensus_protocol_class",
          String.valueOf(conf.getSchemaRegionConsensusProtocolClass()),
          String.format(
              "%s or %s", ConsensusFactory.StandAloneConsensus, ConsensusFactory.RatisConsensus));
    }
  }

  /**
   * Check if the ConfigNode is started for the first time. Prepare the configNode-system.properties
   * file along the way.
   *
   * @return True if confignode-system.properties doesn't exist.
   */
  private boolean isFirstStart() throws IOException {
    // If systemDir does not exist, create systemDir
    File systemDir = new File(conf.getSystemDir());
    createDirIfEmpty(systemDir);

    // If consensusDir does not exist, create consensusDir
    File consensusDir = new File(conf.getConsensusDir());
    createDirIfEmpty(consensusDir);

    // Check if system properties file exists
    boolean isFirstStart;
    if (!systemPropertiesFile.exists()) {
      isFirstStart = true;
    } else {
      // Load system properties file
      try (FileInputStream inputStream = new FileInputStream(systemPropertiesFile)) {
        systemProperties.load(inputStream);
      }

      isFirstStart = false;
    }

    return isFirstStart;
  }

  /**
   * Check if the current ConfigNode is SeedConfigNode. If true, do the SeedConfigNode configuration
   * as well.
   *
   * @return True if the target_confignode points to itself
   */
  private boolean isSeedConfigNode() {
    boolean result = isContainsRpcConfigNode();

    if (result) {
      // TODO: Set PartitionRegionId from iotdb-confignode.properties
      List<TConfigNodeLocation> configNodeLocations = new ArrayList<>();
      for (TEndPoint endPoint : conf.getTargetConfigNodeList()) {
        configNodeLocations.add(
            new TConfigNodeLocation(
                0, endPoint, new TEndPoint(endPoint.getIp(), conf.getConsensusPort())));
      }
      conf.setConfigNodeList(configNodeLocations);
    }
    return result;
  }

  /**
   * Check if the SeedConfigNode contains the current ConfigNode.
   *
   * @return True if the target_confignode points to itself
   */
  private boolean isContainsRpcConfigNode() {
    boolean result = false;
    TEndPoint rpcConfigNode = new TEndPoint(conf.getRpcAddress(), conf.getRpcPort());
    if (conf.getTargetConfigNodeList().contains(rpcConfigNode)) {
      result = true;
    }
    return result;
  }

  /** Register ConfigNode when first startup */
  private void registerConfigNode() throws StartupException {
    TConfigNodeRegisterReq req =
        new TConfigNodeRegisterReq(
            new TConfigNodeLocation(
                -1,
                new TEndPoint(conf.getRpcAddress(), conf.getRpcPort()),
                new TEndPoint(conf.getRpcAddress(), conf.getConsensusPort())),
            conf.getDataRegionConsensusProtocolClass(),
            conf.getSchemaRegionConsensusProtocolClass(),
            conf.getSeriesPartitionSlotNum(),
            conf.getSeriesPartitionExecutorClass(),
            CommonDescriptor.getInstance().getConfig().getDefaultTTL(),
            conf.getTimePartitionInterval(),
            conf.getSchemaReplicationFactor(),
            conf.getDataReplicationFactor());

<<<<<<< HEAD
    TConfigNodeRegisterResp resp =
        SyncConfigNodeClientPool.getInstance()
            .registerConfigNode(conf.getTargetConfigNodeList().get(0), req);
    if (resp.getStatus().getCode() == TSStatusCode.SUCCESS_STATUS.getStatusCode()) {
      conf.setPartitionRegionId(resp.getPartitionRegionId().getId());
      conf.setConfigNodeList(resp.getConfigNodeList());
    } else {
      throw new StartupException("Register ConfigNode failed!");
=======
    TEndPoint targetConfigNode = conf.getTargetConfigNode();
    while (true) {
      TConfigNodeRegisterResp resp =
          SyncConfigNodeClientPool.getInstance().registerConfigNode(targetConfigNode, req);
      if (resp.getStatus().getCode() == TSStatusCode.SUCCESS_STATUS.getStatusCode()) {
        conf.setPartitionRegionId(resp.getPartitionRegionId().getId());
        LOGGER.info("ConfigNode registered successfully.");
        break;
      } else if (resp.getStatus().getCode() == TSStatusCode.NEED_REDIRECTION.getStatusCode()) {
        targetConfigNode = resp.getStatus().getRedirectNode();
        LOGGER.info("ConfigNode need redirect to  {}.", targetConfigNode);
      } else if (resp.getStatus().getCode() == TSStatusCode.ERROR_GLOBAL_CONFIG.getStatusCode()) {
        LOGGER.error("Configuration may not be consistent, {}", req);
        throw new StartupException("Configuration may not be consistent!");
      }

      try {
        Thread.sleep(1000);
      } catch (InterruptedException e) {
        throw new StartupException("Register ConfigNode failed!");
      }
>>>>>>> c05db173
    }
  }

  /**
   * There are some special parameters that can't be changed after a ConfigNode first started.
   * Therefore, store them in confignode-system.properties during the first startup
   */
  private void writeSystemProperties() throws IOException, StartupException {
    // Create the system properties file if necessary
    if (!systemPropertiesFile.exists()) {
      if (systemPropertiesFile.createNewFile()) {
        LOGGER.info(
            "System properties file {} for ConfigNode is created.",
            systemPropertiesFile.getAbsolutePath());
      } else {
        LOGGER.error(
            "Can't create the system properties file {} for ConfigNode. IoTDB-ConfigNode is shutdown.",
            systemPropertiesFile.getAbsolutePath());
        throw new StartupException("Can't create system properties file");
      }
    }

    // Startup configuration
    systemProperties.setProperty("rpc_address", String.valueOf(conf.getRpcAddress()));
    systemProperties.setProperty("rpc_port", String.valueOf(conf.getRpcPort()));
    systemProperties.setProperty("consensus_port", String.valueOf(conf.getConsensusPort()));

    // Consensus protocol configuration
    systemProperties.setProperty(
        "config_node_consensus_protocol_class", conf.getConfigNodeConsensusProtocolClass());
    systemProperties.setProperty(
        "data_region_consensus_protocol_class", conf.getDataRegionConsensusProtocolClass());
    systemProperties.setProperty(
        "schema_region_consensus_protocol_class", conf.getSchemaRegionConsensusProtocolClass());

    // PartitionSlot configuration
    systemProperties.setProperty(
        "series_partition_slot_num", String.valueOf(conf.getSeriesPartitionSlotNum()));
    systemProperties.setProperty(
        "series_partition_executor_class", conf.getSeriesPartitionExecutorClass());

    // ConfigNodeList
    systemProperties.setProperty(
        "confignode_list", NodeUrlUtils.convertTConfigNodeUrls(conf.getConfigNodeList()));

    try (FileOutputStream fileOutputStream = new FileOutputStream(systemPropertiesFile)) {
      systemProperties.store(fileOutputStream, "");
    } catch (IOException e) {
      if (!systemPropertiesFile.delete()) {
        LOGGER.error(
            "Automatically deleting {} failed, please remove it manually.",
            systemPropertiesFile.getAbsolutePath());
      }

      LOGGER.error(
          "Can't store system properties file {}.", systemPropertiesFile.getAbsolutePath());
      throw e;
    }
  }

  /** Ensure that special parameters are consistent with each startup except the first one */
  private void checkSystemProperties()
      throws ConfigurationException, IOException, StartupException {
    boolean needReWrite = false;

    // Startup configuration
    String rpcAddress = systemProperties.getProperty("rpc_address", null);
    if (rpcAddress == null) {
      needReWrite = true;
    } else if (!rpcAddress.equals(conf.getRpcAddress())) {
      throw new ConfigurationException("rpc_address", conf.getRpcAddress(), rpcAddress);
    }

    if (systemProperties.getProperty("rpc_port", null) == null) {
      needReWrite = true;
    } else {
      int rpcPort = Integer.parseInt(systemProperties.getProperty("rpc_port"));
      if (rpcPort != conf.getRpcPort()) {
        throw new ConfigurationException(
            "rpc_port", String.valueOf(conf.getRpcPort()), String.valueOf(rpcPort));
      }
    }

    if (systemProperties.getProperty("consensus_port", null) == null) {
      needReWrite = true;
    } else {
      int consensusPort = Integer.parseInt(systemProperties.getProperty("consensus_port"));
      if (consensusPort != conf.getConsensusPort()) {
        throw new ConfigurationException(
            "consensus_port",
            String.valueOf(conf.getConsensusPort()),
            String.valueOf(consensusPort));
      }
    }

    // Consensus protocol configuration
    String configNodeConsensusProtocolClass =
        systemProperties.getProperty("config_node_consensus_protocol_class", null);
    if (configNodeConsensusProtocolClass == null) {
      needReWrite = true;
    } else if (!configNodeConsensusProtocolClass.equals(
        conf.getConfigNodeConsensusProtocolClass())) {
      throw new ConfigurationException(
          "config_node_consensus_protocol_class",
          conf.getConfigNodeConsensusProtocolClass(),
          configNodeConsensusProtocolClass);
    }

    String dataRegionConsensusProtocolClass =
        systemProperties.getProperty("data_region_consensus_protocol_class", null);
    if (dataRegionConsensusProtocolClass == null) {
      needReWrite = true;
    } else if (!dataRegionConsensusProtocolClass.equals(
        conf.getDataRegionConsensusProtocolClass())) {
      throw new ConfigurationException(
          "data_region_consensus_protocol_class",
          conf.getDataRegionConsensusProtocolClass(),
          dataRegionConsensusProtocolClass);
    }

    String schemaRegionConsensusProtocolClass =
        systemProperties.getProperty("schema_region_consensus_protocol_class", null);
    if (schemaRegionConsensusProtocolClass == null) {
      needReWrite = true;
    } else if (!schemaRegionConsensusProtocolClass.equals(
        conf.getSchemaRegionConsensusProtocolClass())) {
      throw new ConfigurationException(
          "schema_region_consensus_protocol_class",
          conf.getSchemaRegionConsensusProtocolClass(),
          schemaRegionConsensusProtocolClass);
    }

    // PartitionSlot configuration
    if (systemProperties.getProperty("series_partition_slot_num", null) == null) {
      needReWrite = true;
    } else {
      int seriesPartitionSlotNum =
          Integer.parseInt(systemProperties.getProperty("series_partition_slot_num"));
      if (seriesPartitionSlotNum != conf.getSeriesPartitionSlotNum()) {
        throw new ConfigurationException(
            "series_partition_slot_num",
            String.valueOf(conf.getSeriesPartitionSlotNum()),
            String.valueOf(seriesPartitionSlotNum));
      }
    }

    String seriesPartitionSlotExecutorClass =
        systemProperties.getProperty("series_partition_executor_class", null);
    if (seriesPartitionSlotExecutorClass == null) {
      needReWrite = true;
    } else if (!Objects.equals(
        seriesPartitionSlotExecutorClass, conf.getSeriesPartitionExecutorClass())) {
      throw new ConfigurationException(
          "series_partition_executor_class",
          conf.getSeriesPartitionExecutorClass(),
          seriesPartitionSlotExecutorClass);
    }

    if (needReWrite) {
      // Re-write special parameters if necessary
      writeSystemProperties();
    }
  }

  /** Only load ConfigNodeList from confignode-system.properties when restart */
  private void loadConfigNodeList() throws StartupException {
    String addresses = systemProperties.getProperty("confignode_list", null);
    if (addresses != null) {
      try {
        conf.setConfigNodeList(NodeUrlUtils.parseTConfigNodeUrls(addresses));
      } catch (BadNodeUrlException e) {
        throw new StartupException("Parse ConfigNodeList failed: {}", e.getMessage());
      }
    }
  }

  private void createDirIfEmpty(File dir) throws IOException {
    if (!dir.exists()) {
      if (dir.mkdirs()) {
        LOGGER.info("Make dirs: {}", dir);
      } else {
        throw new IOException(
            String.format(
                "Start ConfigNode failed, because couldn't make system dirs: %s.",
                dir.getAbsolutePath()));
      }
    }
  }

  public boolean checkConfigurations(TConsensusGroupId groupId) {
    if (!isContainsRpcConfigNode()) {
      return true;
    }

    List<TConfigNodeConfigurationResp> configNodeConfigurations = new ArrayList<>();
    try {
      List<TConfigNodeLocation> configNodeLocations =
          NodeUrlUtils.parseTConfigNodeUrls(systemProperties.getProperty("confignode_list"));
      for (TConfigNodeLocation nodeLocation : configNodeLocations) {
        if (nodeLocation
            .getInternalEndPoint()
            .getIp()
            .equals(systemProperties.getProperty("rpc_address"))) {
          continue;
        }
        TConfigNodeConfigurationResp resp =
            SyncConfigNodeClientPool.getInstance().getConfigNodeConfiguration(nodeLocation);
        if (resp.getStatus().getCode() == TSStatusCode.SUCCESS_STATUS.getStatusCode()) {
          configNodeConfigurations.add(resp);
        } else {
          return false;
        }
      }

      for (TConfigNodeConfigurationResp resp : configNodeConfigurations) {
        if (!checkKeyParameters(groupId, resp)) {
          return false;
        }
      }
    } catch (BadNodeUrlException e) {
      LOGGER.info("Load system properties file failed.", e);
    }
    return true;
  }

  private boolean checkKeyParameters(TConsensusGroupId groupId, TConfigNodeConfigurationResp resp)
      throws BadNodeUrlException {
    // Check partitionRegionId
    if (!groupId.equals(resp.getPartitionRegionId())) {
      return false;
    }

    // Check ConfigNodeList
    List<TConfigNodeLocation> configNodeLocations =
        NodeUrlUtils.parseTConfigNodeUrls(systemProperties.getProperty("confignode_list"));
    if (configNodeLocations.size() != resp.getConfigNodes().size()) {
      return false;
    }
    for (TConfigNodeLocation nodeLocation : resp.getConfigNodes()) {
      if (!configNodeLocations.contains(nodeLocation)) {
        return false;
      }
    }

    // Consensus protocol configuration
    TGlobalConfig globalConfig = resp.getGlobalConfig();
    String configNodeConsensusProtocolClass =
        systemProperties.getProperty("data_region_consensus_protocol_class");
    if (!configNodeConsensusProtocolClass.equals(
        globalConfig.getDataRegionConsensusProtocolClass())) {
      return false;
    }

    String dataRegionConsensusProtocolClass =
        systemProperties.getProperty("schema_region_consensus_protocol_class");
    if (!dataRegionConsensusProtocolClass.equals(
        globalConfig.getSchemaRegionConsensusProtocolClass())) {
      return false;
    }

    // PartitionSlot configuration
    int seriesPartitionSlotNum =
        Integer.parseInt(systemProperties.getProperty("series_partition_slot_num"));
    if (seriesPartitionSlotNum != globalConfig.getSeriesPartitionSlotNum()) {
      return false;
    }

    String seriesPartitionExecutorClass =
        systemProperties.getProperty("series_partition_executor_class");
    if (!seriesPartitionExecutorClass.equals(globalConfig.getSeriesPartitionExecutorClass())) {
      return false;
    }

    ConfigNodeConfig conf = ConfigNodeDescriptor.getInstance().getConf();
    Long timePartitionInterval = conf.getTimePartitionInterval();
    if (!timePartitionInterval.equals(globalConfig.getTimePartitionInterval())) {
      return false;
    }

    Long defaultTTL = CommonDescriptor.getInstance().getConfig().getDefaultTTL();
    if (!defaultTTL.equals(resp.getDefaultTTL())) {
      return false;
    }

    int schemaReplicationFactor = conf.getSchemaReplicationFactor();
    if (schemaReplicationFactor != resp.getSchemaReplicationFactor()) {
      return false;
    }

    int dataReplicationFactor = conf.getDataReplicationFactor();
    if (dataReplicationFactor != resp.getDataReplicationFactor()) {
      return false;
    }

    return true;
  }

  private static class ConfigNodeConfCheckHolder {

    private static final ConfigNodeStartupCheck INSTANCE = new ConfigNodeStartupCheck();

    private ConfigNodeConfCheckHolder() {
      // Empty constructor
    }
  }

  public static ConfigNodeStartupCheck getInstance() {
    return ConfigNodeConfCheckHolder.INSTANCE;
  }
}<|MERGE_RESOLUTION|>--- conflicted
+++ resolved
@@ -92,7 +92,7 @@
         && isContainsRpcConfigNode()) {
       throw new ConfigurationException(
           "target_confignode",
-          conf.getTargetConfigNodeList().get(0).toString(),
+          conf.getTargetConfigNodeList().toString(),
           conf.getRpcAddress() + ":" + conf.getRpcPort());
     }
 
@@ -212,17 +212,7 @@
             conf.getSchemaReplicationFactor(),
             conf.getDataReplicationFactor());
 
-<<<<<<< HEAD
-    TConfigNodeRegisterResp resp =
-        SyncConfigNodeClientPool.getInstance()
-            .registerConfigNode(conf.getTargetConfigNodeList().get(0), req);
-    if (resp.getStatus().getCode() == TSStatusCode.SUCCESS_STATUS.getStatusCode()) {
-      conf.setPartitionRegionId(resp.getPartitionRegionId().getId());
-      conf.setConfigNodeList(resp.getConfigNodeList());
-    } else {
-      throw new StartupException("Register ConfigNode failed!");
-=======
-    TEndPoint targetConfigNode = conf.getTargetConfigNode();
+    TEndPoint targetConfigNode = conf.getTargetConfigNodeList().get(0);
     while (true) {
       TConfigNodeRegisterResp resp =
           SyncConfigNodeClientPool.getInstance().registerConfigNode(targetConfigNode, req);
@@ -243,7 +233,6 @@
       } catch (InterruptedException e) {
         throw new StartupException("Register ConfigNode failed!");
       }
->>>>>>> c05db173
     }
   }
 
