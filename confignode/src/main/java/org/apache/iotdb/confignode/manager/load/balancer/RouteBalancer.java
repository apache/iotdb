--- conflicted
+++ resolved
@@ -76,21 +76,16 @@
       CONF.getSchemaRegionConsensusProtocolClass();
   private static final String DATA_REGION_CONSENSUS_PROTOCOL_CLASS =
       CONF.getDataRegionConsensusProtocolClass();
-<<<<<<< HEAD
-  private static final boolean IS_IOT_CONSENSUS =
-      ConsensusFactory.IOT_CONSENSUS.equals(CONF.getDataRegionConsensusProtocolClass());
-=======
 
   private static final boolean IS_ENABLE_AUTO_LEADER_BALANCE_FOR_RATIS =
       CONF.isEnableAutoLeaderBalanceForRatis();
-  private static final boolean IS_ENABLE_AUTO_LEADER_BALANCE_FOR_MULTI_LEADER =
-      CONF.isEnableAutoLeaderBalanceForMultiLeader();
-
-  private static final boolean IS_SCHEMA_REGION_MULTI_LEADER =
-      ConsensusFactory.MULTI_LEADER_CONSENSUS.equals(SCHEMA_REGION_CONSENSUS_PROTOCOL_CLASS);
-  private static final boolean IS_DATA_REGION_MULTI_LEADER =
-      ConsensusFactory.MULTI_LEADER_CONSENSUS.equals(DATA_REGION_CONSENSUS_PROTOCOL_CLASS);
->>>>>>> e5208e89
+  private static final boolean IS_ENABLE_AUTO_LEADER_BALANCE_FOR_IOT_CONSENSUS =
+      CONF.isEnableAutoLeaderBalanceForIoTConsensus();
+
+  private static final boolean IS_SCHEMA_REGION_IOT_CONSENSUS =
+      ConsensusFactory.IOT_CONSENSUS.equals(SCHEMA_REGION_CONSENSUS_PROTOCOL_CLASS);
+  private static final boolean IS_DATA_REGION_IOT_CONSENSUS =
+      ConsensusFactory.IOT_CONSENSUS.equals(DATA_REGION_CONSENSUS_PROTOCOL_CLASS);
 
   private final IManager configManager;
 
@@ -148,12 +143,8 @@
    * @param leaderSample <Sample timestamp, leaderDataNodeId>, The newest HeartbeatSample
    */
   public void cacheLeaderSample(TConsensusGroupId regionGroupId, Pair<Long, Integer> leaderSample) {
-<<<<<<< HEAD
-    if (TConsensusGroupType.DataRegion.equals(regionGroupId.getType()) && IS_IOT_CONSENSUS) {
-=======
     if (TConsensusGroupType.DataRegion.equals(regionGroupId.getType())
-        && IS_DATA_REGION_MULTI_LEADER) {
->>>>>>> e5208e89
+        && IS_DATA_REGION_IOT_CONSENSUS) {
       // The leadership of multi-leader consensus protocol is decided by ConfigNode-leader
       return;
     }
@@ -181,14 +172,9 @@
     AtomicBoolean isLeaderChanged = new AtomicBoolean(false);
     leaderCache.forEach(
         (regionGroupId, leadershipSample) -> {
-<<<<<<< HEAD
-          if (TConsensusGroupType.DataRegion.equals(regionGroupId.getType()) && IS_IOT_CONSENSUS) {
+          if (TConsensusGroupType.DataRegion.equals(regionGroupId.getType())
+              && IS_DATA_REGION_IOT_CONSENSUS) {
             // Ignore IoTConsensus consensus protocol
-=======
-          if (TConsensusGroupType.DataRegion.equals(regionGroupId.getType())
-              && IS_DATA_REGION_MULTI_LEADER) {
-            // Ignore MultiLeader consensus protocol
->>>>>>> e5208e89
             return;
           }
 
@@ -293,13 +279,13 @@
   }
 
   private void balancingRegionLeader() {
-    if ((IS_SCHEMA_REGION_MULTI_LEADER && IS_ENABLE_AUTO_LEADER_BALANCE_FOR_MULTI_LEADER)
-        || (!IS_SCHEMA_REGION_MULTI_LEADER && IS_ENABLE_AUTO_LEADER_BALANCE_FOR_RATIS)) {
+    if ((IS_SCHEMA_REGION_IOT_CONSENSUS && IS_ENABLE_AUTO_LEADER_BALANCE_FOR_IOT_CONSENSUS)
+        || (!IS_SCHEMA_REGION_IOT_CONSENSUS && IS_ENABLE_AUTO_LEADER_BALANCE_FOR_RATIS)) {
       balancingRegionLeader(TConsensusGroupType.SchemaRegion);
     }
 
-    if ((IS_DATA_REGION_MULTI_LEADER && IS_ENABLE_AUTO_LEADER_BALANCE_FOR_MULTI_LEADER)
-        || (!IS_DATA_REGION_MULTI_LEADER && IS_ENABLE_AUTO_LEADER_BALANCE_FOR_RATIS)) {
+    if ((IS_DATA_REGION_IOT_CONSENSUS && IS_ENABLE_AUTO_LEADER_BALANCE_FOR_IOT_CONSENSUS)
+        || (!IS_DATA_REGION_IOT_CONSENSUS && IS_ENABLE_AUTO_LEADER_BALANCE_FOR_RATIS)) {
       balancingRegionLeader(TConsensusGroupType.DataRegion);
     }
   }
@@ -389,11 +375,7 @@
   public void initRegionRouteMap() {
     synchronized (regionRouteMap) {
       regionRouteMap.clear();
-<<<<<<< HEAD
-      if (IS_IOT_CONSENSUS) {
-=======
-      if (IS_DATA_REGION_MULTI_LEADER) {
->>>>>>> e5208e89
+      if (IS_DATA_REGION_IOT_CONSENSUS) {
         // Greedily pick leader for all existed DataRegionGroups
         List<TRegionReplicaSet> dataRegionGroups =
             getPartitionManager().getAllReplicaSets(TConsensusGroupType.DataRegion);
