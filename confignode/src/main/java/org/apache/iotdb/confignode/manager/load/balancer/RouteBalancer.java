--- conflicted
+++ resolved
@@ -75,12 +75,9 @@
   private static final String DATA_REGION_CONSENSUS_PROTOCOL_CLASS =
       CONF.getDataRegionConsensusProtocolClass();
   private static final boolean isMultiLeader =
-<<<<<<< HEAD
-      ConsensusFactory.MultiLeaderConsensus.equals(CONF.getDataRegionConsensusProtocolClass());
-=======
       ConsensusFactory.MULTI_LEADER_CONSENSUS.equals(
           ConfigNodeDescriptor.getInstance().getConf().getDataRegionConsensusProtocolClass());
->>>>>>> 2407a5ae
+  
   public static final String LEADER_POLICY = "leader";
   public static final String GREEDY_POLICY = "greedy";
 
