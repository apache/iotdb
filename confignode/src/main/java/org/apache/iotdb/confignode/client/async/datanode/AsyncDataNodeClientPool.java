/*
 * Licensed to the Apache Software Foundation (ASF) under one
 * or more contributor license agreements.  See the NOTICE file
 * distributed with this work for additional information
 * regarding copyright ownership.  The ASF licenses this file
 * to you under the Apache License, Version 2.0 (the
 * "License"); you may not use this file except in compliance
 * with the License.  You may obtain a copy of the License at
 *
 *     http://www.apache.org/licenses/LICENSE-2.0
 *
 * Unless required by applicable law or agreed to in writing,
 * software distributed under the License is distributed on an
 * "AS IS" BASIS, WITHOUT WARRANTIES OR CONDITIONS OF ANY
 * KIND, either express or implied.  See the License for the
 * specific language governing permissions and limitations
 * under the License.
 */
package org.apache.iotdb.confignode.client.async.datanode;

<<<<<<< HEAD
import org.apache.iotdb.common.rpc.thrift.TConfigNodeLocation;
import org.apache.iotdb.common.rpc.thrift.TConsensusGroupType;
import org.apache.iotdb.common.rpc.thrift.TDataNodeConfiguration;
=======
>>>>>>> 84210547
import org.apache.iotdb.common.rpc.thrift.TDataNodeLocation;
import org.apache.iotdb.common.rpc.thrift.TEndPoint;
import org.apache.iotdb.common.rpc.thrift.TFlushReq;
import org.apache.iotdb.common.rpc.thrift.TRegionReplicaSet;
import org.apache.iotdb.common.rpc.thrift.TSStatus;
import org.apache.iotdb.commons.client.IClientManager;
import org.apache.iotdb.commons.client.async.AsyncDataNodeInternalServiceClient;
import org.apache.iotdb.confignode.client.ConfigNodeClientPoolFactory;
import org.apache.iotdb.confignode.client.DataNodeRequestType;
import org.apache.iotdb.confignode.client.async.handlers.AbstractRetryHandler;
import org.apache.iotdb.confignode.client.async.handlers.CreateRegionHandler;
import org.apache.iotdb.confignode.client.async.handlers.DataNodeHeartbeatHandler;
import org.apache.iotdb.confignode.client.async.handlers.FlushHandler;
import org.apache.iotdb.confignode.client.async.handlers.FunctionManagementHandler;
import org.apache.iotdb.confignode.client.async.handlers.SetTTLHandler;
import org.apache.iotdb.confignode.client.async.handlers.UpdateConfigNodeGroupHandler;
import org.apache.iotdb.confignode.client.async.handlers.UpdateRegionRouteMapHandler;
import org.apache.iotdb.confignode.consensus.request.write.CreateRegionGroupsPlan;
import org.apache.iotdb.mpp.rpc.thrift.TCreateDataRegionReq;
import org.apache.iotdb.mpp.rpc.thrift.TCreateFunctionRequest;
import org.apache.iotdb.mpp.rpc.thrift.TCreateSchemaRegionReq;
import org.apache.iotdb.mpp.rpc.thrift.TDropFunctionRequest;
import org.apache.iotdb.mpp.rpc.thrift.THeartbeatReq;
import org.apache.iotdb.mpp.rpc.thrift.TRegionRouteReq;
import org.apache.iotdb.mpp.rpc.thrift.TUpdateConfigNodeGroupReq;

import org.slf4j.Logger;
import org.slf4j.LoggerFactory;

import java.util.HashMap;
import java.util.List;
import java.util.Map;
import java.util.concurrent.ConcurrentHashMap;
import java.util.concurrent.CountDownLatch;

/** Asynchronously send RPC requests to DataNodes. See mpp.thrift for more details. */
public class AsyncDataNodeClientPool {

  private static final Logger LOGGER = LoggerFactory.getLogger(AsyncDataNodeClientPool.class);

  private final IClientManager<TEndPoint, AsyncDataNodeInternalServiceClient> clientManager;

  private final int retryNum = 6;

  private AsyncDataNodeClientPool() {
    clientManager =
        new IClientManager.Factory<TEndPoint, AsyncDataNodeInternalServiceClient>()
            .createClientManager(
                new ConfigNodeClientPoolFactory.AsyncDataNodeInternalServiceClientPoolFactory());
  }

  /**
   * Send asynchronize requests to the specific DataNodes, and reconnect the DataNode that failed to
   * receive the requests
   *
   * @param req request
   * @param dataNodeLocationMap Map<DataNodeId, TDataNodeLocation>
   * @param requestType DataNodeRequestType
   * @param dataNodeResponseStatus response list.Used by CREATE_FUNCTION,DROP_FUNCTION and FLUSH
   */
  public void sendAsyncRequestToDataNodeWithRetry(
      Object req,
      Map<Integer, TDataNodeLocation> dataNodeLocationMap,
      DataNodeRequestType requestType,
      List<TSStatus> dataNodeResponseStatus) {
    if (dataNodeLocationMap.isEmpty()) {
      return;
    }
    for (int retry = 0; retry < retryNum; retry++) {
      CountDownLatch countDownLatch = new CountDownLatch(dataNodeLocationMap.size());
      for (TDataNodeLocation targetDataNode : dataNodeLocationMap.values()) {
        AbstractRetryHandler handler;
        switch (requestType) {
          case SET_TTL:
            handler =
                new SetTTLHandler(countDownLatch, requestType, targetDataNode, dataNodeLocationMap);
            break;
          case CREATE_FUNCTION:
          case DROP_FUNCTION:
            handler =
                new FunctionManagementHandler(
                    countDownLatch,
                    requestType,
                    targetDataNode,
                    dataNodeLocationMap,
                    dataNodeResponseStatus);
            break;
          case FLUSH:
            handler =
                new FlushHandler(
                    countDownLatch,
                    requestType,
                    targetDataNode,
                    dataNodeLocationMap,
                    dataNodeResponseStatus);
            break;
          case UPDATE_REGION_ROUTE_MAP:
            handler =
                new UpdateRegionRouteMapHandler(
                    countDownLatch, requestType, targetDataNode, dataNodeLocationMap);
            break;
          default:
            return;
        }
        sendAsyncRequestToDataNode(targetDataNode, req, handler, retry);
      }
      try {
        countDownLatch.await();
      } catch (InterruptedException e) {
        LOGGER.error("Interrupted during {} on ConfigNode", requestType);
      }
      // Check if there is a node that fails to send the request, and retry if there is one
      if (dataNodeLocationMap.isEmpty()) {
        break;
      }
    }
  }

  public void sendAsyncRequestToDataNode(
      TDataNodeLocation dataNodeLocation,
      Object req,
      AbstractRetryHandler handler,
      int retryCount) {
    AsyncDataNodeInternalServiceClient client;
    try {
      client = clientManager.borrowClient(dataNodeLocation.getInternalEndPoint());
      switch (handler.getDataNodeRequestType()) {
        case CREATE_DATA_REGIONS:
          client.createDataRegion((TCreateDataRegionReq) req, (CreateRegionHandler) handler);
          break;
        case CREATE_SCHEMA_REGIONS:
          client.createSchemaRegion((TCreateSchemaRegionReq) req, (CreateRegionHandler) handler);
          break;
        case CREATE_FUNCTION:
          client.createFunction((TCreateFunctionRequest) req, (FunctionManagementHandler) handler);
          break;
        case DROP_FUNCTION:
          client.dropFunction((TDropFunctionRequest) req, (FunctionManagementHandler) handler);
          break;
        case FLUSH:
          client.flush((TFlushReq) req, (FlushHandler) handler);
          break;
        case UPDATE_REGION_ROUTE_MAP:
          client.updateRegionCache((TRegionRouteReq) req, (UpdateRegionRouteMapHandler) handler);
          break;
        case BROADCAST_LATEST_CONFIG_NODE_GROUP:
          client.updateConfigNodeGroup(
              (TUpdateConfigNodeGroupReq) req, (UpdateConfigNodeGroupHandler) handler);
          break;
        default:
      }
    } catch (Exception e) {
      LOGGER.warn(
          "{} failed on ConfigNode {}, because {}, retrying {}...",
          handler.getDataNodeRequestType(),
          dataNodeLocation.getInternalEndPoint(),
          e.getMessage(),
          retryCount);
    }
  }

  /**
   * Execute CreateRegionsReq asynchronously
   *
   * @param createRegionGroupsPlan CreateRegionsReq
   * @param ttlMap Map<StorageGroupName, TTL>
   */
  public void createRegions(
      CreateRegionGroupsPlan createRegionGroupsPlan, Map<String, Long> ttlMap) {
    // Because different requests will be sent to the same node when createRegions,
    // so for CreateRegions use Map<index, TDataNodeLocation>
    Map<Integer, TDataNodeLocation> dataNodeLocationMap = new ConcurrentHashMap<>();
    int index = 0;
    // Count the datanodes to be sent
    for (List<TRegionReplicaSet> regionReplicaSets :
        createRegionGroupsPlan.getRegionGroupMap().values()) {
      for (TRegionReplicaSet regionReplicaSet : regionReplicaSets) {
        for (TDataNodeLocation dataNodeLocation : regionReplicaSet.getDataNodeLocations()) {
          dataNodeLocationMap.put(index++, dataNodeLocation);
        }
      }
    }
    if (dataNodeLocationMap.isEmpty()) {
      return;
    }
    for (int retry = 0; retry < retryNum; retry++) {
      index = 0;
      CountDownLatch countDownLatch = new CountDownLatch(dataNodeLocationMap.size());
      for (Map.Entry<String, List<TRegionReplicaSet>> entry :
          createRegionGroupsPlan.getRegionGroupMap().entrySet()) {
        // Enumerate each RegionReplicaSet
        for (TRegionReplicaSet regionReplicaSet : entry.getValue()) {
          // Enumerate each Region
          for (TDataNodeLocation targetDataNode : regionReplicaSet.getDataNodeLocations()) {
            if (dataNodeLocationMap.containsKey(index)) {
              AbstractRetryHandler handler;
              switch (regionReplicaSet.getRegionId().getType()) {
                case SchemaRegion:
                  handler =
                      new CreateRegionHandler(
                          countDownLatch,
                          DataNodeRequestType.CREATE_SCHEMA_REGIONS,
                          regionReplicaSet.regionId,
                          targetDataNode,
                          dataNodeLocationMap,
                          index++);
                  sendAsyncRequestToDataNode(
                      targetDataNode,
                      genCreateSchemaRegionReq(entry.getKey(), regionReplicaSet),
                      handler,
                      retry);
                  break;
                case DataRegion:
                  handler =
                      new CreateRegionHandler(
                          countDownLatch,
                          DataNodeRequestType.CREATE_DATA_REGIONS,
                          regionReplicaSet.regionId,
                          targetDataNode,
                          dataNodeLocationMap,
                          index++);
                  sendAsyncRequestToDataNode(
                      targetDataNode,
                      genCreateDataRegionReq(
                          entry.getKey(), regionReplicaSet, ttlMap.get(entry.getKey())),
                      handler,
                      retry);
                  break;
                default:
                  return;
              }
            } else {
              index++;
            }
          }
        }
      }
      try {
        countDownLatch.await();
      } catch (InterruptedException e) {
        LOGGER.error("Interrupted during createRegions on ConfigNode");
      }
      // Check if there is a node that fails to send the request, and
      // retry if there is one
      if (dataNodeLocationMap.isEmpty()) {
        break;
      }
    }
  }

  /**
   * notify all DataNodes when the capacity of the ConfigNodeGroup is expanded or reduced
   *
   * @param registeredDataNodes List<TDataNodeConfiguration>
   * @param registeredConfigNodes List<TConfigNodeLocation>
   */
  public void broadCastTheLatestConfigNodeGroup(
      List<TDataNodeConfiguration> registeredDataNodes,
      List<TConfigNodeLocation> registeredConfigNodes) {
    if (registeredDataNodes != null) {
      TUpdateConfigNodeGroupReq updateConfigNodeGroupReq =
          new TUpdateConfigNodeGroupReq(registeredConfigNodes);
      CountDownLatch countDownLatch = new CountDownLatch(registeredDataNodes.size());
      Map<Integer, AbstractRetryHandler> handlerMap = new HashMap<>();
      Map<Integer, TDataNodeLocation> dataNodeLocations = new ConcurrentHashMap<>();
      AtomicInteger index = new AtomicInteger();
      for (TDataNodeConfiguration dataNodeInfo : registeredDataNodes) {
        handlerMap.put(
            index.get(),
            new UpdateConfigNodeGroupHandler(
                dataNodeInfo.getLocation(),
                countDownLatch,
                DataNodeRequestType.BROADCAST_LATEST_CONFIG_NODE_GROUP,
                dataNodeLocations,
                index.get()));
        dataNodeLocations.put(index.getAndIncrement(), dataNodeInfo.getLocation());
      }
      LOGGER.info("Begin to broadcast the latest configNodeGroup: {}", registeredConfigNodes);
      sendAsyncRequestToDataNodeWithRetry(updateConfigNodeGroupReq, handlerMap, dataNodeLocations);
      LOGGER.info("Broadcast the latest configNodeGroup finished.");
    }
  }

  private TCreateSchemaRegionReq genCreateSchemaRegionReq(
      String storageGroup, TRegionReplicaSet regionReplicaSet) {
    TCreateSchemaRegionReq req = new TCreateSchemaRegionReq();
    req.setStorageGroup(storageGroup);
    req.setRegionReplicaSet(regionReplicaSet);
    return req;
  }

  private TCreateDataRegionReq genCreateDataRegionReq(
      String storageGroup, TRegionReplicaSet regionReplicaSet, long TTL) {
    TCreateDataRegionReq req = new TCreateDataRegionReq();
    req.setStorageGroup(storageGroup);
    req.setRegionReplicaSet(regionReplicaSet);
    req.setTtl(TTL);
    return req;
  }

  /**
   * Only used in LoadManager
   *
   * @param endPoint The specific DataNode
   */
  public void getDataNodeHeartBeat(
      TEndPoint endPoint, THeartbeatReq req, DataNodeHeartbeatHandler handler) {
    // TODO: Add a retry logic
    AsyncDataNodeInternalServiceClient client;
    try {
      client = clientManager.borrowClient(endPoint);
      client.getDataNodeHeartBeat(req, handler);
    } catch (Exception e) {
      LOGGER.error("Asking DataNode: {}, for heartbeat failed", endPoint, e);
    }
  }

  /**
   * Always call this interface when a DataNode is restarted or removed
   *
   * @param endPoint The specific DataNode
   */
  public void resetClient(TEndPoint endPoint) {
    clientManager.clear(endPoint);
  }

  // TODO: Is the ClientPool must be a singleton?
  private static class ClientPoolHolder {

    private static final AsyncDataNodeClientPool INSTANCE = new AsyncDataNodeClientPool();

    private ClientPoolHolder() {
      // Empty constructor
    }
  }

  public static AsyncDataNodeClientPool getInstance() {
    return ClientPoolHolder.INSTANCE;
  }
}<|MERGE_RESOLUTION|>--- conflicted
+++ resolved
@@ -18,12 +18,7 @@
  */
 package org.apache.iotdb.confignode.client.async.datanode;
 
-<<<<<<< HEAD
 import org.apache.iotdb.common.rpc.thrift.TConfigNodeLocation;
-import org.apache.iotdb.common.rpc.thrift.TConsensusGroupType;
-import org.apache.iotdb.common.rpc.thrift.TDataNodeConfiguration;
-=======
->>>>>>> 84210547
 import org.apache.iotdb.common.rpc.thrift.TDataNodeLocation;
 import org.apache.iotdb.common.rpc.thrift.TEndPoint;
 import org.apache.iotdb.common.rpc.thrift.TFlushReq;
@@ -53,7 +48,6 @@
 import org.slf4j.Logger;
 import org.slf4j.LoggerFactory;
 
-import java.util.HashMap;
 import java.util.List;
 import java.util.Map;
 import java.util.concurrent.ConcurrentHashMap;
@@ -123,6 +117,11 @@
           case UPDATE_REGION_ROUTE_MAP:
             handler =
                 new UpdateRegionRouteMapHandler(
+                    countDownLatch, requestType, targetDataNode, dataNodeLocationMap);
+            break;
+          case BROADCAST_LATEST_CONFIG_NODE_GROUP:
+            handler =
+                new UpdateConfigNodeGroupHandler(
                     countDownLatch, requestType, targetDataNode, dataNodeLocationMap);
             break;
           default:
@@ -277,32 +276,21 @@
   /**
    * notify all DataNodes when the capacity of the ConfigNodeGroup is expanded or reduced
    *
-   * @param registeredDataNodes List<TDataNodeConfiguration>
+   * @param registeredDataNodeLocationMap Map<Integer, TDataNodeLocation>
    * @param registeredConfigNodes List<TConfigNodeLocation>
    */
   public void broadCastTheLatestConfigNodeGroup(
-      List<TDataNodeConfiguration> registeredDataNodes,
+      Map<Integer, TDataNodeLocation> registeredDataNodeLocationMap,
       List<TConfigNodeLocation> registeredConfigNodes) {
-    if (registeredDataNodes != null) {
+    if (registeredDataNodeLocationMap != null) {
       TUpdateConfigNodeGroupReq updateConfigNodeGroupReq =
           new TUpdateConfigNodeGroupReq(registeredConfigNodes);
-      CountDownLatch countDownLatch = new CountDownLatch(registeredDataNodes.size());
-      Map<Integer, AbstractRetryHandler> handlerMap = new HashMap<>();
-      Map<Integer, TDataNodeLocation> dataNodeLocations = new ConcurrentHashMap<>();
-      AtomicInteger index = new AtomicInteger();
-      for (TDataNodeConfiguration dataNodeInfo : registeredDataNodes) {
-        handlerMap.put(
-            index.get(),
-            new UpdateConfigNodeGroupHandler(
-                dataNodeInfo.getLocation(),
-                countDownLatch,
-                DataNodeRequestType.BROADCAST_LATEST_CONFIG_NODE_GROUP,
-                dataNodeLocations,
-                index.get()));
-        dataNodeLocations.put(index.getAndIncrement(), dataNodeInfo.getLocation());
-      }
       LOGGER.info("Begin to broadcast the latest configNodeGroup: {}", registeredConfigNodes);
-      sendAsyncRequestToDataNodeWithRetry(updateConfigNodeGroupReq, handlerMap, dataNodeLocations);
+      sendAsyncRequestToDataNodeWithRetry(
+          updateConfigNodeGroupReq,
+          registeredDataNodeLocationMap,
+          DataNodeRequestType.BROADCAST_LATEST_CONFIG_NODE_GROUP,
+          null);
       LOGGER.info("Broadcast the latest configNodeGroup finished.");
     }
   }
