--- conflicted
+++ resolved
@@ -115,8 +115,9 @@
   @Override
   protected void rollbackState(ConfigNodeProcedureEnv env, OperatePipeState state)
       throws IOException, InterruptedException, ProcedureException {
-<<<<<<< HEAD
-    LOGGER.info("Roll back CreatePipeProcedure at STATE [{}]", state);
+    LOGGER.error("Roll back CreatePipeProcedure at STATE [{}]", state);
+    env.getConfigManager().getSyncManager().unlockSyncMetadata();
+    // TODO(sync): roll back logic;
     switch (state) {
       case PRE_OPERATE_PIPE_CONFIGNODE:
         TSStatus status = env.getConfigManager().getSyncManager().dropPipe(pipeInfo.getPipeName());
@@ -146,11 +147,6 @@
       default:
         LOGGER.error("Unsupported roll back STATE [{}]", state);
     }
-=======
-    LOGGER.error("Roll back CreatePipeProcedure at STATE [{}]", state);
-    env.getConfigManager().getSyncManager().unlockSyncMetadata();
-    // TODO(sync): roll back logic;
->>>>>>> fb656879
   }
 
   @Override
