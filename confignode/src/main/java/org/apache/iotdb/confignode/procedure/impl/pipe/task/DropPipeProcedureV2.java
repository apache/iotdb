--- conflicted
+++ resolved
@@ -55,11 +55,7 @@
   }
 
   @Override
-<<<<<<< HEAD
-  protected boolean executeFromValidateTask(ConfigNodeProcedureEnv env)
-=======
   protected void executeFromValidateTask(ConfigNodeProcedureEnv env)
->>>>>>> d79ba919
       throws PipeManagementException {
     LOGGER.info("DropPipeProcedureV2: executeFromValidateTask({})", pipeName);
 
