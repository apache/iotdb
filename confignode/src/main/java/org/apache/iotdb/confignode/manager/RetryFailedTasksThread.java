/*
 * Licensed to the Apache Software Foundation (ASF) under one
 * or more contributor license agreements.  See the NOTICE file
 * distributed with this work for additional information
 * regarding copyright ownership.  The ASF licenses this file
 * to you under the Apache License, Version 2.0 (the
 * "License"); you may not use this file except in compliance
 * with the License.  You may obtain a copy of the License at
 *
 *     http://www.apache.org/licenses/LICENSE-2.0
 *
 * Unless required by applicable law or agreed to in writing,
 * software distributed under the License is distributed on an
 * "AS IS" BASIS, WITHOUT WARRANTIES OR CONDITIONS OF ANY
 * KIND, either express or implied.  See the License for the
 * specific language governing permissions and limitations
 * under the License.
 */
package org.apache.iotdb.confignode.manager;

import org.apache.iotdb.common.rpc.thrift.TDataNodeLocation;
import org.apache.iotdb.common.rpc.thrift.TSStatus;
import org.apache.iotdb.commons.cluster.NodeStatus;
import org.apache.iotdb.commons.concurrent.IoTDBThreadPoolFactory;
import org.apache.iotdb.commons.concurrent.threadpool.ScheduledExecutorUtil;
import org.apache.iotdb.confignode.conf.ConfigNodeConfig;
import org.apache.iotdb.confignode.conf.ConfigNodeDescriptor;
import org.apache.iotdb.confignode.manager.load.LoadManager;
import org.apache.iotdb.confignode.manager.node.NodeManager;
<<<<<<< HEAD
import org.apache.iotdb.mpp.rpc.thrift.TOperatePipeOnDataNodeReq;
=======
import org.apache.iotdb.confignode.manager.node.heartbeat.BaseNodeCache;
>>>>>>> 110ea557
import org.apache.iotdb.rpc.TSStatusCode;

import org.slf4j.Logger;
import org.slf4j.LoggerFactory;

import java.util.ArrayList;
import java.util.HashSet;
import java.util.List;
import java.util.Set;
import java.util.concurrent.Future;
import java.util.concurrent.ScheduledExecutorService;
import java.util.concurrent.TimeUnit;

/**
 * The RetryFailedTasksThread executed periodically to retry failed tasks in Trigger, Template and
 * CQ
 */
public class RetryFailedTasksThread {

  // TODO: Replace this class by cluster events

  private static final Logger LOGGER = LoggerFactory.getLogger(RetryFailedTasksThread.class);

  private static final ConfigNodeConfig CONF = ConfigNodeDescriptor.getInstance().getConf();
  private static final long HEARTBEAT_INTERVAL = CONF.getHeartbeatIntervalInMs();
  private final IManager configManager;
  private final NodeManager nodeManager;
  private final LoadManager loadManager;
  private final ScheduledExecutorService retryFailTasksExecutor =
      IoTDBThreadPoolFactory.newSingleThreadScheduledExecutor("Cluster-RetryFailedTasks-Service");
  private final Object scheduleMonitor = new Object();
  private Future<?> currentFailedTasksRetryThreadFuture;

  /** Trigger */
  private final Set<TDataNodeLocation> oldUnknownNodes;

  public RetryFailedTasksThread(IManager configManager) {
    this.configManager = configManager;
    this.nodeManager = configManager.getNodeManager();
    this.loadManager = configManager.getLoadManager();
    this.oldUnknownNodes = new HashSet<>();
  }

  public void startRetryFailedTasksService() {
    synchronized (scheduleMonitor) {
      if (currentFailedTasksRetryThreadFuture == null) {
        currentFailedTasksRetryThreadFuture =
            ScheduledExecutorUtil.safelyScheduleWithFixedDelay(
                retryFailTasksExecutor,
                this::retryFailedTasks,
                0,
                HEARTBEAT_INTERVAL,
                TimeUnit.MILLISECONDS);
        LOGGER.info("RetryFailMissions service is started successfully.");
      }
    }
  }

  /** Stop the retry fail missions service */
  public void stopRetryFailedTasksService() {
    synchronized (scheduleMonitor) {
      if (currentFailedTasksRetryThreadFuture != null) {
        currentFailedTasksRetryThreadFuture.cancel(false);
        currentFailedTasksRetryThreadFuture = null;
        LOGGER.info("RetryFailMissions service is stopped successfully.");
      }
    }
  }

  private void retryFailedTasks() {
    // trigger
    triggerDetectTask();
  }

  /**
   * The triggerDetectTask executed periodically to find newest UnknownDataNodes
   *
   * <p>1.If one DataNode is continuing Unknown, we shouldn't always activate Transfer of this Node.
   *
   * <p>2.The selected DataNodes may not truly need to transfer, so you should ensure safety of the
   * Data when implement transferMethod in Manager.
   */
  private void triggerDetectTask() {
    List<TDataNodeLocation> newUnknownNodes = new ArrayList<>();

    nodeManager
        .getRegisteredDataNodes()
        .forEach(
            DataNodeConfiguration -> {
              TDataNodeLocation dataNodeLocation = DataNodeConfiguration.getLocation();
              NodeStatus nodeStatus = loadManager.getNodeStatus(dataNodeLocation.getDataNodeId());
              if (nodeStatus == NodeStatus.Running) {
                oldUnknownNodes.remove(dataNodeLocation);
              } else if (!oldUnknownNodes.contains(dataNodeLocation)
                  && nodeStatus == NodeStatus.Unknown) {
                newUnknownNodes.add(dataNodeLocation);
              }
            });

    if (!newUnknownNodes.isEmpty()) {
      TSStatus transferResult = configManager.transfer(newUnknownNodes);
      if (transferResult.getCode() == TSStatusCode.SUCCESS_STATUS.getStatusCode()) {
        oldUnknownNodes.addAll(newUnknownNodes);
      }
    }
  }
<<<<<<< HEAD

  public void retryRollbackReq(List<Integer> dataNodeIds, TOperatePipeOnDataNodeReq req) {
    for (int id : dataNodeIds) {
      messageMap.computeIfAbsent(id, i -> new LinkedList<>()).add(req);
    }
  }

  /**
   * The syncDetectTask executed periodically to roll back the failed requests in operating pipe.
   */
  private void syncDetectTask() {
    for (Map.Entry<Integer, Queue<TOperatePipeOnDataNodeReq>> entry : messageMap.entrySet()) {
      int dataNodeId = entry.getKey();
      if (NodeStatus.Running.equals(loadManager.getNodeStatus(dataNodeId))) {
        final Map<Integer, TDataNodeLocation> dataNodeLocationMap = new HashMap<>();
        dataNodeLocationMap.put(
            dataNodeId, nodeManager.getRegisteredDataNodeLocations().get(dataNodeId));
        TOperatePipeOnDataNodeReq request;
        while ((request = entry.getValue().peek()) != null) {
          AsyncClientHandler<TOperatePipeOnDataNodeReq, TSStatus> clientHandler =
              new AsyncClientHandler<>(
                  DataNodeRequestType.ROLLBACK_OPERATE_PIPE, request, dataNodeLocationMap);
          AsyncDataNodeClientPool.getInstance().sendAsyncRequestToDataNodeWithRetry(clientHandler);
          TSStatus tsStatus = clientHandler.getResponseList().get(0);
          if (tsStatus.getCode() == TSStatusCode.SUCCESS_STATUS.getStatusCode()) {
            entry.getValue().poll();
          } else if (tsStatus.getCode() == TSStatusCode.PIPE_ERROR.getStatusCode()) {
            // skip
            LOGGER.warn(
                String.format(
                    "Roll back failed because %s. Skip this roll back request [%s].",
                    tsStatus.getMessage(), request));
          } else {
            // connection failure, keep and retry.
            LOGGER.error(
                String.format(
                    "Roll back failed because %s. This roll back request [%s] will be retried later.",
                    tsStatus.getMessage(), request));
            break;
          }
        }
      }
    }
  }
=======
>>>>>>> 110ea557
}<|MERGE_RESOLUTION|>--- conflicted
+++ resolved
@@ -27,11 +27,6 @@
 import org.apache.iotdb.confignode.conf.ConfigNodeDescriptor;
 import org.apache.iotdb.confignode.manager.load.LoadManager;
 import org.apache.iotdb.confignode.manager.node.NodeManager;
-<<<<<<< HEAD
-import org.apache.iotdb.mpp.rpc.thrift.TOperatePipeOnDataNodeReq;
-=======
-import org.apache.iotdb.confignode.manager.node.heartbeat.BaseNodeCache;
->>>>>>> 110ea557
 import org.apache.iotdb.rpc.TSStatusCode;
 
 import org.slf4j.Logger;
@@ -138,51 +133,5 @@
       }
     }
   }
-<<<<<<< HEAD
 
-  public void retryRollbackReq(List<Integer> dataNodeIds, TOperatePipeOnDataNodeReq req) {
-    for (int id : dataNodeIds) {
-      messageMap.computeIfAbsent(id, i -> new LinkedList<>()).add(req);
-    }
-  }
-
-  /**
-   * The syncDetectTask executed periodically to roll back the failed requests in operating pipe.
-   */
-  private void syncDetectTask() {
-    for (Map.Entry<Integer, Queue<TOperatePipeOnDataNodeReq>> entry : messageMap.entrySet()) {
-      int dataNodeId = entry.getKey();
-      if (NodeStatus.Running.equals(loadManager.getNodeStatus(dataNodeId))) {
-        final Map<Integer, TDataNodeLocation> dataNodeLocationMap = new HashMap<>();
-        dataNodeLocationMap.put(
-            dataNodeId, nodeManager.getRegisteredDataNodeLocations().get(dataNodeId));
-        TOperatePipeOnDataNodeReq request;
-        while ((request = entry.getValue().peek()) != null) {
-          AsyncClientHandler<TOperatePipeOnDataNodeReq, TSStatus> clientHandler =
-              new AsyncClientHandler<>(
-                  DataNodeRequestType.ROLLBACK_OPERATE_PIPE, request, dataNodeLocationMap);
-          AsyncDataNodeClientPool.getInstance().sendAsyncRequestToDataNodeWithRetry(clientHandler);
-          TSStatus tsStatus = clientHandler.getResponseList().get(0);
-          if (tsStatus.getCode() == TSStatusCode.SUCCESS_STATUS.getStatusCode()) {
-            entry.getValue().poll();
-          } else if (tsStatus.getCode() == TSStatusCode.PIPE_ERROR.getStatusCode()) {
-            // skip
-            LOGGER.warn(
-                String.format(
-                    "Roll back failed because %s. Skip this roll back request [%s].",
-                    tsStatus.getMessage(), request));
-          } else {
-            // connection failure, keep and retry.
-            LOGGER.error(
-                String.format(
-                    "Roll back failed because %s. This roll back request [%s] will be retried later.",
-                    tsStatus.getMessage(), request));
-            break;
-          }
-        }
-      }
-    }
-  }
-=======
->>>>>>> 110ea557
 }