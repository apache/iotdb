--- conflicted
+++ resolved
@@ -22,10 +22,12 @@
 import org.apache.iotdb.common.rpc.thrift.TDataNodeInfo;
 import org.apache.iotdb.common.rpc.thrift.TDataNodeLocation;
 import org.apache.iotdb.common.rpc.thrift.TSStatus;
+import org.apache.iotdb.commons.conf.CommonDescriptor;
 import org.apache.iotdb.commons.exception.BadNodeUrlException;
 import org.apache.iotdb.commons.snapshot.SnapshotProcessor;
 import org.apache.iotdb.commons.utils.NodeUrlUtils;
 import org.apache.iotdb.commons.utils.TestOnly;
+import org.apache.iotdb.confignode.conf.ConfigNodeConfig;
 import org.apache.iotdb.confignode.conf.ConfigNodeConstant;
 import org.apache.iotdb.confignode.conf.ConfigNodeDescriptor;
 import org.apache.iotdb.confignode.consensus.request.read.GetConfigNodeConfigurationReq;
@@ -33,11 +35,9 @@
 import org.apache.iotdb.confignode.consensus.request.write.ApplyConfigNodeReq;
 import org.apache.iotdb.confignode.consensus.request.write.RegisterDataNodeReq;
 import org.apache.iotdb.confignode.consensus.request.write.RemoveConfigNodeReq;
-<<<<<<< HEAD
 import org.apache.iotdb.confignode.consensus.response.ConfigNodeConfigurationResp;
-=======
->>>>>>> c82acd9d
 import org.apache.iotdb.confignode.consensus.response.DataNodeInfosResp;
+import org.apache.iotdb.confignode.rpc.thrift.TGlobalConfig;
 import org.apache.iotdb.db.service.metrics.MetricsService;
 import org.apache.iotdb.db.service.metrics.enums.Metric;
 import org.apache.iotdb.db.service.metrics.enums.Tag;
@@ -288,18 +288,26 @@
         try (FileInputStream inputStream = new FileInputStream(systemPropertiesFile)) {
           systemProperties.load(inputStream);
           result.setStatus(new TSStatus(TSStatusCode.SUCCESS_STATUS.getStatusCode()));
-          result.setConfigNodeList(
+          result.setConfigNodes(
               NodeUrlUtils.parseTConfigNodeUrls(systemProperties.getProperty("confignode_list")));
-          result.setConfigNodeConsensusProtocolClass(
-              systemProperties.getProperty("config_node_consensus_protocol_class"));
-          result.setDataRegionConsensusProtocolClass(
+
+          ConfigNodeConfig conf = ConfigNodeDescriptor.getInstance().getConf();
+
+          TGlobalConfig globalConfig = new TGlobalConfig();
+          globalConfig.setDataRegionConsensusProtocolClass(
               systemProperties.getProperty("data_region_consensus_protocol_class"));
-          result.setSchemaRegionConsensusProtocolClass(
+          globalConfig.setSchemaRegionConsensusProtocolClass(
               systemProperties.getProperty("schema_region_consensus_protocol_class"));
-          result.setSeriesPartitionSlotNum(
+          globalConfig.setSeriesPartitionSlotNum(
               Integer.parseInt(systemProperties.getProperty("series_partition_slot_num")));
-          result.setSeriesPartitionExecutorClass(
+          globalConfig.setSeriesPartitionExecutorClass(
               systemProperties.getProperty("series_partition_executor_class"));
+          globalConfig.setTimePartitionInterval(conf.getTimePartitionInterval());
+          result.setGlobalConfig(globalConfig);
+
+          result.setDefaultTTL(CommonDescriptor.getInstance().getConfig().getDefaultTTL());
+          result.setSchemaReplicationFactor(conf.getSchemaReplicationFactor());
+          result.setDataReplicationFactor(conf.getDataReplicationFactor());
           return result;
         } catch (IOException | BadNodeUrlException e) {
           LOGGER.error("Load system properties file failed.", e);
