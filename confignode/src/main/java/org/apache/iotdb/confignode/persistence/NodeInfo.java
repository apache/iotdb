/*
 * Licensed to the Apache Software Foundation (ASF) under one
 * or more contributor license agreements.  See the NOTICE file
 * distributed with this work for additional information
 * regarding copyright ownership.  The ASF licenses this file
 * to you under the Apache License, Version 2.0 (the
 * "License"); you may not use this file except in compliance
 * with the License.  You may obtain a copy of the License at
 *
 *     http://www.apache.org/licenses/LICENSE-2.0
 *
 * Unless required by applicable law or agreed to in writing,
 * software distributed under the License is distributed on an
 * "AS IS" BASIS, WITHOUT WARRANTIES OR CONDITIONS OF ANY
 * KIND, either express or implied.  See the License for the
 * specific language governing permissions and limitations
 * under the License.
 */
package org.apache.iotdb.confignode.persistence;

import org.apache.iotdb.common.rpc.thrift.TConfigNodeLocation;
import org.apache.iotdb.common.rpc.thrift.TConsensusGroupId;
import org.apache.iotdb.common.rpc.thrift.TDataNodeInfo;
import org.apache.iotdb.common.rpc.thrift.TDataNodeLocation;
import org.apache.iotdb.common.rpc.thrift.TSStatus;
import org.apache.iotdb.commons.enums.DataNodeRemoveState;
import org.apache.iotdb.commons.enums.RegionMigrateState;
import org.apache.iotdb.commons.snapshot.SnapshotProcessor;
import org.apache.iotdb.commons.utils.TestOnly;
import org.apache.iotdb.confignode.conf.ConfigNodeDescriptor;
import org.apache.iotdb.confignode.conf.SystemPropertiesUtils;
import org.apache.iotdb.confignode.consensus.request.read.GetDataNodeInfoPlan;
import org.apache.iotdb.confignode.consensus.request.write.ApplyConfigNodePlan;
import org.apache.iotdb.confignode.consensus.request.write.RegisterDataNodePlan;
import org.apache.iotdb.confignode.consensus.request.write.RemoveConfigNodePlan;
import org.apache.iotdb.confignode.consensus.request.write.RemoveDataNodePlan;
import org.apache.iotdb.confignode.consensus.response.DataNodeInfosResp;
import org.apache.iotdb.confignode.rpc.thrift.TDataNodeRemoveReq;
import org.apache.iotdb.db.service.metrics.MetricsService;
import org.apache.iotdb.db.service.metrics.enums.Metric;
import org.apache.iotdb.db.service.metrics.enums.Tag;
import org.apache.iotdb.metrics.config.MetricConfigDescriptor;
import org.apache.iotdb.metrics.utils.MetricLevel;
import org.apache.iotdb.rpc.TSStatusCode;
import org.apache.iotdb.tsfile.utils.ReadWriteIOUtils;

import org.apache.thrift.TException;
import org.apache.thrift.protocol.TBinaryProtocol;
import org.apache.thrift.protocol.TProtocol;
import org.apache.thrift.transport.TIOStreamTransport;
import org.slf4j.Logger;
import org.slf4j.LoggerFactory;

import java.io.File;
import java.io.FileInputStream;
import java.io.FileOutputStream;
import java.io.IOException;
import java.io.InputStream;
import java.io.OutputStream;
import java.util.ArrayList;
import java.util.Collections;
import java.util.HashMap;
import java.util.HashSet;
import java.util.List;
import java.util.Map;
import java.util.Map.Entry;
import java.util.Set;
import java.util.UUID;
import java.util.concurrent.ConcurrentNavigableMap;
import java.util.concurrent.ConcurrentSkipListMap;
import java.util.concurrent.LinkedBlockingQueue;
import java.util.concurrent.atomic.AtomicInteger;
import java.util.concurrent.locks.ReentrantReadWriteLock;

/**
 * The NodeInfo stores cluster node information. The cluster node information including: 1. DataNode
 * information 2. ConfigNode information
 */
public class NodeInfo implements SnapshotProcessor {

  private static final Logger LOGGER = LoggerFactory.getLogger(NodeInfo.class);

  private static final int minimumDataNode =
      Math.max(
          ConfigNodeDescriptor.getInstance().getConf().getSchemaReplicationFactor(),
          ConfigNodeDescriptor.getInstance().getConf().getDataReplicationFactor());

  // Registered ConfigNodes
  private final ReentrantReadWriteLock configNodeInfoReadWriteLock;
  private final Set<TConfigNodeLocation> registeredConfigNodes;

  // Registered DataNodes
  private final ReentrantReadWriteLock dataNodeInfoReadWriteLock;
  private final AtomicInteger nextNodeId = new AtomicInteger(0);
  private final ConcurrentNavigableMap<Integer, TDataNodeInfo> registeredDataNodes =
      new ConcurrentSkipListMap<>();

  // For remove or draining DataNode
  // TODO: implement
  private final Set<TDataNodeLocation> drainingDataNodes = new HashSet<>();

  private final RemoveNodeInfo removeNodeInfo;

  private final String snapshotFileName = "node_info.bin";

  public NodeInfo() {
    this.dataNodeInfoReadWriteLock = new ReentrantReadWriteLock();
    this.configNodeInfoReadWriteLock = new ReentrantReadWriteLock();
    this.registeredConfigNodes = new HashSet<>();
    removeNodeInfo = new RemoveNodeInfo();
  }

  public void addMetrics() {
    if (MetricConfigDescriptor.getInstance().getMetricConfig().getEnableMetric()) {
      MetricsService.getInstance()
          .getMetricManager()
          .getOrCreateAutoGauge(
              Metric.CONFIG_NODE.toString(),
              MetricLevel.CORE,
              registeredConfigNodes,
              o -> getRegisteredDataNodeCount(),
              Tag.NAME.toString(),
              "online");
      MetricsService.getInstance()
          .getMetricManager()
          .getOrCreateAutoGauge(
              Metric.DATA_NODE.toString(),
              MetricLevel.CORE,
              registeredDataNodes,
              Map::size,
              Tag.NAME.toString(),
              "online");
    }
  }

  /**
   * Only leader use this interface
   *
   * @return True if the specific DataNode already registered, false otherwise
   */
  public boolean isRegisteredDataNode(TDataNodeLocation dataNodeLocation) {
    boolean result = false;
    int originalDataNodeId = dataNodeLocation.getDataNodeId();

    dataNodeInfoReadWriteLock.readLock().lock();
    try {
      for (Map.Entry<Integer, TDataNodeInfo> entry : registeredDataNodes.entrySet()) {
        dataNodeLocation.setDataNodeId(entry.getKey());
        if (entry.getValue().getLocation().equals(dataNodeLocation)) {
          result = true;
          break;
        }
      }
    } finally {
      dataNodeInfoReadWriteLock.readLock().unlock();
    }

    dataNodeLocation.setDataNodeId(originalDataNodeId);
    return result;
  }

  /**
   * Persist DataNode info
   *
   * @param registerDataNodePlan RegisterDataNodePlan
   * @return SUCCESS_STATUS
   */
  public TSStatus registerDataNode(RegisterDataNodePlan registerDataNodePlan) {
    TSStatus result;
    TDataNodeInfo info = registerDataNodePlan.getInfo();
    dataNodeInfoReadWriteLock.writeLock().lock();
    try {

      // To ensure that the nextNodeId is updated correctly when
      // the ConfigNode-followers concurrently processes RegisterDataNodePlan,
      // we need to add a synchronization lock here
      synchronized (nextNodeId) {
        if (nextNodeId.get() < info.getLocation().getDataNodeId()) {
          nextNodeId.set(info.getLocation().getDataNodeId());
        }
      }
      registeredDataNodes.put(info.getLocation().getDataNodeId(), info);

      result = new TSStatus(TSStatusCode.SUCCESS_STATUS.getStatusCode());
      if (nextNodeId.get() < minimumDataNode) {
        result.setMessage(
            String.format(
                "To enable IoTDB-Cluster's data service, please register %d more IoTDB-DataNode",
                minimumDataNode - nextNodeId.get()));
      } else if (nextNodeId.get() == minimumDataNode) {
        result.setMessage("IoTDB-Cluster could provide data service, now enjoy yourself!");
      }
    } finally {
      dataNodeInfoReadWriteLock.writeLock().unlock();
    }
    return result;
  }

  /**
<<<<<<< HEAD
=======
   * add dataNode to onlineDataNodes
   *
   * @param activateDataNodePlan ActivateDataNodePlan
   * @return SUCCESS_STATUS
   */
  public TSStatus activateDataNode(ActivateDataNodePlan activateDataNodePlan) {
    TSStatus result = new TSStatus(TSStatusCode.SUCCESS_STATUS.getStatusCode());
    result.setMessage("activateDataNode success.");
    TDataNodeInfo info = activateDataNodePlan.getInfo();
    dataNodeInfoReadWriteLock.writeLock().lock();
    try {
      registeredDataNodes.put(info.getLocation().getDataNodeId(), info);
    } finally {
      dataNodeInfoReadWriteLock.writeLock().unlock();
    }
    return result;
  }

  /**
   * Persist Infomation about remove dataNode
   *
   * @param req RemoveDataNodeReq
   * @return TSStatus
   */
  public TSStatus removeDataNode(RemoveDataNodePlan req) {
    TSStatus result = new TSStatus(TSStatusCode.SUCCESS_STATUS.getStatusCode());
    removeNodeInfo.removeDataNode(req);
    return result;
  }

  /**
>>>>>>> d56baad2
   * Get DataNode info
   *
   * @param getDataNodeInfoPlan QueryDataNodeInfoPlan
   * @return The specific DataNode's info or all DataNode info if dataNodeId in
   *     QueryDataNodeInfoPlan is -1
   */
  public DataNodeInfosResp getDataNodeInfo(GetDataNodeInfoPlan getDataNodeInfoPlan) {
    DataNodeInfosResp result = new DataNodeInfosResp();
    result.setStatus(new TSStatus(TSStatusCode.SUCCESS_STATUS.getStatusCode()));

    int dataNodeId = getDataNodeInfoPlan.getDataNodeID();
    dataNodeInfoReadWriteLock.readLock().lock();
    try {
      if (dataNodeId == -1) {
        result.setDataNodeInfoMap(new HashMap<>(registeredDataNodes));
      } else {
        result.setDataNodeInfoMap(
            registeredDataNodes.get(dataNodeId) == null
                ? new HashMap<>(0)
                : Collections.singletonMap(dataNodeId, registeredDataNodes.get(dataNodeId)));
      }
    } finally {
      dataNodeInfoReadWriteLock.readLock().unlock();
    }

    return result;
  }

  /** Return the number of registered DataNodes */
  public int getRegisteredDataNodeCount() {
    int result;
    dataNodeInfoReadWriteLock.readLock().lock();
    try {
      result = registeredDataNodes.size();
    } finally {
      dataNodeInfoReadWriteLock.readLock().unlock();
    }
    return result;
  }

  /** Return the number of total cpu cores in online DataNodes */
  public int getTotalCpuCoreCount() {
    int result = 0;
    dataNodeInfoReadWriteLock.readLock().lock();
    try {
      for (TDataNodeInfo info : registeredDataNodes.values()) {
        result += info.getCpuCoreNum();
      }
    } finally {
      dataNodeInfoReadWriteLock.readLock().unlock();
    }
    return result;
  }

  /**
   * Return the specific registered DataNode
   *
   * @param dataNodeId Specific DataNodeId
   * @return All registered DataNodes if dataNodeId equals -1. And return the specific DataNode
   *     otherwise.
   */
  public List<TDataNodeInfo> getRegisteredDataNodes(int dataNodeId) {
    List<TDataNodeInfo> result;
    dataNodeInfoReadWriteLock.readLock().lock();
    try {
      if (dataNodeId == -1) {
        result = new ArrayList<>(registeredDataNodes.values());
      } else {
        result = Collections.singletonList(registeredDataNodes.get(dataNodeId));
      }
    } finally {
      dataNodeInfoReadWriteLock.readLock().unlock();
    }
    return result;
  }

  /**
   * Update ConfigNodeList both in memory and confignode-system.properties file
   *
   * @param applyConfigNodePlan ApplyConfigNodePlan
   * @return APPLY_CONFIGNODE_FAILED if update online ConfigNode failed.
   */
  public TSStatus applyConfigNode(ApplyConfigNodePlan applyConfigNodePlan) {
    TSStatus status = new TSStatus();
    configNodeInfoReadWriteLock.writeLock().lock();
    try {
      // To ensure that the nextNodeId is updated correctly when
      // the ConfigNode-followers concurrently processes ApplyConfigNodePlan,
      // we need to add a synchronization lock here
      synchronized (nextNodeId) {
        if (nextNodeId.get() < applyConfigNodePlan.getConfigNodeLocation().getConfigNodeId()) {
          nextNodeId.set(applyConfigNodePlan.getConfigNodeLocation().getConfigNodeId());
        }
      }

      registeredConfigNodes.add(applyConfigNodePlan.getConfigNodeLocation());
      SystemPropertiesUtils.storeConfigNodeList(new ArrayList<>(registeredConfigNodes));
      LOGGER.info(
          "Successfully apply ConfigNode: {}. Current ConfigNodeGroup: {}",
          applyConfigNodePlan.getConfigNodeLocation(),
          registeredConfigNodes);
      status.setCode(TSStatusCode.SUCCESS_STATUS.getStatusCode());
    } catch (IOException e) {
      LOGGER.error("Update online ConfigNode failed.", e);
      status.setCode(TSStatusCode.APPLY_CONFIGNODE_FAILED.getStatusCode());
      status.setMessage(
          "Apply new ConfigNode failed because current ConfigNode can't store ConfigNode information.");
    } finally {
      configNodeInfoReadWriteLock.writeLock().unlock();
    }
    return status;
  }

  /**
   * Update ConfigNodeList both in memory and confignode-system.properties file
   *
   * @param removeConfigNodePlan RemoveConfigNodePlan
   * @return REMOVE_CONFIGNODE_FAILED if remove online ConfigNode failed.
   */
  public TSStatus removeConfigNode(RemoveConfigNodePlan removeConfigNodePlan) {
    TSStatus status = new TSStatus();
    configNodeInfoReadWriteLock.writeLock().lock();
    try {
      registeredConfigNodes.remove(removeConfigNodePlan.getConfigNodeLocation());
      SystemPropertiesUtils.storeConfigNodeList(new ArrayList<>(registeredConfigNodes));
      LOGGER.info(
          "Successfully remove ConfigNode: {}. Current ConfigNodeGroup: {}",
          removeConfigNodePlan.getConfigNodeLocation(),
          registeredConfigNodes);
      status.setCode(TSStatusCode.SUCCESS_STATUS.getStatusCode());
    } catch (IOException e) {
      LOGGER.error("Remove online ConfigNode failed.", e);
      status.setCode(TSStatusCode.REMOVE_CONFIGNODE_FAILED.getStatusCode());
      status.setMessage(
          "Remove ConfigNode failed because current ConfigNode can't store ConfigNode information.");
    } finally {
      configNodeInfoReadWriteLock.writeLock().unlock();
    }
    return status;
  }

  public List<TConfigNodeLocation> getRegisteredConfigNodes() {
    List<TConfigNodeLocation> result;
    configNodeInfoReadWriteLock.readLock().lock();
    try {
      result = new ArrayList<>(registeredConfigNodes);
    } finally {
      configNodeInfoReadWriteLock.readLock().unlock();
    }
    return result;
  }

  public int generateNextNodeId() {
    return nextNodeId.getAndIncrement();
  }

  @Override
  public boolean processTakeSnapshot(File snapshotDir) throws IOException, TException {
    File snapshotFile = new File(snapshotDir, snapshotFileName);
    if (snapshotFile.exists() && snapshotFile.isFile()) {
      LOGGER.error(
          "Failed to take snapshot, because snapshot file [{}] is already exist.",
          snapshotFile.getAbsolutePath());
      return false;
    }

    File tmpFile = new File(snapshotFile.getAbsolutePath() + "-" + UUID.randomUUID());
    configNodeInfoReadWriteLock.readLock().lock();
    dataNodeInfoReadWriteLock.readLock().lock();
    try (FileOutputStream fileOutputStream = new FileOutputStream(tmpFile);
        TIOStreamTransport tioStreamTransport = new TIOStreamTransport(fileOutputStream)) {

      TProtocol protocol = new TBinaryProtocol(tioStreamTransport);

      ReadWriteIOUtils.write(nextNodeId.get(), fileOutputStream);

      serializeRegisteredDataNode(fileOutputStream, protocol);

      serializeDrainingDataNodes(fileOutputStream, protocol);

      removeNodeInfo.serializeRemoveNodeInfo(fileOutputStream, protocol);

      fileOutputStream.flush();

      fileOutputStream.close();

      return tmpFile.renameTo(snapshotFile);

    } finally {
      configNodeInfoReadWriteLock.readLock().unlock();
      dataNodeInfoReadWriteLock.readLock().unlock();
      for (int retry = 0; retry < 5; retry++) {
        if (!tmpFile.exists() || tmpFile.delete()) {
          break;
        } else {
          LOGGER.warn(
              "Can't delete temporary snapshot file: {}, retrying...", tmpFile.getAbsolutePath());
        }
      }
    }
  }

  private void serializeRegisteredDataNode(OutputStream outputStream, TProtocol protocol)
      throws IOException, TException {
    ReadWriteIOUtils.write(registeredDataNodes.size(), outputStream);
    for (Entry<Integer, TDataNodeInfo> entry : registeredDataNodes.entrySet()) {
      ReadWriteIOUtils.write(entry.getKey(), outputStream);
      entry.getValue().write(protocol);
    }
  }

  private void serializeDrainingDataNodes(OutputStream outputStream, TProtocol protocol)
      throws IOException, TException {
    ReadWriteIOUtils.write(drainingDataNodes.size(), outputStream);
    for (TDataNodeLocation tDataNodeLocation : drainingDataNodes) {
      tDataNodeLocation.write(protocol);
    }
  }

  @Override
  public void processLoadSnapshot(File snapshotDir) throws IOException, TException {

    File snapshotFile = new File(snapshotDir, snapshotFileName);
    if (!snapshotFile.exists() || !snapshotFile.isFile()) {
      LOGGER.error(
          "Failed to load snapshot,snapshot file [{}] is not exist.",
          snapshotFile.getAbsolutePath());
      return;
    }

    configNodeInfoReadWriteLock.writeLock().lock();
    dataNodeInfoReadWriteLock.writeLock().lock();

    try (FileInputStream fileInputStream = new FileInputStream(snapshotFile);
        TIOStreamTransport tioStreamTransport = new TIOStreamTransport(fileInputStream)) {
      TProtocol protocol = new TBinaryProtocol(tioStreamTransport);

      clear();

      nextNodeId.set(ReadWriteIOUtils.readInt(fileInputStream));

      deserializeRegisteredDataNode(fileInputStream, protocol);

      deserializeDrainingDataNodes(fileInputStream, protocol);

      removeNodeInfo.deserializeRemoveNodeInfo(fileInputStream, protocol);

    } finally {
      configNodeInfoReadWriteLock.writeLock().unlock();
      dataNodeInfoReadWriteLock.writeLock().unlock();
    }
  }

  private void deserializeRegisteredDataNode(InputStream inputStream, TProtocol protocol)
      throws IOException, TException {
    int size = ReadWriteIOUtils.readInt(inputStream);
    while (size > 0) {
      int dataNodeId = ReadWriteIOUtils.readInt(inputStream);
      TDataNodeInfo dataNodeInfo = new TDataNodeInfo();
      dataNodeInfo.read(protocol);
      registeredDataNodes.put(dataNodeId, dataNodeInfo);
      size--;
    }
  }

  private void deserializeDrainingDataNodes(InputStream inputStream, TProtocol protocol)
      throws IOException, TException {
    int size = ReadWriteIOUtils.readInt(inputStream);
    while (size > 0) {
      TDataNodeLocation tDataNodeLocation = new TDataNodeLocation();
      tDataNodeLocation.read(protocol);
      drainingDataNodes.add(tDataNodeLocation);
      size--;
    }
  }

  // as drainingDataNodes is not currently implemented, manually set it to validate the test
  @TestOnly
  public void setDrainingDataNodes(Set<TDataNodeLocation> tDataNodeLocations) {
    drainingDataNodes.addAll(tDataNodeLocations);
  }

  @TestOnly
  public int getNextNodeId() {
    return nextNodeId.get();
  }

  public static int getMinimumDataNode() {
    return minimumDataNode;
  }

  @TestOnly
  public Set<TDataNodeLocation> getDrainingDataNodes() {
    return drainingDataNodes;
  }

  public void clear() {
    nextNodeId.set(0);
    registeredDataNodes.clear();
    drainingDataNodes.clear();
    registeredConfigNodes.clear();
    removeNodeInfo.clear();
  }

  /**
   * get data node remove request queue
   *
   * @return LinkedBlockingQueue
   */
  public LinkedBlockingQueue<RemoveDataNodePlan> getDataNodeRemoveRequestQueue() {
    return removeNodeInfo.getDataNodeRemoveRequestQueue();
  }

  /**
   * get head data node remove request
   *
   * @return RemoveDataNodeReq
   */
  public RemoveDataNodePlan getHeadRequestForDataNodeRemove() {
    return removeNodeInfo.getHeadRequest();
  }

  /** storage remove Data Node request Info */
  private class RemoveNodeInfo {
    private LinkedBlockingQueue<RemoveDataNodePlan> dataNodeRemoveRequestQueue =
        new LinkedBlockingQueue<>();

    // which request is running
    private RemoveDataNodePlan headRequest = null;

    public RemoveNodeInfo() {}

    private void removeDataNode(RemoveDataNodePlan req) {
      if (!dataNodeRemoveRequestQueue.contains(req)) {
        dataNodeRemoveRequestQueue.add(req);
      } else {
        updateRemoveState(req);
      }
      LOGGER.info("request detail: {}", req);
    }

    private void removeSoppedDDataNode(TDataNodeLocation node) {
      try {
        dataNodeInfoReadWriteLock.writeLock().lock();
        registeredDataNodes.remove(node.getDataNodeId());
      } finally {
        dataNodeInfoReadWriteLock.writeLock().unlock();
      }
    }

    private void updateRemoveState(RemoveDataNodePlan req) {
      if (!req.isUpdate()) {
        LOGGER.warn("request is not in update status: {}", req);
        return;
      }
      this.headRequest = req;

      if (req.getExecDataNodeState() == DataNodeRemoveState.STOP) {
        // headNodeState = DataNodeRemoveState.STOP;
        int headNodeIndex = req.getExecDataNodeIndex();
        TDataNodeLocation stopNode = req.getDataNodeLocations().get(headNodeIndex);
        removeSoppedDDataNode(stopNode);
        LOGGER.info(
            "the Data Node {} remove succeed, now the registered Data Node size: {}",
            stopNode.getInternalEndPoint(),
            registeredDataNodes.size());
      }

      if (req.isFinished()) {
        this.dataNodeRemoveRequestQueue.remove(req);
        this.headRequest = null;
      }
    }

    private void serializeRemoveNodeInfo(OutputStream outputStream, TProtocol protocol)
        throws IOException, TException {
      // request queue
      ReadWriteIOUtils.write(dataNodeRemoveRequestQueue.size(), outputStream);
      for (RemoveDataNodePlan req : dataNodeRemoveRequestQueue) {
        TDataNodeRemoveReq tReq = new TDataNodeRemoveReq(req.getDataNodeLocations());
        tReq.write(protocol);
      }
      // -1 means headRequest is null,  1 means headRequest is not null
      if (headRequest == null) {
        ReadWriteIOUtils.write(-1, outputStream);
        return;
      }

      ReadWriteIOUtils.write(1, outputStream);
      TDataNodeRemoveReq tHeadReq = new TDataNodeRemoveReq(headRequest.getDataNodeLocations());
      tHeadReq.write(protocol);

      ReadWriteIOUtils.write(headRequest.getExecDataNodeIndex(), outputStream);
      ReadWriteIOUtils.write(headRequest.getExecDataNodeState().getCode(), outputStream);

      ReadWriteIOUtils.write(headRequest.getExecDataNodeRegionIds().size(), outputStream);
      for (TConsensusGroupId regionId : headRequest.getExecDataNodeRegionIds()) {
        regionId.write(protocol);
      }
      ReadWriteIOUtils.write(headRequest.getExecRegionIndex(), outputStream);
      ReadWriteIOUtils.write(headRequest.getExecRegionState().getCode(), outputStream);
    }

    private void deserializeRemoveNodeInfo(InputStream inputStream, TProtocol protocol)
        throws IOException, TException {
      int queueSize = ReadWriteIOUtils.readInt(inputStream);
      dataNodeRemoveRequestQueue = new LinkedBlockingQueue<>();
      for (int i = 0; i < queueSize; i++) {
        TDataNodeRemoveReq tReq = new TDataNodeRemoveReq();
        tReq.read(protocol);
        dataNodeRemoveRequestQueue.add(new RemoveDataNodePlan(tReq.getDataNodeLocations()));
      }
      boolean headRequestExist = ReadWriteIOUtils.readInt(inputStream) == 1;
      if (!headRequestExist) {
        headRequest = null;
        return;
      }

      TDataNodeRemoveReq tHeadReq = new TDataNodeRemoveReq();
      tHeadReq.read(protocol);
      headRequest = new RemoveDataNodePlan(tHeadReq.getDataNodeLocations());
      headRequest.setUpdate(true);
      headRequest.setFinished(false);

      int headNodeIndex = ReadWriteIOUtils.readInt(inputStream);
      DataNodeRemoveState headNodeState =
          DataNodeRemoveState.getStateByCode(ReadWriteIOUtils.readInt(inputStream));
      headRequest.setExecDataNodeIndex(headNodeIndex);
      headRequest.setExecDataNodeState(headNodeState);

      int headNodeRegionSize = ReadWriteIOUtils.readInt(inputStream);
      List<TConsensusGroupId> headNodeRegionIds = new ArrayList<>();
      for (int i = 0; i < headNodeRegionSize; i++) {
        TConsensusGroupId regionId = new TConsensusGroupId();
        regionId.read(protocol);
        headNodeRegionIds.add(regionId);
      }
      headRequest.setExecDataNodeRegionIds(headNodeRegionIds);

      int headRegionIndex = ReadWriteIOUtils.readInt(inputStream);
      RegionMigrateState headRegionState =
          RegionMigrateState.getStateByCode(ReadWriteIOUtils.readInt(inputStream));
      headRequest.setExecRegionIndex(headRegionIndex);
      headRequest.setExecRegionState(headRegionState);
    }

    private void clear() {
      dataNodeRemoveRequestQueue.clear();
      headRequest = null;
    }

    public LinkedBlockingQueue<RemoveDataNodePlan> getDataNodeRemoveRequestQueue() {
      return dataNodeRemoveRequestQueue;
    }

    public RemoveDataNodePlan getHeadRequest() {
      return headRequest;
    }
  }
}<|MERGE_RESOLUTION|>--- conflicted
+++ resolved
@@ -197,27 +197,6 @@
   }
 
   /**
-<<<<<<< HEAD
-=======
-   * add dataNode to onlineDataNodes
-   *
-   * @param activateDataNodePlan ActivateDataNodePlan
-   * @return SUCCESS_STATUS
-   */
-  public TSStatus activateDataNode(ActivateDataNodePlan activateDataNodePlan) {
-    TSStatus result = new TSStatus(TSStatusCode.SUCCESS_STATUS.getStatusCode());
-    result.setMessage("activateDataNode success.");
-    TDataNodeInfo info = activateDataNodePlan.getInfo();
-    dataNodeInfoReadWriteLock.writeLock().lock();
-    try {
-      registeredDataNodes.put(info.getLocation().getDataNodeId(), info);
-    } finally {
-      dataNodeInfoReadWriteLock.writeLock().unlock();
-    }
-    return result;
-  }
-
-  /**
    * Persist Infomation about remove dataNode
    *
    * @param req RemoveDataNodeReq
@@ -230,7 +209,6 @@
   }
 
   /**
->>>>>>> d56baad2
    * Get DataNode info
    *
    * @param getDataNodeInfoPlan QueryDataNodeInfoPlan
