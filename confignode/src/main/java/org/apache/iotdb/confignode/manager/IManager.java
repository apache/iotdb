/*
 * Licensed to the Apache Software Foundation (ASF) under one
 * or more contributor license agreements.  See the NOTICE file
 * distributed with this work for additional information
 * regarding copyright ownership.  The ASF licenses this file
 * to you under the Apache License, Version 2.0 (the
 * "License"); you may not use this file except in compliance
 * with the License.  You may obtain a copy of the License at
 *
 *     http://www.apache.org/licenses/LICENSE-2.0
 *
 * Unless required by applicable law or agreed to in writing,
 * software distributed under the License is distributed on an
 * "AS IS" BASIS, WITHOUT WARRANTIES OR CONDITIONS OF ANY
 * KIND, either express or implied.  See the License for the
 * specific language governing permissions and limitations
 * under the License.
 */
package org.apache.iotdb.confignode.manager;

import org.apache.iotdb.common.rpc.thrift.TConfigNodeLocation;
import org.apache.iotdb.common.rpc.thrift.TFlushReq;
import org.apache.iotdb.common.rpc.thrift.TSStatus;
import org.apache.iotdb.commons.path.PartialPath;
import org.apache.iotdb.confignode.consensus.request.auth.AuthorPlan;
import org.apache.iotdb.confignode.consensus.request.read.CountStorageGroupPlan;
import org.apache.iotdb.confignode.consensus.request.read.GetDataNodeInfoPlan;
import org.apache.iotdb.confignode.consensus.request.read.GetDataPartitionPlan;
import org.apache.iotdb.confignode.consensus.request.read.GetOrCreateDataPartitionPlan;
import org.apache.iotdb.confignode.consensus.request.read.GetRegionInfoListPlan;
import org.apache.iotdb.confignode.consensus.request.read.GetStorageGroupPlan;
import org.apache.iotdb.confignode.consensus.request.write.RegisterDataNodePlan;
import org.apache.iotdb.confignode.consensus.request.write.RemoveConfigNodePlan;
import org.apache.iotdb.confignode.consensus.request.write.SetDataReplicationFactorPlan;
import org.apache.iotdb.confignode.consensus.request.write.SetSchemaReplicationFactorPlan;
import org.apache.iotdb.confignode.consensus.request.write.SetStorageGroupPlan;
import org.apache.iotdb.confignode.consensus.request.write.SetTTLPlan;
import org.apache.iotdb.confignode.consensus.request.write.SetTimePartitionIntervalPlan;
import org.apache.iotdb.confignode.manager.load.LoadManager;
import org.apache.iotdb.confignode.rpc.thrift.TClusterNodeInfos;
import org.apache.iotdb.confignode.rpc.thrift.TConfigNodeRegisterReq;
import org.apache.iotdb.confignode.rpc.thrift.TConfigNodeRegisterResp;
import org.apache.iotdb.confignode.rpc.thrift.TDataPartitionResp;
import org.apache.iotdb.confignode.rpc.thrift.TPermissionInfoResp;
import org.apache.iotdb.confignode.rpc.thrift.TSchemaNodeManagementResp;
import org.apache.iotdb.confignode.rpc.thrift.TSchemaPartitionResp;
import org.apache.iotdb.consensus.common.DataSet;
import org.apache.iotdb.db.mpp.common.schematree.PathPatternTree;

import java.util.List;

/**
 * a subset of services provided by {@ConfigManager}. For use internally only, passed to Managers,
 * services.
 */
public interface IManager {

  /**
   * if a service stop
   *
   * @return true if service stopped
   */
  boolean isStopped();

  /**
   * Get DataManager
   *
   * @return DataNodeManager instance
   */
  NodeManager getNodeManager();

  /**
   * Get ConsensusManager
   *
   * @return ConsensusManager instance
   */
  ConsensusManager getConsensusManager();

  /**
   * Get ClusterSchemaManager
   *
   * @return ClusterSchemaManager instance
   */
  ClusterSchemaManager getClusterSchemaManager();

  /**
   * Get PartitionManager
   *
   * @return PartitionManager instance
   */
  PartitionManager getPartitionManager();

  /**
   * Get LoadManager
   *
   * @return LoadManager instance
   */
  LoadManager getLoadManager();

  /**
   * Get UDFManager
   *
   * @return UDFManager instance
   */
  UDFManager getUDFManager();

  /**
   * Register DataNode
   *
   * @return DataNodeConfigurationDataSet
   */
  DataSet registerDataNode(RegisterDataNodePlan registerDataNodePlan);

  /**
   * Get DataNode info
   *
   * @return DataNodesInfoDataSet
   */
  DataSet getDataNodeInfo(GetDataNodeInfoPlan getDataNodeInfoPlan);

<<<<<<< HEAD
  TSStatus setTTL(SetTTLPlan configRequest);
=======
  TClusterNodeInfos getAllClusterNodeInfos();

  TSStatus setTTL(SetTTLReq configRequest);
>>>>>>> bdebd1de

  TSStatus setSchemaReplicationFactor(SetSchemaReplicationFactorPlan configRequest);

  TSStatus setDataReplicationFactor(SetDataReplicationFactorPlan configRequest);

  TSStatus setTimePartitionInterval(SetTimePartitionIntervalPlan configRequest);

  /**
   * Count StorageGroups
   *
   * @return The number of matched StorageGroups
   */
  DataSet countMatchedStorageGroups(CountStorageGroupPlan countStorageGroupPlan);

  /**
   * Get StorageGroupSchemas
   *
   * @return StorageGroupSchemaDataSet
   */
  DataSet getMatchedStorageGroupSchemas(GetStorageGroupPlan getOrCountStorageGroupReq);

  /**
   * Set StorageGroup
   *
   * @return status
   */
  TSStatus setStorageGroup(SetStorageGroupPlan setStorageGroupPlan);

  /**
   * Delete StorageGroups
   *
   * @param deletedPaths List<StringPattern>
   * @return status
   */
  TSStatus deleteStorageGroups(List<String> deletedPaths);

  /**
   * Get SchemaPartition
   *
   * @return TSchemaPartitionResp
   */
  TSchemaPartitionResp getSchemaPartition(PathPatternTree patternTree);

  /**
   * Get or create SchemaPartition
   *
   * @return TSchemaPartitionResp
   */
  TSchemaPartitionResp getOrCreateSchemaPartition(PathPatternTree patternTree);

  /**
   * create SchemaNodeManagementPartition for child paths node management
   *
   * @return TSchemaNodeManagementResp
   */
  TSchemaNodeManagementResp getNodePathsPartition(PartialPath partialPath, Integer level);

  /**
   * Get DataPartition
   *
   * @return TDataPartitionResp
   */
  TDataPartitionResp getDataPartition(GetDataPartitionPlan getDataPartitionPlan);

  /**
   * Get or create DataPartition
   *
   * @return TDataPartitionResp
   */
  TDataPartitionResp getOrCreateDataPartition(
      GetOrCreateDataPartitionPlan getOrCreateDataPartitionReq);

  /**
   * Operate Permission
   *
   * @return status
   */
  TSStatus operatePermission(AuthorPlan authorPlan);

  /**
   * Query Permission
   *
   * @return PermissionInfoDataSet
   */
  DataSet queryPermission(AuthorPlan authorPlan);

  /** login */
  TPermissionInfoResp login(String username, String password);

  /** Check User Privileges */
  TPermissionInfoResp checkUserPrivileges(String username, List<String> paths, int permission);

  /**
   * Register ConfigNode when it is first startup
   *
   * @return TConfigNodeRegisterResp
   */
  TConfigNodeRegisterResp registerConfigNode(TConfigNodeRegisterReq req);

  /**
   * Add Consensus Group in new node.
   *
   * @return status
   */
  TSStatus addConsensusGroup(List<TConfigNodeLocation> configNodeLocations);

  /**
   * Remove ConfigNode
   *
   * @return status
   */
  TSStatus removeConfigNode(RemoveConfigNodePlan removeConfigNodePlan);

  TSStatus createFunction(String udfName, String className, List<String> uris);

  TSStatus dropFunction(String udfName);

  TSStatus flush(TFlushReq req);

  void addMetrics();

  /** Show (data/schema) regions */
  DataSet showRegion(GetRegionInfoListPlan getRegionsinfoReq);
}<|MERGE_RESOLUTION|>--- conflicted
+++ resolved
@@ -118,13 +118,9 @@
    */
   DataSet getDataNodeInfo(GetDataNodeInfoPlan getDataNodeInfoPlan);
 
-<<<<<<< HEAD
+  TClusterNodeInfos getAllClusterNodeInfos();
+  
   TSStatus setTTL(SetTTLPlan configRequest);
-=======
-  TClusterNodeInfos getAllClusterNodeInfos();
-
-  TSStatus setTTL(SetTTLReq configRequest);
->>>>>>> bdebd1de
 
   TSStatus setSchemaReplicationFactor(SetSchemaReplicationFactorPlan configRequest);
 
