/*
 * Licensed to the Apache Software Foundation (ASF) under one
 * or more contributor license agreements.  See the NOTICE file
 * distributed with this work for additional information
 * regarding copyright ownership.  The ASF licenses this file
 * to you under the Apache License, Version 2.0 (the
 * "License"); you may not use this file except in compliance
 * with the License.  You may obtain a copy of the License at
 *
 *     http://www.apache.org/licenses/LICENSE-2.0
 *
 * Unless required by applicable law or agreed to in writing,
 * software distributed under the License is distributed on an
 * "AS IS" BASIS, WITHOUT WARRANTIES OR CONDITIONS OF ANY
 * KIND, either express or implied.  See the License for the
 * specific language governing permissions and limitations
 * under the License.
 */
package org.apache.iotdb.confignode.client;

import org.apache.iotdb.common.rpc.thrift.TConfigNodeLocation;
import org.apache.iotdb.common.rpc.thrift.TEndPoint;
import org.apache.iotdb.common.rpc.thrift.TSStatus;
import org.apache.iotdb.commons.client.IClientManager;
import org.apache.iotdb.commons.client.sync.SyncConfigNodeIServiceClient;
import org.apache.iotdb.confignode.rpc.thrift.TConfigNodeConfigurationResp;
import org.apache.iotdb.confignode.rpc.thrift.TConfigNodeRegisterReq;
import org.apache.iotdb.confignode.rpc.thrift.TConfigNodeRegisterResp;
import org.apache.iotdb.db.client.DataNodeClientPoolFactory;
import org.apache.iotdb.rpc.TSStatusCode;

import org.slf4j.Logger;
import org.slf4j.LoggerFactory;

import java.util.List;
import java.util.concurrent.TimeUnit;

/** Synchronously send RPC requests to ConfigNode. See confignode.thrift for more details. */
public class SyncConfigNodeClientPool {

  private static final Logger LOGGER = LoggerFactory.getLogger(SyncConfigNodeClientPool.class);

  private static final int retryNum = 5;

  private final IClientManager<TEndPoint, SyncConfigNodeIServiceClient> clientManager;

  private TEndPoint configNodeLeader;

  private SyncConfigNodeClientPool() {
    clientManager =
        new IClientManager.Factory<TEndPoint, SyncConfigNodeIServiceClient>()
            .createClientManager(
                new DataNodeClientPoolFactory.SyncConfigNodeIServiceClientPoolFactory());
    configNodeLeader = new TEndPoint();
<<<<<<< HEAD
=======
  }

  private void updateConfigNodeLeader(TSStatus status) {
    if (status.isSetRedirectNode()) {
      configNodeLeader = status.getRedirectNode();
    } else {
      configNodeLeader = null;
    }
>>>>>>> c82acd9d
  }

  private boolean updateConfigNodeLeader(TSStatus status) {
    if (status.getCode() == TSStatusCode.NEED_REDIRECTION.getStatusCode()) {
      if (status.isSetRedirectNode()) {
        configNodeLeader = status.getRedirectNode();
      } else {
        configNodeLeader = null;
      }
      return true;
    }
    return false;
  }

  public TConfigNodeConfigurationResp getConfigNodeConfiguration(
      TConfigNodeLocation configNodeLocation) {
    // TODO: Unified retry logic
    for (int retry = 0; retry < retryNum; retry++) {
      try (SyncConfigNodeIServiceClient client =
          clientManager.borrowClient(configNodeLocation.getInternalEndPoint())) {
        return client.getConfigNodeConfiguration(configNodeLocation);
      } catch (Exception e) {
        LOGGER.warn("Get ConfigNode configuration failed, retrying...", e);
        doRetryWait();
      }
    }
    LOGGER.error("Get ConfigNode configuration failed");
    return new TConfigNodeConfigurationResp()
        .setStatus(
            new TSStatus(TSStatusCode.ALL_RETRY_FAILED.getStatusCode())
                .setMessage("All retry failed."));
  }

  /** Only use registerConfigNode when the ConfigNode is first startup. */
  public TConfigNodeRegisterResp registerConfigNode(
      List<TEndPoint> endPointList, TConfigNodeRegisterReq req) {
    // TODO: Unified retry logic
    for (TEndPoint endPoint : endPointList) {
      for (int retry = 0; retry < retryNum; retry++) {
        try (SyncConfigNodeIServiceClient client = clientManager.borrowClient(endPoint)) {
          TConfigNodeRegisterResp resp = client.registerConfigNode(req);
          if (updateConfigNodeLeader(resp.status)) {
            client.close();
            return clientManager.borrowClient(configNodeLeader).registerConfigNode(req);
          } else {
            return resp;
          }
        } catch (Exception e) {
          LOGGER.warn("Register ConfigNode failed, retrying...", e);
          doRetryWait();
        }
      }
    }
    LOGGER.error("Register ConfigNode failed");
    return new TConfigNodeRegisterResp()
        .setStatus(
            new TSStatus(TSStatusCode.ALL_RETRY_FAILED.getStatusCode())
                .setMessage("All retry failed."));
  }

  public TSStatus applyConfigNode(
      List<TEndPoint> endPointList, TConfigNodeLocation configNodeLocation) {
    // TODO: Unified retry logic
    for (TEndPoint endPoint : endPointList) {
      for (int retry = 0; retry < retryNum; retry++) {
        try (SyncConfigNodeIServiceClient client = clientManager.borrowClient(endPoint)) {
          TSStatus status = client.applyConfigNode(configNodeLocation);
          if (updateConfigNodeLeader(status)) {
            client.close();
            return clientManager.borrowClient(configNodeLeader).applyConfigNode(configNodeLocation);
          } else {
            return status;
          }
        } catch (Exception e) {
          LOGGER.warn("Apply ConfigNode failed, retrying...", e);
          doRetryWait();
        }
      }
    }
    LOGGER.error("Apply ConfigNode failed");
    return new TSStatus(TSStatusCode.ALL_RETRY_FAILED.getStatusCode())
        .setMessage("All retry failed.");
  }

  public TSStatus removeConfigNode(
      List<TConfigNodeLocation> configNodeLocations, TConfigNodeLocation configNodeLocation) {
    // TODO: Unified retry logic
    for (TConfigNodeLocation nodeLocation : configNodeLocations) {
      if (nodeLocation.equals(configNodeLocation)) {
        continue;
      }

      for (int retry = 0; retry < retryNum; retry++) {
        try (SyncConfigNodeIServiceClient client =
            clientManager.borrowClient(nodeLocation.getInternalEndPoint())) {
          TSStatus status = client.removeConfigNode(configNodeLocation);
          if (updateConfigNodeLeader(status)) {
            client.close();
            return clientManager
                .borrowClient(configNodeLeader)
                .removeConfigNode(configNodeLocation);
          } else {
            return status;
          }
        } catch (Exception e) {
          LOGGER.warn("Remove ConfigNode failed, retrying...", e);
          doRetryWait();
        }
      }
    }

    LOGGER.error("Remove ConfigNode failed");
    return new TSStatus(TSStatusCode.ALL_RETRY_FAILED.getStatusCode())
        .setMessage("All retry failed.");
  }

  /** Only use stopConfigNode when the ConfigNode is removed. */
  public TSStatus stopConfigNode(TConfigNodeLocation configNodeLocation) {
    // TODO: Unified retry logic
    for (int retry = 0; retry < retryNum; retry++) {
      try (SyncConfigNodeIServiceClient client =
          clientManager.borrowClient(configNodeLocation.getInternalEndPoint())) {
        return client.stopConfigNode(configNodeLocation);
      } catch (Exception e) {
        LOGGER.warn("Stop ConfigNode failed, retrying...", e);
        doRetryWait();
      }
    }
    LOGGER.error("Stop ConfigNode failed");
    return new TSStatus(TSStatusCode.ALL_RETRY_FAILED.getStatusCode())
        .setMessage("All retry failed.");
  }

  /**
   * ConfigNode Leader stop any ConfigNode in the cluster
   *
   * @param configNodeLocations confignode_list of confignode-system.properties
   * @param configNodeLocation To be removed ConfigNode
   * @return SUCCESS_STATUS: remove ConfigNode success, other status remove failed
   */
  public TSStatus removeConfigNode(
      List<TConfigNodeLocation> configNodeLocations, TConfigNodeLocation configNodeLocation) {
    // TODO: Unified retry logic
    for (TConfigNodeLocation nodeLocation : configNodeLocations) {
      for (int retry = 0; retry < retryNum; retry++) {
        try (SyncConfigNodeIServiceClient client =
            clientManager.borrowClient(nodeLocation.getInternalEndPoint())) {
          TSStatus status = client.removeConfigNode(configNodeLocation);
          while (status.getCode() == TSStatusCode.NEED_REDIRECTION.getStatusCode()) {
            TimeUnit.MILLISECONDS.sleep(2000);
            updateConfigNodeLeader(status);
            try (SyncConfigNodeIServiceClient clientLeader =
                clientManager.borrowClient(configNodeLeader)) {
              status = clientLeader.removeConfigNode(configNodeLocation);
            }
          }
          return status;
        } catch (Exception e) {
          LOGGER.warn("Remove ConfigNode failed, retrying...", e);
          doRetryWait();
        }
      }
    }

    LOGGER.error("Remove ConfigNode failed");
    return new TSStatus(TSStatusCode.ALL_RETRY_FAILED.getStatusCode())
        .setMessage("All retry failed.");
  }

  /** Only use stopConfigNode when the ConfigNode is removed. */
  public TSStatus stopConfigNode(TConfigNodeLocation configNodeLocation) {
    // TODO: Unified retry logic
    for (int retry = 0; retry < retryNum; retry++) {
      try (SyncConfigNodeIServiceClient client =
          clientManager.borrowClient(configNodeLocation.getInternalEndPoint())) {
        return client.stopConfigNode(configNodeLocation);
      } catch (Exception e) {
        LOGGER.warn("Stop ConfigNode failed, retrying...", e);
        doRetryWait();
      }
    }
    LOGGER.error("Stop ConfigNode failed");
    return new TSStatus(TSStatusCode.ALL_RETRY_FAILED.getStatusCode())
        .setMessage("All retry failed.");
  }

  private void doRetryWait() {
    try {
      TimeUnit.MILLISECONDS.sleep(100);
    } catch (InterruptedException e) {
      LOGGER.error("Retry wait failed.", e);
    }
  }

  // TODO: Is the ClientPool must be a singleton?
  private static class SyncConfigNodeClientPoolHolder {

    private static final SyncConfigNodeClientPool INSTANCE = new SyncConfigNodeClientPool();

    private SyncConfigNodeClientPoolHolder() {
      // Empty constructor
    }
  }

  public static SyncConfigNodeClientPool getInstance() {
    return SyncConfigNodeClientPoolHolder.INSTANCE;
  }
}<|MERGE_RESOLUTION|>--- conflicted
+++ resolved
@@ -52,8 +52,6 @@
             .createClientManager(
                 new DataNodeClientPoolFactory.SyncConfigNodeIServiceClientPoolFactory());
     configNodeLeader = new TEndPoint();
-<<<<<<< HEAD
-=======
   }
 
   private void updateConfigNodeLeader(TSStatus status) {
@@ -62,19 +60,6 @@
     } else {
       configNodeLeader = null;
     }
->>>>>>> c82acd9d
-  }
-
-  private boolean updateConfigNodeLeader(TSStatus status) {
-    if (status.getCode() == TSStatusCode.NEED_REDIRECTION.getStatusCode()) {
-      if (status.isSetRedirectNode()) {
-        configNodeLeader = status.getRedirectNode();
-      } else {
-        configNodeLeader = null;
-      }
-      return true;
-    }
-    return false;
   }
 
   public TConfigNodeConfigurationResp getConfigNodeConfiguration(
@@ -98,22 +83,14 @@
 
   /** Only use registerConfigNode when the ConfigNode is first startup. */
   public TConfigNodeRegisterResp registerConfigNode(
-      List<TEndPoint> endPointList, TConfigNodeRegisterReq req) {
+      TEndPoint endPoint, TConfigNodeRegisterReq req) {
     // TODO: Unified retry logic
-    for (TEndPoint endPoint : endPointList) {
-      for (int retry = 0; retry < retryNum; retry++) {
-        try (SyncConfigNodeIServiceClient client = clientManager.borrowClient(endPoint)) {
-          TConfigNodeRegisterResp resp = client.registerConfigNode(req);
-          if (updateConfigNodeLeader(resp.status)) {
-            client.close();
-            return clientManager.borrowClient(configNodeLeader).registerConfigNode(req);
-          } else {
-            return resp;
-          }
-        } catch (Exception e) {
-          LOGGER.warn("Register ConfigNode failed, retrying...", e);
-          doRetryWait();
-        }
+    for (int retry = 0; retry < retryNum; retry++) {
+      try (SyncConfigNodeIServiceClient client = clientManager.borrowClient(endPoint)) {
+        return client.registerConfigNode(req);
+      } catch (Exception e) {
+        LOGGER.warn("Register ConfigNode failed, retrying...", e);
+        doRetryWait();
       }
     }
     LOGGER.error("Register ConfigNode failed");
@@ -123,75 +100,17 @@
                 .setMessage("All retry failed."));
   }
 
-  public TSStatus applyConfigNode(
-      List<TEndPoint> endPointList, TConfigNodeLocation configNodeLocation) {
+  public TSStatus applyConfigNode(TEndPoint endPoint, TConfigNodeLocation configNodeLocation) {
     // TODO: Unified retry logic
-    for (TEndPoint endPoint : endPointList) {
-      for (int retry = 0; retry < retryNum; retry++) {
-        try (SyncConfigNodeIServiceClient client = clientManager.borrowClient(endPoint)) {
-          TSStatus status = client.applyConfigNode(configNodeLocation);
-          if (updateConfigNodeLeader(status)) {
-            client.close();
-            return clientManager.borrowClient(configNodeLeader).applyConfigNode(configNodeLocation);
-          } else {
-            return status;
-          }
-        } catch (Exception e) {
-          LOGGER.warn("Apply ConfigNode failed, retrying...", e);
-          doRetryWait();
-        }
+    for (int retry = 0; retry < retryNum; retry++) {
+      try (SyncConfigNodeIServiceClient client = clientManager.borrowClient(endPoint)) {
+        return client.applyConfigNode(configNodeLocation);
+      } catch (Exception e) {
+        LOGGER.warn("Apply ConfigNode failed, retrying...", e);
+        doRetryWait();
       }
     }
     LOGGER.error("Apply ConfigNode failed");
-    return new TSStatus(TSStatusCode.ALL_RETRY_FAILED.getStatusCode())
-        .setMessage("All retry failed.");
-  }
-
-  public TSStatus removeConfigNode(
-      List<TConfigNodeLocation> configNodeLocations, TConfigNodeLocation configNodeLocation) {
-    // TODO: Unified retry logic
-    for (TConfigNodeLocation nodeLocation : configNodeLocations) {
-      if (nodeLocation.equals(configNodeLocation)) {
-        continue;
-      }
-
-      for (int retry = 0; retry < retryNum; retry++) {
-        try (SyncConfigNodeIServiceClient client =
-            clientManager.borrowClient(nodeLocation.getInternalEndPoint())) {
-          TSStatus status = client.removeConfigNode(configNodeLocation);
-          if (updateConfigNodeLeader(status)) {
-            client.close();
-            return clientManager
-                .borrowClient(configNodeLeader)
-                .removeConfigNode(configNodeLocation);
-          } else {
-            return status;
-          }
-        } catch (Exception e) {
-          LOGGER.warn("Remove ConfigNode failed, retrying...", e);
-          doRetryWait();
-        }
-      }
-    }
-
-    LOGGER.error("Remove ConfigNode failed");
-    return new TSStatus(TSStatusCode.ALL_RETRY_FAILED.getStatusCode())
-        .setMessage("All retry failed.");
-  }
-
-  /** Only use stopConfigNode when the ConfigNode is removed. */
-  public TSStatus stopConfigNode(TConfigNodeLocation configNodeLocation) {
-    // TODO: Unified retry logic
-    for (int retry = 0; retry < retryNum; retry++) {
-      try (SyncConfigNodeIServiceClient client =
-          clientManager.borrowClient(configNodeLocation.getInternalEndPoint())) {
-        return client.stopConfigNode(configNodeLocation);
-      } catch (Exception e) {
-        LOGGER.warn("Stop ConfigNode failed, retrying...", e);
-        doRetryWait();
-      }
-    }
-    LOGGER.error("Stop ConfigNode failed");
     return new TSStatus(TSStatusCode.ALL_RETRY_FAILED.getStatusCode())
         .setMessage("All retry failed.");
   }
