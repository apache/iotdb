--- conflicted
+++ resolved
@@ -153,29 +153,7 @@
     }
     return null;
   }
-
-<<<<<<< HEAD
-=======
-  public enum ProcedureType {
-    DELETE_STORAGE_GROUP_PROCEDURE,
-    ADD_CONFIG_NODE_PROCEDURE,
-    REMOVE_CONFIG_NODE_PROCEDURE,
-    REMOVE_DATA_NODE_PROCEDURE,
-    REGION_MIGRATE_PROCEDURE,
-    CREATE_REGION_GROUPS,
-    DELETE_TIMESERIES_PROCEDURE,
-    CREATE_TRIGGER_PROCEDURE,
-    DROP_TRIGGER_PROCEDURE,
-    CREATE_PIPE_PROCEDURE,
-    START_PIPE_PROCEDURE,
-    STOP_PIPE_PROCEDURE,
-    DROP_PIPE_PROCEDURE,
-    CREATE_CQ_PROCEDURE,
-    DEACTIVATE_TEMPLATE_PROCEDURE,
-    UNSET_TEMPLATE_PROCEDURE
-  }
-
->>>>>>> c2ba3ae3
+  
   private static class ProcedureFactoryHolder {
 
     private static final ProcedureFactory INSTANCE = new ProcedureFactory();
