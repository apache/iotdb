/*
 * Licensed to the Apache Software Foundation (ASF) under one
 * or more contributor license agreements.  See the NOTICE file
 * distributed with this work for additional information
 * regarding copyright ownership.  The ASF licenses this file
 * to you under the Apache License, Version 2.0 (the
 * "License"); you may not use this file except in compliance
 * with the License.  You may obtain a copy of the License at
 *
 *     http://www.apache.org/licenses/LICENSE-2.0
 *
 * Unless required by applicable law or agreed to in writing,
 * software distributed under the License is distributed on an
 * "AS IS" BASIS, WITHOUT WARRANTIES OR CONDITIONS OF ANY
 * KIND, either express or implied.  See the License for the
 * specific language governing permissions and limitations
 * under the License.
 */

package org.apache.iotdb.confignode.consensus.response;

import org.apache.iotdb.common.rpc.thrift.EndPoint;
import org.apache.iotdb.common.rpc.thrift.TRegionReplicaSet;
import org.apache.iotdb.common.rpc.thrift.TSStatus;
import org.apache.iotdb.common.rpc.thrift.TSeriesPartitionSlot;
import org.apache.iotdb.common.rpc.thrift.TTimePartitionSlot;
import org.apache.iotdb.commons.partition.DataPartition;
import org.apache.iotdb.confignode.rpc.thrift.TDataPartitionResp;
import org.apache.iotdb.consensus.common.DataSet;
import org.apache.iotdb.rpc.TSStatusCode;

import java.util.ArrayList;
import java.util.HashMap;
import java.util.List;
import java.util.Map;

public class DataPartitionDataSet implements DataSet {

  private TSStatus status;

  private DataPartition dataPartition;

  public TSStatus getStatus() {
    return status;
  }

  public void setStatus(TSStatus status) {
    this.status = status;
  }

  public DataPartition getDataPartition() {
    return dataPartition;
  }

  public void setDataPartition(DataPartition dataPartition) {
    this.dataPartition = dataPartition;
  }

  /**
   * Convert DataPartitionDataSet to TDataPartitionResp
   *
   * @param resp TDataPartitionResp
   */
  public void convertToRpcDataPartitionResp(TDataPartitionResp resp) {
    Map<String, Map<TSeriesPartitionSlot, Map<TTimePartitionSlot, List<TRegionReplicaSet>>>>
        dataPartitionMap = new HashMap<>();
<<<<<<< HEAD

    dataPartition
        .getDataPartitionMap()
        .forEach(
            ((storageGroup, seriesPartitionSlotTimePartitionSlotRegionReplicaSetListMap) -> {
              // Extract StorageGroupName
              dataPartitionMap.putIfAbsent(storageGroup, new HashMap<>());

              seriesPartitionSlotTimePartitionSlotRegionReplicaSetListMap.forEach(
                  ((seriesPartitionSlot, timePartitionSlotReplicaSetListMap) -> {
                    // Extract TSeriesPartitionSlot
                    TSeriesPartitionSlot tSeriesPartitionSlot =
                        new TSeriesPartitionSlot(seriesPartitionSlot.getSlotId());
                    dataPartitionMap
                        .get(storageGroup)
                        .putIfAbsent(tSeriesPartitionSlot, new HashMap<>());

                    // Extract Map<TimePartitionSlot, List<RegionReplicaSet>>
                    timePartitionSlotReplicaSetListMap.forEach(
                        ((timePartitionSlot, regionReplicaSets) -> {
                          // Extract TTimePartitionSlot
                          TTimePartitionSlot tTimePartitionSlot =
                              new TTimePartitionSlot(timePartitionSlot.getStartTime());
                          dataPartitionMap
                              .get(storageGroup)
                              .get(tSeriesPartitionSlot)
                              .putIfAbsent(tTimePartitionSlot, new ArrayList<>());

                          // Extract TRegionReplicaSets
                          regionReplicaSets.forEach(
                              regionReplicaSet -> {
                                TRegionReplicaSet tRegionReplicaSet = new TRegionReplicaSet();

                                // Set TRegionReplicaSet's RegionId
                                tRegionReplicaSet.setRegionId(
                                    regionReplicaSet.getConsensusGroupId().getId());

                                // Set TRegionReplicaSet's GroupType
                                tRegionReplicaSet.setGroupType("DataRegion");

                                // Set TRegionReplicaSet's EndPoints
                                List<EndPoint> endPointList = new ArrayList<>();
                                regionReplicaSet
                                    .getDataNodeList()
                                    .forEach(
                                        dataNodeLocation ->
                                            endPointList.add(
                                                new EndPoint(
                                                    dataNodeLocation.getEndPoint().getIp(),
                                                    dataNodeLocation.getEndPoint().getPort())));
                                tRegionReplicaSet.setEndpoint(endPointList);

                                dataPartitionMap
                                    .get(storageGroup)
                                    .get(tSeriesPartitionSlot)
                                    .get(tTimePartitionSlot)
                                    .add(tRegionReplicaSet);
                              });
                        }));
                  }));
            }));

    resp.setDataPartitionMap(dataPartitionMap);
=======
    resp.setStatus(status);
    if (status.getCode() == TSStatusCode.SUCCESS_STATUS.getStatusCode()) {
      dataPartition
          .getDataPartitionMap()
          .forEach(
              ((storageGroup, seriesPartitionSlotTimePartitionSlotRegionReplicaSetListMap) -> {
                // Extract StorageGroupName
                dataPartitionMap.putIfAbsent(storageGroup, new HashMap<>());

                seriesPartitionSlotTimePartitionSlotRegionReplicaSetListMap.forEach(
                    ((seriesPartitionSlot, timePartitionSlotReplicaSetListMap) -> {
                      // Extract TSeriesPartitionSlot
                      TSeriesPartitionSlot tSeriesPartitionSlot =
                          new TSeriesPartitionSlot(seriesPartitionSlot.getSlotId());
                      dataPartitionMap
                          .get(storageGroup)
                          .putIfAbsent(tSeriesPartitionSlot, new HashMap<>());

                      // Extract Map<TimePartitionSlot, List<RegionReplicaSet>>
                      timePartitionSlotReplicaSetListMap.forEach(
                          ((timePartitionSlot, regionReplicaSets) -> {
                            // Extract TTimePartitionSlot
                            TTimePartitionSlot tTimePartitionSlot =
                                new TTimePartitionSlot(timePartitionSlot.getStartTime());
                            dataPartitionMap
                                .get(storageGroup)
                                .get(tSeriesPartitionSlot)
                                .putIfAbsent(tTimePartitionSlot, new ArrayList<>());

                            // Extract TRegionReplicaSets
                            regionReplicaSets.forEach(
                                regionReplicaSet -> {
                                  TRegionReplicaSet tRegionReplicaSet = new TRegionReplicaSet();

                                  // Set TRegionReplicaSet's RegionId
                                  tRegionReplicaSet.setRegionId(regionReplicaSet.getId().getId());

                                  // Set TRegionReplicaSet's GroupType
                                  tRegionReplicaSet.setGroupType("DataRegion");

                                  // Set TRegionReplicaSet's EndPoints
                                  List<EndPoint> endPointList = new ArrayList<>();
                                  regionReplicaSet
                                      .getDataNodeList()
                                      .forEach(
                                          dataNodeLocation ->
                                              endPointList.add(
                                                  new EndPoint(
                                                      dataNodeLocation.getEndPoint().getIp(),
                                                      dataNodeLocation.getEndPoint().getPort())));
                                  tRegionReplicaSet.setEndpoint(endPointList);

                                  dataPartitionMap
                                      .get(storageGroup)
                                      .get(tSeriesPartitionSlot)
                                      .get(tTimePartitionSlot)
                                      .add(tRegionReplicaSet);
                                });
                          }));
                    }));
              }));

      resp.setDataPartitionMap(dataPartitionMap);
    }
>>>>>>> 5d5f67f3
  }
}<|MERGE_RESOLUTION|>--- conflicted
+++ resolved
@@ -64,71 +64,6 @@
   public void convertToRpcDataPartitionResp(TDataPartitionResp resp) {
     Map<String, Map<TSeriesPartitionSlot, Map<TTimePartitionSlot, List<TRegionReplicaSet>>>>
         dataPartitionMap = new HashMap<>();
-<<<<<<< HEAD
-
-    dataPartition
-        .getDataPartitionMap()
-        .forEach(
-            ((storageGroup, seriesPartitionSlotTimePartitionSlotRegionReplicaSetListMap) -> {
-              // Extract StorageGroupName
-              dataPartitionMap.putIfAbsent(storageGroup, new HashMap<>());
-
-              seriesPartitionSlotTimePartitionSlotRegionReplicaSetListMap.forEach(
-                  ((seriesPartitionSlot, timePartitionSlotReplicaSetListMap) -> {
-                    // Extract TSeriesPartitionSlot
-                    TSeriesPartitionSlot tSeriesPartitionSlot =
-                        new TSeriesPartitionSlot(seriesPartitionSlot.getSlotId());
-                    dataPartitionMap
-                        .get(storageGroup)
-                        .putIfAbsent(tSeriesPartitionSlot, new HashMap<>());
-
-                    // Extract Map<TimePartitionSlot, List<RegionReplicaSet>>
-                    timePartitionSlotReplicaSetListMap.forEach(
-                        ((timePartitionSlot, regionReplicaSets) -> {
-                          // Extract TTimePartitionSlot
-                          TTimePartitionSlot tTimePartitionSlot =
-                              new TTimePartitionSlot(timePartitionSlot.getStartTime());
-                          dataPartitionMap
-                              .get(storageGroup)
-                              .get(tSeriesPartitionSlot)
-                              .putIfAbsent(tTimePartitionSlot, new ArrayList<>());
-
-                          // Extract TRegionReplicaSets
-                          regionReplicaSets.forEach(
-                              regionReplicaSet -> {
-                                TRegionReplicaSet tRegionReplicaSet = new TRegionReplicaSet();
-
-                                // Set TRegionReplicaSet's RegionId
-                                tRegionReplicaSet.setRegionId(
-                                    regionReplicaSet.getConsensusGroupId().getId());
-
-                                // Set TRegionReplicaSet's GroupType
-                                tRegionReplicaSet.setGroupType("DataRegion");
-
-                                // Set TRegionReplicaSet's EndPoints
-                                List<EndPoint> endPointList = new ArrayList<>();
-                                regionReplicaSet
-                                    .getDataNodeList()
-                                    .forEach(
-                                        dataNodeLocation ->
-                                            endPointList.add(
-                                                new EndPoint(
-                                                    dataNodeLocation.getEndPoint().getIp(),
-                                                    dataNodeLocation.getEndPoint().getPort())));
-                                tRegionReplicaSet.setEndpoint(endPointList);
-
-                                dataPartitionMap
-                                    .get(storageGroup)
-                                    .get(tSeriesPartitionSlot)
-                                    .get(tTimePartitionSlot)
-                                    .add(tRegionReplicaSet);
-                              });
-                        }));
-                  }));
-            }));
-
-    resp.setDataPartitionMap(dataPartitionMap);
-=======
     resp.setStatus(status);
     if (status.getCode() == TSStatusCode.SUCCESS_STATUS.getStatusCode()) {
       dataPartition
@@ -164,7 +99,8 @@
                                   TRegionReplicaSet tRegionReplicaSet = new TRegionReplicaSet();
 
                                   // Set TRegionReplicaSet's RegionId
-                                  tRegionReplicaSet.setRegionId(regionReplicaSet.getId().getId());
+                                  tRegionReplicaSet.setRegionId(
+                                      regionReplicaSet.getConsensusGroupId().getId());
 
                                   // Set TRegionReplicaSet's GroupType
                                   tRegionReplicaSet.setGroupType("DataRegion");
@@ -193,6 +129,5 @@
 
       resp.setDataPartitionMap(dataPartitionMap);
     }
->>>>>>> 5d5f67f3
   }
 }