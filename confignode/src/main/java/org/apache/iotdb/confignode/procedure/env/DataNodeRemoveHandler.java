--- conflicted
+++ resolved
@@ -64,8 +64,6 @@
   /** region migrate lock */
   private final LockQueue regionMigrateLock = new LockQueue();
 
-  private static final ConfigNodeConfig CONF = ConfigNodeDescriptor.getInstance().getConf();
-
   public DataNodeRemoveHandler(ConfigManager configManager) {
     this.configManager = configManager;
   }
@@ -557,12 +555,12 @@
     return regionReplicaNodes.stream().filter(e -> !e.equals(filterLocation)).findAny();
   }
 
-<<<<<<< HEAD
   private String getIdWithRpcEndpoint(TDataNodeLocation location) {
     return String.format(
         "dataNodeId: %s, clientRpcEndPoint: %s",
         location.getDataNodeId(), location.getClientRpcEndPoint());
-=======
+  }
+
   /**
    * Check the protocol of the cluster, standalone is not supported to remove data node currently
    *
@@ -578,6 +576,5 @@
       status.setMessage("standalone protocol is not supported to remove data node");
     }
     return status;
->>>>>>> f776aa59
   }
 }