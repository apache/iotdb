/*
 * Licensed to the Apache Software Foundation (ASF) under one
 * or more contributor license agreements.  See the NOTICE file
 * distributed with this work for additional information
 * regarding copyright ownership.  The ASF licenses this file
 * to you under the Apache License, Version 2.0 (the
 * "License"); you may not use this file except in compliance
 * with the License.  You may obtain a copy of the License at
 *
 *     http://www.apache.org/licenses/LICENSE-2.0
 *
 * Unless required by applicable law or agreed to in writing,
 * software distributed under the License is distributed on an
 * "AS IS" BASIS, WITHOUT WARRANTIES OR CONDITIONS OF ANY
 * KIND, either express or implied.  See the License for the
 * specific language governing permissions and limitations
 * under the License.
 */

package org.apache.iotdb.confignode.consensus.response;

import org.apache.iotdb.common.rpc.thrift.EndPoint;
import org.apache.iotdb.common.rpc.thrift.TRegionReplicaSet;
import org.apache.iotdb.common.rpc.thrift.TSStatus;
import org.apache.iotdb.commons.partition.SchemaPartition;
import org.apache.iotdb.confignode.rpc.thrift.TSchemaPartitionResp;
import org.apache.iotdb.consensus.common.DataSet;

import java.util.ArrayList;
import java.util.HashMap;
import java.util.List;
import java.util.Map;

/** TODO: Reconstruct this class after PatterTree is moved to node-commons */
public class SchemaPartitionDataSet implements DataSet {

  private TSStatus status;

  private SchemaPartition schemaPartition;

  public SchemaPartitionDataSet() {
    // empty constructor
  }

  public TSStatus getStatus() {
    return status;
  }

  public void setStatus(TSStatus status) {
    this.status = status;
  }

  public SchemaPartition getSchemaPartition() {
    return schemaPartition;
  }

  public void setSchemaPartition(SchemaPartition schemaPartition) {
    this.schemaPartition = schemaPartition;
  }

  public void convertToRpcSchemaPartitionResp(TSchemaPartitionResp resp) {
    Map<String, Map<Integer, TRegionReplicaSet>> schemaRegionMap = new HashMap<>();

    schemaPartition
        .getSchemaPartitionMap()
        .forEach(
<<<<<<< HEAD
            entity -> {
              schemaRegionReplicaSets.putIfAbsent(entity.getKey(), new HashMap<>());
              entity
                  .getValue()
                  .entrySet()
                  .forEach(
                      replica -> {
                        RegionReplicaSet regionReplicaSet = new RegionReplicaSet();
                        regionReplicaSet.setRegionId(
                            replica.getValue().getConsensusGroupId().getId());
                        List<EndPoint> endPoints = new ArrayList<>();
                        replica
                            .getValue()
                            .getDataNodeList()
                            .forEach(
                                dataNode -> {
                                  EndPoint endPoint =
                                      new EndPoint(
                                          dataNode.getEndPoint().getIp(),
                                          dataNode.getEndPoint().getPort());
                                  endPoints.add(endPoint);
                                });
                        regionReplicaSet.setEndpoint(endPoints);
                        schemaRegionReplicaSets
                            .get(entity.getKey())
                            .put(replica.getKey().getDeviceGroupId(), regionReplicaSet);
                      });
=======
            (storageGroup, seriesPartitionSlotRegionReplicaSetMap) -> {
              // Extract StorageGroupName
              schemaRegionMap.putIfAbsent(storageGroup, new HashMap<>());

              // Extract Map<SeriesPartitionSlot, RegionReplicaSet>
              seriesPartitionSlotRegionReplicaSetMap.forEach(
                  ((seriesPartitionSlot, regionReplicaSet) -> {
                    TRegionReplicaSet regionMessage = new TRegionReplicaSet();
                    regionMessage.setRegionId(regionReplicaSet.getId().getId());
                    List<EndPoint> endPointList = new ArrayList<>();
                    regionReplicaSet
                        .getDataNodeList()
                        .forEach(
                            dataNodeLocation ->
                                endPointList.add(
                                    new EndPoint(
                                        dataNodeLocation.getEndPoint().getIp(),
                                        dataNodeLocation.getEndPoint().getPort())));
                    regionMessage.setEndpoint(endPointList);
                    schemaRegionMap
                        .get(storageGroup)
                        .put(seriesPartitionSlot.getSlotId(), regionMessage);
                  }));
>>>>>>> 703a64d2
            });

    // resp.setSchemaRegionMap(schemaRegionMap);
  }
}<|MERGE_RESOLUTION|>--- conflicted
+++ resolved
@@ -64,35 +64,6 @@
     schemaPartition
         .getSchemaPartitionMap()
         .forEach(
-<<<<<<< HEAD
-            entity -> {
-              schemaRegionReplicaSets.putIfAbsent(entity.getKey(), new HashMap<>());
-              entity
-                  .getValue()
-                  .entrySet()
-                  .forEach(
-                      replica -> {
-                        RegionReplicaSet regionReplicaSet = new RegionReplicaSet();
-                        regionReplicaSet.setRegionId(
-                            replica.getValue().getConsensusGroupId().getId());
-                        List<EndPoint> endPoints = new ArrayList<>();
-                        replica
-                            .getValue()
-                            .getDataNodeList()
-                            .forEach(
-                                dataNode -> {
-                                  EndPoint endPoint =
-                                      new EndPoint(
-                                          dataNode.getEndPoint().getIp(),
-                                          dataNode.getEndPoint().getPort());
-                                  endPoints.add(endPoint);
-                                });
-                        regionReplicaSet.setEndpoint(endPoints);
-                        schemaRegionReplicaSets
-                            .get(entity.getKey())
-                            .put(replica.getKey().getDeviceGroupId(), regionReplicaSet);
-                      });
-=======
             (storageGroup, seriesPartitionSlotRegionReplicaSetMap) -> {
               // Extract StorageGroupName
               schemaRegionMap.putIfAbsent(storageGroup, new HashMap<>());
@@ -101,7 +72,7 @@
               seriesPartitionSlotRegionReplicaSetMap.forEach(
                   ((seriesPartitionSlot, regionReplicaSet) -> {
                     TRegionReplicaSet regionMessage = new TRegionReplicaSet();
-                    regionMessage.setRegionId(regionReplicaSet.getId().getId());
+                    regionMessage.setRegionId(regionReplicaSet.getConsensusGroupId().getId());
                     List<EndPoint> endPointList = new ArrayList<>();
                     regionReplicaSet
                         .getDataNodeList()
@@ -116,7 +87,6 @@
                         .get(storageGroup)
                         .put(seriesPartitionSlot.getSlotId(), regionMessage);
                   }));
->>>>>>> 703a64d2
             });
 
     // resp.setSchemaRegionMap(schemaRegionMap);
