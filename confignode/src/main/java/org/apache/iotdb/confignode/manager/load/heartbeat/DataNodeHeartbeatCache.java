/*
 * Licensed to the Apache Software Foundation (ASF) under one
 * or more contributor license agreements.  See the NOTICE file
 * distributed with this work for additional information
 * regarding copyright ownership.  The ASF licenses this file
 * to you under the Apache License, Version 2.0 (the
 * "License"); you may not use this file except in compliance
 * with the License.  You may obtain a copy of the License at
 *
 *     http://www.apache.org/licenses/LICENSE-2.0
 *
 * Unless required by applicable law or agreed to in writing,
 * software distributed under the License is distributed on an
 * "AS IS" BASIS, WITHOUT WARRANTIES OR CONDITIONS OF ANY
 * KIND, either express or implied.  See the License for the
 * specific language governing permissions and limitations
 * under the License.
 */
package org.apache.iotdb.confignode.manager.load.heartbeat;

import org.apache.iotdb.commons.cluster.NodeStatus;

import java.util.LinkedList;

/** DataNodeHeartbeatCache caches and maintains all the heartbeat data */
public class DataNodeHeartbeatCache implements INodeCache {

  // TODO: This class might be split into DataNodeCache and ConfigNodeCache

  // Cache heartbeat samples
  private static final int maximumWindowSize = 100;
  private final LinkedList<NodeHeartbeatSample> slidingWindow;

  // For guiding queries, the higher the score the higher the load
  private volatile long loadScore;
  // For showing cluster
  private volatile NodeStatus status;

  public DataNodeHeartbeatCache() {
    this.slidingWindow = new LinkedList<>();

    this.loadScore = 0;
    this.status = NodeStatus.Running;
  }

  @Override
  public void cacheHeartbeatSample(NodeHeartbeatSample newHeartbeatSample) {
    synchronized (slidingWindow) {
      // Only sequential HeartbeatSamples are accepted.
      // And un-sequential HeartbeatSamples will be discarded.
      if (slidingWindow.size() == 0
          || slidingWindow.getLast().getSendTimestamp() < newHeartbeatSample.getSendTimestamp()) {
        slidingWindow.add(newHeartbeatSample);
      }

      if (slidingWindow.size() > maximumWindowSize) {
        slidingWindow.removeFirst();
      }
    }
  }

  @Override
  public boolean updateLoadStatistic() {
    long lastSendTime = 0;
    synchronized (slidingWindow) {
      if (slidingWindow.size() > 0) {
        lastSendTime = slidingWindow.getLast().getSendTimestamp();
      }
    }

    /* Update loadScore */
    if (lastSendTime > 0) {
      loadScore = -lastSendTime;
    }

<<<<<<< HEAD
=======
    /* Update Node status */
>>>>>>> adedb34e
    NodeStatus originStatus;
    switch (status) {
      case Running:
        originStatus = NodeStatus.Running;
        break;
      case Unknown:
      default:
        originStatus = NodeStatus.Unknown;
    }

    // TODO: Optimize judge logic
    if (System.currentTimeMillis() - lastSendTime > 20_000) {
      status = NodeStatus.Unknown;
    } else {
      status = NodeStatus.Running;
    }
    return !status.getStatus().equals(originStatus.getStatus());
  }

  @Override
  public long getLoadScore() {
    // Return a copy of loadScore
    switch (status) {
      case Running:
        return loadScore;
      case Unknown:
      default:
        // The Unknown Node will get the highest loadScore
        return Long.MAX_VALUE;
    }
  }

  @Override
  public NodeStatus getNodeStatus() {
    // Return a copy of status
    switch (status) {
      case Running:
        return NodeStatus.Running;
      case Unknown:
      default:
        return NodeStatus.Unknown;
    }
  }
}<|MERGE_RESOLUTION|>--- conflicted
+++ resolved
@@ -73,10 +73,7 @@
       loadScore = -lastSendTime;
     }
 
-<<<<<<< HEAD
-=======
     /* Update Node status */
->>>>>>> adedb34e
     NodeStatus originStatus;
     switch (status) {
       case Running:
