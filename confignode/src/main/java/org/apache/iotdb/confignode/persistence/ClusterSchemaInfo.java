/*
 * Licensed to the Apache Software Foundation (ASF) under one
 * or more contributor license agreements.  See the NOTICE file
 * distributed with this work for additional information
 * regarding copyright ownership.  The ASF licenses this file
 * to you under the Apache License, Version 2.0 (the
 * "License"); you may not use this file except in compliance
 * with the License.  You may obtain a copy of the License at
 *
 *     http://www.apache.org/licenses/LICENSE-2.0
 *
 * Unless required by applicable law or agreed to in writing,
 * software distributed under the License is distributed on an
 * "AS IS" BASIS, WITHOUT WARRANTIES OR CONDITIONS OF ANY
 * KIND, either express or implied.  See the License for the
 * specific language governing permissions and limitations
 * under the License.
 */
package org.apache.iotdb.confignode.persistence;

import org.apache.iotdb.common.rpc.thrift.TConsensusGroupType;
import org.apache.iotdb.common.rpc.thrift.TSStatus;
import org.apache.iotdb.commons.exception.MetadataException;
import org.apache.iotdb.commons.path.PartialPath;
import org.apache.iotdb.commons.snapshot.SnapshotProcessor;
import org.apache.iotdb.commons.utils.TestOnly;
import org.apache.iotdb.confignode.consensus.request.read.CountStorageGroupPlan;
import org.apache.iotdb.confignode.consensus.request.read.GetStorageGroupPlan;
import org.apache.iotdb.confignode.consensus.request.write.AdjustMaxRegionGroupCountPlan;
import org.apache.iotdb.confignode.consensus.request.write.DeleteStorageGroupPlan;
import org.apache.iotdb.confignode.consensus.request.write.SetDataReplicationFactorPlan;
import org.apache.iotdb.confignode.consensus.request.write.SetSchemaReplicationFactorPlan;
import org.apache.iotdb.confignode.consensus.request.write.SetStorageGroupPlan;
import org.apache.iotdb.confignode.consensus.request.write.SetTTLPlan;
import org.apache.iotdb.confignode.consensus.request.write.SetTimePartitionIntervalPlan;
import org.apache.iotdb.confignode.consensus.response.CountStorageGroupResp;
import org.apache.iotdb.confignode.consensus.response.StorageGroupSchemaResp;
import org.apache.iotdb.confignode.exception.StorageGroupNotExistsException;
import org.apache.iotdb.confignode.rpc.thrift.TStorageGroupSchema;
import org.apache.iotdb.db.metadata.mtree.MTreeAboveSG;
import org.apache.iotdb.rpc.TSStatusCode;
import org.apache.iotdb.tsfile.utils.Pair;

import org.slf4j.Logger;
import org.slf4j.LoggerFactory;

import java.io.BufferedInputStream;
import java.io.BufferedOutputStream;
import java.io.File;
import java.io.FileInputStream;
import java.io.FileOutputStream;
import java.io.IOException;
import java.util.ArrayList;
import java.util.HashMap;
import java.util.HashSet;
import java.util.List;
import java.util.Map;
import java.util.Set;
import java.util.UUID;
import java.util.concurrent.locks.ReentrantReadWriteLock;

/**
 * The ClusterSchemaInfo stores cluster schema. The cluster schema including: 1. StorageGroupSchema
 * 2. Template (Not implement yet)
 */
public class ClusterSchemaInfo implements SnapshotProcessor {

  private static final Logger LOGGER = LoggerFactory.getLogger(ClusterSchemaInfo.class);

  // StorageGroup read write lock
  private final ReentrantReadWriteLock storageGroupReadWriteLock;
  private final MTreeAboveSG mTree;

  private final String snapshotFileName = "cluster_schema.bin";

  public ClusterSchemaInfo() throws IOException {
    storageGroupReadWriteLock = new ReentrantReadWriteLock();

    try {
      mTree = new MTreeAboveSG();
    } catch (MetadataException e) {
      LOGGER.error("Can't construct StorageGroupInfo", e);
      throw new IOException(e);
    }
  }

  // ======================================================
  // Consensus read/write interfaces
  // ======================================================

  /**
   * Cache StorageGroupSchema
   *
   * @param plan SetStorageGroupPlan
   * @return SUCCESS_STATUS if the StorageGroup is set successfully. CACHE_FAILURE if fail to set
   *     StorageGroup in MTreeAboveSG.
   */
  public TSStatus setStorageGroup(SetStorageGroupPlan plan) {
    TSStatus result = new TSStatus();
    storageGroupReadWriteLock.writeLock().lock();
    try {
      // Set StorageGroup
      TStorageGroupSchema storageGroupSchema = plan.getSchema();
      PartialPath partialPathName = new PartialPath(storageGroupSchema.getName());
      mTree.setStorageGroup(partialPathName);

      // Set StorageGroupSchema
      mTree
          .getStorageGroupNodeByStorageGroupPath(partialPathName)
          .setStorageGroupSchema(storageGroupSchema);

      result.setCode(TSStatusCode.SUCCESS_STATUS.getStatusCode());
    } catch (MetadataException e) {
      LOGGER.error("Error StorageGroup name", e);
      result.setCode(e.getErrorCode()).setMessage(e.getMessage());
    } finally {
      storageGroupReadWriteLock.writeLock().unlock();
    }
    return result;
  }

  /**
   * Delete StorageGroup
   *
   * @param plan DeleteStorageGroupPlan
   * @return SUCCESS_STATUS
   */
  public TSStatus deleteStorageGroup(DeleteStorageGroupPlan plan) {
    TSStatus result = new TSStatus();
    storageGroupReadWriteLock.writeLock().lock();
    try {
      // Delete StorageGroup
      String storageGroup = plan.getName();
      PartialPath partialPathName = new PartialPath(storageGroup);
      mTree.deleteStorageGroup(partialPathName);

      result.setCode(TSStatusCode.SUCCESS_STATUS.getStatusCode());
    } catch (MetadataException e) {
      LOGGER.warn("Storage group not exist", e);
      result
          .setCode(TSStatusCode.SUCCESS_STATUS.getStatusCode())
          .setMessage("Storage group not exist");
    } finally {
      storageGroupReadWriteLock.writeLock().unlock();
    }
    return result;
  }

  /** @return The number of matched StorageGroups by the specific StorageGroup pattern */
  public CountStorageGroupResp countMatchedStorageGroups(CountStorageGroupPlan plan) {
    CountStorageGroupResp result = new CountStorageGroupResp();
    storageGroupReadWriteLock.readLock().lock();
    try {
<<<<<<< HEAD
      PartialPath patternPath = new PartialPath(req.getStorageGroupPattern());
      result.setCount(mTree.getStorageGroupNum(patternPath, false));
=======
      PartialPath patternPath = new PartialPath(plan.getStorageGroupPattern());
      result.setCount(mTree.getBelongedStorageGroups(patternPath).size());
>>>>>>> 243a6da1
      result.setStatus(new TSStatus(TSStatusCode.SUCCESS_STATUS.getStatusCode()));
    } catch (MetadataException e) {
      LOGGER.error("Error StorageGroup name", e);
      result.setStatus(
          new TSStatus(TSStatusCode.STORAGE_GROUP_NOT_EXIST.getStatusCode())
              .setMessage("Error StorageGroup name"));
    } finally {
      storageGroupReadWriteLock.readLock().unlock();
    }
    return result;
  }

  /** @return All StorageGroupSchemas that matches to the specific StorageGroup pattern */
  public StorageGroupSchemaResp getMatchedStorageGroupSchemas(GetStorageGroupPlan plan) {
    StorageGroupSchemaResp result = new StorageGroupSchemaResp();
    storageGroupReadWriteLock.readLock().lock();
    try {
      Map<String, TStorageGroupSchema> schemaMap = new HashMap<>();
<<<<<<< HEAD
      PartialPath patternPath = new PartialPath(req.getStorageGroupPattern());
      List<PartialPath> matchedPaths = mTree.getMatchedStorageGroups(patternPath, false);
=======
      PartialPath patternPath = new PartialPath(plan.getStorageGroupPattern());
      List<PartialPath> matchedPaths = mTree.getBelongedStorageGroups(patternPath);
>>>>>>> 243a6da1
      for (PartialPath path : matchedPaths) {
        schemaMap.put(
            path.getFullPath(),
            mTree.getStorageGroupNodeByStorageGroupPath(path).getStorageGroupSchema());
      }
      result.setSchemaMap(schemaMap);
      result.setStatus(new TSStatus(TSStatusCode.SUCCESS_STATUS.getStatusCode()));
    } catch (MetadataException e) {
      LOGGER.error("Error StorageGroup name", e);
      result.setStatus(
          new TSStatus(TSStatusCode.STORAGE_GROUP_NOT_EXIST.getStatusCode())
              .setMessage("Error StorageGroup name"));
    } finally {
      storageGroupReadWriteLock.readLock().unlock();
    }
    return result;
  }

  public TSStatus setTTL(SetTTLPlan plan) {
    TSStatus result = new TSStatus();
    storageGroupReadWriteLock.writeLock().lock();
    try {
      PartialPath path = new PartialPath(plan.getStorageGroup());
      if (mTree.isStorageGroupAlreadySet(path)) {
        mTree
            .getStorageGroupNodeByStorageGroupPath(path)
            .getStorageGroupSchema()
            .setTTL(plan.getTTL());
        result.setCode(TSStatusCode.SUCCESS_STATUS.getStatusCode());
      } else {
        result.setCode(TSStatusCode.STORAGE_GROUP_NOT_EXIST.getStatusCode());
        result.setMessage("StorageGroup does not exist");
      }
    } catch (MetadataException e) {
      LOGGER.error("Error StorageGroup name", e);
      result
          .setCode(TSStatusCode.STORAGE_GROUP_NOT_EXIST.getStatusCode())
          .setMessage("Error StorageGroupName");
    } finally {
      storageGroupReadWriteLock.writeLock().unlock();
    }
    return result;
  }

  public TSStatus setSchemaReplicationFactor(SetSchemaReplicationFactorPlan plan) {
    TSStatus result = new TSStatus();
    storageGroupReadWriteLock.writeLock().lock();
    try {
      PartialPath path = new PartialPath(plan.getStorageGroup());
      if (mTree.isStorageGroupAlreadySet(path)) {
        mTree
            .getStorageGroupNodeByStorageGroupPath(path)
            .getStorageGroupSchema()
            .setSchemaReplicationFactor(plan.getSchemaReplicationFactor());
        result.setCode(TSStatusCode.SUCCESS_STATUS.getStatusCode());
      } else {
        result.setCode(TSStatusCode.STORAGE_GROUP_NOT_EXIST.getStatusCode());
      }
    } catch (MetadataException e) {
      LOGGER.error("Error StorageGroup name", e);
      result
          .setCode(TSStatusCode.STORAGE_GROUP_NOT_EXIST.getStatusCode())
          .setMessage("Error StorageGroupName");
    } finally {
      storageGroupReadWriteLock.writeLock().unlock();
    }
    return result;
  }

  public TSStatus setDataReplicationFactor(SetDataReplicationFactorPlan plan) {
    TSStatus result = new TSStatus();
    storageGroupReadWriteLock.writeLock().lock();
    try {
      PartialPath path = new PartialPath(plan.getStorageGroup());
      if (mTree.isStorageGroupAlreadySet(path)) {
        mTree
            .getStorageGroupNodeByStorageGroupPath(path)
            .getStorageGroupSchema()
            .setDataReplicationFactor(plan.getDataReplicationFactor());
        result.setCode(TSStatusCode.SUCCESS_STATUS.getStatusCode());
      } else {
        result.setCode(TSStatusCode.STORAGE_GROUP_NOT_EXIST.getStatusCode());
      }
    } catch (MetadataException e) {
      LOGGER.error("Error StorageGroup name", e);
      result
          .setCode(TSStatusCode.STORAGE_GROUP_NOT_EXIST.getStatusCode())
          .setMessage("Error StorageGroupName");
    } finally {
      storageGroupReadWriteLock.writeLock().unlock();
    }
    return result;
  }

  public TSStatus setTimePartitionInterval(SetTimePartitionIntervalPlan plan) {
    TSStatus result = new TSStatus();
    storageGroupReadWriteLock.writeLock().lock();
    try {
      PartialPath path = new PartialPath(plan.getStorageGroup());
      if (mTree.isStorageGroupAlreadySet(path)) {
        mTree
            .getStorageGroupNodeByStorageGroupPath(path)
            .getStorageGroupSchema()
            .setTimePartitionInterval(plan.getTimePartitionInterval());
        result.setCode(TSStatusCode.SUCCESS_STATUS.getStatusCode());
      } else {
        result.setCode(TSStatusCode.STORAGE_GROUP_NOT_EXIST.getStatusCode());
      }
    } catch (MetadataException e) {
      LOGGER.error("Error StorageGroup name", e);
      result
          .setCode(TSStatusCode.STORAGE_GROUP_NOT_EXIST.getStatusCode())
          .setMessage("Error StorageGroupName");
    } finally {
      storageGroupReadWriteLock.writeLock().unlock();
    }
    return result;
  }

  /**
   * Adjust the maximum RegionGroup count of each StorageGroup
   *
   * @param plan AdjustMaxRegionGroupCountPlan
   * @return SUCCESS_STATUS
   */
  public TSStatus adjustMaxRegionGroupCount(AdjustMaxRegionGroupCountPlan plan) {
    TSStatus result = new TSStatus();
    storageGroupReadWriteLock.writeLock().lock();
    try {
      for (Map.Entry<String, Pair<Integer, Integer>> entry :
          plan.getMaxRegionGroupCountMap().entrySet()) {
        PartialPath path = new PartialPath(entry.getKey());
        TStorageGroupSchema storageGroupSchema =
            mTree.getStorageGroupNodeByStorageGroupPath(path).getStorageGroupSchema();
        storageGroupSchema.setMaxSchemaRegionGroupCount(entry.getValue().getLeft());
        storageGroupSchema.setMaxDataRegionGroupCount(entry.getValue().getRight());
      }
      result.setCode(TSStatusCode.SUCCESS_STATUS.getStatusCode());
    } catch (MetadataException e) {
      LOGGER.error("Error StorageGroup name", e);
      result.setCode(TSStatusCode.STORAGE_GROUP_NOT_EXIST.getStatusCode());
    } finally {
      storageGroupReadWriteLock.writeLock().unlock();
    }
    return result;
  }

  // ======================================================
  // Leader scheduling interfaces
  // ======================================================

  /**
   * Only leader use this interface.
   *
   * @return List<StorageGroupName>, all storageGroups' name
   */
  public List<String> getStorageGroupNames() {
    List<String> storageGroups = new ArrayList<>();
    storageGroupReadWriteLock.readLock().lock();
    try {
      List<PartialPath> namePaths = mTree.getAllStorageGroupPaths();
      for (PartialPath path : namePaths) {
        storageGroups.add(path.getFullPath());
      }
    } finally {
      storageGroupReadWriteLock.readLock().unlock();
    }
    return storageGroups;
  }

  /**
   * Only leader use this interface. Check if the specific StorageGroup already exists.
   *
   * @param storageName The specific StorageGroup's name
   * @throws MetadataException If the specific StorageGroup already exists
   */
  public void checkContainsStorageGroup(String storageName) throws MetadataException {
    storageGroupReadWriteLock.readLock().lock();
    try {
      mTree.checkStorageGroupAlreadySet(new PartialPath(storageName));
    } finally {
      storageGroupReadWriteLock.readLock().unlock();
    }
  }

  /**
   * Only leader use this interface. Get the specific StorageGroupSchema
   *
   * @param storageGroup StorageGroupName
   * @return The specific StorageGroupSchema
   * @throws StorageGroupNotExistsException When the specific StorageGroup doesn't exist
   */
  public TStorageGroupSchema getMatchedStorageGroupSchemaByName(String storageGroup)
      throws StorageGroupNotExistsException {
    storageGroupReadWriteLock.readLock().lock();
    try {
      return mTree
          .getStorageGroupNodeByStorageGroupPath(new PartialPath(storageGroup))
          .getStorageGroupSchema();
    } catch (MetadataException e) {
      throw new StorageGroupNotExistsException(storageGroup);
    } finally {
      storageGroupReadWriteLock.readLock().unlock();
    }
  }

  /**
   * Only leader use this interface. Get the matched StorageGroupSchemas.
   *
   * @param rawPathList StorageGroups' path patterns or full paths
   * @return All StorageGroupSchemas that matches to the specific StorageGroup patterns
   */
  public Map<String, TStorageGroupSchema> getMatchedStorageGroupSchemasByName(
      List<String> rawPathList) {
    Map<String, TStorageGroupSchema> schemaMap = new HashMap<>();
    storageGroupReadWriteLock.readLock().lock();
    try {
      for (String rawPath : rawPathList) {
        PartialPath patternPath = new PartialPath(rawPath);
        List<PartialPath> matchedPaths = mTree.getBelongedStorageGroups(patternPath);
        for (PartialPath path : matchedPaths) {
          schemaMap.put(
              path.getFullPath(), mTree.getStorageGroupNodeByPath(path).getStorageGroupSchema());
        }
      }
    } catch (MetadataException e) {
      LOGGER.warn("Error StorageGroup name", e);
    } finally {
      storageGroupReadWriteLock.readLock().unlock();
    }
    return schemaMap;
  }

  /**
   * Only leader use this interface. Get the maxRegionGroupCount of specific StorageGroup.
   *
   * @param storageGroup StorageGroupName
   * @param consensusGroupType SchemaRegion or DataRegion
   * @return maxSchemaRegionGroupCount or maxDataRegionGroupCount
   */
  public int getMaxRegionGroupCount(String storageGroup, TConsensusGroupType consensusGroupType) {
    storageGroupReadWriteLock.readLock().lock();
    try {
      PartialPath path = new PartialPath(storageGroup);
      TStorageGroupSchema storageGroupSchema =
          mTree.getStorageGroupNodeByStorageGroupPath(path).getStorageGroupSchema();
      switch (consensusGroupType) {
        case SchemaRegion:
          return storageGroupSchema.getMaxSchemaRegionGroupCount();
        case DataRegion:
        default:
          return storageGroupSchema.getMaxDataRegionGroupCount();
      }
    } catch (MetadataException e) {
      LOGGER.warn("Error StorageGroup name", e);
      return -1;
    } finally {
      storageGroupReadWriteLock.readLock().unlock();
    }
  }

  @Override
  public boolean processTakeSnapshot(File snapshotDir) throws IOException {

    File snapshotFile = new File(snapshotDir, snapshotFileName);
    if (snapshotFile.exists() && snapshotFile.isFile()) {
      LOGGER.error(
          "Failed to take snapshot, because snapshot file [{}] is already exist.",
          snapshotFile.getAbsolutePath());
      return false;
    }

    File tmpFile = new File(snapshotFile.getAbsolutePath() + "-" + UUID.randomUUID());

    storageGroupReadWriteLock.readLock().lock();
    try {
      try (FileOutputStream fileOutputStream = new FileOutputStream(tmpFile);
          BufferedOutputStream outputStream = new BufferedOutputStream(fileOutputStream)) {
        // Take snapshot for MTree
        mTree.serialize(outputStream);
        outputStream.flush();
      }

      return tmpFile.renameTo(snapshotFile);
    } finally {
      for (int retry = 0; retry < 5; retry++) {
        if (!tmpFile.exists() || tmpFile.delete()) {
          break;
        } else {
          LOGGER.warn(
              "Can't delete temporary snapshot file: {}, retrying...", tmpFile.getAbsolutePath());
        }
      }
      storageGroupReadWriteLock.readLock().unlock();
    }
  }

  @Override
  public void processLoadSnapshot(File snapshotDir) throws IOException {

    File snapshotFile = new File(snapshotDir, snapshotFileName);
    if (!snapshotFile.exists() || !snapshotFile.isFile()) {
      LOGGER.error(
          "Failed to load snapshot,snapshot file [{}] is not exist.",
          snapshotFile.getAbsolutePath());
      return;
    }
    storageGroupReadWriteLock.writeLock().lock();
    try (FileInputStream fileInputStream = new FileInputStream(snapshotFile);
        BufferedInputStream bufferedInputStream = new BufferedInputStream(fileInputStream)) {
      // Load snapshot of MTree
      mTree.clear();
      mTree.deserialize(bufferedInputStream);
    } finally {
      storageGroupReadWriteLock.writeLock().unlock();
    }
  }

  public Pair<List<PartialPath>, Set<PartialPath>> getNodesListInGivenLevel(
      PartialPath partialPath, int level) {
    Pair<List<PartialPath>, Set<PartialPath>> matchedPathsInNextLevel =
        new Pair(new HashSet<>(), new HashSet<>());
    storageGroupReadWriteLock.readLock().lock();
    try {
      matchedPathsInNextLevel = mTree.getNodesListInGivenLevel(partialPath, level, true, null);
    } catch (MetadataException e) {
      LOGGER.error("Error get matched paths in given level.", e);
    } finally {
      storageGroupReadWriteLock.readLock().unlock();
    }
    return matchedPathsInNextLevel;
  }

  public Pair<Set<String>, Set<PartialPath>> getChildNodePathInNextLevel(PartialPath partialPath) {
    Pair<Set<String>, Set<PartialPath>> matchedPathsInNextLevel =
        new Pair<>(new HashSet<>(), new HashSet<>());
    storageGroupReadWriteLock.readLock().lock();
    try {
      matchedPathsInNextLevel = mTree.getChildNodePathInNextLevel(partialPath);
    } catch (MetadataException e) {
      LOGGER.error("Error get matched paths in next level.", e);
    } finally {
      storageGroupReadWriteLock.readLock().unlock();
    }
    return matchedPathsInNextLevel;
  }

  public Pair<Set<String>, Set<PartialPath>> getChildNodeNameInNextLevel(PartialPath partialPath) {
    Pair<Set<String>, Set<PartialPath>> matchedNamesInNextLevel =
        new Pair<>(new HashSet<>(), new HashSet<>());
    storageGroupReadWriteLock.readLock().lock();
    try {
      matchedNamesInNextLevel = mTree.getChildNodeNameInNextLevel(partialPath);
    } catch (MetadataException e) {
      LOGGER.error("Error get matched names in next level.", e);
    } finally {
      storageGroupReadWriteLock.readLock().unlock();
    }
    return matchedNamesInNextLevel;
  }

  @TestOnly
  public void clear() {
    mTree.clear();
  }
}<|MERGE_RESOLUTION|>--- conflicted
+++ resolved
@@ -151,13 +151,8 @@
     CountStorageGroupResp result = new CountStorageGroupResp();
     storageGroupReadWriteLock.readLock().lock();
     try {
-<<<<<<< HEAD
-      PartialPath patternPath = new PartialPath(req.getStorageGroupPattern());
+      PartialPath patternPath = new PartialPath(plan.getStorageGroupPattern());
       result.setCount(mTree.getStorageGroupNum(patternPath, false));
-=======
-      PartialPath patternPath = new PartialPath(plan.getStorageGroupPattern());
-      result.setCount(mTree.getBelongedStorageGroups(patternPath).size());
->>>>>>> 243a6da1
       result.setStatus(new TSStatus(TSStatusCode.SUCCESS_STATUS.getStatusCode()));
     } catch (MetadataException e) {
       LOGGER.error("Error StorageGroup name", e);
@@ -176,13 +171,8 @@
     storageGroupReadWriteLock.readLock().lock();
     try {
       Map<String, TStorageGroupSchema> schemaMap = new HashMap<>();
-<<<<<<< HEAD
-      PartialPath patternPath = new PartialPath(req.getStorageGroupPattern());
+      PartialPath patternPath = new PartialPath(plan.getStorageGroupPattern());
       List<PartialPath> matchedPaths = mTree.getMatchedStorageGroups(patternPath, false);
-=======
-      PartialPath patternPath = new PartialPath(plan.getStorageGroupPattern());
-      List<PartialPath> matchedPaths = mTree.getBelongedStorageGroups(patternPath);
->>>>>>> 243a6da1
       for (PartialPath path : matchedPaths) {
         schemaMap.put(
             path.getFullPath(),
