--- conflicted
+++ resolved
@@ -137,18 +137,10 @@
     try {
       int maxRegionId = Integer.MIN_VALUE;
 
-<<<<<<< HEAD
-      for (Map.Entry<String, List<TRegionReplicaSet>> entry : req.getRegionMap().entrySet()) {
-        for (TRegionReplicaSet regionReplicaSet : entry.getValue()) {
-          regionMap.put(regionReplicaSet.getRegionId(), regionReplicaSet);
-          maxRegionId = Math.max(maxRegionId, regionReplicaSet.getRegionId().getId());
-        }
-=======
       for (TRegionReplicaSet regionReplicaSet : req.getRegionMap().values()) {
         regionReplicaMap.put(regionReplicaSet.getRegionId(), regionReplicaSet);
         regionSlotsCounter.put(regionReplicaSet.getRegionId(), 0L);
         maxRegionId = Math.max(maxRegionId, regionReplicaSet.getRegionId().getId());
->>>>>>> 2d4b5bc1
       }
 
       if (nextRegionGroupId.get() < maxRegionId) {
