/*
 * Licensed to the Apache Software Foundation (ASF) under one
 * or more contributor license agreements.  See the NOTICE file
 * distributed with this work for additional information
 * regarding copyright ownership.  The ASF licenses this file
 * to you under the Apache License, Version 2.0 (the
 * "License"); you may not use this file except in compliance
 * with the License.  You may obtain a copy of the License at
 *
 *     http://www.apache.org/licenses/LICENSE-2.0
 *
 * Unless required by applicable law or agreed to in writing,
 * software distributed under the License is distributed on an
 * "AS IS" BASIS, WITHOUT WARRANTIES OR CONDITIONS OF ANY
 * KIND, either express or implied.  See the License for the
 * specific language governing permissions and limitations
 * under the License.
 */

package org.apache.iotdb.confignode.persistence;

import org.apache.iotdb.common.rpc.thrift.TConsensusGroupId;
import org.apache.iotdb.common.rpc.thrift.TRegionReplicaSet;
import org.apache.iotdb.common.rpc.thrift.TSStatus;
import org.apache.iotdb.common.rpc.thrift.TSeriesPartitionSlot;
import org.apache.iotdb.common.rpc.thrift.TTimePartitionSlot;
import org.apache.iotdb.commons.partition.DataPartition;
import org.apache.iotdb.commons.partition.SchemaPartition;
import org.apache.iotdb.commons.snapshot.SnapshotProcessor;
import org.apache.iotdb.commons.utils.TestOnly;
import org.apache.iotdb.confignode.conf.ConfigNodeDescriptor;
import org.apache.iotdb.confignode.consensus.request.read.GetDataPartitionReq;
import org.apache.iotdb.confignode.consensus.request.read.GetSchemaPartitionReq;
import org.apache.iotdb.confignode.consensus.request.write.CreateDataPartitionReq;
import org.apache.iotdb.confignode.consensus.request.write.CreateRegionsReq;
import org.apache.iotdb.confignode.consensus.request.write.CreateSchemaPartitionReq;
import org.apache.iotdb.confignode.consensus.request.write.DeleteRegionsReq;
import org.apache.iotdb.confignode.consensus.request.write.DeleteStorageGroupReq;
import org.apache.iotdb.confignode.consensus.response.DataPartitionResp;
import org.apache.iotdb.confignode.consensus.response.SchemaNodeManagementResp;
import org.apache.iotdb.confignode.consensus.response.SchemaPartitionResp;
import org.apache.iotdb.confignode.rpc.thrift.TStorageGroupSchema;
import org.apache.iotdb.consensus.common.DataSet;
import org.apache.iotdb.rpc.TSStatusCode;
import org.apache.iotdb.tsfile.utils.Pair;
import org.apache.iotdb.tsfile.utils.ReadWriteIOUtils;

import org.apache.thrift.TException;
import org.apache.thrift.protocol.TBinaryProtocol;
import org.apache.thrift.protocol.TProtocol;
import org.apache.thrift.transport.TIOStreamTransport;
import org.slf4j.Logger;
import org.slf4j.LoggerFactory;

import java.io.File;
import java.io.FileInputStream;
import java.io.FileOutputStream;
import java.io.IOException;
import java.io.InputStream;
import java.io.OutputStream;
import java.util.ArrayList;
import java.util.Comparator;
import java.util.HashMap;
import java.util.List;
import java.util.Map;
import java.util.UUID;
import java.util.concurrent.atomic.AtomicInteger;
import java.util.concurrent.locks.ReentrantReadWriteLock;

/**
 * The PartitionInfo stores cluster PartitionTable. The PartitionTable including: 1. regionMap:
 * location of Region member 2. schemaPartition: location of schema 3. dataPartition: location of
 * data
 */
public class PartitionInfo implements SnapshotProcessor {

  private static final Logger LOGGER = LoggerFactory.getLogger(PartitionInfo.class);

  // Region read write lock
  private final ReentrantReadWriteLock regionReadWriteLock;
  private AtomicInteger nextRegionGroupId = new AtomicInteger(0);
  private final Map<TConsensusGroupId, TRegionReplicaSet> regionReplicaMap;
  // Map<TConsensusGroupId, allocatedSlotsNumber>
  private final Map<TConsensusGroupId, Long> regionSlotsCounter;

  // SchemaPartition read write lock
  private final ReentrantReadWriteLock schemaPartitionReadWriteLock;
  private final SchemaPartition schemaPartition;

  // DataPartition read write lock
  private final ReentrantReadWriteLock dataPartitionReadWriteLock;
  private final DataPartition dataPartition;

  private final String snapshotFileName = "partition_info.bin";

  public PartitionInfo() {
    this.regionReadWriteLock = new ReentrantReadWriteLock();
    this.regionReplicaMap = new HashMap<>();
    this.regionSlotsCounter = new HashMap<>();

    this.schemaPartitionReadWriteLock = new ReentrantReadWriteLock();
    this.schemaPartition =
        new SchemaPartition(
            ConfigNodeDescriptor.getInstance().getConf().getSeriesPartitionExecutorClass(),
            ConfigNodeDescriptor.getInstance().getConf().getSeriesPartitionSlotNum());
    this.schemaPartition.setSchemaPartitionMap(new HashMap<>());

    this.dataPartitionReadWriteLock = new ReentrantReadWriteLock();
    this.dataPartition =
        new DataPartition(
            ConfigNodeDescriptor.getInstance().getConf().getSeriesPartitionExecutorClass(),
            ConfigNodeDescriptor.getInstance().getConf().getSeriesPartitionSlotNum());
    this.dataPartition.setDataPartitionMap(new HashMap<>());
  }

  public int generateNextRegionGroupId() {
    return nextRegionGroupId.getAndIncrement();
  }

  @TestOnly
  public Integer getNextRegionGroupId() {
    return nextRegionGroupId.get();
  }

  /**
   * Persistence allocation result of new Regions
   *
   * @param req CreateRegionsPlan
   * @return SUCCESS_STATUS
   */
  public TSStatus createRegions(CreateRegionsReq req) {
    TSStatus result;
    regionReadWriteLock.writeLock().lock();
    try {
      int maxRegionId = Integer.MIN_VALUE;

      for (List<TRegionReplicaSet> regionReplicaSets : req.getRegionMap().values()) {
        for (TRegionReplicaSet regionReplicaSet : regionReplicaSets) {
          regionReplicaMap.put(regionReplicaSet.getRegionId(), regionReplicaSet);
          regionSlotsCounter.put(regionReplicaSet.getRegionId(), 0L);
          maxRegionId = Math.max(maxRegionId, regionReplicaSet.getRegionId().getId());
        }
      }

      if (nextRegionGroupId.get() < maxRegionId) {
        // In this case, at least one Region is created with the leader node,
        // so the nextRegionGroupID of the followers needs to be added
        nextRegionGroupId.getAndAdd(req.getRegionMap().size());
      }

      result = new TSStatus(TSStatusCode.SUCCESS_STATUS.getStatusCode());
    } finally {
      regionReadWriteLock.writeLock().unlock();
    }
    return result;
  }

  /**
   * Delete Regions
   *
   * @param req DeleteRegionsReq
   * @return SUCCESS_STATUS
   */
  public TSStatus deleteRegions(DeleteRegionsReq req) {
    TSStatus result;
    regionReadWriteLock.writeLock().lock();
    try {
      for (TConsensusGroupId consensusGroupId : req.getConsensusGroupIds()) {
        regionReplicaMap.remove(consensusGroupId);
        regionSlotsCounter.remove(consensusGroupId);
      }
      result = new TSStatus(TSStatusCode.SUCCESS_STATUS.getStatusCode());
    } finally {
      regionReadWriteLock.writeLock().unlock();
    }
    return result;
  }

  /**
   * Delete StorageGroup
   *
   * @param req DeleteRegionsReq
   */
  public void deleteStorageGroup(DeleteStorageGroupReq req) {
    TStorageGroupSchema storageGroupSchema = req.getStorageGroup();
    List<TConsensusGroupId> dataRegionGroupIds = storageGroupSchema.getDataRegionGroupIds();
    List<TConsensusGroupId> schemaRegionGroupIds = storageGroupSchema.getSchemaRegionGroupIds();
    DeleteRegionsReq deleteRegionsReq = new DeleteRegionsReq();
    for (TConsensusGroupId schemaRegionGroupId : schemaRegionGroupIds) {
      deleteRegionsReq.addConsensusGroupId(schemaRegionGroupId);
    }
    for (TConsensusGroupId dataRegionId : dataRegionGroupIds) {
      deleteRegionsReq.addConsensusGroupId(dataRegionId);
    }
    deleteRegions(deleteRegionsReq);
    deleteDataPartitionMapByStorageGroup(storageGroupSchema.getName());
    deleteSchemaPartitionMapByStorageGroup(storageGroupSchema.getName());
  }

  /**
   * Get SchemaPartition
   *
   * @param req SchemaPartitionPlan with partitionSlotsMap
   * @return SchemaPartitionDataSet that contains only existing SchemaPartition
   */
  public DataSet getSchemaPartition(GetSchemaPartitionReq req) {
    SchemaPartitionResp schemaPartitionResp = new SchemaPartitionResp();
    schemaPartitionReadWriteLock.readLock().lock();

    try {
      schemaPartitionResp.setSchemaPartition(
          schemaPartition.getSchemaPartition(req.getPartitionSlotsMap()));
    } finally {
      schemaPartitionReadWriteLock.readLock().unlock();
      schemaPartitionResp.setStatus(new TSStatus(TSStatusCode.SUCCESS_STATUS.getStatusCode()));
    }

    return schemaPartitionResp;
  }

  /**
   * Create SchemaPartition
   *
   * @param req CreateSchemaPartitionPlan with SchemaPartition assigned result
   * @return TSStatusCode.SUCCESS_STATUS when creation successful
   */
  public TSStatus createSchemaPartition(CreateSchemaPartitionReq req) {
    schemaPartitionReadWriteLock.writeLock().lock();
    regionReadWriteLock.writeLock().lock();

    try {
      // Allocate SchemaPartition by CreateSchemaPartitionPlan
      Map<String, Map<TSeriesPartitionSlot, TRegionReplicaSet>> assignedResult =
          req.getAssignedSchemaPartition();
      assignedResult.forEach(
          (storageGroup, partitionSlots) ->
              partitionSlots.forEach(
                  (seriesPartitionSlot, regionReplicaSet) -> {
                    schemaPartition.createSchemaPartition(
                        storageGroup, seriesPartitionSlot, regionReplicaSet);
                    regionSlotsCounter.computeIfPresent(
                        regionReplicaSet.getRegionId(), (consensusGroupId, count) -> (count + 1));
                  }));
    } finally {
      regionReadWriteLock.writeLock().unlock();
      schemaPartitionReadWriteLock.writeLock().unlock();
    }

    return new TSStatus(TSStatusCode.SUCCESS_STATUS.getStatusCode());
  }

  /**
   * Filter no assigned SchemaPartitionSlots
   *
   * @param partitionSlotsMap Map<StorageGroupName, List<TSeriesPartitionSlot>>
   * @return Map<StorageGroupName, List < TSeriesPartitionSlot>>, SchemaPartitionSlots that is not
   *     assigned in partitionSlotsMap
   */
  public Map<String, List<TSeriesPartitionSlot>> filterNoAssignedSchemaPartitionSlots(
      Map<String, List<TSeriesPartitionSlot>> partitionSlotsMap) {
    Map<String, List<TSeriesPartitionSlot>> result;
    schemaPartitionReadWriteLock.readLock().lock();
    try {
      result = schemaPartition.filterNoAssignedSchemaPartitionSlot(partitionSlotsMap);
    } finally {
      schemaPartitionReadWriteLock.readLock().unlock();
    }
    return result;
  }

  /**
   * Get DataPartition
   *
   * @param req DataPartitionPlan with partitionSlotsMap
   * @return DataPartitionDataSet that contains only existing DataPartition
   */
  public DataSet getDataPartition(GetDataPartitionReq req) {
    DataPartitionResp dataPartitionResp = new DataPartitionResp();
    dataPartitionReadWriteLock.readLock().lock();

    try {
      dataPartitionResp.setDataPartition(
          dataPartition.getDataPartition(
              req.getPartitionSlotsMap(),
              ConfigNodeDescriptor.getInstance().getConf().getSeriesPartitionExecutorClass(),
              ConfigNodeDescriptor.getInstance().getConf().getSeriesPartitionSlotNum()));
    } finally {
      dataPartitionReadWriteLock.readLock().unlock();
      dataPartitionResp.setStatus(new TSStatus(TSStatusCode.SUCCESS_STATUS.getStatusCode()));
    }

    return dataPartitionResp;
  }

  /**
   * Create DataPartition
   *
   * @param req CreateDataPartitionPlan with DataPartition assigned result
   * @return TSStatusCode.SUCCESS_STATUS when creation successful
   */
  public TSStatus createDataPartition(CreateDataPartitionReq req) {
    dataPartitionReadWriteLock.writeLock().lock();
    regionReadWriteLock.writeLock().lock();

    try {
      // Allocate DataPartition by CreateDataPartitionPlan
      Map<String, Map<TSeriesPartitionSlot, Map<TTimePartitionSlot, List<TRegionReplicaSet>>>>
          assignedResult = req.getAssignedDataPartition();
      assignedResult.forEach(
          (storageGroup, seriesPartitionTimePartitionSlots) ->
              seriesPartitionTimePartitionSlots.forEach(
                  ((seriesPartitionSlot, timePartitionSlotRegionReplicaSets) ->
                      timePartitionSlotRegionReplicaSets.forEach(
                          ((timePartitionSlot, regionReplicaSets) ->
                              regionReplicaSets.forEach(
                                  regionReplicaSet -> {
                                    dataPartition.createDataPartition(
                                        storageGroup,
                                        seriesPartitionSlot,
                                        timePartitionSlot,
                                        regionReplicaSet);
                                    regionSlotsCounter.computeIfPresent(
                                        regionReplicaSet.getRegionId(),
                                        (consensusGroupId, count) -> (count + 1));
                                  }))))));
    } finally {
      regionReadWriteLock.writeLock().unlock();
      dataPartitionReadWriteLock.writeLock().unlock();
    }

    return new TSStatus(TSStatusCode.SUCCESS_STATUS.getStatusCode());
  }

  /**
   * Filter no assigned DataPartitionSlots
   *
   * @param partitionSlotsMap Map<StorageGroupName, Map<TSeriesPartitionSlot,
   *     List<TTimePartitionSlot>>>
   * @return Map<StorageGroupName, Map < TSeriesPartitionSlot, List < TTimePartitionSlot>>>,
   *     DataPartitionSlots that is not assigned in partitionSlotsMap
   */
  public Map<String, Map<TSeriesPartitionSlot, List<TTimePartitionSlot>>>
      filterNoAssignedDataPartitionSlots(
          Map<String, Map<TSeriesPartitionSlot, List<TTimePartitionSlot>>> partitionSlotsMap) {
    Map<String, Map<TSeriesPartitionSlot, List<TTimePartitionSlot>>> result;
    dataPartitionReadWriteLock.readLock().lock();
    try {
      result = dataPartition.filterNoAssignedDataPartitionSlots(partitionSlotsMap);
    } finally {
      dataPartitionReadWriteLock.readLock().unlock();
    }
    return result;
  }

  /** Get RegionReplicaSet by the specific TConsensusGroupIds */
  public List<TRegionReplicaSet> getRegionReplicaSets(List<TConsensusGroupId> groupIds) {
    List<TRegionReplicaSet> result = new ArrayList<>();
    regionReadWriteLock.readLock().lock();
    try {
      for (TConsensusGroupId groupId : groupIds) {
        result.add(regionReplicaMap.get(groupId));
      }
    } finally {
      regionReadWriteLock.readLock().unlock();
    }
    return result;
  }

  /** Get all allocated RegionReplicaSets */
  public List<TRegionReplicaSet> getAllocatedRegions() {
    List<TRegionReplicaSet> result;
    regionReadWriteLock.readLock().lock();
    try {
      result = new ArrayList<>(regionReplicaMap.values());
    } finally {
      regionReadWriteLock.readLock().unlock();
    }
    return result;
  }

  /** @return A copy of regionReplicaMap */
  public Map<TConsensusGroupId, TRegionReplicaSet> getRegionReplicaMap() {
    Map<TConsensusGroupId, TRegionReplicaSet> result;
    regionReadWriteLock.readLock().lock();
    try {
      result = new HashMap<>(regionReplicaMap);
    } finally {
      regionReadWriteLock.readLock().unlock();
    }
    return result;
  }

  /** @return The specific Regions that sorted by the number of allocated slots */
  public List<Pair<Long, TConsensusGroupId>> getSortedRegionSlotsCounter(
      List<TConsensusGroupId> consensusGroupIds) {
    List<Pair<Long, TConsensusGroupId>> result = new ArrayList<>();
    regionReadWriteLock.readLock().lock();
    try {
      for (TConsensusGroupId consensusGroupId : consensusGroupIds) {
        result.add(new Pair<>(regionSlotsCounter.get(consensusGroupId), consensusGroupId));
      }
      result.sort(Comparator.comparingLong(Pair::getLeft));
    } finally {
      regionReadWriteLock.readLock().unlock();
    }
    return result;
  }

  private void deleteDataPartitionMapByStorageGroup(String storageGroup) {
    dataPartitionReadWriteLock.writeLock().lock();
    try {
      dataPartition.getDataPartitionMap().remove(storageGroup);
    } finally {
      dataPartitionReadWriteLock.writeLock().unlock();
    }
  }

  private void deleteSchemaPartitionMapByStorageGroup(String storageGroup) {
    schemaPartitionReadWriteLock.writeLock().lock();
    try {
      schemaPartition.getSchemaPartitionMap().remove(storageGroup);
    } finally {
      schemaPartitionReadWriteLock.writeLock().unlock();
    }
  }

  public boolean processTakeSnapshot(File snapshotDir) throws TException, IOException {

    File snapshotFile = new File(snapshotDir, snapshotFileName);
    if (snapshotFile.exists() && snapshotFile.isFile()) {
      LOGGER.error(
          "Failed to take snapshot, because snapshot file [{}] is already exist.",
          snapshotFile.getAbsolutePath());
      return false;
    }

    // prevents temporary files from being damaged and cannot be deleted, which affects the next
    // snapshot operation.
    File tmpFile = new File(snapshotFile.getAbsolutePath() + "-" + UUID.randomUUID());

    lockAllRead();
    try (FileOutputStream fileOutputStream = new FileOutputStream(tmpFile);
        TIOStreamTransport tioStreamTransport = new TIOStreamTransport(fileOutputStream)) {
      TProtocol protocol = new TBinaryProtocol(tioStreamTransport);

      // serialize nextRegionGroupId
      ReadWriteIOUtils.write(nextRegionGroupId.get(), fileOutputStream);
      // serialize regionMap
      serializeRegionMap(fileOutputStream, protocol);
      // serialize schemaPartition
      schemaPartition.serialize(fileOutputStream, protocol);
      // serialize dataPartition
      dataPartition.serialize(fileOutputStream, protocol);
      // write to file
      fileOutputStream.flush();
      fileOutputStream.close();
      // rename file
      return tmpFile.renameTo(snapshotFile);
    } finally {
      unlockAllRead();
      // with or without success, delete temporary files anyway
      for (int retry = 0; retry < 5; retry++) {
        if (!tmpFile.exists() || tmpFile.delete()) {
          break;
        } else {
          LOGGER.warn(
              "Can't delete temporary snapshot file: {}, retrying...", tmpFile.getAbsolutePath());
        }
      }
    }
  }

  public void processLoadSnapshot(File snapshotDir) throws TException, IOException {

    File snapshotFile = new File(snapshotDir, snapshotFileName);
    if (!snapshotFile.exists() || !snapshotFile.isFile()) {
      LOGGER.error(
          "Failed to load snapshot,snapshot file [{}] is not exist.",
          snapshotFile.getAbsolutePath());
      return;
    }

    // no operations are processed at this time
    lockAllWrite();

    try (FileInputStream fileInputStream = new FileInputStream(snapshotFile);
        TIOStreamTransport tioStreamTransport = new TIOStreamTransport(fileInputStream)) {
      TProtocol protocol = new TBinaryProtocol(tioStreamTransport);
      // before restoring a snapshot, clear all old data
      clear();
      // start to restore
      nextRegionGroupId.set(ReadWriteIOUtils.readInt(fileInputStream));
      deserializeRegionMap(fileInputStream, protocol);
      schemaPartition.deserialize(fileInputStream, protocol);
      dataPartition.deserialize(fileInputStream, protocol);
    } finally {
      unlockAllWrite();
    }
  }

<<<<<<< HEAD
  /** Get SchemaNodeManagementPartition through matched storageGroup */
  public DataSet getSchemaNodeManagementPartition(List<String> matchedStorageGroups) {
=======
  /** Get SchemaNodeManagementPartition */
  public DataSet getSchemaNodeManagementPartition(List<String> matchedStroageGroups) {
>>>>>>> bda7cfa7
    SchemaNodeManagementResp schemaNodeManagementResp = new SchemaNodeManagementResp();
    schemaPartitionReadWriteLock.readLock().lock();
    try {
      schemaNodeManagementResp.setSchemaPartition(
<<<<<<< HEAD
          schemaPartition.getSchemaPartition(matchedStorageGroups));
=======
          schemaPartition.getSchemaPartition(matchedStroageGroups));
>>>>>>> bda7cfa7
    } finally {
      schemaPartitionReadWriteLock.readLock().unlock();
      schemaNodeManagementResp.setStatus(new TSStatus(TSStatusCode.SUCCESS_STATUS.getStatusCode()));
    }
    return schemaNodeManagementResp;
  }

  private void lockAllWrite() {
    regionReadWriteLock.writeLock().lock();
    schemaPartitionReadWriteLock.writeLock().lock();
    dataPartitionReadWriteLock.writeLock().lock();
  }

  private void unlockAllWrite() {
    regionReadWriteLock.writeLock().unlock();
    schemaPartitionReadWriteLock.writeLock().unlock();
    dataPartitionReadWriteLock.writeLock().unlock();
  }

  private void lockAllRead() {
    regionReadWriteLock.readLock().lock();
    schemaPartitionReadWriteLock.readLock().lock();
    dataPartitionReadWriteLock.readLock().lock();
  }

  private void unlockAllRead() {
    regionReadWriteLock.readLock().unlock();
    schemaPartitionReadWriteLock.readLock().unlock();
    dataPartitionReadWriteLock.readLock().unlock();
  }

  @TestOnly
  public DataPartition getDataPartition() {
    return dataPartition;
  }

  @TestOnly
  public SchemaPartition getSchemaPartition() {
    return schemaPartition;
  }

  @TestOnly
  public Map<TConsensusGroupId, Long> getRegionSlotsCounter() {
    return regionSlotsCounter;
  }

  private void serializeRegionMap(OutputStream outputStream, TProtocol protocol)
      throws TException, IOException {
    ReadWriteIOUtils.write(regionReplicaMap.size(), outputStream);
    for (TConsensusGroupId consensusGroupId : regionReplicaMap.keySet()) {
      consensusGroupId.write(protocol);
      regionReplicaMap.get(consensusGroupId).write(protocol);
      protocol.writeI64(regionSlotsCounter.get(consensusGroupId));
    }
  }

  private void deserializeRegionMap(InputStream inputStream, TProtocol protocol)
      throws TException, IOException {
    int size = ReadWriteIOUtils.readInt(inputStream);
    while (size > 0) {
      TConsensusGroupId tConsensusGroupId = new TConsensusGroupId();
      tConsensusGroupId.read(protocol);
      TRegionReplicaSet tRegionReplicaSet = new TRegionReplicaSet();
      tRegionReplicaSet.read(protocol);
      Long count = protocol.readI64();

      regionReplicaMap.put(tConsensusGroupId, tRegionReplicaSet);
      regionSlotsCounter.put(tConsensusGroupId, count);
      size--;
    }
  }

  public void clear() {
    nextRegionGroupId = new AtomicInteger(0);
    regionReplicaMap.clear();
    regionSlotsCounter.clear();

    if (schemaPartition.getSchemaPartitionMap() != null) {
      schemaPartition.getSchemaPartitionMap().clear();
    }

    if (dataPartition.getDataPartitionMap() != null) {
      dataPartition.getDataPartitionMap().clear();
    }
  }
}<|MERGE_RESOLUTION|>--- conflicted
+++ resolved
@@ -498,22 +498,13 @@
     }
   }
 
-<<<<<<< HEAD
   /** Get SchemaNodeManagementPartition through matched storageGroup */
   public DataSet getSchemaNodeManagementPartition(List<String> matchedStorageGroups) {
-=======
-  /** Get SchemaNodeManagementPartition */
-  public DataSet getSchemaNodeManagementPartition(List<String> matchedStroageGroups) {
->>>>>>> bda7cfa7
     SchemaNodeManagementResp schemaNodeManagementResp = new SchemaNodeManagementResp();
     schemaPartitionReadWriteLock.readLock().lock();
     try {
       schemaNodeManagementResp.setSchemaPartition(
-<<<<<<< HEAD
           schemaPartition.getSchemaPartition(matchedStorageGroups));
-=======
-          schemaPartition.getSchemaPartition(matchedStroageGroups));
->>>>>>> bda7cfa7
     } finally {
       schemaPartitionReadWriteLock.readLock().unlock();
       schemaNodeManagementResp.setStatus(new TSStatus(TSStatusCode.SUCCESS_STATUS.getStatusCode()));
