/*
 * Licensed to the Apache Software Foundation (ASF) under one
 * or more contributor license agreements.  See the NOTICE file
 * distributed with this work for additional information
 * regarding copyright ownership.  The ASF licenses this file
 * to you under the Apache License, Version 2.0 (the
 * "License"); you may not use this file except in compliance
 * with the License.  You may obtain a copy of the License at
 *
 *     http://www.apache.org/licenses/LICENSE-2.0
 *
 * Unless required by applicable law or agreed to in writing,
 * software distributed under the License is distributed on an
 * "AS IS" BASIS, WITHOUT WARRANTIES OR CONDITIONS OF ANY
 * KIND, either express or implied.  See the License for the
 * specific language governing permissions and limitations
 * under the License.
 */
package org.apache.iotdb.confignode.manager;

import org.apache.iotdb.common.rpc.thrift.TConfigNodeLocation;
import org.apache.iotdb.common.rpc.thrift.TEndPoint;
import org.apache.iotdb.common.rpc.thrift.TSStatus;
import org.apache.iotdb.commons.consensus.ConsensusGroupId;
import org.apache.iotdb.commons.consensus.PartitionRegionId;
import org.apache.iotdb.commons.utils.TestOnly;
import org.apache.iotdb.confignode.client.SyncConfigNodeClientPool;
import org.apache.iotdb.confignode.conf.ConfigNodeConf;
import org.apache.iotdb.confignode.conf.ConfigNodeDescriptor;
import org.apache.iotdb.confignode.consensus.request.ConfigRequest;
import org.apache.iotdb.confignode.consensus.request.write.ApplyConfigNodeReq;
import org.apache.iotdb.confignode.consensus.request.write.RemoveConfigNodeReq;
import org.apache.iotdb.confignode.consensus.statemachine.PartitionRegionStateMachine;
import org.apache.iotdb.consensus.ConsensusFactory;
import org.apache.iotdb.consensus.IConsensus;
import org.apache.iotdb.consensus.common.Peer;
import org.apache.iotdb.consensus.common.response.ConsensusReadResponse;
import org.apache.iotdb.consensus.common.response.ConsensusWriteResponse;
import org.apache.iotdb.consensus.config.ConsensusConfig;
import org.apache.iotdb.rpc.TSStatusCode;

import org.slf4j.Logger;
import org.slf4j.LoggerFactory;

import java.io.IOException;
import java.util.ArrayList;
import java.util.List;

/** ConsensusManager maintains consensus class, request will redirect to consensus layer */
public class ConsensusManager {

  private static final Logger LOGGER = LoggerFactory.getLogger(ConsensusManager.class);
  private static final ConfigNodeConf conf = ConfigNodeDescriptor.getInstance().getConf();
  private ConsensusGroupId consensusGroupId;
  private IConsensus consensusImpl;

  public ConsensusManager(PartitionRegionStateMachine stateMachine) throws IOException {
    setConsensusLayer(stateMachine);
  }

  public void close() throws IOException {
    consensusImpl.stop();
  }

  @TestOnly
  public void singleCopyMayWaitUntilLeaderReady() {
    if (conf.getConfigNodeList().size() == 1) {
      long startTime = System.currentTimeMillis();
      long maxWaitTime = 1000 * 60; // milliseconds, which is 60s
      try {
        while (!consensusImpl.isLeader(consensusGroupId)) {
          Thread.sleep(100);
          long elapsed = System.currentTimeMillis() - startTime;
          if (elapsed > maxWaitTime) {
            return;
          }
        }
      } catch (InterruptedException ignored) {
      }
    }
  }

  /** Build ConfigNodeGroup ConsensusLayer */
  private void setConsensusLayer(PartitionRegionStateMachine stateMachine) throws IOException {
    // There is only one ConfigNodeGroup
    consensusGroupId = new PartitionRegionId(conf.getPartitionRegionId());

    // Consensus local implement
    consensusImpl =
        ConsensusFactory.getConsensusImpl(
                conf.getConfigNodeConsensusProtocolClass(),
                ConsensusConfig.newBuilder()
                    .setThisNode(new TEndPoint(conf.getRpcAddress(), conf.getConsensusPort()))
                    .setStorageDir(conf.getConsensusDir())
                    .build(),
                gid -> stateMachine)
            .orElseThrow(
                () ->
                    new IllegalArgumentException(
                        String.format(
                            ConsensusFactory.CONSTRUCT_FAILED_MSG,
                            conf.getConfigNodeConsensusProtocolClass())));
    consensusImpl.start();

    // Build consensus group from iotdb-confignode.properties
    LOGGER.info("Set ConfigNode consensus group {}...", conf.getConfigNodeList());
    List<Peer> peerList = new ArrayList<>();
    for (TConfigNodeLocation configNodeLocation : conf.getConfigNodeList()) {
      peerList.add(new Peer(consensusGroupId, configNodeLocation.getConsensusEndPoint()));
    }
    consensusImpl.addConsensusGroup(consensusGroupId, peerList);

    // Apply ConfigNode if necessary
    if (conf.isNeedApply()) {
      TSStatus status =
          SyncConfigNodeClientPool.getInstance()
              .applyConfigNode(
                  conf.getTargetConfigNodeList(),
                  new TConfigNodeLocation(
                      new TEndPoint(conf.getRpcAddress(), conf.getRpcPort()),
                      new TEndPoint(conf.getRpcAddress(), conf.getConsensusPort())));
      if (status.getCode() != TSStatusCode.SUCCESS_STATUS.getStatusCode()) {
        LOGGER.error(status.getMessage());
        throw new IOException("Apply ConfigNode failed:");
      }
    }
  }

  /**
   * Apply new ConfigNode Peer into PartitionRegion
   *
   * @param applyConfigNodeReq ApplyConfigNodeReq
   * @return True if successfully addPeer. False if another ConfigNode is being added to the
   *     PartitionRegion
   */
  public boolean addConfigNodePeer(ApplyConfigNodeReq applyConfigNodeReq) {
    return consensusImpl
        .addPeer(
            consensusGroupId,
            new Peer(
                consensusGroupId,
                applyConfigNodeReq.getConfigNodeLocation().getConsensusEndPoint()))
        .isSuccess();
  }

  /**
   * Remove a ConfigNode Peer out of PartitionRegion
   *
   * @param removeConfigNodeReq RemoveConfigNodeReq
   * @return True if successfully removePeer. False if another ConfigNode is being removed to the
   *     PartitionRegion
   */
  public boolean removeConfigNodePeer(RemoveConfigNodeReq removeConfigNodeReq) {
    return consensusImpl
        .removePeer(
            consensusGroupId,
            new Peer(
                consensusGroupId,
                removeConfigNodeReq.getConfigNodeLocation().getConsensusEndPoint()))
        .isSuccess();
  }

  /** Transmit PhysicalPlan to confignode.consensus.statemachine */
  public ConsensusWriteResponse write(ConfigRequest req) {
    return consensusImpl.write(consensusGroupId, req);
  }

  /** Transmit PhysicalPlan to confignode.consensus.statemachine */
  public ConsensusReadResponse read(ConfigRequest req) {
    return consensusImpl.read(consensusGroupId, req);
  }

  public boolean isLeader() {
    return consensusImpl.isLeader(consensusGroupId);
  }

  public Peer getLeader(ConsensusGroupId groupId) {
    Peer leader = consensusImpl.getLeader(groupId);
    TEndPoint endpoint = leader.getEndpoint();
    for (TConfigNodeLocation configNodeLocation : conf.getConfigNodeList()) {
      if (configNodeLocation.getConsensusEndPoint().equals(endpoint)) {
        return new Peer(groupId, configNodeLocation.getInternalEndPoint());
      }
    }
    LOGGER.info("The current ConfigNode is not leader. And ConfigNodeGroup is in leader election.");
    return null;
  }

  public ConsensusGroupId getConsensusGroupId() {
    return consensusGroupId;
  }
<<<<<<< HEAD

  public IConsensus getConsensusImpl() {
    return consensusImpl;
  }

  // TODO: Interfaces for LoadBalancer control
=======
>>>>>>> f091ab6e
}<|MERGE_RESOLUTION|>--- conflicted
+++ resolved
@@ -189,13 +189,8 @@
   public ConsensusGroupId getConsensusGroupId() {
     return consensusGroupId;
   }
-<<<<<<< HEAD
 
   public IConsensus getConsensusImpl() {
     return consensusImpl;
   }
-
-  // TODO: Interfaces for LoadBalancer control
-=======
->>>>>>> f091ab6e
 }