--- conflicted
+++ resolved
@@ -82,11 +82,14 @@
                             conf.getConfigNodeConsensusProtocolClass())));
     consensusImpl.start();
 
-    addConsensusGroup(conf.getConfigNodeList());
+    // if does not start firstly, or is seed-node. will add ConsensusGroup.
+    if (!conf.isNeedApply()) {
+      addConsensusGroup(conf.getConfigNodeList());
+    }
   }
 
   /**
-   * execute in new node
+   * after register config node, leader will call addConsensusGroup remotely. execute in new node
    *
    * @param configNodeLocations all config node
    */
@@ -154,10 +157,6 @@
     return consensusImpl.isLeader(consensusGroupId);
   }
 
-<<<<<<< HEAD
-  public Peer getLeader() {
-    return consensusImpl.getLeader(consensusGroupId);
-=======
   public Peer getLeader(List<TConfigNodeLocation> onlineConfigNodes) {
     Peer leader = consensusImpl.getLeader(consensusGroupId);
 
@@ -167,14 +166,16 @@
             .findFirst()
             .get();
     return new Peer(consensusGroupId, nodeLocation.getInternalEndPoint());
->>>>>>> 44f1d181
   }
 
   public ConsensusGroupId getConsensusGroupId() {
     return consensusGroupId;
   }
 
-<<<<<<< HEAD
+  public IConsensus getConsensusImpl() {
+    return consensusImpl;
+  }
+
   @TestOnly
   public void singleCopyMayWaitUntilLeaderReady() {
     if (conf.getConfigNodeList().size() == 1) {
@@ -191,9 +192,5 @@
       } catch (InterruptedException ignored) {
       }
     }
-=======
-  public IConsensus getConsensusImpl() {
-    return consensusImpl;
->>>>>>> 44f1d181
   }
 }