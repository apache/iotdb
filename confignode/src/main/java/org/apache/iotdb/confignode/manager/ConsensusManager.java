/*
 * Licensed to the Apache Software Foundation (ASF) under one
 * or more contributor license agreements.  See the NOTICE file
 * distributed with this work for additional information
 * regarding copyright ownership.  The ASF licenses this file
 * to you under the Apache License, Version 2.0 (the
 * "License"); you may not use this file except in compliance
 * with the License.  You may obtain a copy of the License at
 *
 *     http://www.apache.org/licenses/LICENSE-2.0
 *
 * Unless required by applicable law or agreed to in writing,
 * software distributed under the License is distributed on an
 * "AS IS" BASIS, WITHOUT WARRANTIES OR CONDITIONS OF ANY
 * KIND, either express or implied.  See the License for the
 * specific language governing permissions and limitations
 * under the License.
 */
package org.apache.iotdb.confignode.manager;

import org.apache.iotdb.common.rpc.thrift.TConfigNodeLocation;
import org.apache.iotdb.common.rpc.thrift.TEndPoint;
import org.apache.iotdb.common.rpc.thrift.TSStatus;
import org.apache.iotdb.commons.consensus.ConsensusGroupId;
import org.apache.iotdb.commons.consensus.PartitionRegionId;
import org.apache.iotdb.commons.exception.BadNodeUrlException;
import org.apache.iotdb.commons.utils.TestOnly;
import org.apache.iotdb.confignode.conf.ConfigNodeConfig;
import org.apache.iotdb.confignode.conf.ConfigNodeDescriptor;
import org.apache.iotdb.confignode.conf.SystemPropertiesUtils;
import org.apache.iotdb.confignode.consensus.request.ConfigPhysicalPlan;
import org.apache.iotdb.confignode.consensus.statemachine.PartitionRegionStateMachine;
import org.apache.iotdb.confignode.exception.AddPeerException;
import org.apache.iotdb.confignode.manager.node.NodeManager;
import org.apache.iotdb.consensus.ConsensusFactory;
import org.apache.iotdb.consensus.IConsensus;
import org.apache.iotdb.consensus.common.Peer;
import org.apache.iotdb.consensus.common.response.ConsensusReadResponse;
import org.apache.iotdb.consensus.common.response.ConsensusWriteResponse;
import org.apache.iotdb.consensus.config.ConsensusConfig;
import org.apache.iotdb.consensus.config.RatisConfig;
import org.apache.iotdb.rpc.TSStatusCode;

import org.apache.ratis.util.SizeInBytes;
import org.apache.ratis.util.TimeDuration;
import org.slf4j.Logger;
import org.slf4j.LoggerFactory;

import java.io.IOException;
import java.util.ArrayList;
import java.util.Collections;
import java.util.List;
import java.util.concurrent.TimeUnit;

/** ConsensusManager maintains consensus class, request will redirect to consensus layer */
public class ConsensusManager {

  private static final Logger LOGGER = LoggerFactory.getLogger(ConsensusManager.class);
  private static final ConfigNodeConfig CONF = ConfigNodeDescriptor.getInstance().getConf();
  private static final int SEED_CONFIG_NODE_ID = 0;

  private final IManager configManager;

  private ConsensusGroupId consensusGroupId;
  private IConsensus consensusImpl;

  public ConsensusManager(IManager configManager, PartitionRegionStateMachine stateMachine)
      throws IOException {
    this.configManager = configManager;
    setConsensusLayer(stateMachine);
  }

  public void close() throws IOException {
    consensusImpl.stop();
  }

  /** ConsensusLayer local implementation */
  private void setConsensusLayer(PartitionRegionStateMachine stateMachine) throws IOException {
    // There is only one ConfigNodeGroup
    consensusGroupId = new PartitionRegionId(CONF.getPartitionRegionId());
<<<<<<< HEAD
    if (CONF.getConfigNodeConsensusProtocolClass().equals(ConsensusFactory.RatisConsensus)) {
      consensusImpl =
          ConsensusFactory.getConsensusImpl(
                  CONF.getConfigNodeConsensusProtocolClass(),
                  ConsensusConfig.newBuilder()
                      .setThisNode(
                          new TEndPoint(CONF.getInternalAddress(), CONF.getConsensusPort()))
                      .setRatisConfig(
                          RatisConfig.newBuilder()
                              .setLeaderLogAppender(
                                  RatisConfig.LeaderLogAppender.newBuilder()
                                      .setBufferByteLimit(
                                          CONF
                                              .getPartitionRegionRatisConsensusLogAppenderBufferSize())
                                      .build())
                              .setSnapshot(
                                  RatisConfig.Snapshot.newBuilder()
                                      .setAutoTriggerThreshold(
                                          CONF.getPartitionRegionRatisSnapshotTriggerThreshold())
                                      .build())
                              .setLog(
                                  RatisConfig.Log.newBuilder()
                                      .setUnsafeFlushEnabled(
                                          CONF.isPartitionRegionRatisLogUnsafeFlushEnable())
                                      .setSegmentCacheSizeMax(
                                          SizeInBytes.valueOf(
                                              CONF.getPartitionRegionRatisLogSegmentSizeMax()))
                                      .build())
                              .setGrpc(
                                  RatisConfig.Grpc.newBuilder()
                                      .setFlowControlWindow(
                                          SizeInBytes.valueOf(
                                              CONF.getPartitionRegionRatisGrpcFlowControlWindow()))
                                      .build())
                              .setRpc(
                                  RatisConfig.Rpc.newBuilder()
                                      .setTimeoutMin(
                                          TimeDuration.valueOf(
                                              CONF
                                                  .getPartitionRegionRatisRpcLeaderElectionTimeoutMinMs(),
                                              TimeUnit.MILLISECONDS))
                                      .setTimeoutMax(
                                          TimeDuration.valueOf(
                                              CONF
                                                  .getPartitionRegionRatisRpcLeaderElectionTimeoutMaxMs(),
                                              TimeUnit.MILLISECONDS))
                                      .build())
                              .build())
                      .setStorageDir(CONF.getConsensusDir())
                      .build(),
                  gid -> stateMachine)
              .orElseThrow(
                  () ->
                      new IllegalArgumentException(
                          String.format(
                              ConsensusFactory.CONSTRUCT_FAILED_MSG,
                              CONF.getConfigNodeConsensusProtocolClass())));
    } else if (CONF.getConfigNodeConsensusProtocolClass()
        .equals(ConsensusFactory.StandAloneConsensus)) {
      consensusImpl =
          ConsensusFactory.getConsensusImpl(
                  ConsensusFactory.StandAloneConsensus,
                  ConsensusConfig.newBuilder()
                      .setThisNode(
                          new TEndPoint(CONF.getInternalAddress(), CONF.getConsensusPort()))
                      .setStorageDir("target" + java.io.File.separator + "standalone")
                      .build(),
                  gid -> stateMachine)
              .orElseThrow(
                  () ->
                      new IllegalArgumentException(
                          String.format(
                              ConsensusFactory.CONSTRUCT_FAILED_MSG,
                              ConsensusFactory.StandAloneConsensus)));
    }
=======

    // Implement local ConsensusLayer by ConfigNodeConfig
    consensusImpl =
        ConsensusFactory.getConsensusImpl(
                CONF.getConfigNodeConsensusProtocolClass(),
                ConsensusConfig.newBuilder()
                    .setThisNodeId(CONF.getConfigNodeId())
                    .setThisNode(new TEndPoint(CONF.getInternalAddress(), CONF.getConsensusPort()))
                    .setRatisConfig(
                        RatisConfig.newBuilder()
                            .setLeaderLogAppender(
                                RatisConfig.LeaderLogAppender.newBuilder()
                                    .setBufferByteLimit(
                                        CONF
                                            .getPartitionRegionRatisConsensusLogAppenderBufferSize())
                                    .build())
                            .setSnapshot(
                                RatisConfig.Snapshot.newBuilder()
                                    .setAutoTriggerThreshold(
                                        CONF.getPartitionRegionRatisSnapshotTriggerThreshold())
                                    .build())
                            .setLog(
                                RatisConfig.Log.newBuilder()
                                    .setUnsafeFlushEnabled(
                                        CONF.isPartitionRegionRatisLogUnsafeFlushEnable())
                                    .setSegmentCacheSizeMax(
                                        SizeInBytes.valueOf(
                                            CONF.getPartitionRegionRatisLogSegmentSizeMax()))
                                    .build())
                            .setGrpc(
                                RatisConfig.Grpc.newBuilder()
                                    .setFlowControlWindow(
                                        SizeInBytes.valueOf(
                                            CONF.getPartitionRegionRatisGrpcFlowControlWindow()))
                                    .build())
                            .setRpc(
                                RatisConfig.Rpc.newBuilder()
                                    .setTimeoutMin(
                                        TimeDuration.valueOf(
                                            CONF
                                                .getPartitionRegionRatisRpcLeaderElectionTimeoutMinMs(),
                                            TimeUnit.MILLISECONDS))
                                    .setTimeoutMax(
                                        TimeDuration.valueOf(
                                            CONF
                                                .getPartitionRegionRatisRpcLeaderElectionTimeoutMaxMs(),
                                            TimeUnit.MILLISECONDS))
                                    .setRequestTimeout(
                                        TimeDuration.valueOf(
                                            CONF.getPartitionRegionRatisRequestTimeoutMs(),
                                            TimeUnit.MILLISECONDS))
                                    .setFirstElectionTimeoutMin(
                                        TimeDuration.valueOf(
                                            CONF.getRatisFirstElectionTimeoutMinMs(),
                                            TimeUnit.MILLISECONDS))
                                    .setFirstElectionTimeoutMax(
                                        TimeDuration.valueOf(
                                            CONF.getRatisFirstElectionTimeoutMaxMs(),
                                            TimeUnit.MILLISECONDS))
                                    .build())
                            .setRatisConsensus(
                                RatisConfig.RatisConsensus.newBuilder()
                                    .setClientRequestTimeoutMillis(
                                        CONF.getPartitionRegionRatisRequestTimeoutMs())
                                    .setClientMaxRetryAttempt(
                                        CONF.getPartitionRegionRatisMaxRetryAttempts())
                                    .setClientRetryInitialSleepTimeMs(
                                        CONF.getPartitionRegionRatisInitialSleepTimeMs())
                                    .setClientRetryMaxSleepTimeMs(
                                        CONF.getPartitionRegionRatisMaxSleepTimeMs())
                                    .build())
                            .build())
                    .setStorageDir(CONF.getConsensusDir())
                    .build(),
                gid -> stateMachine)
            .orElseThrow(
                () ->
                    new IllegalArgumentException(
                        String.format(
                            ConsensusFactory.CONSTRUCT_FAILED_MSG,
                            CONF.getConfigNodeConsensusProtocolClass())));
>>>>>>> e489286a
    consensusImpl.start();

    if (SystemPropertiesUtils.isRestarted()) {
      try {
        // Create ConsensusGroup from confignode-system.properties file when restart
        // TODO: Check and notify if current ConfigNode's ip or port has changed
        createPeerForConsensusGroup(SystemPropertiesUtils.loadConfigNodeList());
      } catch (BadNodeUrlException e) {
        throw new IOException(e);
      }
    } else if (ConfigNodeDescriptor.getInstance().isSeedConfigNode()) {
      // Create ConsensusGroup that contains only itself
      // if the current ConfigNode is Seed-ConfigNode
      createPeerForConsensusGroup(
          Collections.singletonList(
              new TConfigNodeLocation(
                  SEED_CONFIG_NODE_ID,
                  new TEndPoint(CONF.getInternalAddress(), CONF.getInternalPort()),
                  new TEndPoint(CONF.getInternalAddress(), CONF.getConsensusPort()))));
    }
  }

  /**
   * Create peer in new node to build consensus group
   *
   * @param configNodeLocations All registered ConfigNodes
   */
  public void createPeerForConsensusGroup(List<TConfigNodeLocation> configNodeLocations) {
    if (configNodeLocations.size() == 0) {
      LOGGER.warn("configNodeLocations is empty, createPeerForConsensusGroup failed.");
      return;
    }

    LOGGER.info("createPeerForConsensusGroup {}...", configNodeLocations);

    List<Peer> peerList = new ArrayList<>();
    for (TConfigNodeLocation configNodeLocation : configNodeLocations) {
      peerList.add(
          new Peer(
              consensusGroupId,
              configNodeLocation.getConfigNodeId(),
              configNodeLocation.getConsensusEndPoint()));
    }
    consensusImpl.createPeer(consensusGroupId, peerList);
  }

  /**
   * Add new ConfigNode Peer into PartitionRegion
   *
   * @param configNodeLocation The new ConfigNode
   * @throws AddPeerException When addPeer doesn't success
   */
  public void addConfigNodePeer(TConfigNodeLocation configNodeLocation) throws AddPeerException {
    boolean result =
        consensusImpl
            .addPeer(
                consensusGroupId,
                new Peer(
                    consensusGroupId,
                    configNodeLocation.getConfigNodeId(),
                    configNodeLocation.getConsensusEndPoint()))
            .isSuccess();

    if (!result) {
      throw new AddPeerException(configNodeLocation);
    }
  }

  /**
   * Remove a ConfigNode Peer out of PartitionRegion
   *
   * @param tConfigNodeLocation config node location
   * @return True if successfully removePeer. False if another ConfigNode is being removed to the
   *     PartitionRegion
   */
  public boolean removeConfigNodePeer(TConfigNodeLocation tConfigNodeLocation) {
    return consensusImpl
        .removePeer(
            consensusGroupId,
            new Peer(
                consensusGroupId,
                tConfigNodeLocation.getConfigNodeId(),
                tConfigNodeLocation.getConsensusEndPoint()))
        .isSuccess();
  }

  /** Transmit PhysicalPlan to confignode.consensus.statemachine */
  public ConsensusWriteResponse write(ConfigPhysicalPlan plan) {
    return consensusImpl.write(consensusGroupId, plan);
  }

  /** Transmit PhysicalPlan to confignode.consensus.statemachine */
  public ConsensusReadResponse read(ConfigPhysicalPlan plan) {
    return consensusImpl.read(consensusGroupId, plan);
  }

  public boolean isLeader() {
    return consensusImpl.isLeader(consensusGroupId);
  }

  /** @return ConfigNode-leader's location if leader exists, null otherwise. */
  public TConfigNodeLocation getLeader() {
    for (int retry = 0; retry < 50; retry++) {
      Peer leaderPeer = consensusImpl.getLeader(consensusGroupId);
      if (leaderPeer != null) {
        List<TConfigNodeLocation> registeredConfigNodes =
            getNodeManager().getRegisteredConfigNodes();
        TConfigNodeLocation leaderLocation =
            registeredConfigNodes.stream()
                .filter(leader -> leader.getConfigNodeId() == leaderPeer.getNodeId())
                .findFirst()
                .orElse(null);
        if (leaderLocation != null) {
          return leaderLocation;
        }
      }

      try {
        TimeUnit.MILLISECONDS.sleep(100);
      } catch (InterruptedException e) {
        LOGGER.warn("ConsensusManager getLeader been interrupted, ", e);
      }
    }
    return null;
  }

  /**
   * Confirm the current ConfigNode's leadership
   *
   * @return SUCCESS_STATUS if the current ConfigNode is leader, NEED_REDIRECTION otherwise
   */
  public TSStatus confirmLeader() {
    TSStatus result = new TSStatus();

    if (isLeader()) {
      return result.setCode(TSStatusCode.SUCCESS_STATUS.getStatusCode());
    } else {
      result.setCode(TSStatusCode.NEED_REDIRECTION.getStatusCode());
      result.setMessage(
          "The current ConfigNode is not leader, please redirect to a new ConfigNode.");

      TConfigNodeLocation leaderLocation = getLeader();
      if (leaderLocation != null) {
        result.setRedirectNode(leaderLocation.getInternalEndPoint());
      }

      return result;
    }
  }

  public ConsensusGroupId getConsensusGroupId() {
    return consensusGroupId;
  }

  public IConsensus getConsensusImpl() {
    return consensusImpl;
  }

  private NodeManager getNodeManager() {
    return configManager.getNodeManager();
  }

  @TestOnly
  public void singleCopyMayWaitUntilLeaderReady() {
    long startTime = System.currentTimeMillis();
    long maxWaitTime = 1000 * 60; // milliseconds, which is 60s
    try {
      while (!consensusImpl.isLeader(consensusGroupId)) {
        TimeUnit.MILLISECONDS.sleep(100);
        long elapsed = System.currentTimeMillis() - startTime;
        if (elapsed > maxWaitTime) {
          return;
        }
      }
    } catch (InterruptedException ignored) {
    }
  }
}<|MERGE_RESOLUTION|>--- conflicted
+++ resolved
@@ -78,7 +78,6 @@
   private void setConsensusLayer(PartitionRegionStateMachine stateMachine) throws IOException {
     // There is only one ConfigNodeGroup
     consensusGroupId = new PartitionRegionId(CONF.getPartitionRegionId());
-<<<<<<< HEAD
     if (CONF.getConfigNodeConsensusProtocolClass().equals(ConsensusFactory.RatisConsensus)) {
       consensusImpl =
           ConsensusFactory.getConsensusImpl(
@@ -154,89 +153,6 @@
                               ConsensusFactory.CONSTRUCT_FAILED_MSG,
                               ConsensusFactory.StandAloneConsensus)));
     }
-=======
-
-    // Implement local ConsensusLayer by ConfigNodeConfig
-    consensusImpl =
-        ConsensusFactory.getConsensusImpl(
-                CONF.getConfigNodeConsensusProtocolClass(),
-                ConsensusConfig.newBuilder()
-                    .setThisNodeId(CONF.getConfigNodeId())
-                    .setThisNode(new TEndPoint(CONF.getInternalAddress(), CONF.getConsensusPort()))
-                    .setRatisConfig(
-                        RatisConfig.newBuilder()
-                            .setLeaderLogAppender(
-                                RatisConfig.LeaderLogAppender.newBuilder()
-                                    .setBufferByteLimit(
-                                        CONF
-                                            .getPartitionRegionRatisConsensusLogAppenderBufferSize())
-                                    .build())
-                            .setSnapshot(
-                                RatisConfig.Snapshot.newBuilder()
-                                    .setAutoTriggerThreshold(
-                                        CONF.getPartitionRegionRatisSnapshotTriggerThreshold())
-                                    .build())
-                            .setLog(
-                                RatisConfig.Log.newBuilder()
-                                    .setUnsafeFlushEnabled(
-                                        CONF.isPartitionRegionRatisLogUnsafeFlushEnable())
-                                    .setSegmentCacheSizeMax(
-                                        SizeInBytes.valueOf(
-                                            CONF.getPartitionRegionRatisLogSegmentSizeMax()))
-                                    .build())
-                            .setGrpc(
-                                RatisConfig.Grpc.newBuilder()
-                                    .setFlowControlWindow(
-                                        SizeInBytes.valueOf(
-                                            CONF.getPartitionRegionRatisGrpcFlowControlWindow()))
-                                    .build())
-                            .setRpc(
-                                RatisConfig.Rpc.newBuilder()
-                                    .setTimeoutMin(
-                                        TimeDuration.valueOf(
-                                            CONF
-                                                .getPartitionRegionRatisRpcLeaderElectionTimeoutMinMs(),
-                                            TimeUnit.MILLISECONDS))
-                                    .setTimeoutMax(
-                                        TimeDuration.valueOf(
-                                            CONF
-                                                .getPartitionRegionRatisRpcLeaderElectionTimeoutMaxMs(),
-                                            TimeUnit.MILLISECONDS))
-                                    .setRequestTimeout(
-                                        TimeDuration.valueOf(
-                                            CONF.getPartitionRegionRatisRequestTimeoutMs(),
-                                            TimeUnit.MILLISECONDS))
-                                    .setFirstElectionTimeoutMin(
-                                        TimeDuration.valueOf(
-                                            CONF.getRatisFirstElectionTimeoutMinMs(),
-                                            TimeUnit.MILLISECONDS))
-                                    .setFirstElectionTimeoutMax(
-                                        TimeDuration.valueOf(
-                                            CONF.getRatisFirstElectionTimeoutMaxMs(),
-                                            TimeUnit.MILLISECONDS))
-                                    .build())
-                            .setRatisConsensus(
-                                RatisConfig.RatisConsensus.newBuilder()
-                                    .setClientRequestTimeoutMillis(
-                                        CONF.getPartitionRegionRatisRequestTimeoutMs())
-                                    .setClientMaxRetryAttempt(
-                                        CONF.getPartitionRegionRatisMaxRetryAttempts())
-                                    .setClientRetryInitialSleepTimeMs(
-                                        CONF.getPartitionRegionRatisInitialSleepTimeMs())
-                                    .setClientRetryMaxSleepTimeMs(
-                                        CONF.getPartitionRegionRatisMaxSleepTimeMs())
-                                    .build())
-                            .build())
-                    .setStorageDir(CONF.getConsensusDir())
-                    .build(),
-                gid -> stateMachine)
-            .orElseThrow(
-                () ->
-                    new IllegalArgumentException(
-                        String.format(
-                            ConsensusFactory.CONSTRUCT_FAILED_MSG,
-                            CONF.getConfigNodeConsensusProtocolClass())));
->>>>>>> e489286a
     consensusImpl.start();
 
     if (SystemPropertiesUtils.isRestarted()) {
