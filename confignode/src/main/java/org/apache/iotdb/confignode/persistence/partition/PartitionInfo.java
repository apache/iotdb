/*
 * Licensed to the Apache Software Foundation (ASF) under one
 * or more contributor license agreements.  See the NOTICE file
 * distributed with this work for additional information
 * regarding copyright ownership.  The ASF licenses this file
 * to you under the Apache License, Version 2.0 (the
 * "License"); you may not use this file except in compliance
 * with the License.  You may obtain a copy of the License at
 *
 *     http://www.apache.org/licenses/LICENSE-2.0
 *
 * Unless required by applicable law or agreed to in writing,
 * software distributed under the License is distributed on an
 * "AS IS" BASIS, WITHOUT WARRANTIES OR CONDITIONS OF ANY
 * KIND, either express or implied.  See the License for the
 * specific language governing permissions and limitations
 * under the License.
 */

package org.apache.iotdb.confignode.persistence.partition;

import org.apache.iotdb.common.rpc.thrift.TConsensusGroupId;
import org.apache.iotdb.common.rpc.thrift.TConsensusGroupType;
import org.apache.iotdb.common.rpc.thrift.TDataNodeLocation;
import org.apache.iotdb.common.rpc.thrift.TRegionReplicaSet;
import org.apache.iotdb.common.rpc.thrift.TSStatus;
import org.apache.iotdb.common.rpc.thrift.TSeriesPartitionSlot;
import org.apache.iotdb.common.rpc.thrift.TTimePartitionSlot;
import org.apache.iotdb.commons.partition.DataPartition;
import org.apache.iotdb.commons.partition.SchemaPartition;
import org.apache.iotdb.commons.snapshot.SnapshotProcessor;
import org.apache.iotdb.confignode.conf.ConfigNodeDescriptor;
import org.apache.iotdb.confignode.consensus.request.read.GetDataPartitionReq;
import org.apache.iotdb.confignode.consensus.request.read.GetSchemaPartitionReq;
import org.apache.iotdb.confignode.consensus.request.write.CreateDataPartitionReq;
import org.apache.iotdb.confignode.consensus.request.write.CreateRegionGroupsReq;
import org.apache.iotdb.confignode.consensus.request.write.CreateSchemaPartitionReq;
import org.apache.iotdb.confignode.consensus.request.write.DeleteStorageGroupReq;
import org.apache.iotdb.confignode.consensus.request.write.PreDeleteStorageGroupReq;
import org.apache.iotdb.confignode.consensus.request.write.SetStorageGroupReq;
import org.apache.iotdb.confignode.consensus.response.DataPartitionResp;
import org.apache.iotdb.confignode.consensus.response.SchemaNodeManagementResp;
import org.apache.iotdb.confignode.consensus.response.SchemaPartitionResp;
import org.apache.iotdb.confignode.exception.StorageGroupNotExistsException;
import org.apache.iotdb.consensus.common.DataSet;
import org.apache.iotdb.db.service.metrics.MetricsService;
import org.apache.iotdb.db.service.metrics.enums.Metric;
import org.apache.iotdb.db.service.metrics.enums.Tag;
import org.apache.iotdb.metrics.config.MetricConfigDescriptor;
import org.apache.iotdb.metrics.utils.MetricLevel;
import org.apache.iotdb.rpc.TSStatusCode;
import org.apache.iotdb.tsfile.utils.Pair;
import org.apache.iotdb.tsfile.utils.ReadWriteIOUtils;

import org.apache.thrift.TException;
import org.apache.thrift.protocol.TBinaryProtocol;
import org.apache.thrift.protocol.TProtocol;
import org.apache.thrift.transport.TIOStreamTransport;
import org.slf4j.Logger;
import org.slf4j.LoggerFactory;

import java.io.File;
import java.io.FileInputStream;
import java.io.FileOutputStream;
import java.io.IOException;
import java.util.ArrayList;
import java.util.Collections;
import java.util.HashMap;
import java.util.HashSet;
import java.util.List;
import java.util.Map;
import java.util.Objects;
import java.util.Set;
import java.util.UUID;
import java.util.Vector;
import java.util.concurrent.ConcurrentHashMap;
import java.util.concurrent.atomic.AtomicBoolean;
import java.util.concurrent.atomic.AtomicInteger;

/**
 * The PartitionInfo stores cluster PartitionTable. The PartitionTable including: 1. regionMap:
 * location of Region member 2. schemaPartition: location of schema 3. dataPartition: location of
 * data
 */
public class PartitionInfo implements SnapshotProcessor {

  private static final Logger LOGGER = LoggerFactory.getLogger(PartitionInfo.class);

  // For allocating Regions
  private final AtomicInteger nextRegionGroupId;
  // Map<StorageGroupName, StorageGroupPartitionInfo>
  private final ConcurrentHashMap<String, StorageGroupPartitionTable> storageGroupPartitionTables;

  private final Set<TRegionReplicaSet> deletedRegionSet;

  private final String snapshotFileName = "partition_info.bin";

  public PartitionInfo() {
    this.storageGroupPartitionTables = new ConcurrentHashMap<>();
    this.nextRegionGroupId = new AtomicInteger(0);

    // Ensure that the PartitionTables of the StorageGroups who've been logically deleted
    // are unreadable and un-writable
    // For RegionCleaner
    this.deletedRegionSet = Collections.synchronizedSet(new HashSet<>());
  }

  public void addMetrics() {
    if (MetricConfigDescriptor.getInstance().getMetricConfig().getEnableMetric()) {
      MetricsService.getInstance()
          .getMetricManager()
          .getOrCreateAutoGauge(
              Metric.STORAGE_GROUP.toString(),
              MetricLevel.CORE,
              storageGroupPartitionTables,
              o -> o.size() / 2,
              Tag.NAME.toString(),
              "number");
      MetricsService.getInstance()
          .getMetricManager()
          .getOrCreateAutoGauge(
              Metric.REGION.toString(),
              MetricLevel.IMPORTANT,
              this,
              o -> o.updateRegionMetric(TConsensusGroupType.SchemaRegion),
              Tag.NAME.toString(),
              "total",
              Tag.TYPE.toString(),
              TConsensusGroupType.SchemaRegion.toString());
      MetricsService.getInstance()
          .getMetricManager()
          .getOrCreateAutoGauge(
              Metric.REGION.toString(),
              MetricLevel.IMPORTANT,
              this,
              o -> o.updateRegionMetric(TConsensusGroupType.DataRegion),
              Tag.NAME.toString(),
              "total",
              Tag.TYPE.toString(),
              TConsensusGroupType.DataRegion.toString());
    }
  }

  public int generateNextRegionGroupId() {
    return nextRegionGroupId.getAndIncrement();
  }

  // ======================================================
  // Consensus read/write interfaces
  // ======================================================

  /**
   * Thread-safely create new StorageGroupPartitionInfo
   *
   * @param req SetStorageGroupReq
   * @return SUCCESS_STATUS if the new StorageGroupPartitionInfo is created successfully.
   */
  public TSStatus setStorageGroup(SetStorageGroupReq req) {
    String storageGroupName = req.getSchema().getName();
    storageGroupPartitionTables.put(
        storageGroupName, new StorageGroupPartitionTable(storageGroupName));

    LOGGER.info("Successfully set StorageGroup: {}", req.getSchema());

    return new TSStatus(TSStatusCode.SUCCESS_STATUS.getStatusCode());
  }

  /**
   * Thread-safely cache allocation result of new RegionGroups
   *
   * @param req CreateRegionGroupsReq
   * @return SUCCESS_STATUS
   */
  public TSStatus createRegionGroups(CreateRegionGroupsReq req) {
    TSStatus result;
    AtomicInteger maxRegionId = new AtomicInteger(Integer.MIN_VALUE);

    req.getRegionGroupMap()
        .forEach(
            (storageGroup, regionReplicaSets) -> {
              storageGroupPartitionTables.get(storageGroup).createRegionGroups(regionReplicaSets);
              regionReplicaSets.forEach(
                  regionReplicaSet ->
                      maxRegionId.set(
                          Math.max(maxRegionId.get(), regionReplicaSet.getRegionId().getId())));
            });

<<<<<<< HEAD
    if (nextRegionGroupId.get() < maxRegionId.get()) {
      // In this case, at least one Region is created by the leader ConfigNode,
      // so the nextRegionGroupID of the followers needs to be added
      nextRegionGroupId.getAndAdd(req.getRegionGroupMap().size());
=======
    // To ensure that the nextRegionGroupId is updated correctly when
    // the ConfigNode-followers concurrently processes CreateRegionsReq,
    // we need to add a synchronization lock here
    synchronized (nextRegionGroupId) {
      if (nextRegionGroupId.get() < maxRegionId.get()) {
        nextRegionGroupId.set(maxRegionId.get());
      }
>>>>>>> 462c0c2c
    }

    result = new TSStatus(TSStatusCode.SUCCESS_STATUS.getStatusCode());
    return result;
  }

  /**
   * Thread-safely pre-delete the specific StorageGroup
   *
   * @param preDeleteStorageGroupReq PreDeleteStorageGroupReq
   * @return SUCCESS_STATUS
   */
  public TSStatus preDeleteStorageGroup(PreDeleteStorageGroupReq preDeleteStorageGroupReq) {
    final PreDeleteStorageGroupReq.PreDeleteType preDeleteType =
        preDeleteStorageGroupReq.getPreDeleteType();
    final String storageGroup = preDeleteStorageGroupReq.getStorageGroup();
    switch (preDeleteType) {
      case EXECUTE:
        storageGroupPartitionTables.get(storageGroup).setPredeleted(true);
        break;
      case ROLLBACK:
        storageGroupPartitionTables.get(storageGroup).setPredeleted(false);
        break;
    }
    return new TSStatus(TSStatusCode.SUCCESS_STATUS.getStatusCode());
  }

  /**
   * Thread-safely delete StorageGroup
   *
   * @param req DeleteRegionsReq
   */
  public void deleteStorageGroup(DeleteStorageGroupReq req) {
    // Cache RegionReplicaSets
    synchronized (deletedRegionSet) {
      deletedRegionSet.addAll(storageGroupPartitionTables.get(req.getName()).getAllReplicaSets());
    }
    // Clean the cache
    storageGroupPartitionTables.remove(req.getName());
  }

  /** @return The Regions that should be deleted among the DataNodes */
  public Set<TRegionReplicaSet> getDeletedRegionSet() {
    synchronized (deletedRegionSet) {
      return deletedRegionSet;
    }
  }

  /**
   * Thread-safely get SchemaPartition
   *
   * @param req SchemaPartitionPlan with partitionSlotsMap
   * @return SchemaPartitionDataSet that contains only existing SchemaPartition
   */
  public DataSet getSchemaPartition(GetSchemaPartitionReq req) {
    AtomicBoolean isAllPartitionsExist = new AtomicBoolean(true);
    // TODO: Replace this map whit new SchemaPartition
    Map<String, Map<TSeriesPartitionSlot, TRegionReplicaSet>> schemaPartition =
        new ConcurrentHashMap<>();

    if (req.getPartitionSlotsMap().size() == 0) {
      // Return all SchemaPartitions when the queried PartitionSlots are empty
      storageGroupPartitionTables.forEach(
          (storageGroup, storageGroupPartitionTable) -> {
            if (!storageGroupPartitionTable.isPredeleted()) {
              schemaPartition.put(storageGroup, new ConcurrentHashMap<>());
              storageGroupPartitionTable.getSchemaPartition(
                  new ArrayList<>(), schemaPartition.get(storageGroup));

              if (schemaPartition.get(storageGroup).size() == 0) {
                // Remove empty Map
                schemaPartition.remove(storageGroup);
              }
            }
          });
    } else {
      // Return the SchemaPartition for each StorageGroup
      req.getPartitionSlotsMap()
          .forEach(
              (storageGroup, partitionSlots) -> {
                if (isStorageGroupExisted(storageGroup)) {
                  schemaPartition.put(storageGroup, new ConcurrentHashMap<>());

                  if (!storageGroupPartitionTables
                      .get(storageGroup)
                      .getSchemaPartition(partitionSlots, schemaPartition.get(storageGroup))) {
                    isAllPartitionsExist.set(false);
                  }

                  if (schemaPartition.get(storageGroup).size() == 0) {
                    // Remove empty Map
                    schemaPartition.remove(storageGroup);
                  }
                }
              });
    }

    SchemaPartitionResp schemaPartitionResp = new SchemaPartitionResp();
    schemaPartitionResp.setAllPartitionsExist(isAllPartitionsExist.get());
    // Notice: SchemaPartition contains two redundant structural parameters currently.
    schemaPartitionResp.setSchemaPartition(
        new SchemaPartition(
            schemaPartition,
            ConfigNodeDescriptor.getInstance().getConf().getSeriesPartitionExecutorClass(),
            ConfigNodeDescriptor.getInstance().getConf().getSeriesPartitionSlotNum()));
    schemaPartitionResp.setStatus(new TSStatus(TSStatusCode.SUCCESS_STATUS.getStatusCode()));
    return schemaPartitionResp;
  }

  /**
   * Thread-safely get DataPartition
   *
   * @param req DataPartitionPlan with partitionSlotsMap
   * @return DataPartitionDataSet that contains only existing DataPartition
   */
  public DataSet getDataPartition(GetDataPartitionReq req) {
    AtomicBoolean isAllPartitionsExist = new AtomicBoolean(true);
    // TODO: Replace this map whit new DataPartition
    Map<String, Map<TSeriesPartitionSlot, Map<TTimePartitionSlot, List<TRegionReplicaSet>>>>
        dataPartition = new ConcurrentHashMap<>();

    req.getPartitionSlotsMap()
        .forEach(
            (storageGroup, partitionSlots) -> {
              if (isStorageGroupExisted(storageGroup)) {
                dataPartition.put(storageGroup, new ConcurrentHashMap<>());
                if (!storageGroupPartitionTables
                    .get(storageGroup)
                    .getDataPartition(partitionSlots, dataPartition.get(storageGroup))) {
                  isAllPartitionsExist.set(false);
                }

                if (dataPartition.get(storageGroup).size() == 0) {
                  // Remove empty Map
                  dataPartition.remove(storageGroup);
                }
              }
            });

    DataPartitionResp dataPartitionResp = new DataPartitionResp();
    dataPartitionResp.setAllPartitionsExist(isAllPartitionsExist.get());
    // Notice: DataPartition contains two redundant structural parameters currently.
    dataPartitionResp.setDataPartition(
        new DataPartition(
            dataPartition,
            ConfigNodeDescriptor.getInstance().getConf().getSeriesPartitionExecutorClass(),
            ConfigNodeDescriptor.getInstance().getConf().getSeriesPartitionSlotNum()));
    dataPartitionResp.setStatus(new TSStatus(TSStatusCode.SUCCESS_STATUS.getStatusCode()));
    return dataPartitionResp;
  }

  private boolean isStorageGroupExisted(String storageGroup) {
    final StorageGroupPartitionTable storageGroupPartitionTable =
        storageGroupPartitionTables.get(storageGroup);
    return storageGroupPartitionTable != null && !storageGroupPartitionTable.isPredeleted();
  }

  /**
   * Create SchemaPartition
   *
   * @param req CreateSchemaPartitionPlan with SchemaPartition assigned result
   * @return TSStatusCode.SUCCESS_STATUS
   */
  public TSStatus createSchemaPartition(CreateSchemaPartitionReq req) {
    req.getAssignedSchemaPartition()
        .forEach(
            (storageGroup, schemaPartitionTable) -> {
              if (isStorageGroupExisted(storageGroup)) {
                storageGroupPartitionTables
                    .get(storageGroup)
                    .createSchemaPartition(schemaPartitionTable);
              }
            });

    return new TSStatus(TSStatusCode.SUCCESS_STATUS.getStatusCode());
  }

  /**
   * Create DataPartition
   *
   * @param req CreateDataPartitionPlan with DataPartition assigned result
   * @return TSStatusCode.SUCCESS_STATUS
   */
  public TSStatus createDataPartition(CreateDataPartitionReq req) {
    req.getAssignedDataPartition()
        .forEach(
            (storageGroup, dataPartitionTable) -> {
              if (isStorageGroupExisted(storageGroup)) {
                storageGroupPartitionTables
                    .get(storageGroup)
                    .createDataPartition(dataPartitionTable);
              }
            });

    return new TSStatus(TSStatusCode.SUCCESS_STATUS.getStatusCode());
  }

  /** Get SchemaNodeManagementPartition through matched storageGroup */
  public DataSet getSchemaNodeManagementPartition(List<String> matchedStorageGroups) {
    SchemaNodeManagementResp schemaNodeManagementResp = new SchemaNodeManagementResp();
    Map<String, Map<TSeriesPartitionSlot, TRegionReplicaSet>> schemaPartitionMap =
        new ConcurrentHashMap<>();

    matchedStorageGroups.stream()
        .filter(this::isStorageGroupExisted)
        .forEach(
            storageGroup -> {
              schemaPartitionMap.put(storageGroup, new ConcurrentHashMap<>());
              storageGroupPartitionTables
                  .get(storageGroup)
                  .getSchemaPartition(new ArrayList<>(), schemaPartitionMap.get(storageGroup));

              if (schemaPartitionMap.get(storageGroup).size() == 0) {
                // Remove empty Map
                schemaPartitionMap.remove(storageGroup);
              }
            });

    schemaNodeManagementResp.setSchemaPartition(
        new SchemaPartition(
            schemaPartitionMap,
            ConfigNodeDescriptor.getInstance().getConf().getSeriesPartitionExecutorClass(),
            ConfigNodeDescriptor.getInstance().getConf().getSeriesPartitionSlotNum()));
    schemaNodeManagementResp.setStatus(new TSStatus(TSStatusCode.SUCCESS_STATUS.getStatusCode()));
    return schemaNodeManagementResp;
  }

  // ======================================================
  // Leader scheduling interfaces
  // ======================================================

  /**
   * Only Leader use this interface. Filter unassigned SchemaPartitionSlots
   *
   * @param partitionSlotsMap Map<StorageGroupName, List<TSeriesPartitionSlot>>
   * @return Map<StorageGroupName, List<TSeriesPartitionSlot>>, SchemaPartitionSlots that is not
   *     assigned in partitionSlotsMap
   */
  public Map<String, List<TSeriesPartitionSlot>> filterUnassignedSchemaPartitionSlots(
      Map<String, List<TSeriesPartitionSlot>> partitionSlotsMap) {
    Map<String, List<TSeriesPartitionSlot>> result = new ConcurrentHashMap<>();

    partitionSlotsMap.forEach(
        (storageGroup, partitionSlots) -> {
          if (isStorageGroupExisted(storageGroup)) {
            result.put(
                storageGroup,
                storageGroupPartitionTables
                    .get(storageGroup)
                    .filterUnassignedSchemaPartitionSlots(partitionSlots));
          }
        });

    return result;
  }

  /**
   * Only Leader use this interface. Filter unassigned SchemaPartitionSlots
   *
   * @param partitionSlotsMap Map<StorageGroupName, Map<TSeriesPartitionSlot,
   *     List<TTimePartitionSlot>>>
   * @return Map<StorageGroupName, Map<TSeriesPartitionSlot, List<TTimePartitionSlot>>>,
   *     DataPartitionSlots that is not assigned in partitionSlotsMap
   */
  public Map<String, Map<TSeriesPartitionSlot, List<TTimePartitionSlot>>>
      filterUnassignedDataPartitionSlots(
          Map<String, Map<TSeriesPartitionSlot, List<TTimePartitionSlot>>> partitionSlotsMap) {
    Map<String, Map<TSeriesPartitionSlot, List<TTimePartitionSlot>>> result =
        new ConcurrentHashMap<>();

    partitionSlotsMap.forEach(
        (storageGroup, partitionSlots) -> {
          if (isStorageGroupExisted(storageGroup)) {
            result.put(
                storageGroup,
                storageGroupPartitionTables
                    .get(storageGroup)
                    .filterUnassignedDataPartitionSlots(partitionSlots));
          }
        });

    return result;
  }

  /**
   * Only leader use this interface.
   *
   * @return All Regions' RegionReplicaSet
   */
  public List<TRegionReplicaSet> getAllReplicaSets() {
    List<TRegionReplicaSet> result = new Vector<>();
    storageGroupPartitionTables
        .values()
        .forEach(
            storageGroupPartitionTable ->
                result.addAll(storageGroupPartitionTable.getAllReplicaSets()));
    return result;
  }

  /**
   * Only leader use this interface. Get the number of Regions currently owned by the specific
   * StorageGroup
   *
   * @param storageGroup StorageGroupName
   * @param type SchemaRegion or DataRegion
   * @return Number of Regions currently owned by the specific StorageGroup
   * @throws StorageGroupNotExistsException When the specific StorageGroup doesn't exist
   */
  public int getRegionCount(String storageGroup, TConsensusGroupType type)
      throws StorageGroupNotExistsException {
    if (!isStorageGroupExisted(storageGroup)) {
      throw new StorageGroupNotExistsException(storageGroup);
    }

    return storageGroupPartitionTables.get(storageGroup).getRegionCount(type);
  }

  /**
   * Only leader use this interface. Contending the Region allocation particle
   *
   * @param storageGroup StorageGroupName
   * @param type SchemaRegion or DataRegion
   * @return True when successfully get the allocation particle, false otherwise
   */
  public boolean getRegionAllocationParticle(String storageGroup, TConsensusGroupType type) {
    return storageGroupPartitionTables.get(storageGroup).getRegionAllocationParticle(type);
  }

  /**
   * Only leader use this interface.
   *
   * @param storageGroup StorageGroupName
   * @param type SchemaRegion or DataRegion
   * @return The specific StorageGroup's Regions that sorted by the number of allocated slots
   */
  public List<Pair<Long, TConsensusGroupId>> getSortedRegionSlotsCounter(
      String storageGroup, TConsensusGroupType type) {
    return storageGroupPartitionTables.get(storageGroup).getSortedRegionSlotsCounter(type);
  }

  /**
   * Get total region number
   *
   * @param type SchemaRegion or DataRegion
   * @return the number of SchemaRegion or DataRegion
   */
  public int getTotalRegionCount(TConsensusGroupType type) {
    Set<RegionGroup> regionGroups = new HashSet<>();
    for (Map.Entry<String, StorageGroupPartitionTable> entry :
        storageGroupPartitionTables.entrySet()) {
      regionGroups.addAll(entry.getValue().getRegion(type));
    }
    return regionGroups.size();
  }

  /**
   * update region-related metric
   *
   * @param type SchemaRegion or DataRegion
   * @return the number of SchemaRegion or DataRegion
   */
  private int updateRegionMetric(TConsensusGroupType type) {
    Set<RegionGroup> regionGroups = new HashSet<>();
    for (Map.Entry<String, StorageGroupPartitionTable> entry :
        storageGroupPartitionTables.entrySet()) {
      regionGroups.addAll(entry.getValue().getRegion(type));
    }
    int result = regionGroups.size();
    // datanode location -> region number
    Map<TDataNodeLocation, Integer> dataNodeLocationIntegerMap = new HashMap<>();
    for (RegionGroup regionGroup : regionGroups) {
      TRegionReplicaSet regionReplicaSet = regionGroup.getReplicaSet();
      List<TDataNodeLocation> dataNodeLocations = regionReplicaSet.getDataNodeLocations();
      for (TDataNodeLocation dataNodeLocation : dataNodeLocations) {
        if (!dataNodeLocationIntegerMap.containsKey(dataNodeLocation)) {
          dataNodeLocationIntegerMap.put(dataNodeLocation, 0);
        }
        dataNodeLocationIntegerMap.put(
            dataNodeLocation, dataNodeLocationIntegerMap.get(dataNodeLocation) + 1);
      }
    }
    for (Map.Entry<TDataNodeLocation, Integer> entry : dataNodeLocationIntegerMap.entrySet()) {
      TDataNodeLocation dataNodeLocation = entry.getKey();
      String name =
          "EndPoint("
              + dataNodeLocation.getExternalEndPoint().ip
              + ":"
              + dataNodeLocation.getExternalEndPoint().port
              + ")";
      MetricsService.getInstance()
          .getMetricManager()
          .getOrCreateGauge(
              Metric.REGION.toString(),
              MetricLevel.IMPORTANT,
              Tag.NAME.toString(),
              name,
              Tag.TYPE.toString(),
              type.toString())
          .set(dataNodeLocationIntegerMap.get(dataNodeLocation));
    }
    return result;
  }

  public boolean processTakeSnapshot(File snapshotDir) throws TException, IOException {

    File snapshotFile = new File(snapshotDir, snapshotFileName);
    if (snapshotFile.exists() && snapshotFile.isFile()) {
      LOGGER.error(
          "Failed to take snapshot, because snapshot file [{}] is already exist.",
          snapshotFile.getAbsolutePath());
      return false;
    }

    // prevents temporary files from being damaged and cannot be deleted, which affects the next
    // snapshot operation.
    File tmpFile = new File(snapshotFile.getAbsolutePath() + "-" + UUID.randomUUID());

    // TODO: Lock PartitionInfo
    try (FileOutputStream fileOutputStream = new FileOutputStream(tmpFile);
        TIOStreamTransport tioStreamTransport = new TIOStreamTransport(fileOutputStream)) {
      TProtocol protocol = new TBinaryProtocol(tioStreamTransport);

      // serialize nextRegionGroupId
      ReadWriteIOUtils.write(nextRegionGroupId.get(), fileOutputStream);
      // serialize StorageGroupPartitionTable
      ReadWriteIOUtils.write(storageGroupPartitionTables.size(), fileOutputStream);
      for (Map.Entry<String, StorageGroupPartitionTable> storageGroupPartitionTableEntry :
          storageGroupPartitionTables.entrySet()) {
        ReadWriteIOUtils.write(storageGroupPartitionTableEntry.getKey(), fileOutputStream);
        storageGroupPartitionTableEntry.getValue().serialize(fileOutputStream, protocol);
      }
      // serialize deletedRegionSet
      ReadWriteIOUtils.write(deletedRegionSet.size(), fileOutputStream);
      for (TRegionReplicaSet regionReplicaSet : deletedRegionSet) {
        regionReplicaSet.write(protocol);
      }

      // write to file
      fileOutputStream.flush();
      fileOutputStream.close();
      // rename file
      return tmpFile.renameTo(snapshotFile);
    } finally {
      // with or without success, delete temporary files anyway
      for (int retry = 0; retry < 5; retry++) {
        if (!tmpFile.exists() || tmpFile.delete()) {
          break;
        } else {
          LOGGER.warn(
              "Can't delete temporary snapshot file: {}, retrying...", tmpFile.getAbsolutePath());
        }
      }
    }
  }

  public void processLoadSnapshot(File snapshotDir) throws TException, IOException {

    File snapshotFile = new File(snapshotDir, snapshotFileName);
    if (!snapshotFile.exists() || !snapshotFile.isFile()) {
      LOGGER.error(
          "Failed to load snapshot,snapshot file [{}] is not exist.",
          snapshotFile.getAbsolutePath());
      return;
    }

    // TODO: Lock PartitionInfo
    try (FileInputStream fileInputStream = new FileInputStream(snapshotFile);
        TIOStreamTransport tioStreamTransport = new TIOStreamTransport(fileInputStream)) {
      TProtocol protocol = new TBinaryProtocol(tioStreamTransport);
      // before restoring a snapshot, clear all old data
      clear();
      // start to restore
      nextRegionGroupId.set(ReadWriteIOUtils.readInt(fileInputStream));

      // restore StorageGroupPartitionTable
      int length = ReadWriteIOUtils.readInt(fileInputStream);
      for (int i = 0; i < length; i++) {
        String storageGroup = ReadWriteIOUtils.readString(fileInputStream);
        StorageGroupPartitionTable storageGroupPartitionTable =
            new StorageGroupPartitionTable(storageGroup);
        storageGroupPartitionTable.deserialize(fileInputStream, protocol);
        storageGroupPartitionTables.put(storageGroup, storageGroupPartitionTable);
      }
      // restore deletedRegionSet
      length = ReadWriteIOUtils.readInt(fileInputStream);
      for (int i = 0; i < length; i++) {
        TRegionReplicaSet regionReplicaSet = new TRegionReplicaSet();
        regionReplicaSet.read(protocol);
        deletedRegionSet.add(regionReplicaSet);
      }
    }
  }

  public void clear() {
    nextRegionGroupId.set(0);
    storageGroupPartitionTables.clear();
    deletedRegionSet.clear();
  }

  @Override
  public boolean equals(Object o) {
    if (this == o) return true;
    if (o == null || getClass() != o.getClass()) return false;
    PartitionInfo that = (PartitionInfo) o;
    return storageGroupPartitionTables.equals(that.storageGroupPartitionTables)
        && deletedRegionSet.equals(that.deletedRegionSet);
  }

  @Override
  public int hashCode() {
    return Objects.hash(storageGroupPartitionTables, deletedRegionSet);
  }
}<|MERGE_RESOLUTION|>--- conflicted
+++ resolved
@@ -185,12 +185,6 @@
                           Math.max(maxRegionId.get(), regionReplicaSet.getRegionId().getId())));
             });
 
-<<<<<<< HEAD
-    if (nextRegionGroupId.get() < maxRegionId.get()) {
-      // In this case, at least one Region is created by the leader ConfigNode,
-      // so the nextRegionGroupID of the followers needs to be added
-      nextRegionGroupId.getAndAdd(req.getRegionGroupMap().size());
-=======
     // To ensure that the nextRegionGroupId is updated correctly when
     // the ConfigNode-followers concurrently processes CreateRegionsReq,
     // we need to add a synchronization lock here
@@ -198,7 +192,6 @@
       if (nextRegionGroupId.get() < maxRegionId.get()) {
         nextRegionGroupId.set(maxRegionId.get());
       }
->>>>>>> 462c0c2c
     }
 
     result = new TSStatus(TSStatusCode.SUCCESS_STATUS.getStatusCode());
