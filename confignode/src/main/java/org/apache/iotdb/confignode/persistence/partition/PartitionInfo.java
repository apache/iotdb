/*
 * Licensed to the Apache Software Foundation (ASF) under one
 * or more contributor license agreements.  See the NOTICE file
 * distributed with this work for additional information
 * regarding copyright ownership.  The ASF licenses this file
 * to you under the Apache License, Version 2.0 (the
 * "License"); you may not use this file except in compliance
 * with the License.  You may obtain a copy of the License at
 *
 *     http://www.apache.org/licenses/LICENSE-2.0
 *
 * Unless required by applicable law or agreed to in writing,
 * software distributed under the License is distributed on an
 * "AS IS" BASIS, WITHOUT WARRANTIES OR CONDITIONS OF ANY
 * KIND, either express or implied.  See the License for the
 * specific language governing permissions and limitations
 * under the License.
 */

package org.apache.iotdb.confignode.persistence.partition;

import org.apache.iotdb.common.rpc.thrift.TConsensusGroupId;
import org.apache.iotdb.common.rpc.thrift.TConsensusGroupType;
import org.apache.iotdb.common.rpc.thrift.TDataNodeLocation;
import org.apache.iotdb.common.rpc.thrift.TRegionReplicaSet;
import org.apache.iotdb.common.rpc.thrift.TSStatus;
import org.apache.iotdb.common.rpc.thrift.TSeriesPartitionSlot;
import org.apache.iotdb.common.rpc.thrift.TTimePartitionSlot;
import org.apache.iotdb.commons.partition.DataPartitionTable;
import org.apache.iotdb.commons.partition.SchemaPartitionTable;
import org.apache.iotdb.commons.service.metric.MetricService;
import org.apache.iotdb.commons.service.metric.enums.Metric;
import org.apache.iotdb.commons.service.metric.enums.Tag;
import org.apache.iotdb.commons.snapshot.SnapshotProcessor;
import org.apache.iotdb.confignode.consensus.request.read.partition.GetDataPartitionPlan;
import org.apache.iotdb.confignode.consensus.request.read.partition.GetSchemaPartitionPlan;
import org.apache.iotdb.confignode.consensus.request.read.partition.GetSeriesSlotListPlan;
import org.apache.iotdb.confignode.consensus.request.read.partition.GetTimeSlotListPlan;
import org.apache.iotdb.confignode.consensus.request.read.region.GetRegionIdPlan;
import org.apache.iotdb.confignode.consensus.request.read.region.GetRegionInfoListPlan;
import org.apache.iotdb.confignode.consensus.request.write.partition.CreateDataPartitionPlan;
import org.apache.iotdb.confignode.consensus.request.write.partition.CreateSchemaPartitionPlan;
import org.apache.iotdb.confignode.consensus.request.write.partition.UpdateRegionLocationPlan;
import org.apache.iotdb.confignode.consensus.request.write.region.CreateRegionGroupsPlan;
import org.apache.iotdb.confignode.consensus.request.write.region.OfferRegionMaintainTasksPlan;
import org.apache.iotdb.confignode.consensus.request.write.storagegroup.DeleteStorageGroupPlan;
import org.apache.iotdb.confignode.consensus.request.write.storagegroup.PreDeleteStorageGroupPlan;
import org.apache.iotdb.confignode.consensus.request.write.storagegroup.SetStorageGroupPlan;
import org.apache.iotdb.confignode.consensus.response.DataPartitionResp;
import org.apache.iotdb.confignode.consensus.response.GetRegionIdResp;
import org.apache.iotdb.confignode.consensus.response.GetSeriesSlotListResp;
import org.apache.iotdb.confignode.consensus.response.GetTimeSlotListResp;
import org.apache.iotdb.confignode.consensus.response.RegionInfoListResp;
import org.apache.iotdb.confignode.consensus.response.SchemaNodeManagementResp;
import org.apache.iotdb.confignode.consensus.response.SchemaPartitionResp;
import org.apache.iotdb.confignode.exception.StorageGroupNotExistsException;
import org.apache.iotdb.confignode.persistence.metric.PartitionInfoMetrics;
import org.apache.iotdb.confignode.persistence.partition.maintainer.RegionMaintainTask;
import org.apache.iotdb.confignode.rpc.thrift.TRegionInfo;
import org.apache.iotdb.confignode.rpc.thrift.TShowRegionReq;
import org.apache.iotdb.confignode.rpc.thrift.TTimeSlotList;
import org.apache.iotdb.consensus.common.DataSet;
import org.apache.iotdb.metrics.utils.MetricLevel;
import org.apache.iotdb.rpc.RpcUtils;
import org.apache.iotdb.rpc.TSStatusCode;
import org.apache.iotdb.tsfile.utils.Pair;
import org.apache.iotdb.tsfile.utils.ReadWriteIOUtils;

import org.apache.thrift.TException;
import org.apache.thrift.protocol.TBinaryProtocol;
import org.apache.thrift.protocol.TProtocol;
import org.apache.thrift.transport.TIOStreamTransport;
import org.slf4j.Logger;
import org.slf4j.LoggerFactory;

import java.io.File;
import java.io.FileInputStream;
import java.io.FileOutputStream;
import java.io.IOException;
import java.util.ArrayList;
import java.util.Collections;
import java.util.HashMap;
import java.util.HashSet;
import java.util.List;
import java.util.Map;
import java.util.Objects;
import java.util.Optional;
import java.util.Set;
import java.util.UUID;
import java.util.Vector;
import java.util.concurrent.ConcurrentHashMap;
import java.util.concurrent.atomic.AtomicBoolean;
import java.util.concurrent.atomic.AtomicInteger;

/**
 * The PartitionInfo stores cluster PartitionTable. The PartitionTable including: 1. regionMap:
 * location of Region member 2. schemaPartition: location of schema 3. dataPartition: location of
 * data
 */
public class PartitionInfo implements SnapshotProcessor {

  private static final Logger LOGGER = LoggerFactory.getLogger(PartitionInfo.class);

  /** For Cluster Partition */
  // For allocating Regions
  private final AtomicInteger nextRegionGroupId;
  // Map<StorageGroupName, StorageGroupPartitionInfo>
  private final Map<String, StorageGroupPartitionTable> storageGroupPartitionTables;

  /** For Region-Maintainer */
  // For RegionReplicas' asynchronous management
  private final List<RegionMaintainTask> regionMaintainTaskList;

<<<<<<< HEAD
  private static final String SNAPSHOT_FILENAME = "partition_info.bin";
=======
  private static final String snapshotFileName = "partition_info.bin";
>>>>>>> c8be9b98

  public PartitionInfo() {
    this.nextRegionGroupId = new AtomicInteger(-1);
    this.storageGroupPartitionTables = new ConcurrentHashMap<>();

    this.regionMaintainTaskList = Collections.synchronizedList(new ArrayList<>());
  }

  public int generateNextRegionGroupId() {
    return nextRegionGroupId.incrementAndGet();
  }

  // ======================================================
  // Consensus read/write interfaces
  // ======================================================

  /**
   * Thread-safely create new StorageGroupPartitionInfo
   *
   * @param plan SetStorageGroupPlan
   * @return SUCCESS_STATUS if the new StorageGroupPartitionInfo is created successfully.
   */
  public TSStatus setStorageGroup(SetStorageGroupPlan plan) {
    String storageGroupName = plan.getSchema().getName();
    StorageGroupPartitionTable storageGroupPartitionTable =
        new StorageGroupPartitionTable(storageGroupName);
    storageGroupPartitionTables.put(storageGroupName, storageGroupPartitionTable);
    MetricService.getInstance()
        .addMetricSet(
            new PartitionInfoMetrics.StorageGroupPartitionTableMetrics(storageGroupPartitionTable));
    return new TSStatus(TSStatusCode.SUCCESS_STATUS.getStatusCode());
  }

  /**
   * Thread-safely cache allocation result of new RegionGroups
   *
   * @param plan CreateRegionGroupsPlan
   * @return SUCCESS_STATUS
   */
  public TSStatus createRegionGroups(CreateRegionGroupsPlan plan) {
    TSStatus result;
    AtomicInteger maxRegionId = new AtomicInteger(Integer.MIN_VALUE);

    plan.getRegionGroupMap()
        .forEach(
            (storageGroup, regionReplicaSets) -> {
              storageGroupPartitionTables.get(storageGroup).createRegionGroups(regionReplicaSets);
              regionReplicaSets.forEach(
                  regionReplicaSet ->
                      maxRegionId.set(
                          Math.max(maxRegionId.get(), regionReplicaSet.getRegionId().getId())));
            });

    // To ensure that the nextRegionGroupId is updated correctly when
    // the ConfigNode-followers concurrently processes CreateRegionsPlan,
    // we need to add a synchronization lock here
    synchronized (nextRegionGroupId) {
      if (nextRegionGroupId.get() < maxRegionId.get()) {
        nextRegionGroupId.set(maxRegionId.get());
      }
    }

    result = new TSStatus(TSStatusCode.SUCCESS_STATUS.getStatusCode());
    return result;
  }

  /**
   * Offer a batch of RegionMaintainTasks for the RegionMaintainer
   *
   * @return SUCCESS_STATUS
   */
  public TSStatus offerRegionMaintainTasks(
      OfferRegionMaintainTasksPlan offerRegionMaintainTasksPlan) {
    synchronized (regionMaintainTaskList) {
      regionMaintainTaskList.addAll(offerRegionMaintainTasksPlan.getRegionMaintainTaskList());
      return RpcUtils.SUCCESS_STATUS;
    }
  }

  /**
   * Poll the head of RegionMaintainTasks from the regionMaintainTaskList after it's executed
   * successfully
   *
   * @return SUCCESS_STATUS
   */
  public TSStatus pollRegionMaintainTask() {
    synchronized (regionMaintainTaskList) {
      regionMaintainTaskList.remove(0);
      return RpcUtils.SUCCESS_STATUS;
    }
  }

  /**
   * Get a deep copy of RegionCleanList for RegionCleaner to maintain cluster RegionReplicas
   *
   * @return A deep copy of RegionCleanList
   */
  public List<RegionMaintainTask> getRegionMaintainEntryList() {
    synchronized (regionMaintainTaskList) {
      return new ArrayList<>(regionMaintainTaskList);
    }
  }

  /**
   * Thread-safely pre-delete the specific StorageGroup
   *
   * @param preDeleteStorageGroupPlan PreDeleteStorageGroupPlan
   * @return SUCCESS_STATUS
   */
  public TSStatus preDeleteStorageGroup(PreDeleteStorageGroupPlan preDeleteStorageGroupPlan) {
    final PreDeleteStorageGroupPlan.PreDeleteType preDeleteType =
        preDeleteStorageGroupPlan.getPreDeleteType();
    final String storageGroup = preDeleteStorageGroupPlan.getStorageGroup();
    StorageGroupPartitionTable storageGroupPartitionTable =
        storageGroupPartitionTables.get(storageGroup);
    if (storageGroupPartitionTable == null) {
      return new TSStatus(TSStatusCode.SUCCESS_STATUS.getStatusCode());
    }
    switch (preDeleteType) {
      case EXECUTE:
        storageGroupPartitionTable.setPredeleted(true);
        break;
      case ROLLBACK:
        storageGroupPartitionTable.setPredeleted(false);
        break;
      default:
        break;
    }
    return new TSStatus(TSStatusCode.SUCCESS_STATUS.getStatusCode());
  }

  /**
   * Thread-safely delete StorageGroup
   *
   * @param plan DeleteStorageGroupPlan
   */
  public void deleteStorageGroup(DeleteStorageGroupPlan plan) {
    // Clean the StorageGroupTable cache
    storageGroupPartitionTables.remove(plan.getName());
  }

  /**
   * Thread-safely get SchemaPartition
   *
   * @param plan SchemaPartitionPlan with partitionSlotsMap
   * @return SchemaPartitionDataSet that contains only existing SchemaPartition
   */
  public DataSet getSchemaPartition(GetSchemaPartitionPlan plan) {
    AtomicBoolean isAllPartitionsExist = new AtomicBoolean(true);
    // TODO: Replace this map with new SchemaPartition
    Map<String, SchemaPartitionTable> schemaPartition = new ConcurrentHashMap<>();

    if (plan.getPartitionSlotsMap().size() == 0) {
      // Return all SchemaPartitions when the queried PartitionSlots are empty
      storageGroupPartitionTables.forEach(
          (storageGroup, storageGroupPartitionTable) -> {
            if (!storageGroupPartitionTable.isPredeleted()) {
              schemaPartition.put(storageGroup, new SchemaPartitionTable());

              storageGroupPartitionTable.getSchemaPartition(
                  new ArrayList<>(), schemaPartition.get(storageGroup));

              if (schemaPartition.get(storageGroup).getSchemaPartitionMap().isEmpty()) {
                // Remove empty Map
                schemaPartition.remove(storageGroup);
              }
            }
          });
    } else {
      // Return the SchemaPartition for each StorageGroup
      plan.getPartitionSlotsMap()
          .forEach(
              (storageGroup, partitionSlots) -> {
                if (isStorageGroupExisted(storageGroup)) {
                  schemaPartition.put(storageGroup, new SchemaPartitionTable());

                  if (!storageGroupPartitionTables
                      .get(storageGroup)
                      .getSchemaPartition(partitionSlots, schemaPartition.get(storageGroup))) {
                    isAllPartitionsExist.set(false);
                  }

                  if (schemaPartition.get(storageGroup).getSchemaPartitionMap().isEmpty()) {
                    // Remove empty Map
                    schemaPartition.remove(storageGroup);
                  }
                } else {
                  isAllPartitionsExist.set(false);
                }
              });
    }

    return new SchemaPartitionResp(
        new TSStatus(TSStatusCode.SUCCESS_STATUS.getStatusCode()),
        isAllPartitionsExist.get(),
        schemaPartition);
  }

  /**
   * Thread-safely get DataPartition
   *
   * @param plan DataPartitionPlan with partitionSlotsMap
   * @return DataPartitionDataSet that contains only existing DataPartition
   */
  public DataSet getDataPartition(GetDataPartitionPlan plan) {
    AtomicBoolean isAllPartitionsExist = new AtomicBoolean(true);
    // TODO: Replace this map whit new DataPartition
    Map<String, DataPartitionTable> dataPartition = new ConcurrentHashMap<>();

    plan.getPartitionSlotsMap()
        .forEach(
            (storageGroup, partitionSlots) -> {
              if (isStorageGroupExisted(storageGroup)) {
                dataPartition.put(storageGroup, new DataPartitionTable());

                if (!storageGroupPartitionTables
                    .get(storageGroup)
                    .getDataPartition(partitionSlots, dataPartition.get(storageGroup))) {
                  isAllPartitionsExist.set(false);
                }

                if (dataPartition.get(storageGroup).getDataPartitionMap().isEmpty()) {
                  // Remove empty Map
                  dataPartition.remove(storageGroup);
                }
              } else {
                isAllPartitionsExist.set(false);
              }
            });

    return new DataPartitionResp(
        new TSStatus(TSStatusCode.SUCCESS_STATUS.getStatusCode()),
        isAllPartitionsExist.get(),
        dataPartition);
  }

  /**
   * Checks whether the specified DataPartition has a predecessor and returns if it does
   *
   * @param storageGroup StorageGroupName
   * @param seriesPartitionSlot Corresponding SeriesPartitionSlot
   * @param timePartitionSlot Corresponding TimePartitionSlot
   * @param timePartitionInterval Time partition interval
   * @return The specific DataPartition's predecessor if exists, null otherwise
   */
  public TConsensusGroupId getPrecededDataPartition(
      String storageGroup,
      TSeriesPartitionSlot seriesPartitionSlot,
      TTimePartitionSlot timePartitionSlot,
      long timePartitionInterval) {
    if (storageGroupPartitionTables.containsKey(storageGroup)) {
      return storageGroupPartitionTables
          .get(storageGroup)
          .getPrecededDataPartition(seriesPartitionSlot, timePartitionSlot, timePartitionInterval);
    } else {
      return null;
    }
  }

  private boolean isStorageGroupExisted(String storageGroup) {
    final StorageGroupPartitionTable storageGroupPartitionTable =
        storageGroupPartitionTables.get(storageGroup);
    return storageGroupPartitionTable != null && !storageGroupPartitionTable.isPredeleted();
  }

  /**
   * Create SchemaPartition
   *
   * @param plan CreateSchemaPartitionPlan with SchemaPartition assigned result
   * @return TSStatusCode.SUCCESS_STATUS
   */
  public TSStatus createSchemaPartition(CreateSchemaPartitionPlan plan) {
    plan.getAssignedSchemaPartition()
        .forEach(
            (storageGroup, schemaPartitionTable) -> {
              if (isStorageGroupExisted(storageGroup)) {
                storageGroupPartitionTables
                    .get(storageGroup)
                    .createSchemaPartition(schemaPartitionTable);
              }
            });

    return new TSStatus(TSStatusCode.SUCCESS_STATUS.getStatusCode());
  }

  /**
   * Create DataPartition
   *
   * @param plan CreateDataPartitionPlan with DataPartition assigned result
   * @return TSStatusCode.SUCCESS_STATUS
   */
  public TSStatus createDataPartition(CreateDataPartitionPlan plan) {
    plan.getAssignedDataPartition()
        .forEach(
            (storageGroup, dataPartitionTable) -> {
              if (isStorageGroupExisted(storageGroup)) {
                storageGroupPartitionTables
                    .get(storageGroup)
                    .createDataPartition(dataPartitionTable);
              }
            });

    return new TSStatus(TSStatusCode.SUCCESS_STATUS.getStatusCode());
  }

  /** Get SchemaNodeManagementPartition through matched storageGroup */
  public DataSet getSchemaNodeManagementPartition(List<String> matchedStorageGroups) {
    SchemaNodeManagementResp schemaNodeManagementResp = new SchemaNodeManagementResp();
    Map<String, SchemaPartitionTable> schemaPartitionMap = new ConcurrentHashMap<>();

    matchedStorageGroups.stream()
        .filter(this::isStorageGroupExisted)
        .forEach(
            storageGroup -> {
              schemaPartitionMap.put(storageGroup, new SchemaPartitionTable());

              storageGroupPartitionTables
                  .get(storageGroup)
                  .getSchemaPartition(new ArrayList<>(), schemaPartitionMap.get(storageGroup));

              if (schemaPartitionMap.get(storageGroup).getSchemaPartitionMap().isEmpty()) {
                // Remove empty Map
                schemaPartitionMap.remove(storageGroup);
              }
            });

    schemaNodeManagementResp.setSchemaPartition(schemaPartitionMap);
    schemaNodeManagementResp.setStatus(new TSStatus(TSStatusCode.SUCCESS_STATUS.getStatusCode()));
    return schemaNodeManagementResp;
  }

  /** Get region information */
  public DataSet getRegionInfoList(GetRegionInfoListPlan regionsInfoPlan) {
    RegionInfoListResp regionResp = new RegionInfoListResp();
    List<TRegionInfo> regionInfoList = new Vector<>();
    if (storageGroupPartitionTables.isEmpty()) {
      regionResp.setStatus(RpcUtils.getStatus(TSStatusCode.SUCCESS_STATUS));
      regionResp.setRegionInfoList(new ArrayList<>());
      return regionResp;
    }
    TShowRegionReq showRegionReq = regionsInfoPlan.getShowRegionReq();
    final List<String> storageGroups =
        showRegionReq != null ? showRegionReq.getStorageGroups() : null;
    storageGroupPartitionTables.forEach(
        (storageGroup, storageGroupPartitionTable) -> {
          if (storageGroups != null && !storageGroups.contains(storageGroup)) {
            return;
          }
          regionInfoList.addAll(storageGroupPartitionTable.getRegionInfoList(regionsInfoPlan));
        });
    regionInfoList.sort(
        (o1, o2) ->
            o1.getConsensusGroupId().getId() != o2.getConsensusGroupId().getId()
                ? o1.getConsensusGroupId().getId() - o2.getConsensusGroupId().getId()
                : o1.getDataNodeId() - o2.getDataNodeId());
    regionResp.setRegionInfoList(regionInfoList);
    regionResp.setStatus(RpcUtils.getStatus(TSStatusCode.SUCCESS_STATUS));
    return regionResp;
  }

  /**
   * Update the location info of given regionId
   *
   * @param req UpdateRegionLocationReq
   * @return TSStatus
   */
  public TSStatus updateRegionLocation(UpdateRegionLocationPlan req) {
    TSStatus status = new TSStatus(TSStatusCode.SUCCESS_STATUS.getStatusCode());
    TConsensusGroupId regionId = req.getRegionId();
    TDataNodeLocation oldNode = req.getOldNode();
    TDataNodeLocation newNode = req.getNewNode();
    storageGroupPartitionTables.values().stream()
        .filter(sgPartitionTable -> sgPartitionTable.containRegion(regionId))
        .forEach(
            sgPartitionTable -> sgPartitionTable.updateRegionLocation(regionId, oldNode, newNode));

    return status;
  }

  /**
   * get database for region
   *
   * @param regionId regionId
   * @return database name
   */
  public String getRegionStorageGroup(TConsensusGroupId regionId) {
    Optional<StorageGroupPartitionTable> sgPartitionTableOptional =
        storageGroupPartitionTables.values().stream()
            .filter(s -> s.containRegion(regionId))
            .findFirst();
    return sgPartitionTableOptional
        .map(StorageGroupPartitionTable::getStorageGroupName)
        .orElse(null);
  }

  // ======================================================
  // Leader scheduling interfaces
  // ======================================================

  /**
   * Only Leader use this interface. Filter unassigned SchemaPartitionSlots
   *
   * @param partitionSlotsMap Map<StorageGroupName, List<TSeriesPartitionSlot>>
   * @return Map<StorageGroupName, List<TSeriesPartitionSlot>>, SchemaPartitionSlots that is not
   *     assigned in partitionSlotsMap
   */
  public Map<String, List<TSeriesPartitionSlot>> filterUnassignedSchemaPartitionSlots(
      Map<String, List<TSeriesPartitionSlot>> partitionSlotsMap) {
    Map<String, List<TSeriesPartitionSlot>> result = new ConcurrentHashMap<>();

    partitionSlotsMap.forEach(
        (storageGroup, partitionSlots) -> {
          if (isStorageGroupExisted(storageGroup)) {
            result.put(
                storageGroup,
                storageGroupPartitionTables
                    .get(storageGroup)
                    .filterUnassignedSchemaPartitionSlots(partitionSlots));
          }
        });

    return result;
  }

  /**
   * Only Leader use this interface. Filter unassigned SchemaPartitionSlots
   *
   * @param partitionSlotsMap Map<StorageGroupName, Map<TSeriesPartitionSlot, TTimeSlotList>>
   * @return Map<StorageGroupName, Map<TSeriesPartitionSlot, TTimeSlotList>>, DataPartitionSlots
   *     that is not assigned in partitionSlotsMap
   */
  public Map<String, Map<TSeriesPartitionSlot, TTimeSlotList>> filterUnassignedDataPartitionSlots(
      Map<String, Map<TSeriesPartitionSlot, TTimeSlotList>> partitionSlotsMap) {
    Map<String, Map<TSeriesPartitionSlot, TTimeSlotList>> result = new ConcurrentHashMap<>();

    partitionSlotsMap.forEach(
        (storageGroup, partitionSlots) -> {
          if (isStorageGroupExisted(storageGroup)) {
            result.put(
                storageGroup,
                storageGroupPartitionTables
                    .get(storageGroup)
                    .filterUnassignedDataPartitionSlots(partitionSlots));
          }
        });

    return result;
  }

  /**
   * Only leader use this interface.
   *
   * @return Deep copy of all Regions' RegionReplicaSet
   */
  public List<TRegionReplicaSet> getAllReplicaSets() {
    List<TRegionReplicaSet> result = new ArrayList<>();
    storageGroupPartitionTables
        .values()
        .forEach(
            storageGroupPartitionTable ->
                result.addAll(storageGroupPartitionTable.getAllReplicaSets()));
    return result;
  }

  /**
   * Only leader use this interface.
   *
   * @param type The specified TConsensusGroupType
   * @return Deep copy of all Regions' RegionReplicaSet with the specified TConsensusGroupType
   */
  public List<TRegionReplicaSet> getAllReplicaSets(TConsensusGroupType type) {
    List<TRegionReplicaSet> result = new ArrayList<>();
    storageGroupPartitionTables
        .values()
        .forEach(
            storageGroupPartitionTable ->
                result.addAll(storageGroupPartitionTable.getAllReplicaSets(type)));
    return result;
  }

  /**
   * Only leader use this interface.
   *
   * @param storageGroup The specified StorageGroup
   * @return All Regions' RegionReplicaSet of the specified StorageGroup
   */
  public List<TRegionReplicaSet> getAllReplicaSets(String storageGroup) {
    if (storageGroupPartitionTables.containsKey(storageGroup)) {
      return storageGroupPartitionTables.get(storageGroup).getAllReplicaSets();
    } else {
      return new ArrayList<>();
    }
  }

  /**
   * Only leader use this interface.
   *
   * <p>Get the number of RegionGroups currently owned by the specified StorageGroup
   *
   * @param storageGroup StorageGroupName
   * @param type SchemaRegion or DataRegion
   * @return Number of Regions currently owned by the specific StorageGroup
   * @throws StorageGroupNotExistsException When the specific StorageGroup doesn't exist
   */
  public int getRegionGroupCount(String storageGroup, TConsensusGroupType type)
      throws StorageGroupNotExistsException {
    if (!isStorageGroupExisted(storageGroup)) {
      throw new StorageGroupNotExistsException(storageGroup);
    }

    return storageGroupPartitionTables.get(storageGroup).getRegionGroupCount(type);
  }

  public int getAssignedSeriesPartitionSlotsCount(String storageGroup) {
    return storageGroupPartitionTables.get(storageGroup).getAssignedSeriesPartitionSlotsCount();
  }

  /**
   * Get the DataNodes who contain the specific StorageGroup's Schema or Data
   *
   * @param storageGroup The specific StorageGroup's name
   * @param type SchemaRegion or DataRegion
   * @return Set<TDataNodeLocation>, the related DataNodes
   */
  public Set<TDataNodeLocation> getStorageGroupRelatedDataNodes(
      String storageGroup, TConsensusGroupType type) {
    return storageGroupPartitionTables.get(storageGroup).getStorageGroupRelatedDataNodes(type);
  }

  /**
   * Only leader use this interface.
   *
   * @param storageGroup StorageGroupName
   * @param type SchemaRegion or DataRegion
   * @return The StorageGroup's Running or Available Regions that sorted by the number of allocated
   *     slots
   */
  public List<Pair<Long, TConsensusGroupId>> getRegionGroupSlotsCounter(
      String storageGroup, TConsensusGroupType type) {
    return storageGroupPartitionTables.get(storageGroup).getRegionGroupSlotsCounter(type);
  }

  /**
   * Update RegionGroup-related metric
   *
   * @param type SchemaRegion or DataRegion
   * @return the number of SchemaRegion or DataRegion
   */
  public int updateRegionGroupMetric(TConsensusGroupType type) {
    Set<RegionGroup> regionGroups = new HashSet<>();
    for (Map.Entry<String, StorageGroupPartitionTable> entry :
        storageGroupPartitionTables.entrySet()) {
      regionGroups.addAll(entry.getValue().getRegionGroups(type));
    }
    int result = regionGroups.size();
    // datanode location -> region number
    Map<TDataNodeLocation, Integer> dataNodeLocationIntegerMap = new HashMap<>();
    for (RegionGroup regionGroup : regionGroups) {
      TRegionReplicaSet regionReplicaSet = regionGroup.getReplicaSet();
      List<TDataNodeLocation> dataNodeLocations = regionReplicaSet.getDataNodeLocations();
      for (TDataNodeLocation dataNodeLocation : dataNodeLocations) {
        if (!dataNodeLocationIntegerMap.containsKey(dataNodeLocation)) {
          dataNodeLocationIntegerMap.put(dataNodeLocation, 0);
        }
        dataNodeLocationIntegerMap.put(
            dataNodeLocation, dataNodeLocationIntegerMap.get(dataNodeLocation) + 1);
      }
    }
    for (Map.Entry<TDataNodeLocation, Integer> entry : dataNodeLocationIntegerMap.entrySet()) {
      TDataNodeLocation dataNodeLocation = entry.getKey();
      String name =
          "EndPoint("
              + dataNodeLocation.getClientRpcEndPoint().ip
              + ":"
              + dataNodeLocation.getClientRpcEndPoint().port
              + ")";
      MetricService.getInstance()
          .getOrCreateGauge(
              Metric.REGION.toString(),
              MetricLevel.IMPORTANT,
              Tag.NAME.toString(),
              name,
              Tag.TYPE.toString(),
              type.toString())
          .set(dataNodeLocationIntegerMap.get(dataNodeLocation));
    }
    return result;
  }

  @Override
  public boolean processTakeSnapshot(File snapshotDir) throws TException, IOException {

    File snapshotFile = new File(snapshotDir, SNAPSHOT_FILENAME);
    if (snapshotFile.exists() && snapshotFile.isFile()) {
      LOGGER.error(
          "Failed to take snapshot, because snapshot file [{}] is already exist.",
          snapshotFile.getAbsolutePath());
      return false;
    }

    // prevents temporary files from being damaged and cannot be deleted, which affects the next
    // snapshot operation.
    File tmpFile = new File(snapshotFile.getAbsolutePath() + "-" + UUID.randomUUID());

    try (FileOutputStream fileOutputStream = new FileOutputStream(tmpFile);
        TIOStreamTransport tioStreamTransport = new TIOStreamTransport(fileOutputStream)) {
      TProtocol protocol = new TBinaryProtocol(tioStreamTransport);

      // serialize nextRegionGroupId
      ReadWriteIOUtils.write(nextRegionGroupId.get(), fileOutputStream);

      // serialize StorageGroupPartitionTable
      ReadWriteIOUtils.write(storageGroupPartitionTables.size(), fileOutputStream);
      for (Map.Entry<String, StorageGroupPartitionTable> storageGroupPartitionTableEntry :
          storageGroupPartitionTables.entrySet()) {
        ReadWriteIOUtils.write(storageGroupPartitionTableEntry.getKey(), fileOutputStream);
        storageGroupPartitionTableEntry.getValue().serialize(fileOutputStream, protocol);
      }

      // serialize regionCleanList
      ReadWriteIOUtils.write(regionMaintainTaskList.size(), fileOutputStream);
      for (RegionMaintainTask task : regionMaintainTaskList) {
        task.serialize(fileOutputStream, protocol);
      }

      // write to file
      fileOutputStream.flush();
      fileOutputStream.close();
      // rename file
      return tmpFile.renameTo(snapshotFile);
    } finally {
      // with or without success, delete temporary files anyway
      for (int retry = 0; retry < 5; retry++) {
        if (!tmpFile.exists() || tmpFile.delete()) {
          break;
        } else {
          LOGGER.warn(
              "Can't delete temporary snapshot file: {}, retrying...", tmpFile.getAbsolutePath());
        }
      }
    }
  }

  public void processLoadSnapshot(File snapshotDir) throws TException, IOException {

    File snapshotFile = new File(snapshotDir, SNAPSHOT_FILENAME);
    if (!snapshotFile.exists() || !snapshotFile.isFile()) {
      LOGGER.error(
          "Failed to load snapshot,snapshot file [{}] is not exist.",
          snapshotFile.getAbsolutePath());
      return;
    }

    try (FileInputStream fileInputStream = new FileInputStream(snapshotFile);
        TIOStreamTransport tioStreamTransport = new TIOStreamTransport(fileInputStream)) {
      TProtocol protocol = new TBinaryProtocol(tioStreamTransport);
      // before restoring a snapshot, clear all old data
      clear();

      // start to restore
      nextRegionGroupId.set(ReadWriteIOUtils.readInt(fileInputStream));

      // restore StorageGroupPartitionTable
      int length = ReadWriteIOUtils.readInt(fileInputStream);
      for (int i = 0; i < length; i++) {
        String storageGroup = ReadWriteIOUtils.readString(fileInputStream);
        if (storageGroup == null) {
          throw new IOException("Failed to load snapshot because get null StorageGroup name");
        }
        StorageGroupPartitionTable storageGroupPartitionTable =
            new StorageGroupPartitionTable(storageGroup);
        storageGroupPartitionTable.deserialize(fileInputStream, protocol);
        storageGroupPartitionTables.put(storageGroup, storageGroupPartitionTable);
      }

      // restore deletedRegionSet
      length = ReadWriteIOUtils.readInt(fileInputStream);
      for (int i = 0; i < length; i++) {
        RegionMaintainTask task = RegionMaintainTask.Factory.create(fileInputStream, protocol);
        regionMaintainTaskList.add(task);
      }
    }
  }

  public DataSet getRegionId(GetRegionIdPlan plan) {
    if (!isStorageGroupExisted(plan.getStorageGroup())) {
      return new GetRegionIdResp(
          new TSStatus(TSStatusCode.SUCCESS_STATUS.getStatusCode()), new ArrayList<>());
    }
    StorageGroupPartitionTable sgPartitionTable =
        storageGroupPartitionTables.get(plan.getStorageGroup());
    return new GetRegionIdResp(
        new TSStatus(TSStatusCode.SUCCESS_STATUS.getStatusCode()),
        sgPartitionTable.getRegionId(
            plan.getPartitionType(), plan.getSeriesSlotId(), plan.getTimeSlotId()));
  }

  public DataSet getTimeSlotList(GetTimeSlotListPlan plan) {
    if (!isStorageGroupExisted(plan.getStorageGroup())) {
      return new GetTimeSlotListResp(
          new TSStatus(TSStatusCode.SUCCESS_STATUS.getStatusCode()), new ArrayList<>());
    }
    StorageGroupPartitionTable sgPartitionTable =
        storageGroupPartitionTables.get(plan.getStorageGroup());
    return new GetTimeSlotListResp(
        new TSStatus(TSStatusCode.SUCCESS_STATUS.getStatusCode()),
        sgPartitionTable.getTimeSlotList(
            plan.getSeriesSlotId(), plan.getStartTime(), plan.getEndTime()));
  }

  public DataSet getSeriesSlotList(GetSeriesSlotListPlan plan) {
    if (!isStorageGroupExisted(plan.getStorageGroup())) {
      return new GetSeriesSlotListResp(
          new TSStatus(TSStatusCode.SUCCESS_STATUS.getStatusCode()), new ArrayList<>());
    }
    StorageGroupPartitionTable sgPartitionTable =
        storageGroupPartitionTables.get(plan.getStorageGroup());
    return new GetSeriesSlotListResp(
        new TSStatus(TSStatusCode.SUCCESS_STATUS.getStatusCode()),
        sgPartitionTable.getSeriesSlotList(plan.getPartitionType()));
  }

  public int getStorageGroupPartitionTableSize() {
    return storageGroupPartitionTables.size();
  }

  public void clear() {
    nextRegionGroupId.set(-1);
    storageGroupPartitionTables.clear();
    regionMaintainTaskList.clear();
  }

  @Override
  public boolean equals(Object o) {
    if (this == o) return true;
    if (o == null || getClass() != o.getClass()) return false;
    PartitionInfo that = (PartitionInfo) o;
    return nextRegionGroupId.get() == that.nextRegionGroupId.get()
        && storageGroupPartitionTables.equals(that.storageGroupPartitionTables)
        && regionMaintainTaskList.equals(that.regionMaintainTaskList);
  }

  @Override
  public int hashCode() {
    return Objects.hash(nextRegionGroupId, storageGroupPartitionTables, regionMaintainTaskList);
  }
}<|MERGE_RESOLUTION|>--- conflicted
+++ resolved
@@ -111,11 +111,7 @@
   // For RegionReplicas' asynchronous management
   private final List<RegionMaintainTask> regionMaintainTaskList;
 
-<<<<<<< HEAD
   private static final String SNAPSHOT_FILENAME = "partition_info.bin";
-=======
-  private static final String snapshotFileName = "partition_info.bin";
->>>>>>> c8be9b98
 
   public PartitionInfo() {
     this.nextRegionGroupId = new AtomicInteger(-1);
