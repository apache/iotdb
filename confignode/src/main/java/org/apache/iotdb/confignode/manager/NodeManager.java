/*
 * Licensed to the Apache Software Foundation (ASF) under one
 * or more contributor license agreements.  See the NOTICE file
 * distributed with this work for additional information
 * regarding copyright ownership.  The ASF licenses this file
 * to you under the Apache License, Version 2.0 (the
 * "License"); you may not use this file except in compliance
 * with the License.  You may obtain a copy of the License at
 *
 *     http://www.apache.org/licenses/LICENSE-2.0
 *
 * Unless required by applicable law or agreed to in writing,
 * software distributed under the License is distributed on an
 * "AS IS" BASIS, WITHOUT WARRANTIES OR CONDITIONS OF ANY
 * KIND, either express or implied.  See the License for the
 * specific language governing permissions and limitations
 * under the License.
 */
package org.apache.iotdb.confignode.manager;

import org.apache.iotdb.common.rpc.thrift.TConfigNodeLocation;
import org.apache.iotdb.common.rpc.thrift.TDataNodeInfo;
import org.apache.iotdb.common.rpc.thrift.TDataNodeLocation;
import org.apache.iotdb.common.rpc.thrift.TFlushReq;
import org.apache.iotdb.common.rpc.thrift.TSStatus;
import org.apache.iotdb.commons.consensus.ConsensusGroupId;
import org.apache.iotdb.confignode.client.AsyncDataNodeClientPool;
import org.apache.iotdb.confignode.client.handlers.FlushHandler;
import org.apache.iotdb.confignode.conf.ConfigNodeDescriptor;
import org.apache.iotdb.confignode.consensus.request.read.GetDataNodeInfoPlan;
import org.apache.iotdb.confignode.consensus.request.write.ApplyConfigNodePlan;
import org.apache.iotdb.confignode.consensus.request.write.RegisterDataNodePlan;
import org.apache.iotdb.confignode.consensus.request.write.RemoveConfigNodePlan;
import org.apache.iotdb.confignode.consensus.response.DataNodeConfigurationResp;
import org.apache.iotdb.confignode.consensus.response.DataNodeInfosResp;
import org.apache.iotdb.confignode.persistence.NodeInfo;
import org.apache.iotdb.confignode.rpc.thrift.TConfigNodeRegisterReq;
import org.apache.iotdb.confignode.rpc.thrift.TConfigNodeRegisterResp;
import org.apache.iotdb.confignode.rpc.thrift.TGlobalConfig;
import org.apache.iotdb.consensus.common.DataSet;
import org.apache.iotdb.consensus.common.Peer;
import org.apache.iotdb.consensus.common.response.ConsensusGenericResponse;
import org.apache.iotdb.consensus.common.response.ConsensusWriteResponse;
import org.apache.iotdb.rpc.TSStatusCode;

import org.slf4j.Logger;
import org.slf4j.LoggerFactory;

import java.util.ArrayList;
import java.util.Collections;
import java.util.List;
import java.util.concurrent.CopyOnWriteArrayList;
import java.util.concurrent.CountDownLatch;
import java.util.concurrent.locks.ReentrantLock;

/** NodeManager manages cluster node addition and removal requests */
public class NodeManager {

  private static final Logger LOGGER = LoggerFactory.getLogger(NodeManager.class);

  private final IManager configManager;
  private final NodeInfo nodeInfo;

  private final ReentrantLock removeConfigNodeLock;

  /** TODO:do some operate after add node or remove node */
  private final List<ChangeServerListener> listeners = new CopyOnWriteArrayList<>();

  public NodeManager(IManager configManager, NodeInfo nodeInfo) {
    this.configManager = configManager;
    this.nodeInfo = nodeInfo;
    this.removeConfigNodeLock = new ReentrantLock();
  }

  private void setGlobalConfig(DataNodeConfigurationResp dataSet) {
    // Set TGlobalConfig
    TGlobalConfig globalConfig = new TGlobalConfig();
    globalConfig.setDataRegionConsensusProtocolClass(
        ConfigNodeDescriptor.getInstance().getConf().getDataRegionConsensusProtocolClass());
    globalConfig.setSchemaRegionConsensusProtocolClass(
        ConfigNodeDescriptor.getInstance().getConf().getSchemaRegionConsensusProtocolClass());
    globalConfig.setSeriesPartitionSlotNum(
        ConfigNodeDescriptor.getInstance().getConf().getSeriesPartitionSlotNum());
    globalConfig.setSeriesPartitionExecutorClass(
        ConfigNodeDescriptor.getInstance().getConf().getSeriesPartitionExecutorClass());
    globalConfig.setTimePartitionInterval(
        ConfigNodeDescriptor.getInstance().getConf().getTimePartitionInterval());
    dataSet.setGlobalConfig(globalConfig);
  }

  /**
   * Register DataNode
   *
   * @param req RegisterDataNodeReq
   * @return DataNodeConfigurationDataSet. The TSStatus will be set to SUCCESS_STATUS when register
   *     success, and DATANODE_ALREADY_REGISTERED when the DataNode is already exist.
   */
  public DataSet registerDataNode(RegisterDataNodePlan req) {
    DataNodeConfigurationResp dataSet = new DataNodeConfigurationResp();

    if (nodeInfo.isOnlineDataNode(req.getInfo().getLocation())) {
      // Reset client
      AsyncDataNodeClientPool.getInstance()
          .resetClient(req.getInfo().getLocation().getInternalEndPoint());

      TSStatus status = new TSStatus(TSStatusCode.DATANODE_ALREADY_REGISTERED.getStatusCode());
      status.setMessage("DataNode already registered.");
      dataSet.setStatus(status);
    } else {
      // Persist DataNodeInfo
      req.getInfo().getLocation().setDataNodeId(nodeInfo.generateNextNodeId());
      ConsensusWriteResponse resp = getConsensusManager().write(req);
      dataSet.setStatus(resp.getStatus());

      // Adjust the maximum RegionGroup number of each StorageGroup
      getClusterSchemaManager().adjustMaxRegionGroupCount();
    }

    dataSet.setDataNodeId(req.getInfo().getLocation().getDataNodeId());
    dataSet.setConfigNodeList(nodeInfo.getOnlineConfigNodes());
    setGlobalConfig(dataSet);
    return dataSet;
  }

  /**
   * Get DataNode info
   *
   * @param req QueryDataNodeInfoPlan
   * @return The specific DataNode's info or all DataNode info if dataNodeId in
   *     QueryDataNodeInfoPlan is -1
   */
  public DataNodeInfosResp getDataNodeInfo(GetDataNodeInfoPlan req) {
    return (DataNodeInfosResp) getConsensusManager().read(req).getDataset();
  }

  /**
   * Only leader use this interface
   *
   * @return The number of online DataNodes
   */
  public int getOnlineDataNodeCount() {
    return nodeInfo.getOnlineDataNodeCount();
  }

  /**
   * Only leader use this interface
   *
   * @return The number of total cpu cores in online DataNodes
   */
  public int getTotalCpuCoreCount() {
    return nodeInfo.getTotalCpuCoreCount();
  }

  /**
   * Only leader use this interface
   *
   * @param dataNodeId Specific DataNodeId
   * @return All online DataNodes if dataNodeId equals -1. And return the specific DataNode
   *     otherwise.
   */
  public List<TDataNodeInfo> getOnlineDataNodes(int dataNodeId) {
    return nodeInfo.getOnlineDataNodes(dataNodeId);
  }

  /**
   * Provides ConfigNodeGroup information for the newly registered ConfigNode
   *
   * @param req TConfigNodeRegisterReq
   * @return TConfigNodeRegisterResp with PartitionRegionId and online ConfigNodes
   */
  public TConfigNodeRegisterResp registerConfigNode(TConfigNodeRegisterReq req) {
    TConfigNodeRegisterResp resp = new TConfigNodeRegisterResp();

    resp.setStatus(new TSStatus(TSStatusCode.SUCCESS_STATUS.getStatusCode()));

    // Return PartitionRegionId
    resp.setPartitionRegionId(
        getConsensusManager().getConsensusGroupId().convertToTConsensusGroupId());

    resp.setConfigNodeList(nodeInfo.getOnlineConfigNodes());
    return resp;
  }

  public TSStatus applyConfigNode(ApplyConfigNodePlan applyConfigNodePlan) {
    if (getConsensusManager().addConfigNodePeer(applyConfigNodePlan)) {
      // Generate new ConfigNode's index
      applyConfigNodePlan.getConfigNodeLocation().setConfigNodeId(nodeInfo.generateNextNodeId());
      return getConsensusManager().write(applyConfigNodePlan).getStatus();
    } else {
      return new TSStatus(TSStatusCode.APPLY_CONFIGNODE_FAILED.getStatusCode())
          .setMessage("Apply ConfigNode failed because there is another ConfigNode being applied.");
    }
  }

  public void addMetrics() {
    nodeInfo.addMetrics();
  }

  public TSStatus removeConfigNode(RemoveConfigNodePlan removeConfigNodePlan) {
    if (removeConfigNodeLock.tryLock()) {
      try {
        // Check ConfigNodes number
        if (getOnlineConfigNodes().size() <= 1) {
          return new TSStatus(TSStatusCode.REMOVE_CONFIGNODE_FAILED.getStatusCode())
              .setMessage(
                  "Remove ConfigNode failed because there is only one ConfigNode in current Cluster.");
        }

        // Check whether the onlineConfigNodes contain the ConfigNode to be removed.
        if (!getOnlineConfigNodes().contains(removeConfigNodePlan.getConfigNodeLocation())) {
          return new TSStatus(TSStatusCode.REMOVE_CONFIGNODE_FAILED.getStatusCode())
              .setMessage(
                  "Remove ConfigNode failed because the ConfigNode not in current Cluster.");
        }

        // Check whether the remove ConfigNode is leader
        TConfigNodeLocation leader = getConsensusManager().getLeader();
        if (leader == null) {
          return new TSStatus(TSStatusCode.REMOVE_CONFIGNODE_FAILED.getStatusCode())
              .setMessage(
                  "Remove ConfigNode failed because the ConfigNodeGroup is on leader election, please retry.");
        }
        if (leader
            .getInternalEndPoint()
            .equals(removeConfigNodePlan.getConfigNodeLocation().getInternalEndPoint())) {
          // transfer leader
          return transferLeader(removeConfigNodePlan, getConsensusManager().getConsensusGroupId());
        }

        // Execute removePeer
<<<<<<< HEAD
        if (getConsensusManager().removeConfigNodePeer(removeConfigNodePlan)) {
          return getConsensusManager().write(removeConfigNodePlan).getStatus();
=======
        if (getConsensusManager().removeConfigNodePeer(removeConfigNodeReq)) {
          configManager
              .getLoadManager()
              .removeNodeHeartbeatHandCache(
                  removeConfigNodeReq.getConfigNodeLocation().getConfigNodeId());
          return getConsensusManager().write(removeConfigNodeReq).getStatus();
>>>>>>> bdebd1de
        } else {
          return new TSStatus(TSStatusCode.REMOVE_CONFIGNODE_FAILED.getStatusCode())
              .setMessage(
                  "Remove ConfigNode failed because update ConsensusGroup peer information failed.");
        }
      } finally {
        removeConfigNodeLock.unlock();
      }
    } else {
      return new TSStatus(TSStatusCode.REMOVE_CONFIGNODE_FAILED.getStatusCode())
          .setMessage("A ConfigNode is removing. Please wait or try again.");
    }
  }

  private TSStatus transferLeader(
      RemoveConfigNodePlan removeConfigNodePlan, ConsensusGroupId groupId) {
    TConfigNodeLocation newLeader =
        getOnlineConfigNodes().stream()
            .filter(e -> !e.equals(removeConfigNodePlan.getConfigNodeLocation()))
            .findAny()
            .get();
    ConsensusGenericResponse resp =
        getConsensusManager()
            .getConsensusImpl()
            .transferLeader(groupId, new Peer(groupId, newLeader.getConsensusEndPoint()));
    if (!resp.isSuccess()) {
      return new TSStatus(TSStatusCode.REMOVE_CONFIGNODE_FAILED.getStatusCode())
          .setMessage("Remove ConfigNode failed because transfer ConfigNode leader failed.");
    }
    return new TSStatus(TSStatusCode.NEED_REDIRECTION.getStatusCode())
        .setRedirectNode(newLeader.getInternalEndPoint())
        .setMessage(
            "The ConfigNode to be removed is leader, already transfer Leader to "
                + newLeader
                + ".");
  }

  public List<TConfigNodeLocation> getOnlineConfigNodes() {
    return nodeInfo.getOnlineConfigNodes();
  }

  private ConsensusManager getConsensusManager() {
    return configManager.getConsensusManager();
  }

  private ClusterSchemaManager getClusterSchemaManager() {
    return configManager.getClusterSchemaManager();
  }

  public void registerListener(final ChangeServerListener serverListener) {
    listeners.add(serverListener);
  }

  public boolean unregisterListener(final ChangeServerListener serverListener) {
    return listeners.remove(serverListener);
  }

  /** TODO: wait data node register, wait */
  public void waitForDataNodes() {
    listeners.stream().forEach(serverListener -> serverListener.waiting());
  }

  private class ServerStartListenerThread extends Thread implements ChangeServerListener {
    private boolean changed = false;

    ServerStartListenerThread() {
      setDaemon(true);
    }

    @Override
    public void addDataNode(TDataNodeLocation DataNodeInfo) {
      serverChanged();
    }

    @Override
    public void removeDataNode(TDataNodeLocation dataNodeInfo) {
      // TODO: When removing a datanode, do the following
      //  configManager.getLoadManager().removeNodeHeartbeatHandCache(dataNodeId);
      serverChanged();
    }

    private synchronized void serverChanged() {
      changed = true;
      this.notify();
    }

    @Override
    public void run() {
      while (!configManager.isStopped()) {}
    }
  }

  /** TODO: For listener for add or remove data node */
  public interface ChangeServerListener {

    /** Started waiting on DataNode to check */
    default void waiting() {};

    /**
     * The server has joined the cluster
     *
     * @param dataNodeInfo datanode info
     */
    void addDataNode(final TDataNodeLocation dataNodeInfo);

    /**
     * remove data node
     *
     * @param dataNodeInfo data node info
     */
    void removeDataNode(final TDataNodeLocation dataNodeInfo);
  }

  public List<TSStatus> flush(TFlushReq req) {
    List<TDataNodeInfo> onlineDataNodes =
        configManager.getNodeManager().getOnlineDataNodes(req.dataNodeId);
    List<TSStatus> dataNodeResponseStatus =
        Collections.synchronizedList(new ArrayList<>(onlineDataNodes.size()));
    CountDownLatch countDownLatch = new CountDownLatch(onlineDataNodes.size());
    for (TDataNodeInfo dataNodeInfo : onlineDataNodes) {
      AsyncDataNodeClientPool.getInstance()
          .flush(
              dataNodeInfo.getLocation().getInternalEndPoint(),
              req,
              new FlushHandler(dataNodeInfo.getLocation(), countDownLatch, dataNodeResponseStatus));
    }
    try {
      countDownLatch.await();
    } catch (InterruptedException e) {
      Thread.currentThread().interrupt();
      LOGGER.error("NodeManager was interrupted during flushing on data nodes", e);
    }
    return dataNodeResponseStatus;
  }
}<|MERGE_RESOLUTION|>--- conflicted
+++ resolved
@@ -228,17 +228,12 @@
         }
 
         // Execute removePeer
-<<<<<<< HEAD
         if (getConsensusManager().removeConfigNodePeer(removeConfigNodePlan)) {
-          return getConsensusManager().write(removeConfigNodePlan).getStatus();
-=======
-        if (getConsensusManager().removeConfigNodePeer(removeConfigNodeReq)) {
           configManager
               .getLoadManager()
               .removeNodeHeartbeatHandCache(
-                  removeConfigNodeReq.getConfigNodeLocation().getConfigNodeId());
-          return getConsensusManager().write(removeConfigNodeReq).getStatus();
->>>>>>> bdebd1de
+                  removeConfigNodePlan.getConfigNodeLocation().getConfigNodeId());
+          return getConsensusManager().write(removeConfigNodePlan).getStatus();
         } else {
           return new TSStatus(TSStatusCode.REMOVE_CONFIGNODE_FAILED.getStatusCode())
               .setMessage(
