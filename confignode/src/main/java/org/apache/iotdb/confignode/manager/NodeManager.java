--- conflicted
+++ resolved
@@ -94,13 +94,8 @@
       status.setMessage("DataNode already registered.");
       dataSet.setStatus(status);
     } else {
-<<<<<<< HEAD
-      // Cache DataNodeInfo
-      req.getInfo().getLocation().setDataNodeId(nodeInfo.generateNextDataNodeId());
-=======
       // Persist DataNodeInfo
       req.getInfo().getLocation().setDataNodeId(nodeInfo.generateNextNodeId());
->>>>>>> 462c0c2c
       ConsensusWriteResponse resp = getConsensusManager().write(req);
       dataSet.setStatus(resp.getStatus());
 
