--- conflicted
+++ resolved
@@ -22,9 +22,9 @@
 import org.apache.iotdb.common.rpc.thrift.TDataNodeInfo;
 import org.apache.iotdb.common.rpc.thrift.TDataNodeLocation;
 import org.apache.iotdb.common.rpc.thrift.TSStatus;
+import org.apache.iotdb.commons.consensus.ConsensusGroupId;
 import org.apache.iotdb.confignode.client.AsyncDataNodeClientPool;
 import org.apache.iotdb.confignode.conf.ConfigNodeDescriptor;
-import org.apache.iotdb.confignode.consensus.request.read.GetConfigNodeConfigurationReq;
 import org.apache.iotdb.confignode.consensus.request.read.GetDataNodeInfoReq;
 import org.apache.iotdb.confignode.consensus.request.write.ApplyConfigNodeReq;
 import org.apache.iotdb.confignode.consensus.request.write.RegisterDataNodeReq;
@@ -37,6 +37,7 @@
 import org.apache.iotdb.confignode.rpc.thrift.TGlobalConfig;
 import org.apache.iotdb.consensus.common.DataSet;
 import org.apache.iotdb.consensus.common.Peer;
+import org.apache.iotdb.consensus.common.response.ConsensusGenericResponse;
 import org.apache.iotdb.consensus.common.response.ConsensusWriteResponse;
 import org.apache.iotdb.rpc.TSStatusCode;
 
@@ -45,6 +46,7 @@
 
 import java.util.List;
 import java.util.concurrent.CopyOnWriteArrayList;
+import java.util.concurrent.locks.ReentrantLock;
 
 /** NodeManager manages cluster node addition and removal requests */
 public class NodeManager {
@@ -53,6 +55,8 @@
 
   private final Manager configManager;
   private final NodeInfo nodeInfo;
+
+  private final ReentrantLock removeConfigNodeLock;
 
   /** TODO:do some operate after add node or remove node */
   private final List<ChangeServerListener> listeners = new CopyOnWriteArrayList<>();
@@ -60,6 +64,7 @@
   public NodeManager(Manager configManager, NodeInfo nodeInfo) {
     this.configManager = configManager;
     this.nodeInfo = nodeInfo;
+    this.removeConfigNodeLock = new ReentrantLock();
   }
 
   private void setGlobalConfig(DataNodeConfigurationResp dataSet) {
@@ -150,16 +155,6 @@
   }
 
   /**
-   * Get ConfigNode Configuration
-   *
-   * @param req GetConfigNodeConfigurationReq
-   * @retu ConfigNode key parameters
-   */
-  public DataSet getConfigNodeConfiguration(GetConfigNodeConfigurationReq req) {
-    return getConsensusManager().read(req).getDataset();
-  }
-
-  /**
    * Provides ConfigNodeGroup information for the newly registered ConfigNode
    *
    * @param req TConfigNodeRegisterReq
@@ -167,10 +162,6 @@
    */
   public TConfigNodeRegisterResp registerConfigNode(TConfigNodeRegisterReq req) {
     TConfigNodeRegisterResp resp = new TConfigNodeRegisterResp();
-
-    if (!getConsensusManager().isLeader()) {
-      return resp.setStatus(redirectionLeader());
-    }
 
     resp.setStatus(new TSStatus(TSStatusCode.SUCCESS_STATUS.getStatusCode()));
 
@@ -186,10 +177,6 @@
   }
 
   public TSStatus applyConfigNode(ApplyConfigNodeReq applyConfigNodeReq) {
-    if (!getConsensusManager().isLeader()) {
-      return redirectionLeader();
-    }
-
     if (getConsensusManager().addConfigNodePeer(applyConfigNodeReq)) {
       // Generate new ConfigNode's index
       applyConfigNodeReq.getConfigNodeLocation().setConfigNodeId(nodeInfo.generateNextNodeId());
@@ -200,29 +187,70 @@
     }
   }
 
-<<<<<<< HEAD
+  public void addMetrics() {
+    nodeInfo.addMetrics();
+  }
+
   public TSStatus removeConfigNode(RemoveConfigNodeReq removeConfigNodeReq) {
-    if (!getConsensusManager().isLeader()) {
-      return redirectionLeader();
-    }
-
-    if (getConsensusManager().removeConfigNodePeer(removeConfigNodeReq)) {
-      // TODO: removeConsensusGroup
-      return getConsensusManager().write(removeConfigNodeReq).getStatus();
+    if (removeConfigNodeLock.tryLock()) {
+      try {
+        // Check ConfigNode numbers
+        if (getOnlineConfigNodes().size() <= 1) {
+          return new TSStatus(TSStatusCode.REMOVE_CONFIGNODE_FAILED.getStatusCode())
+              .setMessage("Remove ConfigNode failed only one ConfigNode in current Cluster.");
+        }
+
+        // Check whether OnlineConfigNode contain the remove COnfigNode
+        if (!getOnlineConfigNodes().contains(removeConfigNodeReq.getConfigNodeLocation())) {
+          return new TSStatus(TSStatusCode.REMOVE_CONFIGNODE_FAILED.getStatusCode())
+              .setMessage(
+                  "Remove ConfigNode failed because the ConfigNode not in current Cluster.");
+        }
+
+        // Check whether the remove ConfigNode is leader
+        ConsensusGroupId groupId = getConsensusManager().getConsensusGroupId();
+        Peer leader = getConsensusManager().getLeader(groupId);
+        if (leader
+            .getEndpoint()
+            .equals(removeConfigNodeReq.getConfigNodeLocation().getInternalEndPoint())) {
+          // transfer leader
+          return transferLeader(removeConfigNodeReq, groupId);
+        }
+
+        // Execute removePeer
+        if (getConsensusManager().removeConfigNodePeer(removeConfigNodeReq)) {
+          return getConsensusManager().write(removeConfigNodeReq).getStatus();
+        } else {
+          return new TSStatus(TSStatusCode.REMOVE_CONFIGNODE_FAILED.getStatusCode())
+              .setMessage("Remove ConfigNode failed because there is no ConfigNode.");
+        }
+      } finally {
+        removeConfigNodeLock.unlock();
+      }
     } else {
       return new TSStatus(TSStatusCode.REMOVE_CONFIGNODE_FAILED.getStatusCode())
-          .setMessage("Remove ConfigNode failed because there is no ConfigNode.");
-    }
-  }
-
-  private TSStatus redirectionLeader() {
-    Peer leader = getConsensusManager().getLeader(getConsensusManager().getConsensusGroupId());
+          .setMessage("A ConfigNode is removing. Please wait or try again.");
+    }
+  }
+
+  private TSStatus transferLeader(
+      RemoveConfigNodeReq removeConfigNodeReq, ConsensusGroupId groupId) {
+    TConfigNodeLocation newLeader =
+        getOnlineConfigNodes().stream()
+            .filter(e -> !e.equals(removeConfigNodeReq.getConfigNodeLocation()))
+            .findAny()
+            .get();
+    ConsensusGenericResponse resp =
+        getConsensusManager()
+            .getConsensusImpl()
+            .transferLeader(groupId, new Peer(groupId, newLeader.getConsensusEndPoint()));
+    if (!resp.isSuccess()) {
+      return new TSStatus(TSStatusCode.REMOVE_CONFIGNODE_FAILED.getStatusCode())
+          .setMessage("Remove ConfigNode failed because transfer ConfigNode leader failed.");
+    }
     return new TSStatus(TSStatusCode.NEED_REDIRECTION.getStatusCode())
-        .setRedirectNode(leader.getEndpoint());
-=======
-  public void addMetrics() {
-    nodeInfo.addMetrics();
->>>>>>> 85ffc691
+        .setRedirectNode(newLeader.getInternalEndPoint())
+        .setMessage("Remove ConfigNode is leader, already transfer Leader.");
   }
 
   public List<TConfigNodeLocation> getOnlineConfigNodes() {
