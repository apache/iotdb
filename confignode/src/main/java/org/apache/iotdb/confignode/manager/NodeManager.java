--- conflicted
+++ resolved
@@ -40,10 +40,7 @@
 import org.apache.iotdb.confignode.rpc.thrift.TGlobalConfig;
 import org.apache.iotdb.consensus.common.DataSet;
 import org.apache.iotdb.consensus.common.Peer;
-<<<<<<< HEAD
-=======
 import org.apache.iotdb.consensus.common.response.ConsensusGenericResponse;
->>>>>>> c82acd9d
 import org.apache.iotdb.consensus.common.response.ConsensusWriteResponse;
 import org.apache.iotdb.rpc.TSStatusCode;
 
@@ -182,10 +179,6 @@
   public TConfigNodeRegisterResp registerConfigNode(TConfigNodeRegisterReq req) {
     TConfigNodeRegisterResp resp = new TConfigNodeRegisterResp();
 
-    if (!getConsensusManager().isLeader()) {
-      return resp.setStatus(redirectionLeader());
-    }
-
     resp.setStatus(new TSStatus(TSStatusCode.SUCCESS_STATUS.getStatusCode()));
 
     // Return PartitionRegionId
@@ -200,10 +193,6 @@
   }
 
   public TSStatus applyConfigNode(ApplyConfigNodeReq applyConfigNodeReq) {
-    if (!getConsensusManager().isLeader()) {
-      return redirectionLeader();
-    }
-
     if (getConsensusManager().addConfigNodePeer(applyConfigNodeReq)) {
       // Generate new ConfigNode's index
       applyConfigNodeReq.getConfigNodeLocation().setConfigNodeId(nodeInfo.generateNextNodeId());
@@ -214,26 +203,6 @@
     }
   }
 
-<<<<<<< HEAD
-  public TSStatus removeConfigNode(RemoveConfigNodeReq removeConfigNodeReq) {
-    if (!getConsensusManager().isLeader()) {
-      return redirectionLeader();
-    }
-
-    if (getConsensusManager().removeConfigNodePeer(removeConfigNodeReq)) {
-      // TODO: removeConsensusGroup
-      return getConsensusManager().write(removeConfigNodeReq).getStatus();
-    } else {
-      return new TSStatus(TSStatusCode.REMOVE_CONFIGNODE_FAILED.getStatusCode())
-          .setMessage("Remove ConfigNode failed because there is no ConfigNode.");
-    }
-  }
-
-  private TSStatus redirectionLeader() {
-    Peer leader = getConsensusManager().getLeader(getConsensusManager().getConsensusGroupId());
-    return new TSStatus(TSStatusCode.NEED_REDIRECTION.getStatusCode())
-        .setRedirectNode(leader.getEndpoint());
-=======
   public void addMetrics() {
     nodeInfo.addMetrics();
   }
@@ -302,7 +271,6 @@
             "The ConfigNode to be removed is leader, already transfer Leader to "
                 + newLeader
                 + ".");
->>>>>>> c82acd9d
   }
 
   public List<TConfigNodeLocation> getOnlineConfigNodes() {
