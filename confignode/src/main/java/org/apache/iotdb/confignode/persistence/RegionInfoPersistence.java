--- conflicted
+++ resolved
@@ -106,12 +106,13 @@
       StorageGroupSchema schema = storageGroupsMap.get(plan.getStorageGroup());
 
       for (RegionReplicaSet regionReplicaSet : plan.getRegionReplicaSets()) {
-        nextRegionGroupId = Math.max(nextRegionGroupId, regionReplicaSet.getId().getId());
-        regionMap.put(regionReplicaSet.getId(), regionReplicaSet);
-        if (regionReplicaSet.getId() instanceof DataRegionId) {
-          schema.addDataRegionGroup(regionReplicaSet.getId());
-        } else if (regionReplicaSet.getId() instanceof SchemaRegionId) {
-          schema.addSchemaRegionGroup(regionReplicaSet.getId());
+        nextRegionGroupId =
+            Math.max(nextRegionGroupId, regionReplicaSet.getConsensusGroupId().getId());
+        regionMap.put(regionReplicaSet.getConsensusGroupId(), regionReplicaSet);
+        if (regionReplicaSet.getConsensusGroupId() instanceof DataRegionId) {
+          schema.addDataRegionGroup(regionReplicaSet.getConsensusGroupId());
+        } else if (regionReplicaSet.getConsensusGroupId() instanceof SchemaRegionId) {
+          schema.addSchemaRegionGroup(regionReplicaSet.getConsensusGroupId());
         }
       }
 
@@ -139,38 +140,6 @@
       regionReadWriteLock.readLock().unlock();
     }
 
-<<<<<<< HEAD
-    schemaRegion
-        .getSchemaRegionDataNodesMap()
-        .entrySet()
-        .forEach(
-            entity -> {
-              RegionReplicaSet schemaRegionReplicaSet = new RegionReplicaSet();
-              List<Endpoint> endPoints = new ArrayList<>();
-              entity
-                  .getValue()
-                  .forEach(
-                      dataNodeId -> {
-                        if (DataNodeInfoPersistence.getInstance()
-                            .getOnlineDataNodes()
-                            .containsKey(dataNodeId)) {
-                          endPoints.add(
-                              DataNodeInfoPersistence.getInstance()
-                                  .getOnlineDataNodes()
-                                  .get(dataNodeId)
-                                  .getEndPoint());
-                        }
-                      });
-              schemaRegionReplicaSet.setConsensusGroupId(new SchemaRegionId(entity.getKey()));
-              // TODO: (xingtanzjr) We cannot get the dataNodeId here, use 0 as the placeholder
-              schemaRegionReplicaSet.setDataNodeList(
-                  endPoints.stream()
-                      .map(endpoint -> new DataNodeLocation(0, endpoint))
-                      .collect(Collectors.toList()));
-              schemaRegionEndPoints.add(schemaRegionReplicaSet);
-            });
-=======
->>>>>>> 703a64d2
     return schemaRegionEndPoints;
   }
 
