--- conflicted
+++ resolved
@@ -159,12 +159,7 @@
                                   .getEndPoint());
                         }
                       });
-<<<<<<< HEAD
-              schemaRegionReplicaSet.setConsensusGroupId(
-                  new ConsensusGroupId(GroupType.SchemaRegion, entity.getKey()));
-=======
-              schemaRegionReplicaSet.setId(new SchemaRegionId(entity.getKey()));
->>>>>>> a8f7439d
+              schemaRegionReplicaSet.setConsensusGroupId(new SchemaRegionId(entity.getKey()));
               // TODO: (xingtanzjr) We cannot get the dataNodeId here, use 0 as the placeholder
               schemaRegionReplicaSet.setDataNodeList(
                   endPoints.stream()
