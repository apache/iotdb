--- conflicted
+++ resolved
@@ -58,10 +58,7 @@
   ListUserRoles,
   ListRoleUsers,
   ApplyConfigNode,
-<<<<<<< HEAD
   CreateFunction,
-=======
   GetChildPathsPartition,
   GetChildNodesPartition;
->>>>>>> 94578876
 }