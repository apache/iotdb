/*
 * Licensed to the Apache Software Foundation (ASF) under one
 * or more contributor license agreements.  See the NOTICE file
 * distributed with this work for additional information
 * regarding copyright ownership.  The ASF licenses this file
 * to you under the Apache License, Version 2.0 (the
 * "License"); you may not use this file except in compliance
 * with the License.  You may obtain a copy of the License at
 *
 *     http://www.apache.org/licenses/LICENSE-2.0
 *
 * Unless required by applicable law or agreed to in writing,
 * software distributed under the License is distributed on an
 * "AS IS" BASIS, WITHOUT WARRANTIES OR CONDITIONS OF ANY
 * KIND, either express or implied.  See the License for the
 * specific language governing permissions and limitations
 * under the License.
 */
package org.apache.iotdb.confignode.consensus.request;

public enum ConfigRequestType {
  RegisterDataNode,
  GetDataNodeInfo,
  SetStorageGroup,
  SetTTL,
  SetSchemaReplicationFactor,
  SetDataReplicationFactor,
  SetTimePartitionInterval,
  DeleteStorageGroup,
  GetStorageGroup,
  CountStorageGroup,
  CreateRegions,
  DeleteRegions,
  GetSchemaPartition,
  CreateSchemaPartition,
  GetOrCreateSchemaPartition,
  GetDataPartition,
  CreateDataPartition,
  GetOrCreateDataPartition,
  UpdateProcedure,
  DeleteProcedure,
  Author,
  CreateUser,
  CreateRole,
  DropUser,
  DropRole,
  GrantRole,
  GrantUser,
  GrantRoleToUser,
  RevokeUser,
  RevokeRole,
  RevokeRoleFromUser,
  UpdateUser,
  ListUser,
  ListRole,
  ListUserPrivilege,
  ListRolePrivilege,
  ListUserRoles,
  ListRoleUsers,
  ApplyConfigNode,
<<<<<<< HEAD
  OperatePipe,
  ShowPipe
=======
  GetChildPathsPartition,
  GetChildNodesPartition;
>>>>>>> 4c13c078
}<|MERGE_RESOLUTION|>--- conflicted
+++ resolved
@@ -58,11 +58,8 @@
   ListUserRoles,
   ListRoleUsers,
   ApplyConfigNode,
-<<<<<<< HEAD
+  GetChildPathsPartition,
+  GetChildNodesPartition,
   OperatePipe,
   ShowPipe
-=======
-  GetChildPathsPartition,
-  GetChildNodesPartition;
->>>>>>> 4c13c078
 }