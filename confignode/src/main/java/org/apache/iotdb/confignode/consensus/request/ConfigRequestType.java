--- conflicted
+++ resolved
@@ -60,12 +60,9 @@
   ListRoleUsers,
   ApplyConfigNode,
   CreateFunction,
-<<<<<<< HEAD
+  DropFunction,
+  OperatePipe,
+  ShowPipe,
   GetNodePathsPartition,
-  OperatePipe,
-  ShowPipe
-=======
-  DropFunction,
-  GetNodePathsPartition;
->>>>>>> b940a652
+  ;
 }