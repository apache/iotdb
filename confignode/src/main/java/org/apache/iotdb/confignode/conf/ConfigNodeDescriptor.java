/*
 * Licensed to the Apache Software Foundation (ASF) under one
 * or more contributor license agreements.  See the NOTICE file
 * distributed with this work for additional information
 * regarding copyright ownership.  The ASF licenses this file
 * to you under the Apache License, Version 2.0 (the
 * "License"); you may not use this file except in compliance
 * with the License.  You may obtain a copy of the License at
 *
 *     http://www.apache.org/licenses/LICENSE-2.0
 *
 * Unless required by applicable law or agreed to in writing,
 * software distributed under the License is distributed on an
 * "AS IS" BASIS, WITHOUT WARRANTIES OR CONDITIONS OF ANY
 * KIND, either express or implied.  See the License for the
 * specific language governing permissions and limitations
 * under the License.
 */
package org.apache.iotdb.confignode.conf;

import org.apache.iotdb.commons.conf.CommonDescriptor;
import org.apache.iotdb.commons.exception.BadNodeUrlException;
import org.apache.iotdb.commons.utils.NodeUrlUtils;
import org.apache.iotdb.metrics.config.MetricConfigDescriptor;

import org.slf4j.Logger;
import org.slf4j.LoggerFactory;

import java.io.File;
import java.io.IOException;
import java.io.InputStream;
import java.net.MalformedURLException;
import java.net.URL;
import java.util.Properties;

public class ConfigNodeDescriptor {
  private static final Logger LOGGER = LoggerFactory.getLogger(ConfigNodeDescriptor.class);

  private final CommonDescriptor commonDescriptor = CommonDescriptor.getInstance();

  private final ConfigNodeConfig conf = new ConfigNodeConfig();

  private ConfigNodeDescriptor() {
    loadProps();
  }

  public ConfigNodeConfig getConf() {
    return conf;
  }

  /**
   * get props url location
   *
   * @return url object if location exit, otherwise null.
   */
  public URL getPropsUrl() {
    // Check if a config-directory was specified first.
    String urlString = System.getProperty(ConfigNodeConstant.CONFIGNODE_CONF, null);
    // If it wasn't, check if a home directory was provided
    if (urlString == null) {
      urlString = System.getProperty(ConfigNodeConstant.CONFIGNODE_HOME, null);
      if (urlString != null) {
        urlString =
            urlString
                + File.separatorChar
                + "conf"
                + File.separatorChar
                + ConfigNodeConstant.CONF_FILE_NAME;
      } else {
        // When start ConfigNode with the script, the environment variables CONFIGNODE_CONF
        // and CONFIGNODE_HOME will be set. But we didn't set these two in developer mode.
        // Thus, just return null and use default Configuration in developer mode.
        return null;
      }
    }
    // If a config location was provided, but it doesn't end with a properties file,
    // append the default location.
    else if (!urlString.endsWith(".properties")) {
      urlString += (File.separatorChar + ConfigNodeConstant.CONF_FILE_NAME);
    }

    // If the url doesn't start with "file:" or "classpath:", it's provided as a no path.
    // So we need to add it to make it a real URL.
    if (!urlString.startsWith("file:") && !urlString.startsWith("classpath:")) {
      urlString = "file:" + urlString;
    }
    try {
      return new URL(urlString);
    } catch (MalformedURLException e) {
      return null;
    }
  }

  private void loadProps() {
    URL url = getPropsUrl();
    if (url == null) {
      LOGGER.warn(
          "Couldn't load the ConfigNode configuration from any of the known sources. Use default configuration.");
      return;
    }

    try (InputStream inputStream = url.openStream()) {

      LOGGER.info("start reading ConfigNode conf file: {}", url);

      Properties properties = new Properties();
      properties.load(inputStream);

      conf.setRpcAddress(properties.getProperty("rpc_address", conf.getRpcAddress()));

      conf.setRpcPort(
          Integer.parseInt(properties.getProperty("rpc_port", String.valueOf(conf.getRpcPort()))));

      conf.setConsensusPort(
          Integer.parseInt(
              properties.getProperty("consensus_port", String.valueOf(conf.getConsensusPort()))));

<<<<<<< HEAD
      String targetConfigNodeList = properties.getProperty("target_confignode", null);
      if (targetConfigNodeList != null) {
        conf.setTargetConfigNodeList(
            NodeUrlUtils.parseTConfigNodeLocationUrls(targetConfigNodeList));
=======
      String targetConfigNode = properties.getProperty("config_nodes", null);
      if (targetConfigNode != null) {
        conf.setTargetConfigNode(NodeUrlUtils.parseTEndPointUrl(targetConfigNode));
>>>>>>> 59088075
      }

      conf.setSeriesPartitionSlotNum(
          Integer.parseInt(
              properties.getProperty(
                  "series_partition_slot_num", String.valueOf(conf.getSeriesPartitionSlotNum()))));

      conf.setSeriesPartitionExecutorClass(
          properties.getProperty(
              "series_partition_executor_class", conf.getSeriesPartitionExecutorClass()));

      conf.setConfigNodeConsensusProtocolClass(
          properties.getProperty(
              "config_node_consensus_protocol_class", conf.getConfigNodeConsensusProtocolClass()));

      conf.setDataRegionConsensusProtocolClass(
          properties.getProperty(
              "data_region_consensus_protocol_class", conf.getDataRegionConsensusProtocolClass()));

      conf.setSchemaRegionConsensusProtocolClass(
          properties.getProperty(
              "schema_region_consensus_protocol_class",
              conf.getSchemaRegionConsensusProtocolClass()));

      conf.setRpcAdvancedCompressionEnable(
          Boolean.parseBoolean(
              properties.getProperty(
                  "rpc_advanced_compression_enable",
                  String.valueOf(conf.isRpcAdvancedCompressionEnable()))));

      conf.setRpcThriftCompressionEnabled(
          Boolean.parseBoolean(
              properties.getProperty(
                  "rpc_thrift_compression_enable",
                  String.valueOf(conf.isRpcThriftCompressionEnabled()))));

      conf.setRpcMaxConcurrentClientNum(
          Integer.parseInt(
              properties.getProperty(
                  "rpc_max_concurrent_client_num",
                  String.valueOf(conf.getRpcMaxConcurrentClientNum()))));

      conf.setThriftDefaultBufferSize(
          Integer.parseInt(
              properties.getProperty(
                  "thrift_init_buffer_size", String.valueOf(conf.getThriftDefaultBufferSize()))));

      conf.setThriftMaxFrameSize(
          Integer.parseInt(
              properties.getProperty(
                  "thrift_max_frame_size", String.valueOf(conf.getThriftMaxFrameSize()))));

      conf.setConnectionTimeoutInMS(
          Integer.parseInt(
              properties.getProperty(
                  "connection_timeout_ms", String.valueOf(conf.getConnectionTimeoutInMS()))));

      conf.setSelectorNumOfClientManager(
          Integer.parseInt(
              properties.getProperty(
                  "selector_thread_nums_of_client_manager",
                  String.valueOf(conf.getSelectorNumOfClientManager()))));

      conf.setSystemDir(properties.getProperty("system_dir", conf.getSystemDir()));

      conf.setConsensusDir(properties.getProperty("consensus_dir", conf.getConsensusDir()));

      conf.setUdfLibDir(properties.getProperty("udf_lib_dir", conf.getUdfLibDir()));

      conf.setTemporaryLibDir(
          properties.getProperty("temporary_lib_dir", conf.getTemporaryLibDir()));

      conf.setTimePartitionInterval(
          Long.parseLong(
              properties.getProperty(
                  "time_partition_interval", String.valueOf(conf.getTimePartitionInterval()))));

      conf.setSchemaReplicationFactor(
          Integer.parseInt(
              properties.getProperty(
                  "schema_replication_factor", String.valueOf(conf.getSchemaReplicationFactor()))));

      conf.setDataReplicationFactor(
          Integer.parseInt(
              properties.getProperty(
                  "data_replication_factor", String.valueOf(conf.getDataReplicationFactor()))));

      conf.setHeartbeatInterval(
          Long.parseLong(
              properties.getProperty(
                  "heartbeat_interval", String.valueOf(conf.getHeartbeatInterval()))));

      // commons
      commonDescriptor.loadCommonProps(properties);
      commonDescriptor.initCommonConfigDir(conf.getSystemDir());

      conf.setProcedureCompletedEvictTTL(
          Integer.parseInt(
              properties.getProperty(
                  "procedure_completed_evict_ttl",
                  String.valueOf(conf.getProcedureCompletedEvictTTL()))));

      conf.setProcedureCompletedCleanInterval(
          Integer.parseInt(
              properties.getProperty(
                  "procedure_completed_clean_interval",
                  String.valueOf(conf.getProcedureCompletedCleanInterval()))));

      conf.setProcedureCoreWorkerThreadsSize(
          Integer.parseInt(
              properties.getProperty(
                  "procedure_core_worker_thread_size",
                  String.valueOf(conf.getProcedureCoreWorkerThreadsSize()))));

    } catch (IOException | BadNodeUrlException e) {
      LOGGER.warn("Couldn't load ConfigNode conf file, use default config", e);
    } finally {
      conf.updatePath();
      commonDescriptor
          .getConfig()
          .updatePath(System.getProperty(ConfigNodeConstant.CONFIGNODE_HOME, null));
      MetricConfigDescriptor.getInstance()
          .getMetricConfig()
          .updateRpcInstance(conf.getRpcAddress(), conf.getRpcPort());
    }
  }

  public static ConfigNodeDescriptor getInstance() {
    return ConfigNodeDescriptorHolder.INSTANCE;
  }

  private static class ConfigNodeDescriptorHolder {

    private static final ConfigNodeDescriptor INSTANCE = new ConfigNodeDescriptor();

    private ConfigNodeDescriptorHolder() {
      // empty constructor
    }
  }
}<|MERGE_RESOLUTION|>--- conflicted
+++ resolved
@@ -115,16 +115,10 @@
           Integer.parseInt(
               properties.getProperty("consensus_port", String.valueOf(conf.getConsensusPort()))));
 
-<<<<<<< HEAD
-      String targetConfigNodeList = properties.getProperty("target_confignode", null);
+      String targetConfigNodeList = properties.getProperty("config_nodes", null);
       if (targetConfigNodeList != null) {
         conf.setTargetConfigNodeList(
             NodeUrlUtils.parseTConfigNodeLocationUrls(targetConfigNodeList));
-=======
-      String targetConfigNode = properties.getProperty("config_nodes", null);
-      if (targetConfigNode != null) {
-        conf.setTargetConfigNode(NodeUrlUtils.parseTEndPointUrl(targetConfigNode));
->>>>>>> 59088075
       }
 
       conf.setSeriesPartitionSlotNum(
