--- conflicted
+++ resolved
@@ -39,774 +39,557 @@
 import java.util.Properties;
 
 public class ConfigNodeDescriptor {
-  private static final Logger LOGGER = LoggerFactory.getLogger(ConfigNodeDescriptor.class);
-
-  private final CommonDescriptor commonDescriptor = CommonDescriptor.getInstance();
-
-  private final ConfigNodeConfig conf = new ConfigNodeConfig();
-
-  private ConfigNodeDescriptor() {
-    loadProps();
-  }
-
-  public ConfigNodeConfig getConf() {
-    return conf;
-  }
-
-  /**
-   * get props url location
-   *
-   * @return url object if location exit, otherwise null.
-   */
-  public URL getPropsUrl(String configFileName) {
-    // Check if a config-directory was specified first.
-    String urlString = System.getProperty(ConfigNodeConstant.CONFIGNODE_CONF, null);
-    // If it wasn't, check if a home directory was provided
-    if (urlString == null) {
-      urlString = System.getProperty(ConfigNodeConstant.CONFIGNODE_HOME, null);
-      if (urlString != null) {
-        urlString = urlString + File.separatorChar + "conf" + File.separatorChar + configFileName;
-      } else {
-        // When start ConfigNode with the script, the environment variables CONFIGNODE_CONF
-        // and CONFIGNODE_HOME will be set. But we didn't set these two in developer mode.
-        // Thus, just return null and use default Configuration in developer mode.
-        return null;
-      }
-    }
-    // If a config location was provided, but it doesn't end with a properties file,
-    // append the default location.
-    else if (!urlString.endsWith(".properties")) {
-      urlString += (File.separatorChar + configFileName);
-    }
-
-    // If the url doesn't start with "file:" or "classpath:", it's provided as a no path.
-    // So we need to add it to make it a real URL.
-    if (!urlString.startsWith("file:") && !urlString.startsWith("classpath:")) {
-      urlString = "file:" + urlString;
-    }
-    try {
-      return new URL(urlString);
-    } catch (MalformedURLException e) {
-      return null;
-    }
-  }
-
-  private void loadProps() {
-    URL url = getPropsUrl(CommonConfig.CONFIG_NAME);
-    Properties commonProperties = new Properties();
-    if (url != null) {
-      try (InputStream inputStream = url.openStream()) {
-
-        LOGGER.info("Start to read config file {}", url);
-        commonProperties.load(inputStream);
-
-      } catch (FileNotFoundException e) {
-        LOGGER.warn("Fail to find config file {}", url, e);
-      } catch (IOException e) {
-        LOGGER.warn("Cannot load config file, use default configuration", e);
-      } catch (Exception e) {
-        LOGGER.warn("Incorrect format in config file, use default configuration", e);
-      }
-    } else {
-      LOGGER.warn(
-          "Couldn't load the configuration {} from any of the known sources.",
-          CommonConfig.CONFIG_NAME);
-    }
-
-    url = getPropsUrl(ConfigNodeConstant.CONF_FILE_NAME);
-    if (url != null) {
-      try (InputStream inputStream = url.openStream()) {
-        LOGGER.info("start reading ConfigNode conf file: {}", url);
-        Properties properties = new Properties();
-        properties.load(inputStream);
-        commonProperties.putAll(properties);
-        loadProperties(commonProperties);
-      } catch (IOException | BadNodeUrlException e) {
-        LOGGER.warn("Couldn't load ConfigNode conf file, use default config", e);
-      } finally {
-        conf.updatePath();
-        commonDescriptor
-            .getConfig()
-            .updatePath(System.getProperty(ConfigNodeConstant.CONFIGNODE_HOME, null));
-        MetricConfigDescriptor.getInstance()
-            .getMetricConfig()
-            .updateRpcInstance(conf.getInternalAddress(), conf.getInternalPort());
-      }
-    } else {
-      LOGGER.warn(
-          "Couldn't load the configuration {} from any of the known sources.",
-          ConfigNodeConstant.CONF_FILE_NAME);
-    }
-  }
-
-  private void loadProperties(Properties properties) throws BadNodeUrlException, IOException {
-
-    conf.setInternalAddress(
-        properties
-            .getProperty(IoTDBConstant.CN_INTERNAL_ADDRESS, conf.getInternalAddress())
-            .trim());
-
-    conf.setInternalPort(
-        Integer.parseInt(
-            properties
-                .getProperty(IoTDBConstant.CN_INTERNAL_PORT, String.valueOf(conf.getInternalPort()))
-                .trim()));
-
-    conf.setConsensusPort(
-        Integer.parseInt(
-            properties
-                .getProperty(
-                    IoTDBConstant.CN_CONSENSUS_PORT, String.valueOf(conf.getConsensusPort()))
-                .trim()));
-
-<<<<<<< HEAD
-    // TODO: Enable multiple target_config_nodes
-    String targetConfigNodes =
-        properties.getProperty(IoTDBConstant.CN_TARGET_CONFIG_NODES, null).trim();
-=======
-    // TODO: Enable multiple target_config_node_list
-    String targetConfigNodes =
-        properties.getProperty(IoTDBConstant.CN_TARGET_CONFIG_NODE_LIST, null);
->>>>>>> 1b1c57b6
-    if (targetConfigNodes != null) {
-      conf.setTargetConfigNode(NodeUrlUtils.parseTEndPointUrl(targetConfigNodes));
-    }
-
-    conf.setSeriesPartitionSlotNum(
-        Integer.parseInt(
-            properties
-                .getProperty(
-                    "series_partition_slot_num", String.valueOf(conf.getSeriesPartitionSlotNum()))
-                .trim()));
-
-    conf.setSeriesPartitionExecutorClass(
-        properties
-            .getProperty("series_partition_executor_class", conf.getSeriesPartitionExecutorClass())
-            .trim());
-
-    conf.setConfigNodeConsensusProtocolClass(
-        properties
-            .getProperty(
-                "config_node_consensus_protocol_class", conf.getConfigNodeConsensusProtocolClass())
-            .trim());
-
-    conf.setSchemaRegionConsensusProtocolClass(
-        properties
-            .getProperty(
-                "schema_region_consensus_protocol_class",
-                conf.getSchemaRegionConsensusProtocolClass())
-            .trim());
-
-    conf.setSchemaRegionPerDataNode(
-        Double.parseDouble(
-            properties
-                .getProperty(
-                    "schema_region_per_data_node",
-                    String.valueOf(conf.getSchemaRegionPerDataNode()))
-                .trim()));
-
-    conf.setDataRegionConsensusProtocolClass(
-        properties
-            .getProperty(
-                "data_region_consensus_protocol_class", conf.getDataRegionConsensusProtocolClass())
-            .trim());
-
-    conf.setDataRegionPerProcessor(
-        Double.parseDouble(
-            properties
-                .getProperty(
-                    "data_region_per_processor", String.valueOf(conf.getDataRegionPerProcessor()))
-                .trim()));
-
-    try {
-      conf.setRegionAllocateStrategy(
-          RegionBalancer.RegionAllocateStrategy.valueOf(
-              properties
-                  .getProperty("region_allocate_strategy", conf.getRegionAllocateStrategy().name())
-                  .trim()));
-    } catch (IllegalArgumentException e) {
-      LOGGER.warn(
-          "The configured region allocate strategy does not exist, use the default: GREEDY!");
-    }
-
-    conf.setCnRpcAdvancedCompressionEnable(
-        Boolean.parseBoolean(
-            properties
-                .getProperty(
-                    "cn_rpc_advanced_compression_enable",
-                    String.valueOf(conf.isCnRpcAdvancedCompressionEnable()))
-                .trim()));
-
-    conf.setCnRpcMaxConcurrentClientNum(
-        Integer.parseInt(
-            properties
-                .getProperty(
-                    "cn_rpc_max_concurrent_client_num",
-                    String.valueOf(conf.getCnRpcMaxConcurrentClientNum()))
-                .trim()));
-
-    conf.setCnThriftDefaultBufferSize(
-        Integer.parseInt(
-            properties
-                .getProperty(
-                    "cn_thrift_init_buffer_size",
-                    String.valueOf(conf.getCnThriftDefaultBufferSize()))
-                .trim()));
-
-    conf.setCnThriftMaxFrameSize(
-        Integer.parseInt(
-            properties
-                .getProperty(
-                    "cn_thrift_max_frame_size", String.valueOf(conf.getCnThriftMaxFrameSize()))
-                .trim()));
-
-    conf.setSystemDir(properties.getProperty("cn_system_dir", conf.getSystemDir()).trim());
-
-    conf.setConsensusDir(properties.getProperty("cn_consensus_dir", conf.getConsensusDir()).trim());
-
-    conf.setUdfLibDir(properties.getProperty("udf_lib_dir", conf.getUdfLibDir()).trim());
-
-    conf.setTemporaryLibDir(
-        properties.getProperty("udf_temporary_lib_dir", conf.getTemporaryLibDir()).trim());
-
-    conf.setTriggerLibDir(
-        properties.getProperty("trigger_lib_dir", conf.getTriggerLibDir()).trim());
-
-    conf.setTimePartitionInterval(
-        Long.parseLong(
-            properties
-                .getProperty(
-                    "time_partition_interval_for_routing",
-                    String.valueOf(conf.getTimePartitionInterval()))
-                .trim()));
-
-    conf.setSchemaReplicationFactor(
-        Integer.parseInt(
-            properties
-                .getProperty(
-                    "schema_replication_factor", String.valueOf(conf.getSchemaReplicationFactor()))
-                .trim()));
-
-    conf.setDataReplicationFactor(
-        Integer.parseInt(
-            properties
-                .getProperty(
-                    "data_replication_factor", String.valueOf(conf.getDataReplicationFactor()))
-                .trim()));
-
-    conf.setHeartbeatIntervalInMs(
-        Long.parseLong(
-            properties
-                .getProperty(
-                    "heartbeat_interval_in_ms", String.valueOf(conf.getHeartbeatIntervalInMs()))
-                .trim()));
-
-    String routingPolicy = properties.getProperty("routing_policy", conf.getRoutingPolicy()).trim();
-    if (routingPolicy.equals(RouteBalancer.GREEDY_POLICY)
-        || routingPolicy.equals(RouteBalancer.LEADER_POLICY)) {
-      conf.setRoutingPolicy(routingPolicy);
-    } else {
-      throw new IOException(
-          String.format(
-              "Unknown routing_policy: %s, please set to \"leader\" or \"greedy\"", routingPolicy));
-    }
-
-    String readConsistencyLevel =
-        properties.getProperty("read_consistency_level", conf.getReadConsistencyLevel()).trim();
-    if (readConsistencyLevel.equals("strong") || readConsistencyLevel.equals("weak")) {
-      conf.setReadConsistencyLevel(readConsistencyLevel);
-    } else {
-      throw new IOException(
-          String.format(
-              "Unknown read_consistency_level: %s, please set to \"strong\" or \"weak\"",
-              readConsistencyLevel));
-    }
-
-    // commons
-    commonDescriptor.loadCommonProps(properties);
-    commonDescriptor.initCommonConfigDir(conf.getSystemDir());
-
-    conf.setProcedureCompletedEvictTTL(
-        Integer.parseInt(
-            properties
-                .getProperty(
-                    "procedure_completed_evict_ttl",
-                    String.valueOf(conf.getProcedureCompletedEvictTTL()))
-                .trim()));
-
-    conf.setProcedureCompletedCleanInterval(
-        Integer.parseInt(
-            properties
-                .getProperty(
-                    "procedure_completed_clean_interval",
-                    String.valueOf(conf.getProcedureCompletedCleanInterval()))
-                .trim()));
-
-    conf.setProcedureCoreWorkerThreadsCount(
-        Integer.parseInt(
-            properties
-                .getProperty(
-                    "procedure_core_worker_thread_count",
-                    String.valueOf(conf.getProcedureCoreWorkerThreadsCount()))
-                .trim()));
-
-    loadRatisConsensusConfig(properties);
-    loadCQConfig(properties);
-  }
-
-  private void loadRatisConsensusConfig(Properties properties) {
-    conf.setDataRegionRatisConsensusLogAppenderBufferSize(
-        Long.parseLong(
-            properties
-                .getProperty(
-                    "data_region_ratis_log_appender_buffer_size_max",
-                    String.valueOf(conf.getDataRegionRatisConsensusLogAppenderBufferSize()))
-                .trim()));
-
-    conf.setConfigNodeRatisConsensusLogAppenderBufferSize(
-        Long.parseLong(
-<<<<<<< HEAD
-            properties
-                .getProperty(
-                    "partition_region_ratis_log_appender_buffer_size_max",
-                    String.valueOf(conf.getPartitionRegionRatisConsensusLogAppenderBufferSize()))
-                .trim()));
-=======
-            properties.getProperty(
-                "config_node_ratis_log_appender_buffer_size_max",
-                String.valueOf(conf.getConfigNodeRatisConsensusLogAppenderBufferSize()))));
->>>>>>> 1b1c57b6
-
-    conf.setSchemaRegionRatisConsensusLogAppenderBufferSize(
-        Long.parseLong(
-            properties
-                .getProperty(
-                    "schema_region_ratis_log_appender_buffer_size_max",
-                    String.valueOf(conf.getSchemaRegionRatisConsensusLogAppenderBufferSize()))
-                .trim()));
-
-    conf.setDataRegionRatisSnapshotTriggerThreshold(
-        Long.parseLong(
-            properties
-                .getProperty(
-                    "data_region_ratis_snapshot_trigger_threshold",
-                    String.valueOf(conf.getDataRegionRatisSnapshotTriggerThreshold()))
-                .trim()));
-
-    conf.setConfigNodeRatisSnapshotTriggerThreshold(
-        Long.parseLong(
-<<<<<<< HEAD
-            properties
-                .getProperty(
-                    "partition_region_ratis_snapshot_trigger_threshold",
-                    String.valueOf(conf.getPartitionRegionRatisSnapshotTriggerThreshold()))
-                .trim()));
-=======
-            properties.getProperty(
-                "config_node_ratis_snapshot_trigger_threshold",
-                String.valueOf(conf.getConfigNodeRatisSnapshotTriggerThreshold()))));
->>>>>>> 1b1c57b6
-
-    conf.setConfigNodeSimpleConsensusSnapshotTriggerThreshold(
-        Long.parseLong(
-<<<<<<< HEAD
-            properties
-                .getProperty(
-                    "partition_region_one_copy_snapshot_trigger_threshold",
-                    String.valueOf(conf.getPartitionRegionOneCopySnapshotTriggerThreshold()))
-                .trim()));
-=======
-            properties.getProperty(
-                "config_node_simple_consensus_snapshot_trigger_threshold",
-                String.valueOf(conf.getConfigNodeSimpleConsensusSnapshotTriggerThreshold()))));
->>>>>>> 1b1c57b6
-
-    conf.setSchemaRegionRatisSnapshotTriggerThreshold(
-        Long.parseLong(
-            properties
-                .getProperty(
-                    "schema_region_ratis_snapshot_trigger_threshold",
-                    String.valueOf(conf.getSchemaRegionRatisSnapshotTriggerThreshold()))
-                .trim()));
-
-    conf.setDataRegionRatisLogUnsafeFlushEnable(
-        Boolean.parseBoolean(
-            properties
-                .getProperty(
-                    "data_region_ratis_log_unsafe_flush_enable",
-                    String.valueOf(conf.isDataRegionRatisLogUnsafeFlushEnable()))
-                .trim()));
-
-    conf.setConfigNodeRatisLogUnsafeFlushEnable(
-        Boolean.parseBoolean(
-<<<<<<< HEAD
-            properties
-                .getProperty(
-                    "partition_region_ratis_log_unsafe_flush_enable",
-                    String.valueOf(conf.isPartitionRegionRatisLogUnsafeFlushEnable()))
-                .trim()));
-=======
-            properties.getProperty(
-                "config_node_ratis_log_unsafe_flush_enable",
-                String.valueOf(conf.isConfigNodeRatisLogUnsafeFlushEnable()))));
->>>>>>> 1b1c57b6
-
-    conf.setSchemaRegionRatisLogUnsafeFlushEnable(
-        Boolean.parseBoolean(
-            properties
-                .getProperty(
-                    "schema_region_ratis_log_unsafe_flush_enable",
-                    String.valueOf(conf.isSchemaRegionRatisLogUnsafeFlushEnable()))
-                .trim()));
-
-    conf.setDataRegionRatisLogSegmentSizeMax(
-        Long.parseLong(
-            properties
-                .getProperty(
-                    "data_region_ratis_log_segment_size_max_in_byte",
-                    String.valueOf(conf.getDataRegionRatisLogSegmentSizeMax()))
-                .trim()));
-
-    conf.setConfigNodeRatisLogSegmentSizeMax(
-        Long.parseLong(
-<<<<<<< HEAD
-            properties
-                .getProperty(
-                    "partition_region_ratis_log_segment_size_max_in_byte",
-                    String.valueOf(conf.getPartitionRegionRatisLogSegmentSizeMax()))
-                .trim()));
-=======
-            properties.getProperty(
-                "config_node_ratis_log_segment_size_max_in_byte",
-                String.valueOf(conf.getConfigNodeRatisLogSegmentSizeMax()))));
->>>>>>> 1b1c57b6
-
-    conf.setSchemaRegionRatisLogSegmentSizeMax(
-        Long.parseLong(
-            properties
-                .getProperty(
-                    "schema_region_ratis_log_segment_size_max_in_byte",
-                    String.valueOf(conf.getSchemaRegionRatisLogSegmentSizeMax()))
-                .trim()));
-
-    conf.setConfigNodeSimpleConsensusLogSegmentSizeMax(
-        Long.parseLong(
-<<<<<<< HEAD
-            properties
-                .getProperty(
-                    "partition_region_one_copy_log_segment_size_max_in_byte",
-                    String.valueOf(conf.getPartitionRegionOneCopyLogSegmentSizeMax()))
-                .trim()));
-=======
-            properties.getProperty(
-                "config_node_simple_consensus_log_segment_size_max_in_byte",
-                String.valueOf(conf.getConfigNodeSimpleConsensusLogSegmentSizeMax()))));
->>>>>>> 1b1c57b6
-
-    conf.setDataRegionRatisGrpcFlowControlWindow(
-        Long.parseLong(
-            properties
-                .getProperty(
-                    "data_region_ratis_grpc_flow_control_window",
-                    String.valueOf(conf.getDataRegionRatisGrpcFlowControlWindow()))
-                .trim()));
-
-    conf.setConfigNodeRatisGrpcFlowControlWindow(
-        Long.parseLong(
-<<<<<<< HEAD
-            properties
-                .getProperty(
-                    "partition_region_ratis_grpc_flow_control_window",
-                    String.valueOf(conf.getPartitionRegionRatisGrpcFlowControlWindow()))
-                .trim()));
-=======
-            properties.getProperty(
-                "config_node_ratis_grpc_flow_control_window",
-                String.valueOf(conf.getConfigNodeRatisGrpcFlowControlWindow()))));
->>>>>>> 1b1c57b6
-
-    conf.setSchemaRegionRatisGrpcFlowControlWindow(
-        Long.parseLong(
-            properties
-                .getProperty(
-                    "schema_region_ratis_grpc_flow_control_window",
-                    String.valueOf(conf.getSchemaRegionRatisGrpcFlowControlWindow()))
-                .trim()));
-
-    conf.setDataRegionRatisRpcLeaderElectionTimeoutMinMs(
-        Long.parseLong(
-            properties
-                .getProperty(
-                    "data_region_ratis_rpc_leader_election_timeout_min_ms",
-                    String.valueOf(conf.getDataRegionRatisRpcLeaderElectionTimeoutMinMs()))
-                .trim()));
-
-    conf.setConfigNodeRatisRpcLeaderElectionTimeoutMinMs(
-        Long.parseLong(
-<<<<<<< HEAD
-            properties
-                .getProperty(
-                    "partition_region_ratis_rpc_leader_election_timeout_min_ms",
-                    String.valueOf(conf.getPartitionRegionRatisRpcLeaderElectionTimeoutMinMs()))
-                .trim()));
-=======
-            properties.getProperty(
-                "config_node_ratis_rpc_leader_election_timeout_min_ms",
-                String.valueOf(conf.getConfigNodeRatisRpcLeaderElectionTimeoutMinMs()))));
->>>>>>> 1b1c57b6
-
-    conf.setSchemaRegionRatisRpcLeaderElectionTimeoutMinMs(
-        Long.parseLong(
-            properties
-                .getProperty(
-                    "schema_region_ratis_rpc_leader_election_timeout_min_ms",
-                    String.valueOf(conf.getSchemaRegionRatisRpcLeaderElectionTimeoutMinMs()))
-                .trim()));
-
-    conf.setDataRegionRatisRpcLeaderElectionTimeoutMaxMs(
-        Long.parseLong(
-            properties
-                .getProperty(
-                    "data_region_ratis_rpc_leader_election_timeout_max_ms",
-                    String.valueOf(conf.getDataRegionRatisRpcLeaderElectionTimeoutMaxMs()))
-                .trim()));
-
-    conf.setConfigNodeRatisRpcLeaderElectionTimeoutMaxMs(
-        Long.parseLong(
-<<<<<<< HEAD
-            properties
-                .getProperty(
-                    "partition_region_ratis_rpc_leader_election_timeout_max_ms",
-                    String.valueOf(conf.getPartitionRegionRatisRpcLeaderElectionTimeoutMaxMs()))
-                .trim()));
-=======
-            properties.getProperty(
-                "config_node_ratis_rpc_leader_election_timeout_max_ms",
-                String.valueOf(conf.getConfigNodeRatisRpcLeaderElectionTimeoutMaxMs()))));
->>>>>>> 1b1c57b6
-
-    conf.setSchemaRegionRatisRpcLeaderElectionTimeoutMaxMs(
-        Long.parseLong(
-            properties
-                .getProperty(
-                    "schema_region_ratis_rpc_leader_election_timeout_max_ms",
-                    String.valueOf(conf.getSchemaRegionRatisRpcLeaderElectionTimeoutMaxMs()))
-                .trim()));
-
-    conf.setConfigNodeRatisRequestTimeoutMs(
-        Long.parseLong(
-<<<<<<< HEAD
-            properties
-                .getProperty(
-                    "partition_region_ratis_request_timeout_ms",
-                    String.valueOf(conf.getPartitionRegionRatisRequestTimeoutMs()))
-                .trim()));
-=======
-            properties.getProperty(
-                "config_node_ratis_request_timeout_ms",
-                String.valueOf(conf.getConfigNodeRatisRequestTimeoutMs()))));
->>>>>>> 1b1c57b6
-    conf.setSchemaRegionRatisRequestTimeoutMs(
-        Long.parseLong(
-            properties
-                .getProperty(
-                    "schema_region_ratis_request_timeout_ms",
-                    String.valueOf(conf.getSchemaRegionRatisRequestTimeoutMs()))
-                .trim()));
-    conf.setDataRegionRatisRequestTimeoutMs(
-        Long.parseLong(
-            properties
-                .getProperty(
-                    "data_region_ratis_request_timeout_ms",
-                    String.valueOf(conf.getDataRegionRatisRequestTimeoutMs()))
-                .trim()));
-
-    conf.setConfigNodeRatisMaxRetryAttempts(
-        Integer.parseInt(
-<<<<<<< HEAD
-            properties
-                .getProperty(
-                    "partition_region_ratis_max_retry_attempts",
-                    String.valueOf(conf.getPartitionRegionRatisMaxRetryAttempts()))
-                .trim()));
-    conf.setPartitionRegionRatisInitialSleepTimeMs(
-        Long.parseLong(
-            properties
-                .getProperty(
-                    "partition_region_ratis_initial_sleep_time_ms",
-                    String.valueOf(conf.getPartitionRegionRatisInitialSleepTimeMs()))
-                .trim()));
-    conf.setPartitionRegionRatisMaxSleepTimeMs(
-        Long.parseLong(
-            properties
-                .getProperty(
-                    "partition_region_ratis_max_sleep_time_ms",
-                    String.valueOf(conf.getPartitionRegionRatisMaxSleepTimeMs()))
-                .trim()));
-=======
-            properties.getProperty(
-                "config_node_ratis_max_retry_attempts",
-                String.valueOf(conf.getConfigNodeRatisMaxRetryAttempts()))));
-    conf.setConfigNodeRatisInitialSleepTimeMs(
-        Long.parseLong(
-            properties.getProperty(
-                "config_node_ratis_initial_sleep_time_ms",
-                String.valueOf(conf.getConfigNodeRatisInitialSleepTimeMs()))));
-    conf.setConfigNodeRatisMaxSleepTimeMs(
-        Long.parseLong(
-            properties.getProperty(
-                "config_node_ratis_max_sleep_time_ms",
-                String.valueOf(conf.getConfigNodeRatisMaxSleepTimeMs()))));
->>>>>>> 1b1c57b6
-
-    conf.setDataRegionRatisMaxRetryAttempts(
-        Integer.parseInt(
-            properties
-                .getProperty(
-                    "data_region_ratis_max_retry_attempts",
-                    String.valueOf(conf.getDataRegionRatisMaxRetryAttempts()))
-                .trim()));
-    conf.setDataRegionRatisInitialSleepTimeMs(
-        Long.parseLong(
-            properties
-                .getProperty(
-                    "data_region_ratis_initial_sleep_time_ms",
-                    String.valueOf(conf.getDataRegionRatisInitialSleepTimeMs()))
-                .trim()));
-    conf.setDataRegionRatisMaxSleepTimeMs(
-        Long.parseLong(
-            properties
-                .getProperty(
-                    "data_region_ratis_max_sleep_time_ms",
-                    String.valueOf(conf.getDataRegionRatisMaxSleepTimeMs()))
-                .trim()));
-
-    conf.setSchemaRegionRatisMaxRetryAttempts(
-        Integer.parseInt(
-            properties
-                .getProperty(
-                    "schema_region_ratis_max_retry_attempts",
-                    String.valueOf(conf.getSchemaRegionRatisMaxRetryAttempts()))
-                .trim()));
-    conf.setSchemaRegionRatisInitialSleepTimeMs(
-        Long.parseLong(
-            properties
-                .getProperty(
-                    "schema_region_ratis_initial_sleep_time_ms",
-                    String.valueOf(conf.getSchemaRegionRatisInitialSleepTimeMs()))
-                .trim()));
-    conf.setSchemaRegionRatisMaxSleepTimeMs(
-        Long.parseLong(
-            properties
-                .getProperty(
-                    "schema_region_ratis_max_sleep_time_ms",
-                    String.valueOf(conf.getSchemaRegionRatisMaxSleepTimeMs()))
-                .trim()));
-
-    conf.setConfigNodeRatisPreserveLogsWhenPurge(
-        Long.parseLong(
-<<<<<<< HEAD
-            properties
-                .getProperty(
-                    "partition_region_ratis_preserve_logs_num_when_purge",
-                    String.valueOf(conf.getPartitionRegionRatisPreserveLogsWhenPurge()))
-                .trim()));
-=======
-            properties.getProperty(
-                "config_node_ratis_preserve_logs_num_when_purge",
-                String.valueOf(conf.getConfigNodeRatisPreserveLogsWhenPurge()))));
->>>>>>> 1b1c57b6
-
-    conf.setSchemaRegionRatisPreserveLogsWhenPurge(
-        Long.parseLong(
-            properties
-                .getProperty(
-                    "schema_region_ratis_preserve_logs_num_when_purge",
-                    String.valueOf(conf.getSchemaRegionRatisPreserveLogsWhenPurge()))
-                .trim()));
-
-    conf.setDataRegionRatisPreserveLogsWhenPurge(
-        Long.parseLong(
-            properties
-                .getProperty(
-                    "data_region_ratis_preserve_logs_num_when_purge",
-                    String.valueOf(conf.getDataRegionRatisPreserveLogsWhenPurge()))
-                .trim()));
-
-    conf.setRatisFirstElectionTimeoutMinMs(
-        Long.parseLong(
-            properties
-                .getProperty(
-                    "ratis_first_election_timeout_min_ms",
-                    String.valueOf(conf.getRatisFirstElectionTimeoutMinMs()))
-                .trim()));
-
-    conf.setRatisFirstElectionTimeoutMaxMs(
-        Long.parseLong(
-            properties
-                .getProperty(
-                    "ratis_first_election_timeout_max_ms",
-                    String.valueOf(conf.getRatisFirstElectionTimeoutMaxMs()))
-                .trim()));
-  }
-
-  private void loadCQConfig(Properties properties) {
-    int cqSubmitThread =
-        Integer.parseInt(
-            properties
-                .getProperty(
-                    "continuous_query_submit_thread_count",
-                    String.valueOf(conf.getCqSubmitThread()))
-                .trim());
-    if (cqSubmitThread <= 0) {
-      LOGGER.warn(
-          "continuous_query_submit_thread should be greater than 0, but current value is {}, ignore that and use the default value {}",
-          cqSubmitThread,
-          conf.getCqSubmitThread());
-      cqSubmitThread = conf.getCqSubmitThread();
-    }
-    conf.setCqSubmitThread(cqSubmitThread);
-
-    long cqMinEveryIntervalInMs =
-        Long.parseLong(
-            properties
-                .getProperty(
-                    "continuous_query_min_every_interval_in_ms",
-                    String.valueOf(conf.getCqMinEveryIntervalInMs()))
-                .trim());
-    if (cqMinEveryIntervalInMs <= 0) {
-      LOGGER.warn(
-          "continuous_query_min_every_interval_in_ms should be greater than 0, but current value is {}, ignore that and use the default value {}",
-          cqMinEveryIntervalInMs,
-          conf.getCqMinEveryIntervalInMs());
-      cqMinEveryIntervalInMs = conf.getCqMinEveryIntervalInMs();
-    }
-
-    conf.setCqMinEveryIntervalInMs(cqMinEveryIntervalInMs);
-  }
-
-  /**
-   * Check if the current ConfigNode is SeedConfigNode.
-   *
-   * @return True if the target_config_node_list points to itself
-   */
-  public boolean isSeedConfigNode() {
-    return (conf.getInternalAddress().equals(conf.getTargetConfigNode().getIp())
-            || (NodeUrlUtils.isLocalAddress(conf.getInternalAddress())
+    private static final Logger LOGGER = LoggerFactory.getLogger(ConfigNodeDescriptor.class);
+
+    private final CommonDescriptor commonDescriptor = CommonDescriptor.getInstance();
+
+    private final ConfigNodeConfig conf = new ConfigNodeConfig();
+
+    private ConfigNodeDescriptor() {
+        loadProps();
+    }
+
+    public ConfigNodeConfig getConf() {
+        return conf;
+    }
+
+    /**
+     * get props url location
+     *
+     * @return url object if location exit, otherwise null.
+     */
+    public URL getPropsUrl(String configFileName) {
+        // Check if a config-directory was specified first.
+        String urlString = System.getProperty(ConfigNodeConstant.CONFIGNODE_CONF, null);
+        // If it wasn't, check if a home directory was provided
+        if (urlString == null) {
+            urlString = System.getProperty(ConfigNodeConstant.CONFIGNODE_HOME, null);
+            if (urlString != null) {
+                urlString = urlString + File.separatorChar + "conf" + File.separatorChar + configFileName;
+            } else {
+                // When start ConfigNode with the script, the environment variables CONFIGNODE_CONF
+                // and CONFIGNODE_HOME will be set. But we didn't set these two in developer mode.
+                // Thus, just return null and use default Configuration in developer mode.
+                return null;
+            }
+        }
+        // If a config location was provided, but it doesn't end with a properties file,
+        // append the default location.
+        else if (!urlString.endsWith(".properties")) {
+            urlString += (File.separatorChar + configFileName);
+        }
+
+        // If the url doesn't start with "file:" or "classpath:", it's provided as a no path.
+        // So we need to add it to make it a real URL.
+        if (!urlString.startsWith("file:") && !urlString.startsWith("classpath:")) {
+            urlString = "file:" + urlString;
+        }
+        try {
+            return new URL(urlString);
+        } catch (MalformedURLException e) {
+            return null;
+        }
+    }
+
+    private void loadProps() {
+        URL url = getPropsUrl(CommonConfig.CONFIG_NAME);
+        Properties commonProperties = new Properties();
+        if (url != null) {
+            try (InputStream inputStream = url.openStream()) {
+
+                LOGGER.info("Start to read config file {}", url);
+                commonProperties.load(inputStream);
+
+            } catch (FileNotFoundException e) {
+                LOGGER.warn("Fail to find config file {}", url, e);
+            } catch (IOException e) {
+                LOGGER.warn("Cannot load config file, use default configuration", e);
+            } catch (Exception e) {
+                LOGGER.warn("Incorrect format in config file, use default configuration", e);
+            }
+        } else {
+            LOGGER.warn(
+                    "Couldn't load the configuration {} from any of the known sources.",
+                    CommonConfig.CONFIG_NAME);
+        }
+
+        url = getPropsUrl(ConfigNodeConstant.CONF_FILE_NAME);
+        if (url != null) {
+            try (InputStream inputStream = url.openStream()) {
+                LOGGER.info("start reading ConfigNode conf file: {}", url);
+                Properties properties = new Properties();
+                properties.load(inputStream);
+                commonProperties.putAll(properties);
+                loadProperties(commonProperties);
+            } catch (IOException | BadNodeUrlException e) {
+                LOGGER.warn("Couldn't load ConfigNode conf file, use default config", e);
+            } finally {
+                conf.updatePath();
+                commonDescriptor
+                        .getConfig()
+                        .updatePath(System.getProperty(ConfigNodeConstant.CONFIGNODE_HOME, null));
+                MetricConfigDescriptor.getInstance()
+                        .getMetricConfig()
+                        .updateRpcInstance(conf.getInternalAddress(), conf.getInternalPort());
+            }
+        } else {
+            LOGGER.warn(
+                    "Couldn't load the configuration {} from any of the known sources.",
+                    ConfigNodeConstant.CONF_FILE_NAME);
+        }
+    }
+
+    private void loadProperties(Properties properties) throws BadNodeUrlException, IOException {
+        conf.setInternalAddress(
+                properties.getProperty(IoTDBConstant.CN_INTERNAL_ADDRESS, conf.getInternalAddress()).trim());
+
+        conf.setInternalPort(
+                Integer.parseInt(
+                        properties.getProperty(
+                                IoTDBConstant.CN_INTERNAL_PORT, String.valueOf(conf.getInternalPort())).trim()));
+
+        conf.setConsensusPort(
+                Integer.parseInt(
+                        properties.getProperty(
+                                IoTDBConstant.CN_CONSENSUS_PORT, String.valueOf(conf.getConsensusPort())).trim()));
+
+        // TODO: Enable multiple target_config_node_list
+        String targetConfigNodes =
+                properties.getProperty(IoTDBConstant.CN_TARGET_CONFIG_NODE_LIST, null);
+        if (targetConfigNodes != null) {
+            conf.setTargetConfigNode(NodeUrlUtils.parseTEndPointUrl(targetConfigNodes.trim()));
+        }
+
+        conf.setSeriesPartitionSlotNum(
+                Integer.parseInt(
+                        properties.getProperty(
+                                "series_partition_slot_num", String.valueOf(conf.getSeriesPartitionSlotNum())).trim()));
+
+        conf.setSeriesPartitionExecutorClass(
+                properties.getProperty(
+                        "series_partition_executor_class", conf.getSeriesPartitionExecutorClass()).trim());
+
+        conf.setConfigNodeConsensusProtocolClass(
+                properties.getProperty(
+                        "config_node_consensus_protocol_class", conf.getConfigNodeConsensusProtocolClass()).trim());
+
+        conf.setSchemaRegionConsensusProtocolClass(
+                properties.getProperty(
+                        "schema_region_consensus_protocol_class",
+                        conf.getSchemaRegionConsensusProtocolClass()).trim());
+
+        conf.setSchemaRegionPerDataNode(
+                Double.parseDouble(
+                        properties.getProperty(
+                                "schema_region_per_data_node", String.valueOf(conf.getSchemaRegionPerDataNode())).trim()));
+
+        conf.setDataRegionConsensusProtocolClass(
+                properties.getProperty(
+                        "data_region_consensus_protocol_class", conf.getDataRegionConsensusProtocolClass()).trim());
+
+        conf.setDataRegionPerProcessor(
+                Double.parseDouble(
+                        properties.getProperty(
+                                "data_region_per_processor", String.valueOf(conf.getDataRegionPerProcessor())).trim()));
+
+        try {
+            conf.setRegionAllocateStrategy(
+                    RegionBalancer.RegionAllocateStrategy.valueOf(
+                            properties.getProperty(
+                                    "region_allocate_strategy", conf.getRegionAllocateStrategy().name()).trim()));
+        } catch (IllegalArgumentException e) {
+            LOGGER.warn(
+                    "The configured region allocate strategy does not exist, use the default: GREEDY!");
+        }
+
+        conf.setCnRpcAdvancedCompressionEnable(
+                Boolean.parseBoolean(
+                        properties.getProperty(
+                                "cn_rpc_advanced_compression_enable",
+                                String.valueOf(conf.isCnRpcAdvancedCompressionEnable())).trim()));
+
+        conf.setCnRpcMaxConcurrentClientNum(
+                Integer.parseInt(
+                        properties.getProperty(
+                                "cn_rpc_max_concurrent_client_num",
+                                String.valueOf(conf.getCnRpcMaxConcurrentClientNum())).trim()));
+
+        conf.setCnThriftDefaultBufferSize(
+                Integer.parseInt(
+                        properties.getProperty(
+                                "cn_thrift_init_buffer_size",
+                                String.valueOf(conf.getCnThriftDefaultBufferSize())).trim()));
+
+        conf.setCnThriftMaxFrameSize(
+                Integer.parseInt(
+                        properties.getProperty(
+                                "cn_thrift_max_frame_size", String.valueOf(conf.getCnThriftMaxFrameSize())).trim()));
+
+        conf.setSystemDir(properties.getProperty("cn_system_dir", conf.getSystemDir()).trim());
+
+        conf.setConsensusDir(properties.getProperty("cn_consensus_dir", conf.getConsensusDir()).trim());
+
+        conf.setUdfLibDir(properties.getProperty("udf_lib_dir", conf.getUdfLibDir()).trim());
+
+        conf.setTemporaryLibDir(
+                properties.getProperty("udf_temporary_lib_dir", conf.getTemporaryLibDir()).trim());
+
+        conf.setTriggerLibDir(properties.getProperty("trigger_lib_dir", conf.getTriggerLibDir()).trim());
+
+        conf.setTimePartitionInterval(
+                Long.parseLong(
+                        properties.getProperty(
+                                "time_partition_interval_for_routing",
+                                String.valueOf(conf.getTimePartitionInterval())).trim()));
+
+        conf.setSchemaReplicationFactor(
+                Integer.parseInt(
+                        properties.getProperty(
+                                "schema_replication_factor", String.valueOf(conf.getSchemaReplicationFactor())).trim()));
+
+        conf.setDataReplicationFactor(
+                Integer.parseInt(
+                        properties.getProperty(
+                                "data_replication_factor", String.valueOf(conf.getDataReplicationFactor())).trim()));
+
+        conf.setHeartbeatIntervalInMs(
+                Long.parseLong(
+                        properties.getProperty(
+                                "heartbeat_interval_in_ms", String.valueOf(conf.getHeartbeatIntervalInMs())).trim()));
+
+        String routingPolicy = properties.getProperty("routing_policy", conf.getRoutingPolicy()).trim();
+        if (routingPolicy.equals(RouteBalancer.GREEDY_POLICY)
+                || routingPolicy.equals(RouteBalancer.LEADER_POLICY)) {
+            conf.setRoutingPolicy(routingPolicy);
+        } else {
+            throw new IOException(
+                    String.format(
+                            "Unknown routing_policy: %s, please set to \"leader\" or \"greedy\"", routingPolicy));
+        }
+
+        String readConsistencyLevel =
+                properties.getProperty("read_consistency_level", conf.getReadConsistencyLevel()).trim();
+        if (readConsistencyLevel.equals("strong") || readConsistencyLevel.equals("weak")) {
+            conf.setReadConsistencyLevel(readConsistencyLevel);
+        } else {
+            throw new IOException(
+                    String.format(
+                            "Unknown read_consistency_level: %s, please set to \"strong\" or \"weak\"",
+                            readConsistencyLevel));
+        }
+
+        // commons
+        commonDescriptor.loadCommonProps(properties);
+        commonDescriptor.initCommonConfigDir(conf.getSystemDir());
+
+        conf.setProcedureCompletedEvictTTL(
+                Integer.parseInt(
+                        properties.getProperty(
+                                "procedure_completed_evict_ttl",
+                                String.valueOf(conf.getProcedureCompletedEvictTTL())).trim()));
+
+        conf.setProcedureCompletedCleanInterval(
+                Integer.parseInt(
+                        properties.getProperty(
+                                "procedure_completed_clean_interval",
+                                String.valueOf(conf.getProcedureCompletedCleanInterval())).trim()));
+
+        conf.setProcedureCoreWorkerThreadsCount(
+                Integer.parseInt(
+                        properties.getProperty(
+                                "procedure_core_worker_thread_count",
+                                String.valueOf(conf.getProcedureCoreWorkerThreadsCount())).trim()));
+
+        loadRatisConsensusConfig(properties);
+        loadCQConfig(properties);
+    }
+
+    private void loadRatisConsensusConfig(Properties properties) {
+        conf.setDataRegionRatisConsensusLogAppenderBufferSize(
+                Long.parseLong(
+                        properties.getProperty(
+                                "data_region_ratis_log_appender_buffer_size_max",
+                                String.valueOf(conf.getDataRegionRatisConsensusLogAppenderBufferSize())).trim()));
+
+        conf.setConfigNodeRatisConsensusLogAppenderBufferSize(
+                Long.parseLong(
+                        properties.getProperty(
+                                "config_node_ratis_log_appender_buffer_size_max",
+                                String.valueOf(conf.getConfigNodeRatisConsensusLogAppenderBufferSize())).trim()));
+
+        conf.setSchemaRegionRatisConsensusLogAppenderBufferSize(
+                Long.parseLong(
+                        properties.getProperty(
+                                "schema_region_ratis_log_appender_buffer_size_max",
+                                String.valueOf(conf.getSchemaRegionRatisConsensusLogAppenderBufferSize())).trim()));
+
+        conf.setDataRegionRatisSnapshotTriggerThreshold(
+                Long.parseLong(
+                        properties.getProperty(
+                                "data_region_ratis_snapshot_trigger_threshold",
+                                String.valueOf(conf.getDataRegionRatisSnapshotTriggerThreshold())).trim()));
+
+        conf.setConfigNodeRatisSnapshotTriggerThreshold(
+                Long.parseLong(
+                        properties.getProperty(
+                                "config_node_ratis_snapshot_trigger_threshold",
+                                String.valueOf(conf.getConfigNodeRatisSnapshotTriggerThreshold())).trim()));
+
+        conf.setConfigNodeSimpleConsensusSnapshotTriggerThreshold(
+                Long.parseLong(
+                        properties.getProperty(
+                                "config_node_simple_consensus_snapshot_trigger_threshold",
+                                String.valueOf(conf.getConfigNodeSimpleConsensusSnapshotTriggerThreshold())).trim()));
+
+        conf.setSchemaRegionRatisSnapshotTriggerThreshold(
+                Long.parseLong(
+                        properties.getProperty(
+                                "schema_region_ratis_snapshot_trigger_threshold",
+                                String.valueOf(conf.getSchemaRegionRatisSnapshotTriggerThreshold())).trim()));
+
+        conf.setDataRegionRatisLogUnsafeFlushEnable(
+                Boolean.parseBoolean(
+                        properties.getProperty(
+                                "data_region_ratis_log_unsafe_flush_enable",
+                                String.valueOf(conf.isDataRegionRatisLogUnsafeFlushEnable())).trim()));
+
+        conf.setConfigNodeRatisLogUnsafeFlushEnable(
+                Boolean.parseBoolean(
+                        properties.getProperty(
+                                "config_node_ratis_log_unsafe_flush_enable",
+                                String.valueOf(conf.isConfigNodeRatisLogUnsafeFlushEnable())).trim()));
+
+        conf.setSchemaRegionRatisLogUnsafeFlushEnable(
+                Boolean.parseBoolean(
+                        properties.getProperty(
+                                "schema_region_ratis_log_unsafe_flush_enable",
+                                String.valueOf(conf.isSchemaRegionRatisLogUnsafeFlushEnable())).trim()));
+
+        conf.setDataRegionRatisLogSegmentSizeMax(
+                Long.parseLong(
+                        properties.getProperty(
+                                "data_region_ratis_log_segment_size_max_in_byte",
+                                String.valueOf(conf.getDataRegionRatisLogSegmentSizeMax())).trim()));
+
+        conf.setConfigNodeRatisLogSegmentSizeMax(
+                Long.parseLong(
+                        properties.getProperty(
+                                "config_node_ratis_log_segment_size_max_in_byte",
+                                String.valueOf(conf.getConfigNodeRatisLogSegmentSizeMax())).trim()));
+
+        conf.setSchemaRegionRatisLogSegmentSizeMax(
+                Long.parseLong(
+                        properties.getProperty(
+                                "schema_region_ratis_log_segment_size_max_in_byte",
+                                String.valueOf(conf.getSchemaRegionRatisLogSegmentSizeMax())).trim()));
+
+        conf.setConfigNodeSimpleConsensusLogSegmentSizeMax(
+                Long.parseLong(
+                        properties.getProperty(
+                                "config_node_simple_consensus_log_segment_size_max_in_byte",
+                                String.valueOf(conf.getConfigNodeSimpleConsensusLogSegmentSizeMax())).trim()));
+
+        conf.setDataRegionRatisGrpcFlowControlWindow(
+                Long.parseLong(
+                        properties.getProperty(
+                                "data_region_ratis_grpc_flow_control_window",
+                                String.valueOf(conf.getDataRegionRatisGrpcFlowControlWindow())).trim()));
+
+        conf.setConfigNodeRatisGrpcFlowControlWindow(
+                Long.parseLong(
+                        properties.getProperty(
+                                "config_node_ratis_grpc_flow_control_window",
+                                String.valueOf(conf.getConfigNodeRatisGrpcFlowControlWindow())).trim()));
+
+        conf.setSchemaRegionRatisGrpcFlowControlWindow(
+                Long.parseLong(
+                        properties.getProperty(
+                                "schema_region_ratis_grpc_flow_control_window",
+                                String.valueOf(conf.getSchemaRegionRatisGrpcFlowControlWindow())).trim()));
+
+        conf.setDataRegionRatisRpcLeaderElectionTimeoutMinMs(
+                Long.parseLong(
+                        properties.getProperty(
+                                "data_region_ratis_rpc_leader_election_timeout_min_ms",
+                                String.valueOf(conf.getDataRegionRatisRpcLeaderElectionTimeoutMinMs())).trim()));
+
+        conf.setConfigNodeRatisRpcLeaderElectionTimeoutMinMs(
+                Long.parseLong(
+                        properties.getProperty(
+                                "config_node_ratis_rpc_leader_election_timeout_min_ms",
+                                String.valueOf(conf.getConfigNodeRatisRpcLeaderElectionTimeoutMinMs())).trim()));
+
+        conf.setSchemaRegionRatisRpcLeaderElectionTimeoutMinMs(
+                Long.parseLong(
+                        properties.getProperty(
+                                "schema_region_ratis_rpc_leader_election_timeout_min_ms",
+                                String.valueOf(conf.getSchemaRegionRatisRpcLeaderElectionTimeoutMinMs())).trim()));
+
+        conf.setDataRegionRatisRpcLeaderElectionTimeoutMaxMs(
+                Long.parseLong(
+                        properties.getProperty(
+                                "data_region_ratis_rpc_leader_election_timeout_max_ms",
+                                String.valueOf(conf.getDataRegionRatisRpcLeaderElectionTimeoutMaxMs())).trim()));
+
+        conf.setConfigNodeRatisRpcLeaderElectionTimeoutMaxMs(
+                Long.parseLong(
+                        properties.getProperty(
+                                "config_node_ratis_rpc_leader_election_timeout_max_ms",
+                                String.valueOf(conf.getConfigNodeRatisRpcLeaderElectionTimeoutMaxMs())).trim()));
+
+        conf.setSchemaRegionRatisRpcLeaderElectionTimeoutMaxMs(
+                Long.parseLong(
+                        properties.getProperty(
+                                "schema_region_ratis_rpc_leader_election_timeout_max_ms",
+                                String.valueOf(conf.getSchemaRegionRatisRpcLeaderElectionTimeoutMaxMs())).trim()));
+
+        conf.setConfigNodeRatisRequestTimeoutMs(
+                Long.parseLong(
+                        properties.getProperty(
+                                "config_node_ratis_request_timeout_ms",
+                                String.valueOf(conf.getConfigNodeRatisRequestTimeoutMs())).trim()));
+        conf.setSchemaRegionRatisRequestTimeoutMs(
+                Long.parseLong(
+                        properties.getProperty(
+                                "schema_region_ratis_request_timeout_ms",
+                                String.valueOf(conf.getSchemaRegionRatisRequestTimeoutMs())).trim()));
+        conf.setDataRegionRatisRequestTimeoutMs(
+                Long.parseLong(
+                        properties.getProperty(
+                                "data_region_ratis_request_timeout_ms",
+                                String.valueOf(conf.getDataRegionRatisRequestTimeoutMs())).trim()));
+
+        conf.setConfigNodeRatisMaxRetryAttempts(
+                Integer.parseInt(
+                        properties.getProperty(
+                                "config_node_ratis_max_retry_attempts",
+                                String.valueOf(conf.getConfigNodeRatisMaxRetryAttempts())).trim()));
+        conf.setConfigNodeRatisInitialSleepTimeMs(
+                Long.parseLong(
+                        properties.getProperty(
+                                "config_node_ratis_initial_sleep_time_ms",
+                                String.valueOf(conf.getConfigNodeRatisInitialSleepTimeMs())).trim()));
+        conf.setConfigNodeRatisMaxSleepTimeMs(
+                Long.parseLong(
+                        properties.getProperty(
+                                "config_node_ratis_max_sleep_time_ms",
+                                String.valueOf(conf.getConfigNodeRatisMaxSleepTimeMs())).trim()));
+
+        conf.setDataRegionRatisMaxRetryAttempts(
+                Integer.parseInt(
+                        properties.getProperty(
+                                "data_region_ratis_max_retry_attempts",
+                                String.valueOf(conf.getDataRegionRatisMaxRetryAttempts())).trim()));
+        conf.setDataRegionRatisInitialSleepTimeMs(
+                Long.parseLong(
+                        properties.getProperty(
+                                "data_region_ratis_initial_sleep_time_ms",
+                                String.valueOf(conf.getDataRegionRatisInitialSleepTimeMs())).trim()));
+        conf.setDataRegionRatisMaxSleepTimeMs(
+                Long.parseLong(
+                        properties.getProperty(
+                                "data_region_ratis_max_sleep_time_ms",
+                                String.valueOf(conf.getDataRegionRatisMaxSleepTimeMs())).trim()));
+
+        conf.setSchemaRegionRatisMaxRetryAttempts(
+                Integer.parseInt(
+                        properties.getProperty(
+                                "schema_region_ratis_max_retry_attempts",
+                                String.valueOf(conf.getSchemaRegionRatisMaxRetryAttempts())).trim()));
+        conf.setSchemaRegionRatisInitialSleepTimeMs(
+                Long.parseLong(
+                        properties.getProperty(
+                                "schema_region_ratis_initial_sleep_time_ms",
+                                String.valueOf(conf.getSchemaRegionRatisInitialSleepTimeMs())).trim()));
+        conf.setSchemaRegionRatisMaxSleepTimeMs(
+                Long.parseLong(
+                        properties.getProperty(
+                                "schema_region_ratis_max_sleep_time_ms",
+                                String.valueOf(conf.getSchemaRegionRatisMaxSleepTimeMs())).trim()));
+
+        conf.setConfigNodeRatisPreserveLogsWhenPurge(
+                Long.parseLong(
+                        properties.getProperty(
+                                "config_node_ratis_preserve_logs_num_when_purge",
+                                String.valueOf(conf.getConfigNodeRatisPreserveLogsWhenPurge())).trim()));
+
+        conf.setSchemaRegionRatisPreserveLogsWhenPurge(
+                Long.parseLong(
+                        properties.getProperty(
+                                "schema_region_ratis_preserve_logs_num_when_purge",
+                                String.valueOf(conf.getSchemaRegionRatisPreserveLogsWhenPurge())).trim()));
+
+        conf.setDataRegionRatisPreserveLogsWhenPurge(
+                Long.parseLong(
+                        properties.getProperty(
+                                "data_region_ratis_preserve_logs_num_when_purge",
+                                String.valueOf(conf.getDataRegionRatisPreserveLogsWhenPurge())).trim()));
+
+        conf.setRatisFirstElectionTimeoutMinMs(
+                Long.parseLong(
+                        properties.getProperty(
+                                "ratis_first_election_timeout_min_ms",
+                                String.valueOf(conf.getRatisFirstElectionTimeoutMinMs())).trim()));
+
+        conf.setRatisFirstElectionTimeoutMaxMs(
+                Long.parseLong(
+                        properties.getProperty(
+                                "ratis_first_election_timeout_max_ms",
+                                String.valueOf(conf.getRatisFirstElectionTimeoutMaxMs())).trim()));
+    }
+
+    private void loadCQConfig(Properties properties) {
+        int cqSubmitThread =
+                Integer.parseInt(
+                        properties.getProperty(
+                                "continuous_query_submit_thread_count", String.valueOf(conf.getCqSubmitThread())).trim());
+        if (cqSubmitThread <= 0) {
+            LOGGER.warn(
+                    "continuous_query_submit_thread should be greater than 0, but current value is {}, ignore that and use the default value {}",
+                    cqSubmitThread,
+                    conf.getCqSubmitThread());
+            cqSubmitThread = conf.getCqSubmitThread();
+        }
+        conf.setCqSubmitThread(cqSubmitThread);
+
+        long cqMinEveryIntervalInMs =
+                Long.parseLong(
+                        properties.getProperty(
+                                "continuous_query_min_every_interval_in_ms",
+                                String.valueOf(conf.getCqMinEveryIntervalInMs())).trim());
+        if (cqMinEveryIntervalInMs <= 0) {
+            LOGGER.warn(
+                    "continuous_query_min_every_interval_in_ms should be greater than 0, but current value is {}, ignore that and use the default value {}",
+                    cqMinEveryIntervalInMs,
+                    conf.getCqMinEveryIntervalInMs());
+            cqMinEveryIntervalInMs = conf.getCqMinEveryIntervalInMs();
+        }
+
+        conf.setCqMinEveryIntervalInMs(cqMinEveryIntervalInMs);
+    }
+
+    /**
+     * Check if the current ConfigNode is SeedConfigNode.
+     *
+     * @return True if the target_config_node_list points to itself
+     */
+    public boolean isSeedConfigNode() {
+        return (conf.getInternalAddress().equals(conf.getTargetConfigNode().getIp())
+                || (NodeUrlUtils.isLocalAddress(conf.getInternalAddress())
                 && NodeUrlUtils.isLocalAddress(conf.getTargetConfigNode().getIp())))
-        && conf.getInternalPort() == conf.getTargetConfigNode().getPort();
-  }
-
-  public static ConfigNodeDescriptor getInstance() {
-    return ConfigNodeDescriptorHolder.INSTANCE;
-  }
-
-  private static class ConfigNodeDescriptorHolder {
-
-    private static final ConfigNodeDescriptor INSTANCE = new ConfigNodeDescriptor();
-
-    private ConfigNodeDescriptorHolder() {
-      // empty constructor
-    }
-  }
+                && conf.getInternalPort() == conf.getTargetConfigNode().getPort();
+    }
+
+    public static ConfigNodeDescriptor getInstance() {
+        return ConfigNodeDescriptorHolder.INSTANCE;
+    }
+
+    private static class ConfigNodeDescriptorHolder {
+
+        private static final ConfigNodeDescriptor INSTANCE = new ConfigNodeDescriptor();
+
+        private ConfigNodeDescriptorHolder() {
+            // empty constructor
+        }
+    }
 }