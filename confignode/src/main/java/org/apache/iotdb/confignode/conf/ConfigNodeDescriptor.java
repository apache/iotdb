/*
 * Licensed to the Apache Software Foundation (ASF) under one
 * or more contributor license agreements.  See the NOTICE file
 * distributed with this work for additional information
 * regarding copyright ownership.  The ASF licenses this file
 * to you under the Apache License, Version 2.0 (the
 * "License"); you may not use this file except in compliance
 * with the License.  You may obtain a copy of the License at
 *
 *     http://www.apache.org/licenses/LICENSE-2.0
 *
 * Unless required by applicable law or agreed to in writing,
 * software distributed under the License is distributed on an
 * "AS IS" BASIS, WITHOUT WARRANTIES OR CONDITIONS OF ANY
 * KIND, either express or implied.  See the License for the
 * specific language governing permissions and limitations
 * under the License.
 */
package org.apache.iotdb.confignode.conf;

import org.apache.iotdb.commons.conf.CommonDescriptor;
import org.apache.iotdb.commons.exception.BadNodeUrlException;
import org.apache.iotdb.commons.utils.NodeUrlUtils;

import org.slf4j.Logger;
import org.slf4j.LoggerFactory;

import java.io.File;
import java.io.IOException;
import java.io.InputStream;
import java.net.MalformedURLException;
import java.net.URL;
import java.util.Properties;

public class ConfigNodeDescriptor {
  private static final Logger LOGGER = LoggerFactory.getLogger(ConfigNodeDescriptor.class);

  private final CommonDescriptor commonDescriptor = CommonDescriptor.getInstance();

  private final ConfigNodeConf conf = new ConfigNodeConf();

  private ConfigNodeDescriptor() {
    loadProps();
  }

  public ConfigNodeConf getConf() {
    return conf;
  }

  /**
   * get props url location
   *
   * @return url object if location exit, otherwise null.
   */
  public URL getPropsUrl() {
    // Check if a config-directory was specified first.
    String urlString = System.getProperty(ConfigNodeConstant.CONFIGNODE_CONF, null);
    // If it wasn't, check if a home directory was provided
    if (urlString == null) {
      urlString = System.getProperty(ConfigNodeConstant.CONFIGNODE_HOME, null);
      if (urlString != null) {
        urlString =
            urlString
                + File.separatorChar
                + "conf"
                + File.separatorChar
                + ConfigNodeConstant.CONF_FILE_NAME;
      } else {
        // When start ConfigNode with the script, the environment variables CONFIGNODE_CONF
        // and CONFIGNODE_HOME will be set. But we didn't set these two in developer mode.
        // Thus, just return null and use default Configuration in developer mode.
        return null;
      }
    }
    // If a config location was provided, but it doesn't end with a properties file,
    // append the default location.
    else if (!urlString.endsWith(".properties")) {
      urlString += (File.separatorChar + ConfigNodeConstant.CONF_FILE_NAME);
    }

    // If the url doesn't start with "file:" or "classpath:", it's provided as a no path.
    // So we need to add it to make it a real URL.
    if (!urlString.startsWith("file:") && !urlString.startsWith("classpath:")) {
      urlString = "file:" + urlString;
    }
    try {
      return new URL(urlString);
    } catch (MalformedURLException e) {
      return null;
    }
  }

  private void loadProps() {
    commonDescriptor.initCommonConfigDir(conf.getSystemDir());
    URL url = getPropsUrl();
    if (url == null) {
      LOGGER.warn(
          "Couldn't load the ConfigNode configuration from any of the known sources. Use default configuration.");
      return;
    }

    try (InputStream inputStream = url.openStream()) {

      LOGGER.info("start reading ConfigNode conf file: {}", url);

      Properties properties = new Properties();
      properties.load(inputStream);

      conf.setRpcAddress(properties.getProperty("rpc_address", conf.getRpcAddress()));

      conf.setRpcPort(
          Integer.parseInt(properties.getProperty("rpc_port", String.valueOf(conf.getRpcPort()))));

      conf.setConsensusPort(
          Integer.parseInt(
              properties.getProperty("consensus_port", String.valueOf(conf.getConsensusPort()))));

      String targetConfigNode = properties.getProperty("target_confignode", null);
      if (targetConfigNode != null) {
        conf.setTargetConfigNode(NodeUrlUtils.parseTEndPointUrl(targetConfigNode));
      }

      conf.setSeriesPartitionSlotNum(
          Integer.parseInt(
              properties.getProperty(
                  "series_partition_slot_num", String.valueOf(conf.getSeriesPartitionSlotNum()))));

      conf.setSeriesPartitionExecutorClass(
          properties.getProperty(
              "series_partition_executor_class", conf.getSeriesPartitionExecutorClass()));

      conf.setDataNodeConsensusProtocolClass(
          properties.getProperty(
              "data_node_consensus_protocol_class", conf.getDataNodeConsensusProtocolClass()));

      conf.setRpcAdvancedCompressionEnable(
          Boolean.parseBoolean(
              properties.getProperty(
                  "rpc_advanced_compression_enable",
                  String.valueOf(conf.isRpcAdvancedCompressionEnable()))));

      conf.setRpcThriftCompressionEnabled(
          Boolean.parseBoolean(
              properties.getProperty(
                  "rpc_thrift_compression_enable",
                  String.valueOf(conf.isRpcThriftCompressionEnabled()))));

      conf.setRpcMaxConcurrentClientNum(
          Integer.parseInt(
              properties.getProperty(
                  "rpc_max_concurrent_client_num",
                  String.valueOf(conf.getRpcMaxConcurrentClientNum()))));

      conf.setThriftDefaultBufferSize(
          Integer.parseInt(
              properties.getProperty(
                  "thrift_init_buffer_size", String.valueOf(conf.getThriftDefaultBufferSize()))));

      conf.setThriftMaxFrameSize(
          Integer.parseInt(
              properties.getProperty(
                  "thrift_max_frame_size", String.valueOf(conf.getThriftMaxFrameSize()))));

      conf.setConnectionTimeoutInMS(
          Integer.parseInt(
              properties.getProperty(
                  "connection_timeout_ms", String.valueOf(conf.getConnectionTimeoutInMS()))));

      conf.setSelectorNumOfClientManager(
          Integer.parseInt(
              properties.getProperty(
                  "selector_thread_nums_of_client_manager",
                  String.valueOf(conf.getSelectorNumOfClientManager()))));

      conf.setSystemDir(properties.getProperty("system_dir", conf.getSystemDir()));

      conf.setConsensusDir(properties.getProperty("consensus_dir", conf.getConsensusDir()));

      conf.setTimePartitionInterval(
          Long.parseLong(
              properties.getProperty(
                  "time_partition_interval", String.valueOf(conf.getTimePartitionInterval()))));

      conf.setSchemaReplicationFactor(
          Integer.parseInt(
              properties.getProperty(
                  "schema_replication_factor", String.valueOf(conf.getSchemaReplicationFactor()))));

      conf.setDataReplicationFactor(
          Integer.parseInt(
              properties.getProperty(
                  "data_replication_factor", String.valueOf(conf.getDataReplicationFactor()))));

      conf.setMaximumSchemaRegionCount(
          Integer.parseInt(
              properties.getProperty(
                  "max_schema_region_number", String.valueOf(conf.getMaximumSchemaRegionCount()))));

      conf.setMaximumDataRegionCount(
          Integer.parseInt(
              properties.getProperty(
<<<<<<< HEAD
                  "maximum_data_region_count", String.valueOf(conf.getMaximumDataRegionCount()))));
      commonConfig.setUserFolder(conf.getSystemDir() + File.separator + "users");
      commonConfig.setRoleFolder(conf.getSystemDir() + File.separator + "roles");
=======
                  "initial_data_region_count", String.valueOf(conf.getInitialDataRegionCount()))));

      // commons
      commonDescriptor.loadCommonProps(properties);
      commonDescriptor.initCommonConfigDir(conf.getSystemDir());
>>>>>>> 542ba05e

    } catch (IOException | BadNodeUrlException e) {
      LOGGER.warn("Couldn't load ConfigNode conf file, use default config", e);
    } finally {
      conf.updatePath();
      commonDescriptor
          .getConfig()
          .updatePath(System.getProperty(ConfigNodeConstant.CONFIGNODE_HOME, null));
    }
  }

  public static ConfigNodeDescriptor getInstance() {
    return ConfigNodeDescriptorHolder.INSTANCE;
  }

  private static class ConfigNodeDescriptorHolder {

    private static final ConfigNodeDescriptor INSTANCE = new ConfigNodeDescriptor();

    private ConfigNodeDescriptorHolder() {
      // empty constructor
    }
  }
}<|MERGE_RESOLUTION|>--- conflicted
+++ resolved
@@ -199,17 +199,11 @@
       conf.setMaximumDataRegionCount(
           Integer.parseInt(
               properties.getProperty(
-<<<<<<< HEAD
-                  "maximum_data_region_count", String.valueOf(conf.getMaximumDataRegionCount()))));
-      commonConfig.setUserFolder(conf.getSystemDir() + File.separator + "users");
-      commonConfig.setRoleFolder(conf.getSystemDir() + File.separator + "roles");
-=======
                   "initial_data_region_count", String.valueOf(conf.getInitialDataRegionCount()))));
 
       // commons
       commonDescriptor.loadCommonProps(properties);
       commonDescriptor.initCommonConfigDir(conf.getSystemDir());
->>>>>>> 542ba05e
 
     } catch (IOException | BadNodeUrlException e) {
       LOGGER.warn("Couldn't load ConfigNode conf file, use default config", e);
