/*
 * Licensed to the Apache Software Foundation (ASF) under one
 * or more contributor license agreements.  See the NOTICE file
 * distributed with this work for additional information
 * regarding copyright ownership.  The ASF licenses this file
 * to you under the Apache License, Version 2.0 (the
 * "License"); you may not use this file except in compliance
 * with the License.  You may obtain a copy of the License at
 *
 *     http://www.apache.org/licenses/LICENSE-2.0
 *
 * Unless required by applicable law or agreed to in writing,
 * software distributed under the License is distributed on an
 * "AS IS" BASIS, WITHOUT WARRANTIES OR CONDITIONS OF ANY
 * KIND, either express or implied.  See the License for the
 * specific language governing permissions and limitations
 * under the License.
 */
package org.apache.iotdb.confignode.conf;

import org.apache.iotdb.commons.conf.CommonConfig;
import org.apache.iotdb.commons.conf.CommonDescriptor;
import org.apache.iotdb.commons.conf.IoTDBConstant;
import org.apache.iotdb.commons.exception.BadNodeUrlException;
import org.apache.iotdb.commons.utils.NodeUrlUtils;
import org.apache.iotdb.confignode.manager.load.balancer.RegionBalancer;
import org.apache.iotdb.confignode.manager.load.balancer.RouteBalancer;
import org.apache.iotdb.metrics.config.MetricConfigDescriptor;

import org.slf4j.Logger;
import org.slf4j.LoggerFactory;

import java.io.File;
import java.io.FileNotFoundException;
import java.io.IOException;
import java.io.InputStream;
import java.net.MalformedURLException;
import java.net.URL;
import java.util.Properties;

public class ConfigNodeDescriptor {
  private static final Logger LOGGER = LoggerFactory.getLogger(ConfigNodeDescriptor.class);

  private final CommonDescriptor commonDescriptor = CommonDescriptor.getInstance();

  private final ConfigNodeConfig conf = new ConfigNodeConfig();

  private ConfigNodeDescriptor() {
    loadProps();
  }

  public ConfigNodeConfig getConf() {
    return conf;
  }

  /**
   * get props url location
   *
   * @return url object if location exit, otherwise null.
   */
  public URL getPropsUrl(String configFileName) {
    // Check if a config-directory was specified first.
    String urlString = System.getProperty(configFileName, null);
    // If it wasn't, check if a home directory was provided
    if (urlString == null) {
      urlString = System.getProperty(configFileName, null);
      if (urlString != null) {
        urlString = urlString + File.separatorChar + "conf" + File.separatorChar + configFileName;
      } else {
        // When start ConfigNode with the script, the environment variables CONFIGNODE_CONF
        // and CONFIGNODE_HOME will be set. But we didn't set these two in developer mode.
        // Thus, just return null and use default Configuration in developer mode.
        return null;
      }
    }
    // If a config location was provided, but it doesn't end with a properties file,
    // append the default location.
    else if (!urlString.endsWith(".properties")) {
      urlString += (File.separatorChar + configFileName);
    }

    // If the url doesn't start with "file:" or "classpath:", it's provided as a no path.
    // So we need to add it to make it a real URL.
    if (!urlString.startsWith("file:") && !urlString.startsWith("classpath:")) {
      urlString = "file:" + urlString;
    }
    try {
      return new URL(urlString);
    } catch (MalformedURLException e) {
      return null;
    }
  }

  private void loadProps() {
    URL url = getPropsUrl(CommonConfig.CONFIG_NAME);
    if (url == null) {
      LOGGER.warn("Couldn't load the configuration from any of the known sources.");
      return;
    }
    try (InputStream inputStream = url.openStream()) {

      LOGGER.info("Start to read config file {}", url);
      Properties properties = new Properties();
      properties.load(inputStream);

      loadProperties(properties);

    } catch (FileNotFoundException e) {
      LOGGER.warn("Fail to find config file {}", url, e);
    } catch (IOException e) {
      LOGGER.warn("Cannot load config file, use default configuration", e);
    } catch (Exception e) {
      LOGGER.warn("Incorrect format in config file, use default configuration", e);
    }

    url = getPropsUrl(ConfigNodeConstant.CONF_FILE_NAME);
    if (url == null) {
      LOGGER.warn(
          "Couldn't load the ConfigNode configuration from any of the known sources. Use default configuration.");
      return;
    }

    try (InputStream inputStream = url.openStream()) {

      LOGGER.info("start reading ConfigNode conf file: {}", url);

      Properties properties = new Properties();
      properties.load(inputStream);
      loadProperties(properties);

    } catch (IOException | BadNodeUrlException e) {
      LOGGER.warn("Couldn't load ConfigNode conf file, use default config", e);
    } finally {
      conf.updatePath();
      commonDescriptor
          .getConfig()
          .updatePath(System.getProperty(ConfigNodeConstant.CONFIGNODE_HOME, null));
      MetricConfigDescriptor.getInstance()
          .getMetricConfig()
          .updateRpcInstance(conf.getInternalAddress(), conf.getInternalPort());
    }
  }

  private void loadProperties(Properties properties) throws BadNodeUrlException, IOException {
    conf.setInternalAddress(
        properties.getProperty(IoTDBConstant.INTERNAL_ADDRESS, conf.getInternalAddress()));

    conf.setInternalPort(
        Integer.parseInt(
            properties.getProperty(
                IoTDBConstant.INTERNAL_PORT, String.valueOf(conf.getInternalPort()))));

    conf.setConsensusPort(
        Integer.parseInt(
            properties.getProperty(
                IoTDBConstant.CONSENSUS_PORT, String.valueOf(conf.getConsensusPort()))));

    // TODO: Enable multiple target_config_nodes
    String targetConfigNodes = properties.getProperty(IoTDBConstant.TARGET_CONFIG_NODES, null);
    if (targetConfigNodes != null) {
      conf.setTargetConfigNode(NodeUrlUtils.parseTEndPointUrl(targetConfigNodes));
    }

    conf.setSeriesPartitionSlotNum(
        Integer.parseInt(
            properties.getProperty(
                "series_partition_slot_num", String.valueOf(conf.getSeriesPartitionSlotNum()))));

    conf.setSeriesPartitionExecutorClass(
        properties.getProperty(
            "series_partition_executor_class", conf.getSeriesPartitionExecutorClass()));

    conf.setConfigNodeConsensusProtocolClass(
        properties.getProperty(
            "config_node_consensus_protocol_class", conf.getConfigNodeConsensusProtocolClass()));

    conf.setSchemaRegionConsensusProtocolClass(
        properties.getProperty(
            "schema_region_consensus_protocol_class",
            conf.getSchemaRegionConsensusProtocolClass()));

    conf.setSchemaRegionPerDataNode(
        Double.parseDouble(
            properties.getProperty(
                "schema_region_per_data_node", String.valueOf(conf.getSchemaRegionPerDataNode()))));

    conf.setDataRegionConsensusProtocolClass(
        properties.getProperty(
            "data_region_consensus_protocol_class", conf.getDataRegionConsensusProtocolClass()));

    conf.setDataRegionPerProcessor(
        Double.parseDouble(
            properties.getProperty(
                "data_region_per_processor", String.valueOf(conf.getDataRegionPerProcessor()))));

    try {
      conf.setRegionAllocateStrategy(
          RegionBalancer.RegionAllocateStrategy.valueOf(
              properties.getProperty(
                  "region_allocate_strategy", conf.getRegionAllocateStrategy().name())));
    } catch (IllegalArgumentException e) {
      LOGGER.warn(
          "The configured region allocate strategy does not exist, use the default: GREEDY!");
    }

    conf.setRpcAdvancedCompressionEnable(
        Boolean.parseBoolean(
            properties.getProperty(
                "rpc_advanced_compression_enable",
                String.valueOf(conf.isRpcAdvancedCompressionEnable()))));

    conf.setRpcMaxConcurrentClientNum(
        Integer.parseInt(
            properties.getProperty(
                "rpc_max_concurrent_client_num",
                String.valueOf(conf.getRpcMaxConcurrentClientNum()))));

    conf.setThriftDefaultBufferSize(
        Integer.parseInt(
            properties.getProperty(
                "thrift_init_buffer_size", String.valueOf(conf.getThriftDefaultBufferSize()))));

    conf.setThriftMaxFrameSize(
        Integer.parseInt(
            properties.getProperty(
                "thrift_max_frame_size", String.valueOf(conf.getThriftMaxFrameSize()))));

    conf.setSystemDir(properties.getProperty("system_dir", conf.getSystemDir()));

    conf.setConsensusDir(properties.getProperty("consensus_dir", conf.getConsensusDir()));

    conf.setUdfLibDir(properties.getProperty("udf_lib_dir", conf.getUdfLibDir()));

    conf.setTemporaryLibDir(
        properties.getProperty("udf_temporary_lib_dir", conf.getTemporaryLibDir()));

    conf.setTriggerLibDir(properties.getProperty("trigger_lib_dir", conf.getTriggerLibDir()));

    conf.setTimePartitionInterval(
        Long.parseLong(
            properties.getProperty(
                "time_partition_interval_for_routing",
                String.valueOf(conf.getTimePartitionInterval()))));

    conf.setSchemaReplicationFactor(
        Integer.parseInt(
            properties.getProperty(
                "schema_replication_factor", String.valueOf(conf.getSchemaReplicationFactor()))));

    conf.setDataReplicationFactor(
        Integer.parseInt(
            properties.getProperty(
                "data_replication_factor", String.valueOf(conf.getDataReplicationFactor()))));

    conf.setHeartbeatInterval(
        Long.parseLong(
            properties.getProperty(
                "heartbeat_interval", String.valueOf(conf.getHeartbeatInterval()))));

    String routingPolicy = properties.getProperty("routing_policy", conf.getRoutingPolicy());
    if (routingPolicy.equals(RouteBalancer.GREEDY_POLICY)
        || routingPolicy.equals(RouteBalancer.LEADER_POLICY)) {
      conf.setRoutingPolicy(routingPolicy);
    } else {
      throw new IOException(
          String.format(
              "Unknown routing_policy: %s, please set to \"leader\" or \"greedy\"", routingPolicy));
    }

    String readConsistencyLevel =
        properties.getProperty("read_consistency_level", conf.getReadConsistencyLevel());
    if (readConsistencyLevel.equals("strong") || readConsistencyLevel.equals("weak")) {
      conf.setReadConsistencyLevel(readConsistencyLevel);
    } else {
      throw new IOException(
          String.format(
              "Unknown read_consistency_level: %s, please set to \"strong\" or \"weak\"",
              readConsistencyLevel));
    }

    // commons
    commonDescriptor.loadCommonProps(properties);
    commonDescriptor.initCommonConfigDir(conf.getSystemDir());

    conf.setProcedureCompletedEvictTTL(
        Integer.parseInt(
            properties.getProperty(
                "procedure_completed_evict_ttl",
                String.valueOf(conf.getProcedureCompletedEvictTTL()))));

    conf.setProcedureCompletedCleanInterval(
        Integer.parseInt(
            properties.getProperty(
                "procedure_completed_clean_interval",
                String.valueOf(conf.getProcedureCompletedCleanInterval()))));

<<<<<<< HEAD
    conf.setProcedureCoreWorkerThreadsSize(
        Integer.parseInt(
            properties.getProperty(
                "procedure_core_worker_thread_size",
                String.valueOf(conf.getProcedureCoreWorkerThreadsSize()))));

    loadRatisConsensusConfig(properties);
=======
      loadRatisConsensusConfig(properties);

      loadCQConfig(properties);
    } catch (IOException | BadNodeUrlException e) {
      LOGGER.warn("Couldn't load ConfigNode conf file, use default config", e);
    } finally {
      conf.updatePath();
      commonDescriptor
          .getConfig()
          .updatePath(System.getProperty(ConfigNodeConstant.CONFIGNODE_HOME, null));
      MetricConfigDescriptor.getInstance()
          .getMetricConfig()
          .updateRpcInstance(conf.getInternalAddress(), conf.getInternalPort());
    }
>>>>>>> 576331b9
  }

  private void loadRatisConsensusConfig(Properties properties) {
    conf.setDataRegionRatisConsensusLogAppenderBufferSize(
        Long.parseLong(
            properties.getProperty(
                "data_region_ratis_log_appender_buffer_size_max",
                String.valueOf(conf.getDataRegionRatisConsensusLogAppenderBufferSize()))));

    conf.setPartitionRegionRatisConsensusLogAppenderBufferSize(
        Long.parseLong(
            properties.getProperty(
                "partition_region_ratis_log_appender_buffer_size_max",
                String.valueOf(conf.getPartitionRegionRatisConsensusLogAppenderBufferSize()))));

    conf.setSchemaRegionRatisConsensusLogAppenderBufferSize(
        Long.parseLong(
            properties.getProperty(
                "schema_region_ratis_log_appender_buffer_size_max",
                String.valueOf(conf.getSchemaRegionRatisConsensusLogAppenderBufferSize()))));

    conf.setDataRegionRatisSnapshotTriggerThreshold(
        Long.parseLong(
            properties.getProperty(
                "data_region_ratis_snapshot_trigger_threshold",
                String.valueOf(conf.getDataRegionRatisSnapshotTriggerThreshold()))));

    conf.setPartitionRegionRatisSnapshotTriggerThreshold(
        Long.parseLong(
            properties.getProperty(
                "partition_region_ratis_snapshot_trigger_threshold",
                String.valueOf(conf.getPartitionRegionRatisSnapshotTriggerThreshold()))));

    conf.setSchemaRegionRatisSnapshotTriggerThreshold(
        Long.parseLong(
            properties.getProperty(
                "schema_region_ratis_snapshot_trigger_threshold",
                String.valueOf(conf.getSchemaRegionRatisSnapshotTriggerThreshold()))));

    conf.setDataRegionRatisLogUnsafeFlushEnable(
        Boolean.parseBoolean(
            properties.getProperty(
                "data_region_ratis_log_unsafe_flush_enable",
                String.valueOf(conf.isDataRegionRatisLogUnsafeFlushEnable()))));

    conf.setPartitionRegionRatisLogUnsafeFlushEnable(
        Boolean.parseBoolean(
            properties.getProperty(
                "partition_region_ratis_log_unsafe_flush_enable",
                String.valueOf(conf.isPartitionRegionRatisLogUnsafeFlushEnable()))));

    conf.setSchemaRegionRatisLogUnsafeFlushEnable(
        Boolean.parseBoolean(
            properties.getProperty(
                "schema_region_ratis_log_unsafe_flush_enable",
                String.valueOf(conf.isSchemaRegionRatisLogUnsafeFlushEnable()))));

    conf.setDataRegionRatisLogSegmentSizeMax(
        Long.parseLong(
            properties.getProperty(
                "data_region_ratis_log_segment_size_max",
                String.valueOf(conf.getDataRegionRatisLogSegmentSizeMax()))));

    conf.setPartitionRegionRatisLogSegmentSizeMax(
        Long.parseLong(
            properties.getProperty(
                "partition_region_ratis_log_segment_size_max",
                String.valueOf(conf.getPartitionRegionRatisLogSegmentSizeMax()))));

    conf.setSchemaRegionRatisLogSegmentSizeMax(
        Long.parseLong(
            properties.getProperty(
                "schema_region_ratis_log_segment_size_max",
                String.valueOf(conf.getSchemaRegionRatisLogSegmentSizeMax()))));

    conf.setPartitionRegionStandAloneLogSegmentSizeMax(
        Long.parseLong(
            properties.getProperty(
                "partition_region_standalone_log_segment_size_max",
                String.valueOf(conf.getPartitionRegionStandAloneLogSegmentSizeMax()))));

    conf.setDataRegionRatisGrpcFlowControlWindow(
        Long.parseLong(
            properties.getProperty(
                "data_region_ratis_grpc_flow_control_window",
                String.valueOf(conf.getDataRegionRatisGrpcFlowControlWindow()))));

    conf.setPartitionRegionRatisGrpcFlowControlWindow(
        Long.parseLong(
            properties.getProperty(
                "partition_region_ratis_grpc_flow_control_window",
                String.valueOf(conf.getPartitionRegionRatisGrpcFlowControlWindow()))));

    conf.setSchemaRegionRatisGrpcFlowControlWindow(
        Long.parseLong(
            properties.getProperty(
                "schema_region_ratis_grpc_flow_control_window",
                String.valueOf(conf.getSchemaRegionRatisGrpcFlowControlWindow()))));

    conf.setDataRegionRatisRpcLeaderElectionTimeoutMinMs(
        Long.parseLong(
            properties.getProperty(
                "data_region_ratis_rpc_leader_election_timeout_min_ms",
                String.valueOf(conf.getDataRegionRatisRpcLeaderElectionTimeoutMinMs()))));

    conf.setPartitionRegionRatisRpcLeaderElectionTimeoutMinMs(
        Long.parseLong(
            properties.getProperty(
                "partition_region_ratis_rpc_leader_election_timeout_min_ms",
                String.valueOf(conf.getPartitionRegionRatisRpcLeaderElectionTimeoutMinMs()))));

    conf.setSchemaRegionRatisRpcLeaderElectionTimeoutMinMs(
        Long.parseLong(
            properties.getProperty(
                "schema_region_ratis_rpc_leader_election_timeout_min_ms",
                String.valueOf(conf.getSchemaRegionRatisRpcLeaderElectionTimeoutMinMs()))));

    conf.setDataRegionRatisRpcLeaderElectionTimeoutMaxMs(
        Long.parseLong(
            properties.getProperty(
                "data_region_ratis_rpc_leader_election_timeout_max_ms",
                String.valueOf(conf.getDataRegionRatisRpcLeaderElectionTimeoutMaxMs()))));

    conf.setPartitionRegionRatisRpcLeaderElectionTimeoutMaxMs(
        Long.parseLong(
            properties.getProperty(
                "partition_region_ratis_rpc_leader_election_timeout_max_ms",
                String.valueOf(conf.getPartitionRegionRatisRpcLeaderElectionTimeoutMaxMs()))));

    conf.setSchemaRegionRatisRpcLeaderElectionTimeoutMaxMs(
        Long.parseLong(
            properties.getProperty(
                "schema_region_ratis_rpc_leader_election_timeout_max_ms",
                String.valueOf(conf.getSchemaRegionRatisRpcLeaderElectionTimeoutMaxMs()))));

    conf.setPartitionRegionRatisRequestTimeoutMs(
        Long.parseLong(
            properties.getProperty(
                "partition_region_ratis_request_timeout_ms",
                String.valueOf(conf.getPartitionRegionRatisRequestTimeoutMs()))));
    conf.setSchemaRegionRatisRequestTimeoutMs(
        Long.parseLong(
            properties.getProperty(
                "schema_region_ratis_request_timeout_ms",
                String.valueOf(conf.getSchemaRegionRatisRequestTimeoutMs()))));
    conf.setDataRegionRatisRequestTimeoutMs(
        Long.parseLong(
            properties.getProperty(
                "data_region_ratis_request_timeout_ms",
                String.valueOf(conf.getDataRegionRatisRequestTimeoutMs()))));

    conf.setPartitionRegionRatisMaxRetryAttempts(
        Integer.parseInt(
            properties.getProperty(
                "partition_region_ratis_max_retry_attempts",
                String.valueOf(conf.getPartitionRegionRatisMaxRetryAttempts()))));
    conf.setPartitionRegionRatisInitialSleepTimeMs(
        Long.parseLong(
            properties.getProperty(
                "partition_region_ratis_initial_sleep_time_ms",
                String.valueOf(conf.getPartitionRegionRatisInitialSleepTimeMs()))));
    conf.setPartitionRegionRatisMaxSleepTimeMs(
        Long.parseLong(
            properties.getProperty(
                "partition_region_ratis_max_sleep_time_ms",
                String.valueOf(conf.getPartitionRegionRatisMaxSleepTimeMs()))));

    conf.setDataRegionRatisMaxRetryAttempts(
        Integer.parseInt(
            properties.getProperty(
                "data_region_ratis_max_retry_attempts",
                String.valueOf(conf.getDataRegionRatisMaxRetryAttempts()))));
    conf.setDataRegionRatisInitialSleepTimeMs(
        Long.parseLong(
            properties.getProperty(
                "data_region_ratis_initial_sleep_time_ms",
                String.valueOf(conf.getDataRegionRatisInitialSleepTimeMs()))));
    conf.setDataRegionRatisMaxSleepTimeMs(
        Long.parseLong(
            properties.getProperty(
                "data_region_ratis_max_sleep_time_ms",
                String.valueOf(conf.getDataRegionRatisMaxSleepTimeMs()))));

    conf.setSchemaRegionRatisMaxRetryAttempts(
        Integer.parseInt(
            properties.getProperty(
                "schema_region_ratis_max_retry_attempts",
                String.valueOf(conf.getSchemaRegionRatisMaxRetryAttempts()))));
    conf.setSchemaRegionRatisInitialSleepTimeMs(
        Long.parseLong(
            properties.getProperty(
                "schema_region_ratis_initial_sleep_time_ms",
                String.valueOf(conf.getSchemaRegionRatisInitialSleepTimeMs()))));
    conf.setSchemaRegionRatisMaxSleepTimeMs(
        Long.parseLong(
            properties.getProperty(
                "schema_region_ratis_max_sleep_time_ms",
                String.valueOf(conf.getSchemaRegionRatisMaxSleepTimeMs()))));

    conf.setPartitionRegionRatisPreserveLogsWhenPurge(
        Long.parseLong(
            properties.getProperty(
                "partition_region_ratis_preserve_logs_num_when_purge",
                String.valueOf(conf.getPartitionRegionRatisPreserveLogsWhenPurge()))));

    conf.setSchemaRegionRatisPreserveLogsWhenPurge(
        Long.parseLong(
            properties.getProperty(
                "schema_region_ratis_preserve_logs_num_when_purge",
                String.valueOf(conf.getSchemaRegionRatisPreserveLogsWhenPurge()))));

    conf.setDataRegionRatisPreserveLogsWhenPurge(
        Long.parseLong(
            properties.getProperty(
                "data_region_ratis_preserve_logs_num_when_purge",
                String.valueOf(conf.getDataRegionRatisPreserveLogsWhenPurge()))));

    conf.setRatisFirstElectionTimeoutMinMs(
        Long.parseLong(
            properties.getProperty(
                "ratis_first_election_timeout_min_ms",
                String.valueOf(conf.getRatisFirstElectionTimeoutMinMs()))));

    conf.setRatisFirstElectionTimeoutMaxMs(
        Long.parseLong(
            properties.getProperty(
                "ratis_first_election_timeout_max_ms",
                String.valueOf(conf.getRatisFirstElectionTimeoutMaxMs()))));
  }

  private void loadCQConfig(Properties properties) {
    int cqSubmitThread =
        Integer.parseInt(
            properties.getProperty(
                "continuous_query_submit_thread", String.valueOf(conf.getCqSubmitThread())));
    if (cqSubmitThread <= 0) {
      LOGGER.warn(
          "continuous_query_submit_thread should be greater than 0, but current value is {}, ignore that and use the default value {}",
          cqSubmitThread,
          conf.getCqSubmitThread());
      cqSubmitThread = conf.getCqSubmitThread();
    }
    conf.setCqSubmitThread(cqSubmitThread);

    long cqMinEveryIntervalInMs =
        Long.parseLong(
            properties.getProperty(
                "continuous_query_min_every_interval_in_ms",
                String.valueOf(conf.getCqMinEveryIntervalInMs())));
    if (cqMinEveryIntervalInMs <= 0) {
      LOGGER.warn(
          "continuous_query_min_every_interval_in_ms should be greater than 0, but current value is {}, ignore that and use the default value {}",
          cqMinEveryIntervalInMs,
          conf.getCqMinEveryIntervalInMs());
      cqMinEveryIntervalInMs = conf.getCqMinEveryIntervalInMs();
    }

    conf.setCqMinEveryIntervalInMs(cqMinEveryIntervalInMs);
  }

  /**
   * Check if the current ConfigNode is SeedConfigNode.
   *
   * @return True if the target_config_nodes points to itself
   */
  public boolean isSeedConfigNode() {
    return (conf.getInternalAddress().equals(conf.getTargetConfigNode().getIp())
            || (NodeUrlUtils.isLocalAddress(conf.getInternalAddress())
                && NodeUrlUtils.isLocalAddress(conf.getTargetConfigNode().getIp())))
        && conf.getInternalPort() == conf.getTargetConfigNode().getPort();
  }

  public static ConfigNodeDescriptor getInstance() {
    return ConfigNodeDescriptorHolder.INSTANCE;
  }

  private static class ConfigNodeDescriptorHolder {

    private static final ConfigNodeDescriptor INSTANCE = new ConfigNodeDescriptor();

    private ConfigNodeDescriptorHolder() {
      // empty constructor
    }
  }
}<|MERGE_RESOLUTION|>--- conflicted
+++ resolved
@@ -127,7 +127,6 @@
       Properties properties = new Properties();
       properties.load(inputStream);
       loadProperties(properties);
-
     } catch (IOException | BadNodeUrlException e) {
       LOGGER.warn("Couldn't load ConfigNode conf file, use default config", e);
     } finally {
@@ -294,7 +293,6 @@
                 "procedure_completed_clean_interval",
                 String.valueOf(conf.getProcedureCompletedCleanInterval()))));
 
-<<<<<<< HEAD
     conf.setProcedureCoreWorkerThreadsSize(
         Integer.parseInt(
             properties.getProperty(
@@ -302,22 +300,7 @@
                 String.valueOf(conf.getProcedureCoreWorkerThreadsSize()))));
 
     loadRatisConsensusConfig(properties);
-=======
-      loadRatisConsensusConfig(properties);
-
-      loadCQConfig(properties);
-    } catch (IOException | BadNodeUrlException e) {
-      LOGGER.warn("Couldn't load ConfigNode conf file, use default config", e);
-    } finally {
-      conf.updatePath();
-      commonDescriptor
-          .getConfig()
-          .updatePath(System.getProperty(ConfigNodeConstant.CONFIGNODE_HOME, null));
-      MetricConfigDescriptor.getInstance()
-          .getMetricConfig()
-          .updateRpcInstance(conf.getInternalAddress(), conf.getInternalPort());
-    }
->>>>>>> 576331b9
+    loadCQConfig(properties);
   }
 
   private void loadRatisConsensusConfig(Properties properties) {
