--- conflicted
+++ resolved
@@ -334,19 +334,11 @@
                 "partition_region_ratis_snapshot_trigger_threshold",
                 String.valueOf(conf.getPartitionRegionRatisSnapshotTriggerThreshold()))));
 
-<<<<<<< HEAD
-    conf.setPartitionRegionStandAloneSnapshotTriggerThreshold(
-            Long.parseLong(
-                    properties.getProperty(
-                            "partition_region_standalone_snapshot_trigger_threshold",
-                            String.valueOf(conf.getPartitionRegionStandAloneSnapshotTriggerThreshold()))));
-=======
     conf.setPartitionRegionOneCopySnapshotTriggerThreshold(
         Long.parseLong(
             properties.getProperty(
                 "partition_region_one_copy_snapshot_trigger_threshold",
                 String.valueOf(conf.getPartitionRegionOneCopySnapshotTriggerThreshold()))));
->>>>>>> dbfacd9c
 
     conf.setSchemaRegionRatisSnapshotTriggerThreshold(
         Long.parseLong(
