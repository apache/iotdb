--- conflicted
+++ resolved
@@ -39,11 +39,8 @@
 import org.apache.iotdb.confignode.consensus.request.write.DeleteProcedureReq;
 import org.apache.iotdb.confignode.consensus.request.write.DeleteRegionsReq;
 import org.apache.iotdb.confignode.consensus.request.write.DeleteStorageGroupReq;
-<<<<<<< HEAD
+import org.apache.iotdb.confignode.consensus.request.write.DropFunctionReq;
 import org.apache.iotdb.confignode.consensus.request.write.OperateReceiverPipeReq;
-=======
-import org.apache.iotdb.confignode.consensus.request.write.DropFunctionReq;
->>>>>>> b940a652
 import org.apache.iotdb.confignode.consensus.request.write.PreDeleteStorageGroupReq;
 import org.apache.iotdb.confignode.consensus.request.write.RegisterDataNodeReq;
 import org.apache.iotdb.confignode.consensus.request.write.SetDataReplicationFactorReq;
@@ -200,13 +197,10 @@
         return nodeInfo.updateConfigNodeList((ApplyConfigNodeReq) req);
       case CreateFunction:
         return udfInfo.createFunction((CreateFunctionReq) req);
-<<<<<<< HEAD
+      case DropFunction:
+        return udfInfo.dropFunction((DropFunctionReq) req);
       case OperatePipe:
         return clusterReceiverInfo.operatePipe((OperateReceiverPipeReq) req);
-=======
-      case DropFunction:
-        return udfInfo.dropFunction((DropFunctionReq) req);
->>>>>>> b940a652
       default:
         throw new UnknownPhysicalPlanTypeException(req.getType());
     }
