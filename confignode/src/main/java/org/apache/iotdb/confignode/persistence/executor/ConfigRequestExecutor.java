/*
 * Licensed to the Apache Software Foundation (ASF) under one
 * or more contributor license agreements.  See the NOTICE file
 * distributed with this work for additional information
 * regarding copyright ownership.  The ASF licenses this file
 * to you under the Apache License, Version 2.0 (the
 * "License"); you may not use this file except in compliance
 * with the License.  You may obtain a copy of the License at
 *
 *     http://www.apache.org/licenses/LICENSE-2.0
 *
 * Unless required by applicable law or agreed to in writing,
 * software distributed under the License is distributed on an
 * "AS IS" BASIS, WITHOUT WARRANTIES OR CONDITIONS OF ANY
 * KIND, either express or implied.  See the License for the
 * specific language governing permissions and limitations
 * under the License.
 */
package org.apache.iotdb.confignode.persistence.executor;

import org.apache.iotdb.common.rpc.thrift.TSStatus;
import org.apache.iotdb.commons.auth.AuthException;
import org.apache.iotdb.commons.path.PartialPath;
import org.apache.iotdb.commons.snapshot.SnapshotProcessor;
import org.apache.iotdb.confignode.consensus.request.ConfigRequest;
import org.apache.iotdb.confignode.consensus.request.auth.AuthorReq;
import org.apache.iotdb.confignode.consensus.request.read.CountStorageGroupReq;
import org.apache.iotdb.confignode.consensus.request.read.GetDataNodeInfoReq;
import org.apache.iotdb.confignode.consensus.request.read.GetDataPartitionReq;
import org.apache.iotdb.confignode.consensus.request.read.GetNodePathsPartitionReq;
import org.apache.iotdb.confignode.consensus.request.read.GetSchemaPartitionReq;
import org.apache.iotdb.confignode.consensus.request.read.GetStorageGroupReq;
import org.apache.iotdb.confignode.consensus.request.read.ShowPipeReq;
import org.apache.iotdb.confignode.consensus.request.write.ApplyConfigNodeReq;
import org.apache.iotdb.confignode.consensus.request.write.CreateDataPartitionReq;
import org.apache.iotdb.confignode.consensus.request.write.CreateFunctionReq;
import org.apache.iotdb.confignode.consensus.request.write.CreateRegionsReq;
import org.apache.iotdb.confignode.consensus.request.write.CreateSchemaPartitionReq;
import org.apache.iotdb.confignode.consensus.request.write.DeleteProcedureReq;
import org.apache.iotdb.confignode.consensus.request.write.DeleteRegionsReq;
import org.apache.iotdb.confignode.consensus.request.write.DeleteStorageGroupReq;
<<<<<<< HEAD
import org.apache.iotdb.confignode.consensus.request.write.OperateReceiverPipeReq;
=======
import org.apache.iotdb.confignode.consensus.request.write.PreDeleteStorageGroupReq;
>>>>>>> c6436677
import org.apache.iotdb.confignode.consensus.request.write.RegisterDataNodeReq;
import org.apache.iotdb.confignode.consensus.request.write.SetDataReplicationFactorReq;
import org.apache.iotdb.confignode.consensus.request.write.SetSchemaReplicationFactorReq;
import org.apache.iotdb.confignode.consensus.request.write.SetStorageGroupReq;
import org.apache.iotdb.confignode.consensus.request.write.SetTTLReq;
import org.apache.iotdb.confignode.consensus.request.write.SetTimePartitionIntervalReq;
import org.apache.iotdb.confignode.consensus.request.write.UpdateProcedureReq;
import org.apache.iotdb.confignode.consensus.response.SchemaNodeManagementResp;
import org.apache.iotdb.confignode.exception.physical.UnknownPhysicalPlanTypeException;
import org.apache.iotdb.confignode.persistence.AuthorInfo;
import org.apache.iotdb.confignode.persistence.ClusterReceiverInfo;
import org.apache.iotdb.confignode.persistence.ClusterSchemaInfo;
import org.apache.iotdb.confignode.persistence.NodeInfo;
import org.apache.iotdb.confignode.persistence.PartitionInfo;
import org.apache.iotdb.confignode.persistence.ProcedureInfo;
import org.apache.iotdb.confignode.persistence.UDFInfo;
import org.apache.iotdb.consensus.common.DataSet;
import org.apache.iotdb.rpc.TSStatusCode;
import org.apache.iotdb.tsfile.utils.Pair;

import org.apache.thrift.TException;
import org.slf4j.Logger;
import org.slf4j.LoggerFactory;

import java.io.File;
import java.io.IOException;
import java.util.ArrayList;
import java.util.List;
import java.util.Set;
import java.util.concurrent.atomic.AtomicBoolean;
import java.util.stream.Collectors;

public class ConfigRequestExecutor {

  private static final Logger LOGGER = LoggerFactory.getLogger(ConfigRequestExecutor.class);

  private final NodeInfo nodeInfo;

  private final ClusterSchemaInfo clusterSchemaInfo;

  private final PartitionInfo partitionInfo;

  private final AuthorInfo authorInfo;

  private final ProcedureInfo procedureInfo;

<<<<<<< HEAD
  private final ClusterReceiverInfo clusterReceiverInfo;
=======
  private final UDFInfo udfInfo;
>>>>>>> c6436677

  public ConfigRequestExecutor(
      NodeInfo nodeInfo,
      ClusterSchemaInfo clusterSchemaInfo,
      PartitionInfo partitionInfo,
      AuthorInfo authorInfo,
      ProcedureInfo procedureInfo,
<<<<<<< HEAD
      ClusterReceiverInfo clusterReceiverInfo) {
=======
      UDFInfo udfInfo) {
>>>>>>> c6436677
    this.nodeInfo = nodeInfo;
    this.clusterSchemaInfo = clusterSchemaInfo;
    this.partitionInfo = partitionInfo;
    this.authorInfo = authorInfo;
    this.procedureInfo = procedureInfo;
<<<<<<< HEAD
    this.clusterReceiverInfo = clusterReceiverInfo;
=======
    this.udfInfo = udfInfo;
>>>>>>> c6436677
  }

  public DataSet executorQueryPlan(ConfigRequest req)
      throws UnknownPhysicalPlanTypeException, AuthException {
    switch (req.getType()) {
      case GetDataNodeInfo:
        return nodeInfo.getDataNodeInfo((GetDataNodeInfoReq) req);
      case CountStorageGroup:
        return clusterSchemaInfo.countMatchedStorageGroups((CountStorageGroupReq) req);
      case GetStorageGroup:
        return clusterSchemaInfo.getMatchedStorageGroupSchemas((GetStorageGroupReq) req);
      case GetDataPartition:
      case GetOrCreateDataPartition:
        return partitionInfo.getDataPartition((GetDataPartitionReq) req);
      case GetSchemaPartition:
      case GetOrCreateSchemaPartition:
        return partitionInfo.getSchemaPartition((GetSchemaPartitionReq) req);
      case ListUser:
        return authorInfo.executeListUser();
      case ListRole:
        return authorInfo.executeListRole();
      case ListUserPrivilege:
        return authorInfo.executeListUserPrivileges((AuthorReq) req);
      case ListRolePrivilege:
        return authorInfo.executeListRolePrivileges((AuthorReq) req);
      case ListUserRoles:
        return authorInfo.executeListUserRoles((AuthorReq) req);
      case ListRoleUsers:
        return authorInfo.executeListRoleUsers((AuthorReq) req);
<<<<<<< HEAD
      case ShowPipe:
        return clusterReceiverInfo.showPipe((ShowPipeReq) req);
      case GetChildPathsPartition:
      case GetChildNodesPartition:
        return getSchemaNodeManagementPartiton(req);
=======
      case GetNodePathsPartition:
        return getSchemaNodeManagementPartition(req);
>>>>>>> c6436677
      default:
        throw new UnknownPhysicalPlanTypeException(req.getType());
    }
  }

  public TSStatus executorNonQueryPlan(ConfigRequest req)
      throws UnknownPhysicalPlanTypeException, AuthException {
    switch (req.getType()) {
      case RegisterDataNode:
        return nodeInfo.registerDataNode((RegisterDataNodeReq) req);
      case SetStorageGroup:
        return clusterSchemaInfo.setStorageGroup((SetStorageGroupReq) req);
      case DeleteStorageGroup:
        partitionInfo.deleteStorageGroup((DeleteStorageGroupReq) req);
        return clusterSchemaInfo.deleteStorageGroup((DeleteStorageGroupReq) req);
      case PreDeleteStorageGroup:
        return partitionInfo.preDeleteStorageGroup((PreDeleteStorageGroupReq) req);
      case SetTTL:
        return clusterSchemaInfo.setTTL((SetTTLReq) req);
      case SetSchemaReplicationFactor:
        return clusterSchemaInfo.setSchemaReplicationFactor((SetSchemaReplicationFactorReq) req);
      case SetDataReplicationFactor:
        return clusterSchemaInfo.setDataReplicationFactor((SetDataReplicationFactorReq) req);
      case SetTimePartitionInterval:
        return clusterSchemaInfo.setTimePartitionInterval((SetTimePartitionIntervalReq) req);
      case CreateRegions:
        TSStatus status = clusterSchemaInfo.createRegions((CreateRegionsReq) req);
        if (status.getCode() != TSStatusCode.SUCCESS_STATUS.getStatusCode()) {
          return status;
        }
        return partitionInfo.createRegions((CreateRegionsReq) req);
      case DeleteRegions:
        return partitionInfo.deleteRegions((DeleteRegionsReq) req);
      case CreateSchemaPartition:
        return partitionInfo.createSchemaPartition((CreateSchemaPartitionReq) req);
      case CreateDataPartition:
        return partitionInfo.createDataPartition((CreateDataPartitionReq) req);
      case UpdateProcedure:
        return procedureInfo.updateProcedure((UpdateProcedureReq) req);
      case DeleteProcedure:
        return procedureInfo.deleteProcedure((DeleteProcedureReq) req);
      case CreateUser:
      case CreateRole:
      case DropUser:
      case DropRole:
      case GrantRole:
      case GrantUser:
      case GrantRoleToUser:
      case RevokeUser:
      case RevokeRole:
      case RevokeRoleFromUser:
      case UpdateUser:
        return authorInfo.authorNonQuery((AuthorReq) req);
      case ApplyConfigNode:
        return nodeInfo.updateConfigNodeList((ApplyConfigNodeReq) req);
<<<<<<< HEAD
      case OperatePipe:
        return clusterReceiverInfo.operatePipe((OperateReceiverPipeReq) req);
=======
      case CreateFunction:
        return udfInfo.createFunction((CreateFunctionReq) req);
>>>>>>> c6436677
      default:
        throw new UnknownPhysicalPlanTypeException(req.getType());
    }
  }

  public boolean takeSnapshot(File snapshotDir) {

    // consensus layer needs to ensure that the directory exists.
    // if it does not exist, print a log to warn there may have a problem.
    if (!snapshotDir.exists()) {
      LOGGER.warn(
          "snapshot directory [{}] is not exist,start to create it.",
          snapshotDir.getAbsolutePath());
      // try to create a directory to enable snapshot operation
      if (!snapshotDir.mkdirs()) {
        LOGGER.error("snapshot directory [{}] can not be created.", snapshotDir.getAbsolutePath());
        return false;
      }
    }

    // If the directory is not empty, we should not continue the snapshot operation,
    // which may result in incorrect results.
    File[] fileList = snapshotDir.listFiles();
    if (fileList != null && fileList.length > 0) {
      LOGGER.error("snapshot directory [{}] is not empty.", snapshotDir.getAbsolutePath());
      return false;
    }

    AtomicBoolean result = new AtomicBoolean(true);
    getAllAttributes()
        .parallelStream()
        .forEach(
            x -> {
              boolean takeSnapshotResult = true;
              try {
                takeSnapshotResult = x.processTakeSnapshot(snapshotDir);
              } catch (TException | IOException e) {
                LOGGER.error(e.getMessage());
                takeSnapshotResult = false;
              } finally {
                // If any snapshot fails, the whole fails
                // So this is just going to be false
                if (!takeSnapshotResult) {
                  result.set(false);
                }
              }
            });
    return result.get();
  }

  public void loadSnapshot(File latestSnapshotRootDir) {

    if (!latestSnapshotRootDir.exists()) {
      LOGGER.error(
          "snapshot directory [{}] is not exist, can not load snapshot with this directory.",
          latestSnapshotRootDir.getAbsolutePath());
      return;
    }

    getAllAttributes()
        .parallelStream()
        .forEach(
            x -> {
              try {
                x.processLoadSnapshot(latestSnapshotRootDir);
              } catch (TException | IOException e) {
                LOGGER.error(e.getMessage());
              }
            });
  }

  private DataSet getSchemaNodeManagementPartition(ConfigRequest req)
      throws UnknownPhysicalPlanTypeException {
    int level = -1;
    PartialPath partialPath;
    Set<String> alreadyMatchedNode;
    Set<PartialPath> needMatchedNode;
    List<String> matchedStorageGroups = new ArrayList<>();

    GetNodePathsPartitionReq getNodePathsPartitionReq = (GetNodePathsPartitionReq) req;
    partialPath = getNodePathsPartitionReq.getPartialPath();
    level = getNodePathsPartitionReq.getLevel();
    if (-1 == level) {
      // get child paths
      Pair<Set<String>, Set<PartialPath>> matchedChildInNextLevel =
          clusterSchemaInfo.getChildNodePathInNextLevel(partialPath);
      alreadyMatchedNode = matchedChildInNextLevel.left;
      needMatchedNode = matchedChildInNextLevel.right;
    } else {
      // count nodes
      Pair<List<PartialPath>, Set<PartialPath>> matchedChildInNextLevel =
          clusterSchemaInfo.getNodesListInGivenLevel(partialPath, level);
      alreadyMatchedNode =
          matchedChildInNextLevel.left.stream()
              .map(PartialPath::getFullPath)
              .collect(Collectors.toSet());
      needMatchedNode = matchedChildInNextLevel.right;
    }

    needMatchedNode.forEach(nodePath -> matchedStorageGroups.add(nodePath.getFullPath()));
    SchemaNodeManagementResp schemaNodeManagementResp =
        (SchemaNodeManagementResp)
            partitionInfo.getSchemaNodeManagementPartition(matchedStorageGroups);
    if (schemaNodeManagementResp.getStatus().getCode()
        == TSStatusCode.SUCCESS_STATUS.getStatusCode()) {
      schemaNodeManagementResp.setMatchedNode(alreadyMatchedNode);
    }
    return schemaNodeManagementResp;
  }

  private List<SnapshotProcessor> getAllAttributes() {
    List<SnapshotProcessor> allAttributes = new ArrayList<>();
    allAttributes.add(clusterSchemaInfo);
    allAttributes.add(partitionInfo);
    allAttributes.add(nodeInfo);
    allAttributes.add(udfInfo);
    return allAttributes;
  }
}<|MERGE_RESOLUTION|>--- conflicted
+++ resolved
@@ -39,11 +39,8 @@
 import org.apache.iotdb.confignode.consensus.request.write.DeleteProcedureReq;
 import org.apache.iotdb.confignode.consensus.request.write.DeleteRegionsReq;
 import org.apache.iotdb.confignode.consensus.request.write.DeleteStorageGroupReq;
-<<<<<<< HEAD
 import org.apache.iotdb.confignode.consensus.request.write.OperateReceiverPipeReq;
-=======
 import org.apache.iotdb.confignode.consensus.request.write.PreDeleteStorageGroupReq;
->>>>>>> c6436677
 import org.apache.iotdb.confignode.consensus.request.write.RegisterDataNodeReq;
 import org.apache.iotdb.confignode.consensus.request.write.SetDataReplicationFactorReq;
 import org.apache.iotdb.confignode.consensus.request.write.SetSchemaReplicationFactorReq;
@@ -90,11 +87,9 @@
 
   private final ProcedureInfo procedureInfo;
 
-<<<<<<< HEAD
+  private final UDFInfo udfInfo;
+
   private final ClusterReceiverInfo clusterReceiverInfo;
-=======
-  private final UDFInfo udfInfo;
->>>>>>> c6436677
 
   public ConfigRequestExecutor(
       NodeInfo nodeInfo,
@@ -102,21 +97,15 @@
       PartitionInfo partitionInfo,
       AuthorInfo authorInfo,
       ProcedureInfo procedureInfo,
-<<<<<<< HEAD
+      UDFInfo udfInfo,
       ClusterReceiverInfo clusterReceiverInfo) {
-=======
-      UDFInfo udfInfo) {
->>>>>>> c6436677
     this.nodeInfo = nodeInfo;
     this.clusterSchemaInfo = clusterSchemaInfo;
     this.partitionInfo = partitionInfo;
     this.authorInfo = authorInfo;
     this.procedureInfo = procedureInfo;
-<<<<<<< HEAD
+    this.udfInfo = udfInfo;
     this.clusterReceiverInfo = clusterReceiverInfo;
-=======
-    this.udfInfo = udfInfo;
->>>>>>> c6436677
   }
 
   public DataSet executorQueryPlan(ConfigRequest req)
@@ -146,16 +135,10 @@
         return authorInfo.executeListUserRoles((AuthorReq) req);
       case ListRoleUsers:
         return authorInfo.executeListRoleUsers((AuthorReq) req);
-<<<<<<< HEAD
+      case GetNodePathsPartition:
+        return getSchemaNodeManagementPartition(req);
       case ShowPipe:
         return clusterReceiverInfo.showPipe((ShowPipeReq) req);
-      case GetChildPathsPartition:
-      case GetChildNodesPartition:
-        return getSchemaNodeManagementPartiton(req);
-=======
-      case GetNodePathsPartition:
-        return getSchemaNodeManagementPartition(req);
->>>>>>> c6436677
       default:
         throw new UnknownPhysicalPlanTypeException(req.getType());
     }
@@ -211,13 +194,10 @@
         return authorInfo.authorNonQuery((AuthorReq) req);
       case ApplyConfigNode:
         return nodeInfo.updateConfigNodeList((ApplyConfigNodeReq) req);
-<<<<<<< HEAD
+      case CreateFunction:
+        return udfInfo.createFunction((CreateFunctionReq) req);
       case OperatePipe:
         return clusterReceiverInfo.operatePipe((OperateReceiverPipeReq) req);
-=======
-      case CreateFunction:
-        return udfInfo.createFunction((CreateFunctionReq) req);
->>>>>>> c6436677
       default:
         throw new UnknownPhysicalPlanTypeException(req.getType());
     }
@@ -334,6 +314,7 @@
     allAttributes.add(partitionInfo);
     allAttributes.add(nodeInfo);
     allAttributes.add(udfInfo);
+    allAttributes.add(clusterReceiverInfo);
     return allAttributes;
   }
 }