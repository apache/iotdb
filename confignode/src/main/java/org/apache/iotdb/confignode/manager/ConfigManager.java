/*
 * Licensed to the Apache Software Foundation (ASF) under one
 * or more contributor license agreements.  See the NOTICE file
 * distributed with this work for additional information
 * regarding copyright ownership.  The ASF licenses this file
 * to you under the Apache License, Version 2.0 (the
 * "License"); you may not use this file except in compliance
 * with the License.  You may obtain a copy of the License at
 *
 *     http://www.apache.org/licenses/LICENSE-2.0
 *
 * Unless required by applicable law or agreed to in writing,
 * software distributed under the License is distributed on an
 * "AS IS" BASIS, WITHOUT WARRANTIES OR CONDITIONS OF ANY
 * KIND, either express or implied.  See the License for the
 * specific language governing permissions and limitations
 * under the License.
 */

package org.apache.iotdb.confignode.manager;

import org.apache.iotdb.common.rpc.thrift.TConsensusGroupType;
import org.apache.iotdb.common.rpc.thrift.TSStatus;
import org.apache.iotdb.common.rpc.thrift.TSeriesPartitionSlot;
import org.apache.iotdb.commons.conf.CommonDescriptor;
import org.apache.iotdb.confignode.conf.ConfigNodeConf;
import org.apache.iotdb.confignode.conf.ConfigNodeDescriptor;
import org.apache.iotdb.confignode.consensus.request.ConfigRequest;
import org.apache.iotdb.confignode.consensus.request.auth.AuthorReq;
import org.apache.iotdb.confignode.consensus.request.read.CountStorageGroupReq;
import org.apache.iotdb.confignode.consensus.request.read.GetDataNodeInfoReq;
import org.apache.iotdb.confignode.consensus.request.read.GetDataPartitionReq;
import org.apache.iotdb.confignode.consensus.request.read.GetOrCreateDataPartitionReq;
import org.apache.iotdb.confignode.consensus.request.read.GetOrCreateSchemaPartitionReq;
import org.apache.iotdb.confignode.consensus.request.read.GetSchemaPartitionReq;
import org.apache.iotdb.confignode.consensus.request.read.GetStorageGroupReq;
import org.apache.iotdb.confignode.consensus.request.write.ApplyConfigNodeReq;
import org.apache.iotdb.confignode.consensus.request.write.RegisterDataNodeReq;
import org.apache.iotdb.confignode.consensus.request.write.SetDataReplicationFactorReq;
import org.apache.iotdb.confignode.consensus.request.write.SetSchemaReplicationFactorReq;
import org.apache.iotdb.confignode.consensus.request.write.SetStorageGroupReq;
import org.apache.iotdb.confignode.consensus.request.write.SetTTLReq;
import org.apache.iotdb.confignode.consensus.request.write.SetTimePartitionIntervalReq;
import org.apache.iotdb.confignode.consensus.response.CountStorageGroupResp;
import org.apache.iotdb.confignode.consensus.response.DataNodeConfigurationResp;
import org.apache.iotdb.confignode.consensus.response.DataNodeLocationsResp;
import org.apache.iotdb.confignode.consensus.response.DataPartitionResp;
import org.apache.iotdb.confignode.consensus.response.PermissionInfoResp;
import org.apache.iotdb.confignode.consensus.response.SchemaPartitionResp;
import org.apache.iotdb.confignode.consensus.response.StorageGroupSchemaResp;
<<<<<<< HEAD
import org.apache.iotdb.confignode.manager.load.LoadManager;
=======
import org.apache.iotdb.confignode.persistence.ClusterSchemaInfo;
>>>>>>> 465b0cff
import org.apache.iotdb.confignode.persistence.NodeInfo;
import org.apache.iotdb.confignode.rpc.thrift.TConfigNodeRegisterReq;
import org.apache.iotdb.confignode.rpc.thrift.TConfigNodeRegisterResp;
import org.apache.iotdb.confignode.rpc.thrift.TStorageGroupSchema;
import org.apache.iotdb.consensus.common.DataSet;
import org.apache.iotdb.db.mpp.common.schematree.PathPatternTree;
import org.apache.iotdb.rpc.TSStatusCode;

import org.slf4j.Logger;
import org.slf4j.LoggerFactory;

import java.io.IOException;
import java.util.ArrayList;
import java.util.HashMap;
import java.util.HashSet;
import java.util.List;
import java.util.Map;
import java.util.Set;

/** Entry of all management, AssignPartitionManager,AssignRegionManager. */
public class ConfigManager implements Manager {

  private static final Logger LOGGER = LoggerFactory.getLogger(ConfigManager.class);

  /** Manage PartitionTable read/write requests through the ConsensusLayer */
  private final ConsensusManager consensusManager;

  /** Manage cluster node */
  private final NodeManager nodeManager;

  /** Manage cluster schema */
  private final ClusterSchemaManager clusterSchemaManager;

  /** Manage cluster regions and partitions */
  private final PartitionManager partitionManager;

  /** Manage cluster authorization */
  private final PermissionManager permissionManager;

  private final LoadManager loadManager;

  /** Manage procedure */
  private final ProcedureManager procedureManager;

  public ConfigManager() throws IOException {
    this.nodeManager = new NodeManager(this);
    this.partitionManager = new PartitionManager(this);
    this.clusterSchemaManager = new ClusterSchemaManager(this);
    this.permissionManager = new PermissionManager(this);
    this.loadManager = new LoadManager(this);
<<<<<<< HEAD
    this.consensusManager = new ConsensusManager();

    // We are on testing.......
    if (ConfigNodeDescriptor.getInstance().getConf().isEnableHeartbeat()) {
      // Start asking for heartbeat
      new Thread(this.loadManager).start();
    }
=======
    this.procedureManager = new ProcedureManager(this);
    this.consensusManager = new ConsensusManager(this);
>>>>>>> 465b0cff
  }

  public void close() throws IOException {
    consensusManager.close();
    procedureManager.shiftExecutor(false);
  }

  @Override
  public boolean isStopped() {
    return false;
  }

  @Override
  public DataSet registerDataNode(RegisterDataNodeReq registerDataNodeReq) {
    TSStatus status = confirmLeader();
    if (status.getCode() == TSStatusCode.SUCCESS_STATUS.getStatusCode()) {
      return nodeManager.registerDataNode(registerDataNodeReq);
    } else {
      DataNodeConfigurationResp dataSet = new DataNodeConfigurationResp();
      dataSet.setStatus(status);
      dataSet.setConfigNodeList(NodeInfo.getInstance().getOnlineConfigNodes());
      return dataSet;
    }
  }

  @Override
  public DataSet getDataNodeInfo(GetDataNodeInfoReq getDataNodeInfoReq) {
    TSStatus status = confirmLeader();
    if (status.getCode() == TSStatusCode.SUCCESS_STATUS.getStatusCode()) {
      return nodeManager.getDataNodeInfo(getDataNodeInfoReq);
    } else {
      DataNodeLocationsResp dataSet = new DataNodeLocationsResp();
      dataSet.setStatus(status);
      return dataSet;
    }
  }

  @Override
  public TSStatus setTTL(SetTTLReq setTTLReq) {
    TSStatus status = confirmLeader();
    if (status.getCode() == TSStatusCode.SUCCESS_STATUS.getStatusCode()) {
      return clusterSchemaManager.setTTL(setTTLReq);
    } else {
      return status;
    }
  }

  @Override
  public TSStatus setSchemaReplicationFactor(
      SetSchemaReplicationFactorReq setSchemaReplicationFactorReq) {
    TSStatus status = confirmLeader();
    if (status.getCode() == TSStatusCode.SUCCESS_STATUS.getStatusCode()) {
      return clusterSchemaManager.setSchemaReplicationFactor(setSchemaReplicationFactorReq);
    } else {
      return status;
    }
  }

  @Override
  public TSStatus setDataReplicationFactor(
      SetDataReplicationFactorReq setDataReplicationFactorReq) {
    TSStatus status = confirmLeader();
    if (status.getCode() == TSStatusCode.SUCCESS_STATUS.getStatusCode()) {
      return clusterSchemaManager.setDataReplicationFactor(setDataReplicationFactorReq);
    } else {
      return status;
    }
  }

  @Override
  public TSStatus setTimePartitionInterval(
      SetTimePartitionIntervalReq setTimePartitionIntervalReq) {
    TSStatus status = confirmLeader();
    if (status.getCode() == TSStatusCode.SUCCESS_STATUS.getStatusCode()) {
      return clusterSchemaManager.setTimePartitionInterval(setTimePartitionIntervalReq);
    } else {
      return status;
    }
  }

  @Override
  public DataSet countMatchedStorageGroups(CountStorageGroupReq countStorageGroupReq) {
    TSStatus status = confirmLeader();
    CountStorageGroupResp result = new CountStorageGroupResp();
    if (status.getCode() == TSStatusCode.SUCCESS_STATUS.getStatusCode()) {
      return clusterSchemaManager.countMatchedStorageGroups(countStorageGroupReq);
    } else {
      result.setStatus(status);
    }
    return result;
  }

  @Override
  public DataSet getMatchedStorageGroupSchemas(GetStorageGroupReq getStorageGroupReq) {
    TSStatus status = confirmLeader();
    if (status.getCode() == TSStatusCode.SUCCESS_STATUS.getStatusCode()) {
      return clusterSchemaManager.getMatchedStorageGroupSchema(getStorageGroupReq);
    } else {
      StorageGroupSchemaResp dataSet = new StorageGroupSchemaResp();
      dataSet.setStatus(status);
      return dataSet;
    }
  }

  @Override
  public TSStatus setStorageGroup(SetStorageGroupReq setStorageGroupReq) {
    TSStatus status = confirmLeader();
    if (status.getCode() == TSStatusCode.SUCCESS_STATUS.getStatusCode()) {
      return clusterSchemaManager.setStorageGroup(setStorageGroupReq);
    } else {
      return status;
    }
  }

  @Override
  public TSStatus deleteStorageGroups(List<String> deletedPaths) {
    TSStatus status = confirmLeader();
    if (status.getCode() == TSStatusCode.SUCCESS_STATUS.getStatusCode()) {
      // remove wild
      Map<String, TStorageGroupSchema> deleteStorageSchemaMap =
          ClusterSchemaInfo.getInstance().getDeleteStorageGroups(deletedPaths);
      for (Map.Entry<String, TStorageGroupSchema> storageGroupSchemaEntry :
          deleteStorageSchemaMap.entrySet()) {
        String sgName = storageGroupSchemaEntry.getKey();
        TStorageGroupSchema deleteStorageSchema = storageGroupSchemaEntry.getValue();
        deleteStorageSchema.setSchemaRegionGroupIds(
            getClusterSchemaManager().getRegionGroupIds(sgName, TConsensusGroupType.SchemaRegion));
        deleteStorageSchema.setDataRegionGroupIds(
            getClusterSchemaManager().getRegionGroupIds(sgName, TConsensusGroupType.DataRegion));
      }
      ArrayList<TStorageGroupSchema> parsedDeleteStorageGroups =
          new ArrayList<>(deleteStorageSchemaMap.values());
      return procedureManager.deleteStorageGroups(parsedDeleteStorageGroups);
    } else {
      return status;
    }
  }

  @Override
  public DataSet getSchemaPartition(PathPatternTree patternTree) {
    TSStatus status = confirmLeader();
    if (status.getCode() == TSStatusCode.SUCCESS_STATUS.getStatusCode()) {
      List<String> devicePaths = patternTree.findAllDevicePaths();
      List<String> storageGroups = getClusterSchemaManager().getStorageGroupNames();
      GetSchemaPartitionReq getSchemaPartitionReq = new GetSchemaPartitionReq();
      Map<String, List<TSeriesPartitionSlot>> partitionSlotsMap = new HashMap<>();

      boolean getAll = false;
      Set<String> getAllSet = new HashSet<>();
      for (String devicePath : devicePaths) {
        boolean matchStorageGroup = false;
        for (String storageGroup : storageGroups) {
          if (devicePath.startsWith(storageGroup + ".")) {
            matchStorageGroup = true;
            if (devicePath.contains("*")) {
              // Get all SchemaPartitions of this StorageGroup if the devicePath contains "*"
              getAllSet.add(storageGroup);
            } else {
              // Get the specific SchemaPartition
              partitionSlotsMap
                  .computeIfAbsent(storageGroup, key -> new ArrayList<>())
                  .add(getPartitionManager().getSeriesPartitionSlot(devicePath));
            }
            break;
          }
        }
        if (!matchStorageGroup && devicePath.contains("**")) {
          // Get all SchemaPartitions if there exists one devicePath that contains "**"
          getAll = true;
        }
      }

      if (getAll) {
        partitionSlotsMap = new HashMap<>();
      } else {
        for (String storageGroup : getAllSet) {
          if (partitionSlotsMap.containsKey(storageGroup)) {
            partitionSlotsMap.replace(storageGroup, new ArrayList<>());
          } else {
            partitionSlotsMap.put(storageGroup, new ArrayList<>());
          }
        }
      }

      getSchemaPartitionReq.setPartitionSlotsMap(partitionSlotsMap);
      return partitionManager.getSchemaPartition(getSchemaPartitionReq);
    } else {
      SchemaPartitionResp dataSet = new SchemaPartitionResp();
      dataSet.setStatus(status);
      return dataSet;
    }
  }

  @Override
  public DataSet getOrCreateSchemaPartition(PathPatternTree patternTree) {
    TSStatus status = confirmLeader();
    if (status.getCode() == TSStatusCode.SUCCESS_STATUS.getStatusCode()) {
      List<String> devicePaths = patternTree.findAllDevicePaths();
      List<String> storageGroups = getClusterSchemaManager().getStorageGroupNames();

      GetOrCreateSchemaPartitionReq getOrCreateSchemaPartitionReq =
          new GetOrCreateSchemaPartitionReq();
      Map<String, List<TSeriesPartitionSlot>> partitionSlotsMap = new HashMap<>();

      for (String devicePath : devicePaths) {
        if (!devicePath.contains("*")) {
          // Only check devicePaths that without "*"
          for (String storageGroup : storageGroups) {
            if (devicePath.startsWith(storageGroup + ".")) {
              partitionSlotsMap
                  .computeIfAbsent(storageGroup, key -> new ArrayList<>())
                  .add(getPartitionManager().getSeriesPartitionSlot(devicePath));
              break;
            }
          }
        }
      }

      getOrCreateSchemaPartitionReq.setPartitionSlotsMap(partitionSlotsMap);
      return partitionManager.getOrCreateSchemaPartition(getOrCreateSchemaPartitionReq);
    } else {
      SchemaPartitionResp dataSet = new SchemaPartitionResp();
      dataSet.setStatus(status);
      return dataSet;
    }
  }

  @Override
  public DataSet getDataPartition(GetDataPartitionReq getDataPartitionReq) {
    TSStatus status = confirmLeader();
    if (status.getCode() == TSStatusCode.SUCCESS_STATUS.getStatusCode()) {
      return partitionManager.getDataPartition(getDataPartitionReq);
    } else {
      DataPartitionResp dataSet = new DataPartitionResp();
      dataSet.setStatus(status);
      return dataSet;
    }
  }

  @Override
  public DataSet getOrCreateDataPartition(GetOrCreateDataPartitionReq getOrCreateDataPartitionReq) {
    TSStatus status = confirmLeader();
    if (status.getCode() == TSStatusCode.SUCCESS_STATUS.getStatusCode()) {
      return partitionManager.getOrCreateDataPartition(getOrCreateDataPartitionReq);
    } else {
      DataPartitionResp dataSet = new DataPartitionResp();
      dataSet.setStatus(status);
      return dataSet;
    }
  }

  private TSStatus confirmLeader() {
    if (getConsensusManager().isLeader()) {
      return new TSStatus(TSStatusCode.SUCCESS_STATUS.getStatusCode());
    } else {
      return new TSStatus(TSStatusCode.NEED_REDIRECTION.getStatusCode())
          .setMessage(
              "The current ConfigNode is not leader. And ConfigNodeGroup is in leader election. Please redirect with a random ConfigNode.");
    }
  }

  @Override
  public NodeManager getNodeManager() {
    return nodeManager;
  }

  @Override
  public ClusterSchemaManager getClusterSchemaManager() {
    return clusterSchemaManager;
  }

  @Override
  public ConsensusManager getConsensusManager() {
    return consensusManager;
  }

  @Override
  public PartitionManager getPartitionManager() {
    return partitionManager;
  }

  @Override
  public LoadManager getLoadManager() {
    return loadManager;
  }

  @Override
  public TSStatus operatePermission(ConfigRequest configRequest) {
    TSStatus status = confirmLeader();
    if (status.getCode() == TSStatusCode.SUCCESS_STATUS.getStatusCode()) {
      return permissionManager.operatePermission((AuthorReq) configRequest);
    } else {
      return status;
    }
  }

  @Override
  public DataSet queryPermission(ConfigRequest configRequest) {
    TSStatus status = confirmLeader();
    if (status.getCode() == TSStatusCode.SUCCESS_STATUS.getStatusCode()) {
      return permissionManager.queryPermission((AuthorReq) configRequest);
    } else {
      PermissionInfoResp dataSet = new PermissionInfoResp();
      dataSet.setStatus(status);
      return dataSet;
    }
  }

  @Override
  public TSStatus login(String username, String password) {
    TSStatus status = confirmLeader();
    if (status.getCode() == TSStatusCode.SUCCESS_STATUS.getStatusCode()) {
      return permissionManager.login(username, password);
    } else {
      return status;
    }
  }

  @Override
  public TSStatus checkUserPrivileges(String username, List<String> paths, int permission) {
    TSStatus status = confirmLeader();
    if (status.getCode() == TSStatusCode.SUCCESS_STATUS.getStatusCode()) {
      return permissionManager.checkUserPrivileges(username, paths, permission);
    } else {
      return status;
    }
  }

  @Override
  public TConfigNodeRegisterResp registerConfigNode(TConfigNodeRegisterReq req) {
    // Check global configuration
    ConfigNodeConf conf = ConfigNodeDescriptor.getInstance().getConf();
    TConfigNodeRegisterResp errorResp = new TConfigNodeRegisterResp();
    errorResp.setStatus(new TSStatus(TSStatusCode.ERROR_GLOBAL_CONFIG.getStatusCode()));
    if (!req.getDataNodeConsensusProtocolClass().equals(conf.getDataNodeConsensusProtocolClass())) {
      errorResp
          .getStatus()
          .setMessage(
              "Reject register, please ensure that the data_node_consensus_protocol_class are consistent.");
      return errorResp;
    }
    if (req.getSeriesPartitionSlotNum() != conf.getSeriesPartitionSlotNum()) {
      errorResp
          .getStatus()
          .setMessage(
              "Reject register, please ensure that the series_partition_slot_num are consistent.");
      return errorResp;
    }
    if (!req.getSeriesPartitionExecutorClass().equals(conf.getSeriesPartitionExecutorClass())) {
      errorResp
          .getStatus()
          .setMessage(
              "Reject register, please ensure that the series_partition_executor_class are consistent.");
      return errorResp;
    }
    if (req.getDefaultTTL() != CommonDescriptor.getInstance().getConfig().getDefaultTTL()) {
      errorResp
          .getStatus()
          .setMessage("Reject register, please ensure that the default_ttl are consistent.");
      return errorResp;
    }
    if (req.getTimePartitionInterval() != conf.getTimePartitionInterval()) {
      errorResp
          .getStatus()
          .setMessage(
              "Reject register, please ensure that the time_partition_interval are consistent.");
      return errorResp;
    }
    if (req.getSchemaReplicationFactor() != conf.getSchemaReplicationFactor()) {
      errorResp
          .getStatus()
          .setMessage(
              "Reject register, please ensure that the schema_replication_factor are consistent.");
      return errorResp;
    }
    if (req.getDataReplicationFactor() != conf.getDataReplicationFactor()) {
      errorResp
          .getStatus()
          .setMessage(
              "Reject register, please ensure that the data_replication_factor are consistent.");
      return errorResp;
    }

    return nodeManager.registerConfigNode(req);
  }

  @Override
  public TSStatus applyConfigNode(ApplyConfigNodeReq applyConfigNodeReq) {
    return nodeManager.applyConfigNode(applyConfigNodeReq);
  }

  public ProcedureManager getProcedureManager() {
    return procedureManager;
  }
}<|MERGE_RESOLUTION|>--- conflicted
+++ resolved
@@ -48,11 +48,8 @@
 import org.apache.iotdb.confignode.consensus.response.PermissionInfoResp;
 import org.apache.iotdb.confignode.consensus.response.SchemaPartitionResp;
 import org.apache.iotdb.confignode.consensus.response.StorageGroupSchemaResp;
-<<<<<<< HEAD
 import org.apache.iotdb.confignode.manager.load.LoadManager;
-=======
 import org.apache.iotdb.confignode.persistence.ClusterSchemaInfo;
->>>>>>> 465b0cff
 import org.apache.iotdb.confignode.persistence.NodeInfo;
 import org.apache.iotdb.confignode.rpc.thrift.TConfigNodeRegisterReq;
 import org.apache.iotdb.confignode.rpc.thrift.TConfigNodeRegisterResp;
@@ -103,7 +100,7 @@
     this.clusterSchemaManager = new ClusterSchemaManager(this);
     this.permissionManager = new PermissionManager(this);
     this.loadManager = new LoadManager(this);
-<<<<<<< HEAD
+    this.procedureManager = new ProcedureManager(this);
     this.consensusManager = new ConsensusManager();
 
     // We are on testing.......
@@ -111,10 +108,6 @@
       // Start asking for heartbeat
       new Thread(this.loadManager).start();
     }
-=======
-    this.procedureManager = new ProcedureManager(this);
-    this.consensusManager = new ConsensusManager(this);
->>>>>>> 465b0cff
   }
 
   public void close() throws IOException {
