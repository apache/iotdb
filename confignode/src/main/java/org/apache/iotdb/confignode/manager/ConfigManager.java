--- conflicted
+++ resolved
@@ -198,8 +198,6 @@
   }
 
   @Override
-<<<<<<< HEAD
-=======
   public DataSet removeDataNode(RemoveDataNodePlan removeDataNodePlan) {
     // TODO replace with Porcedure later.
     TSStatus status = confirmLeader();
@@ -213,16 +211,6 @@
   }
 
   @Override
-  public TSStatus activateDataNode(ActivateDataNodePlan activateDataNodePlan) {
-    TSStatus status = confirmLeader();
-    if (status.getCode() == TSStatusCode.SUCCESS_STATUS.getStatusCode()) {
-      return nodeManager.activateDataNode(activateDataNodePlan);
-    }
-    return status;
-  }
-
-  @Override
->>>>>>> d56baad2
   public DataSet getDataNodeInfo(GetDataNodeInfoPlan getDataNodeInfoPlan) {
     TSStatus status = confirmLeader();
     if (status.getCode() == TSStatusCode.SUCCESS_STATUS.getStatusCode()) {
