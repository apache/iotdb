/*
 * Licensed to the Apache Software Foundation (ASF) under one
 * or more contributor license agreements.  See the NOTICE file
 * distributed with this work for additional information
 * regarding copyright ownership.  The ASF licenses this file
 * to you under the Apache License, Version 2.0 (the
 * "License"); you may not use this file except in compliance
 * with the License.  You may obtain a copy of the License at
 *
 *     http://www.apache.org/licenses/LICENSE-2.0
 *
 * Unless required by applicable law or agreed to in writing,
 * software distributed under the License is distributed on an
 * "AS IS" BASIS, WITHOUT WARRANTIES OR CONDITIONS OF ANY
 * KIND, either express or implied.  See the License for the
 * specific language governing permissions and limitations
 * under the License.
 */

package org.apache.iotdb.confignode.manager;

import org.apache.iotdb.common.rpc.thrift.TConfigNodeLocation;
import org.apache.iotdb.common.rpc.thrift.TConsensusGroupId;
import org.apache.iotdb.common.rpc.thrift.TDataNodeConfiguration;
import org.apache.iotdb.common.rpc.thrift.TDataNodeLocation;
import org.apache.iotdb.common.rpc.thrift.TFlushReq;
import org.apache.iotdb.common.rpc.thrift.TRegionReplicaSet;
import org.apache.iotdb.common.rpc.thrift.TSStatus;
import org.apache.iotdb.common.rpc.thrift.TSeriesPartitionSlot;
import org.apache.iotdb.common.rpc.thrift.TTimePartitionSlot;
import org.apache.iotdb.commons.conf.CommonDescriptor;
import org.apache.iotdb.commons.conf.IoTDBConstant;
import org.apache.iotdb.commons.exception.IllegalPathException;
import org.apache.iotdb.commons.path.PartialPath;
import org.apache.iotdb.commons.path.PathPatternTree;
import org.apache.iotdb.commons.utils.AuthUtils;
import org.apache.iotdb.commons.utils.PathUtils;
import org.apache.iotdb.commons.utils.StatusUtils;
import org.apache.iotdb.confignode.conf.ConfigNodeConfig;
import org.apache.iotdb.confignode.conf.ConfigNodeDescriptor;
import org.apache.iotdb.confignode.consensus.request.auth.AuthorPlan;
import org.apache.iotdb.confignode.consensus.request.read.CountStorageGroupPlan;
import org.apache.iotdb.confignode.consensus.request.read.GetDataNodeConfigurationPlan;
import org.apache.iotdb.confignode.consensus.request.read.GetDataPartitionPlan;
import org.apache.iotdb.confignode.consensus.request.read.GetNodePathsPartitionPlan;
import org.apache.iotdb.confignode.consensus.request.read.GetOrCreateDataPartitionPlan;
import org.apache.iotdb.confignode.consensus.request.read.GetOrCreateSchemaPartitionPlan;
import org.apache.iotdb.confignode.consensus.request.read.GetRegionInfoListPlan;
import org.apache.iotdb.confignode.consensus.request.read.GetSchemaPartitionPlan;
import org.apache.iotdb.confignode.consensus.request.read.GetStorageGroupPlan;
import org.apache.iotdb.confignode.consensus.request.write.RegisterDataNodePlan;
import org.apache.iotdb.confignode.consensus.request.write.RemoveDataNodePlan;
import org.apache.iotdb.confignode.consensus.request.write.confignode.RemoveConfigNodePlan;
import org.apache.iotdb.confignode.consensus.request.write.storagegroup.SetDataReplicationFactorPlan;
import org.apache.iotdb.confignode.consensus.request.write.storagegroup.SetSchemaReplicationFactorPlan;
import org.apache.iotdb.confignode.consensus.request.write.storagegroup.SetStorageGroupPlan;
import org.apache.iotdb.confignode.consensus.request.write.storagegroup.SetTTLPlan;
import org.apache.iotdb.confignode.consensus.request.write.storagegroup.SetTimePartitionIntervalPlan;
import org.apache.iotdb.confignode.consensus.request.write.sync.CreatePipeSinkPlan;
import org.apache.iotdb.confignode.consensus.request.write.sync.DropPipeSinkPlan;
import org.apache.iotdb.confignode.consensus.request.write.template.CreateSchemaTemplatePlan;
import org.apache.iotdb.confignode.consensus.response.CountStorageGroupResp;
import org.apache.iotdb.confignode.consensus.response.DataNodeConfigurationResp;
import org.apache.iotdb.confignode.consensus.response.DataNodeRegisterResp;
import org.apache.iotdb.confignode.consensus.response.DataNodeToStatusResp;
import org.apache.iotdb.confignode.consensus.response.DataPartitionResp;
import org.apache.iotdb.confignode.consensus.response.PermissionInfoResp;
import org.apache.iotdb.confignode.consensus.response.RegionInfoListResp;
import org.apache.iotdb.confignode.consensus.response.SchemaNodeManagementResp;
import org.apache.iotdb.confignode.consensus.response.SchemaPartitionResp;
import org.apache.iotdb.confignode.consensus.response.StorageGroupSchemaResp;
import org.apache.iotdb.confignode.consensus.statemachine.PartitionRegionStateMachine;
import org.apache.iotdb.confignode.manager.load.LoadManager;
import org.apache.iotdb.confignode.manager.node.NodeManager;
import org.apache.iotdb.confignode.manager.partition.PartitionManager;
import org.apache.iotdb.confignode.persistence.AuthorInfo;
import org.apache.iotdb.confignode.persistence.NodeInfo;
import org.apache.iotdb.confignode.persistence.ProcedureInfo;
import org.apache.iotdb.confignode.persistence.TriggerInfo;
import org.apache.iotdb.confignode.persistence.UDFInfo;
import org.apache.iotdb.confignode.persistence.executor.ConfigPlanExecutor;
import org.apache.iotdb.confignode.persistence.partition.PartitionInfo;
import org.apache.iotdb.confignode.persistence.schema.ClusterSchemaInfo;
import org.apache.iotdb.confignode.persistence.sync.ClusterSyncInfo;
import org.apache.iotdb.confignode.rpc.thrift.TConfigNodeRegisterReq;
import org.apache.iotdb.confignode.rpc.thrift.TCreateSchemaTemplateReq;
import org.apache.iotdb.confignode.rpc.thrift.TCreateTriggerReq;
import org.apache.iotdb.confignode.rpc.thrift.TDataPartitionTableResp;
import org.apache.iotdb.confignode.rpc.thrift.TDeleteTimeSeriesReq;
import org.apache.iotdb.confignode.rpc.thrift.TDropTriggerReq;
import org.apache.iotdb.confignode.rpc.thrift.TGetAllTemplatesResp;
import org.apache.iotdb.confignode.rpc.thrift.TGetPathsSetTemplatesResp;
import org.apache.iotdb.confignode.rpc.thrift.TGetPipeSinkReq;
import org.apache.iotdb.confignode.rpc.thrift.TGetPipeSinkResp;
import org.apache.iotdb.confignode.rpc.thrift.TGetTemplateResp;
import org.apache.iotdb.confignode.rpc.thrift.TPermissionInfoResp;
import org.apache.iotdb.confignode.rpc.thrift.TRegionMigrateResultReportReq;
import org.apache.iotdb.confignode.rpc.thrift.TRegionRouteMapResp;
import org.apache.iotdb.confignode.rpc.thrift.TSchemaNodeManagementResp;
import org.apache.iotdb.confignode.rpc.thrift.TSchemaPartitionTableResp;
import org.apache.iotdb.confignode.rpc.thrift.TSetSchemaTemplateReq;
import org.apache.iotdb.confignode.rpc.thrift.TShowClusterResp;
import org.apache.iotdb.confignode.rpc.thrift.TShowConfigNodesResp;
import org.apache.iotdb.confignode.rpc.thrift.TShowDataNodesResp;
import org.apache.iotdb.confignode.rpc.thrift.TShowStorageGroupResp;
import org.apache.iotdb.confignode.rpc.thrift.TStorageGroupSchema;
import org.apache.iotdb.consensus.common.DataSet;
import org.apache.iotdb.rpc.RpcUtils;
import org.apache.iotdb.rpc.TSStatusCode;

import org.slf4j.Logger;
import org.slf4j.LoggerFactory;

import java.io.IOException;
import java.util.ArrayList;
import java.util.Arrays;
import java.util.Collection;
import java.util.Collections;
import java.util.Comparator;
import java.util.HashMap;
import java.util.HashSet;
import java.util.List;
import java.util.Map;
import java.util.Set;
import java.util.stream.Collectors;

import static org.apache.iotdb.commons.conf.IoTDBConstant.MULTI_LEVEL_PATH_WILDCARD;

/** Entry of all management, AssignPartitionManager,AssignRegionManager. */
public class ConfigManager implements IManager {

  private static final Logger LOGGER = LoggerFactory.getLogger(ConfigManager.class);

  /** Manage PartitionTable read/write requests through the ConsensusLayer */
  private final ConsensusManager consensusManager;

  /** Manage cluster node */
  private final NodeManager nodeManager;

  /** Manage cluster schema */
  private final ClusterSchemaManager clusterSchemaManager;

  /** Manage cluster regions and partitions */
  private final PartitionManager partitionManager;

  /** Manage cluster authorization */
  private final PermissionManager permissionManager;

  private final LoadManager loadManager;

  /** Manage procedure */
  private final ProcedureManager procedureManager;

  /** UDF */
  private final UDFManager udfManager;

<<<<<<< HEAD
  /** Manage Trigger */
  private final TriggerManager triggerManager;
=======
  /** Sync */
  private final SyncManager syncManager;
>>>>>>> 85329a92

  public ConfigManager() throws IOException {
    // Build the persistence module
    NodeInfo nodeInfo = new NodeInfo();
    ClusterSchemaInfo clusterSchemaInfo = new ClusterSchemaInfo();
    PartitionInfo partitionInfo = new PartitionInfo();
    AuthorInfo authorInfo = new AuthorInfo();
    ProcedureInfo procedureInfo = new ProcedureInfo();
    UDFInfo udfInfo = new UDFInfo();
<<<<<<< HEAD
    TriggerInfo triggerInfo = new TriggerInfo();
=======
    ClusterSyncInfo syncInfo = new ClusterSyncInfo();
>>>>>>> 85329a92

    // Build state machine and executor
    ConfigPlanExecutor executor =
        new ConfigPlanExecutor(
            nodeInfo,
            clusterSchemaInfo,
            partitionInfo,
            authorInfo,
            procedureInfo,
            udfInfo,
<<<<<<< HEAD
            triggerInfo);
=======
            syncInfo);
>>>>>>> 85329a92
    PartitionRegionStateMachine stateMachine = new PartitionRegionStateMachine(this, executor);

    // Build the manager module
    this.nodeManager = new NodeManager(this, nodeInfo);
    this.clusterSchemaManager = new ClusterSchemaManager(this, clusterSchemaInfo);
    this.partitionManager = new PartitionManager(this, partitionInfo);
    this.permissionManager = new PermissionManager(this, authorInfo);
    this.procedureManager = new ProcedureManager(this, procedureInfo);
    this.udfManager = new UDFManager(this, udfInfo);
    this.triggerManager = new TriggerManager(this, triggerInfo);
    this.loadManager = new LoadManager(this);
    this.syncManager = new SyncManager(this, syncInfo);

    // ConsensusManager must be initialized last, as it would load states from disk and reinitialize
    // above managers
    this.consensusManager = new ConsensusManager(this, stateMachine);
  }

  public void close() throws IOException {
    consensusManager.close();
    partitionManager.getRegionMaintainer().shutdown();
    procedureManager.shiftExecutor(false);
  }

  @Override
  public boolean isStopped() {
    return false;
  }

  @Override
  public DataSet registerDataNode(RegisterDataNodePlan registerDataNodePlan) {
    TSStatus status = confirmLeader();
    DataNodeRegisterResp dataSet;
    if (status.getCode() == TSStatusCode.SUCCESS_STATUS.getStatusCode()) {
      dataSet = (DataNodeRegisterResp) nodeManager.registerDataNode(registerDataNodePlan);
      dataSet.setTemplateInfo(clusterSchemaManager.getAllTemplateSetInfo());
    } else {
      dataSet = new DataNodeRegisterResp();
      dataSet.setStatus(status);
      dataSet.setConfigNodeList(nodeManager.getRegisteredConfigNodes());
    }
    return dataSet;
  }

  @Override
  public DataSet removeDataNode(RemoveDataNodePlan removeDataNodePlan) {
    TSStatus status = confirmLeader();
    if (status.getCode() == TSStatusCode.SUCCESS_STATUS.getStatusCode()) {
      return nodeManager.removeDataNode(removeDataNodePlan);
    } else {
      DataNodeToStatusResp dataSet = new DataNodeToStatusResp();
      dataSet.setStatus(status);
      return dataSet;
    }
  }

  @Override
  public TSStatus reportRegionMigrateResult(TRegionMigrateResultReportReq req) {
    TSStatus status = confirmLeader();
    if (status.getCode() == TSStatusCode.SUCCESS_STATUS.getStatusCode()) {
      procedureManager.reportRegionMigrateResult(req);
    }
    return status;
  }

  @Override
  public DataSet getDataNodeConfiguration(
      GetDataNodeConfigurationPlan getDataNodeConfigurationPlan) {
    TSStatus status = confirmLeader();
    if (status.getCode() == TSStatusCode.SUCCESS_STATUS.getStatusCode()) {
      return nodeManager.getDataNodeConfiguration(getDataNodeConfigurationPlan);
    } else {
      DataNodeConfigurationResp dataSet = new DataNodeConfigurationResp();
      dataSet.setStatus(status);
      return dataSet;
    }
  }

  @Override
  public TShowClusterResp showCluster() {
    TSStatus status = confirmLeader();
    if (status.getCode() == TSStatusCode.SUCCESS_STATUS.getStatusCode()) {
      List<TConfigNodeLocation> configNodeLocations = getNodeManager().getRegisteredConfigNodes();
      configNodeLocations.sort(Comparator.comparingInt(TConfigNodeLocation::getConfigNodeId));
      List<TDataNodeLocation> dataNodeInfoLocations =
          getNodeManager().getRegisteredDataNodes().stream()
              .map(TDataNodeConfiguration::getLocation)
              .sorted(Comparator.comparingInt(TDataNodeLocation::getDataNodeId))
              .collect(Collectors.toList());
      Map<Integer, String> nodeStatus = new HashMap<>();
      getNodeManager()
          .getNodeCacheMap()
          .forEach(
              (nodeId, heartbeatCache) ->
                  nodeStatus.put(nodeId, heartbeatCache.getNodeStatusWithReason()));
      return new TShowClusterResp(status, configNodeLocations, dataNodeInfoLocations, nodeStatus);
    } else {
      return new TShowClusterResp(status, new ArrayList<>(), new ArrayList<>(), new HashMap<>());
    }
  }

  @Override
  public TSStatus setTTL(SetTTLPlan setTTLPlan) {
    TSStatus status = confirmLeader();
    if (status.getCode() == TSStatusCode.SUCCESS_STATUS.getStatusCode()) {
      return clusterSchemaManager.setTTL(setTTLPlan);
    } else {
      return status;
    }
  }

  @Override
  public TSStatus setSchemaReplicationFactor(
      SetSchemaReplicationFactorPlan setSchemaReplicationFactorPlan) {
    TSStatus status = confirmLeader();
    if (status.getCode() == TSStatusCode.SUCCESS_STATUS.getStatusCode()) {
      return clusterSchemaManager.setSchemaReplicationFactor(setSchemaReplicationFactorPlan);
    } else {
      return status;
    }
  }

  @Override
  public TSStatus setDataReplicationFactor(
      SetDataReplicationFactorPlan setDataReplicationFactorPlan) {
    TSStatus status = confirmLeader();
    if (status.getCode() == TSStatusCode.SUCCESS_STATUS.getStatusCode()) {
      return clusterSchemaManager.setDataReplicationFactor(setDataReplicationFactorPlan);
    } else {
      return status;
    }
  }

  @Override
  public TSStatus setTimePartitionInterval(
      SetTimePartitionIntervalPlan setTimePartitionIntervalPlan) {
    TSStatus status = confirmLeader();
    if (status.getCode() == TSStatusCode.SUCCESS_STATUS.getStatusCode()) {
      return clusterSchemaManager.setTimePartitionInterval(setTimePartitionIntervalPlan);
    } else {
      return status;
    }
  }

  @Override
  public DataSet countMatchedStorageGroups(CountStorageGroupPlan countStorageGroupPlan) {
    TSStatus status = confirmLeader();
    CountStorageGroupResp result = new CountStorageGroupResp();
    if (status.getCode() == TSStatusCode.SUCCESS_STATUS.getStatusCode()) {
      return clusterSchemaManager.countMatchedStorageGroups(countStorageGroupPlan);
    } else {
      result.setStatus(status);
    }
    return result;
  }

  @Override
  public DataSet getMatchedStorageGroupSchemas(GetStorageGroupPlan getStorageGroupReq) {
    TSStatus status = confirmLeader();
    if (status.getCode() == TSStatusCode.SUCCESS_STATUS.getStatusCode()) {
      return clusterSchemaManager.getMatchedStorageGroupSchema(getStorageGroupReq);
    } else {
      StorageGroupSchemaResp dataSet = new StorageGroupSchemaResp();
      dataSet.setStatus(status);
      return dataSet;
    }
  }

  @Override
  public TSStatus setStorageGroup(SetStorageGroupPlan setStorageGroupPlan) {
    TSStatus status = confirmLeader();
    if (status.getCode() == TSStatusCode.SUCCESS_STATUS.getStatusCode()) {
      return clusterSchemaManager.setStorageGroup(setStorageGroupPlan);
    } else {
      return status;
    }
  }

  @Override
  public TSStatus deleteStorageGroups(List<String> deletedPaths) {
    TSStatus status = confirmLeader();
    if (status.getCode() == TSStatusCode.SUCCESS_STATUS.getStatusCode()) {
      // remove wild
      Map<String, TStorageGroupSchema> deleteStorageSchemaMap =
          getClusterSchemaManager().getMatchedStorageGroupSchemasByName(deletedPaths);
      if (deleteStorageSchemaMap.isEmpty()) {
        return RpcUtils.getStatus(
            TSStatusCode.TIMESERIES_NOT_EXIST.getStatusCode(),
            String.format("Path %s does not exist", Arrays.toString(deletedPaths.toArray())));
      }
      ArrayList<TStorageGroupSchema> parsedDeleteStorageGroups =
          new ArrayList<>(deleteStorageSchemaMap.values());
      return procedureManager.deleteStorageGroups(parsedDeleteStorageGroups);
    } else {
      return status;
    }
  }

  private List<TSeriesPartitionSlot> calculateRelatedSlot(
      PartialPath path, PartialPath storageGroup) {
    // The path contains `**`
    if (path.getFullPath().contains(IoTDBConstant.MULTI_LEVEL_PATH_WILDCARD)) {
      return new ArrayList<>();
    }
    // path doesn't contain * so the size of innerPathList should be 1
    PartialPath innerPath = path.alterPrefixPath(storageGroup).get(0);
    // The innerPath contains `*` and the only `*` is not in last level
    if (innerPath.getDevice().contains(IoTDBConstant.ONE_LEVEL_PATH_WILDCARD)) {
      return new ArrayList<>();
    }
    return Collections.singletonList(
        getPartitionManager().getSeriesPartitionSlot(innerPath.getDevice()));
  }

  @Override
  public TSchemaPartitionTableResp getSchemaPartition(PathPatternTree patternTree) {
    // Construct empty response
    TSchemaPartitionTableResp resp = new TSchemaPartitionTableResp();

    TSStatus status = confirmLeader();
    if (status.getCode() != TSStatusCode.SUCCESS_STATUS.getStatusCode()) {
      return resp.setStatus(status);
    }

    // Build GetSchemaPartitionPlan
    Map<String, Set<TSeriesPartitionSlot>> partitionSlotsMap = new HashMap<>();
    List<PartialPath> relatedPaths = patternTree.getAllPathPatterns();
    List<String> allStorageGroups = getClusterSchemaManager().getStorageGroupNames();
    Map<String, Boolean> scanAllRegions = new HashMap<>();
    for (PartialPath path : relatedPaths) {
      for (String storageGroup : allStorageGroups) {
        try {
          PartialPath storageGroupPath = new PartialPath(storageGroup);
          if (path.overlapWith(storageGroupPath.concatNode(MULTI_LEVEL_PATH_WILDCARD))
              && !scanAllRegions.containsKey(storageGroup)) {
            List<TSeriesPartitionSlot> relatedSlot = calculateRelatedSlot(path, storageGroupPath);
            if (relatedSlot.isEmpty()) {
              scanAllRegions.put(storageGroup, true);
              partitionSlotsMap.put(storageGroup, new HashSet<>());
            } else {
              partitionSlotsMap
                  .computeIfAbsent(storageGroup, k -> new HashSet<>())
                  .addAll(relatedSlot);
            }
          }
        } catch (IllegalPathException e) {
          // this line won't be reached in general
          throw new RuntimeException(e);
        }
      }
    }

    // Return empty resp if the partitionSlotsMap is empty
    if (partitionSlotsMap.isEmpty()) {
      return resp.setStatus(StatusUtils.OK).setSchemaPartitionTable(new HashMap<>());
    }

    GetSchemaPartitionPlan getSchemaPartitionPlan =
        new GetSchemaPartitionPlan(
            partitionSlotsMap.entrySet().stream()
                .collect(Collectors.toMap(Map.Entry::getKey, e -> new ArrayList<>(e.getValue()))));
    SchemaPartitionResp queryResult =
        (SchemaPartitionResp) partitionManager.getSchemaPartition(getSchemaPartitionPlan);
    resp = queryResult.convertToRpcSchemaPartitionTableResp();

    // TODO: Delete or hide this LOGGER before officially release.
    LOGGER.info("GetSchemaPartition receive paths: {}, return: {}", relatedPaths, resp);

    return resp;
  }

  @Override
  public TSchemaPartitionTableResp getOrCreateSchemaPartition(PathPatternTree patternTree) {
    // Construct empty response
    TSchemaPartitionTableResp resp = new TSchemaPartitionTableResp();

    TSStatus status = confirmLeader();
    if (status.getCode() != TSStatusCode.SUCCESS_STATUS.getStatusCode()) {
      return resp.setStatus(status);
    }

    List<String> devicePaths = patternTree.getAllDevicePatterns();
    List<String> storageGroups = getClusterSchemaManager().getStorageGroupNames();

    // Build GetOrCreateSchemaPartitionPlan
    Map<String, List<TSeriesPartitionSlot>> partitionSlotsMap = new HashMap<>();
    for (String devicePath : devicePaths) {
      if (!devicePath.contains("*")) {
        // Only check devicePaths that without "*"
        for (String storageGroup : storageGroups) {
          if (PathUtils.isStartWith(devicePath, storageGroup)) {
            partitionSlotsMap
                .computeIfAbsent(storageGroup, key -> new ArrayList<>())
                .add(getPartitionManager().getSeriesPartitionSlot(devicePath));
            break;
          }
        }
      }
    }
    GetOrCreateSchemaPartitionPlan getOrCreateSchemaPartitionPlan =
        new GetOrCreateSchemaPartitionPlan(partitionSlotsMap);

    SchemaPartitionResp queryResult =
        (SchemaPartitionResp)
            partitionManager.getOrCreateSchemaPartition(getOrCreateSchemaPartitionPlan);
    resp = queryResult.convertToRpcSchemaPartitionTableResp();

    // TODO: Delete or hide this LOGGER before officially release.
    LOGGER.info(
        "GetOrCreateSchemaPartition receive devicePaths: {}, return TSchemaPartitionResp: {}",
        devicePaths,
        resp);

    return resp;
  }

  @Override
  public TSchemaNodeManagementResp getNodePathsPartition(PartialPath partialPath, Integer level) {
    TSStatus status = confirmLeader();
    if (status.getCode() == TSStatusCode.SUCCESS_STATUS.getStatusCode()) {
      GetNodePathsPartitionPlan getNodePathsPartitionPlan = new GetNodePathsPartitionPlan();
      getNodePathsPartitionPlan.setPartialPath(partialPath);
      if (null != level) {
        getNodePathsPartitionPlan.setLevel(level);
      }
      SchemaNodeManagementResp resp =
          (SchemaNodeManagementResp)
              partitionManager.getNodePathsPartition(getNodePathsPartitionPlan);
      TSchemaNodeManagementResp result =
          resp.convertToRpcSchemaNodeManagementPartitionResp(
              getLoadManager().genLatestRegionRouteMap());

      // TODO: Delete or hide this LOGGER before officially release.
      LOGGER.info(
          "getNodePathsPartition receive devicePaths: {}, level: {}, return TSchemaNodeManagementResp: {}",
          partialPath,
          level,
          result);

      return result;
    } else {
      return new TSchemaNodeManagementResp().setStatus(status);
    }
  }

  @Override
  public TDataPartitionTableResp getDataPartition(GetDataPartitionPlan getDataPartitionPlan) {
    // Construct empty response
    TDataPartitionTableResp resp = new TDataPartitionTableResp();

    TSStatus status = confirmLeader();
    if (status.getCode() != TSStatusCode.SUCCESS_STATUS.getStatusCode()) {
      return resp.setStatus(status);
    }
    DataPartitionResp queryResult =
        (DataPartitionResp) partitionManager.getDataPartition(getDataPartitionPlan);

    resp = queryResult.convertToTDataPartitionTableResp();

    // TODO: Delete or hide this LOGGER before officially release.
    LOGGER.info(
        "GetDataPartition interface receive PartitionSlotsMap: {}, return: {}",
        getDataPartitionPlan.getPartitionSlotsMap(),
        resp);

    return resp;
  }

  @Override
  public TDataPartitionTableResp getOrCreateDataPartition(
      GetOrCreateDataPartitionPlan getOrCreateDataPartitionReq) {
    // Construct empty response
    TDataPartitionTableResp resp = new TDataPartitionTableResp();

    TSStatus status = confirmLeader();
    if (status.getCode() != TSStatusCode.SUCCESS_STATUS.getStatusCode()) {
      return resp.setStatus(status);
    }

    DataPartitionResp queryResult =
        (DataPartitionResp) partitionManager.getOrCreateDataPartition(getOrCreateDataPartitionReq);

    resp = queryResult.convertToTDataPartitionTableResp();

    // TODO: Delete or hide this LOGGER before officially release.
    LOGGER.info(
        "GetOrCreateDataPartition success. receive PartitionSlotsMap: {}, return: {}",
        getOrCreateDataPartitionReq.getPartitionSlotsMap(),
        resp);

    return resp;
  }

  private TSStatus confirmLeader() {
    return getConsensusManager().confirmLeader();
  }

  @Override
  public NodeManager getNodeManager() {
    return nodeManager;
  }

  @Override
  public ClusterSchemaManager getClusterSchemaManager() {
    return clusterSchemaManager;
  }

  @Override
  public ConsensusManager getConsensusManager() {
    return consensusManager;
  }

  @Override
  public PartitionManager getPartitionManager() {
    return partitionManager;
  }

  @Override
  public LoadManager getLoadManager() {
    return loadManager;
  }

  @Override
  public TriggerManager getTriggerManager() {
    return triggerManager;
  }

  @Override
  public TSStatus operatePermission(AuthorPlan authorPlan) {
    TSStatus status = confirmLeader();
    if (status.getCode() == TSStatusCode.SUCCESS_STATUS.getStatusCode()) {
      return permissionManager.operatePermission(authorPlan);
    } else {
      return status;
    }
  }

  @Override
  public DataSet queryPermission(AuthorPlan authorPlan) {
    TSStatus status = confirmLeader();
    if (status.getCode() == TSStatusCode.SUCCESS_STATUS.getStatusCode()) {
      return permissionManager.queryPermission(authorPlan);
    } else {
      PermissionInfoResp dataSet = new PermissionInfoResp();
      dataSet.setStatus(status);
      return dataSet;
    }
  }

  @Override
  public TPermissionInfoResp login(String username, String password) {
    TSStatus status = confirmLeader();
    if (status.getCode() == TSStatusCode.SUCCESS_STATUS.getStatusCode()) {
      return permissionManager.login(username, password);
    } else {
      TPermissionInfoResp resp = AuthUtils.generateEmptyPermissionInfoResp();
      resp.setStatus(status);
      return resp;
    }
  }

  @Override
  public TPermissionInfoResp checkUserPrivileges(
      String username, List<String> paths, int permission) {
    TSStatus status = confirmLeader();
    if (status.getCode() == TSStatusCode.SUCCESS_STATUS.getStatusCode()) {
      return permissionManager.checkUserPrivileges(username, paths, permission);
    } else {
      TPermissionInfoResp resp = AuthUtils.generateEmptyPermissionInfoResp();
      resp.setStatus(status);
      return resp;
    }
  }

  @Override
  public TSStatus registerConfigNode(TConfigNodeRegisterReq req) {
    // Check global configuration
    TSStatus status = confirmLeader();

    if (status.getCode() == TSStatusCode.SUCCESS_STATUS.getStatusCode()) {
      TSStatus errorStatus = checkConfigNodeGlobalConfig(req);
      if (errorStatus != null) {
        return errorStatus;
      }

      procedureManager.addConfigNode(req);
      return StatusUtils.OK;
    }

    return status;
  }

  private TSStatus checkConfigNodeGlobalConfig(TConfigNodeRegisterReq req) {
    final String errorPrefix = "Reject register, please ensure that the parameter ";
    final String errorSuffix = " is consistent with the Seed-ConfigNode.";

    ConfigNodeConfig conf = ConfigNodeDescriptor.getInstance().getConf();
    TSStatus errorStatus = new TSStatus(TSStatusCode.ERROR_GLOBAL_CONFIG.getStatusCode());
    if (!req.getDataRegionConsensusProtocolClass()
        .equals(conf.getDataRegionConsensusProtocolClass())) {
      return errorStatus.setMessage(
          errorPrefix + "data_region_consensus_protocol_class" + errorSuffix);
    }
    if (!req.getSchemaRegionConsensusProtocolClass()
        .equals(conf.getSchemaRegionConsensusProtocolClass())) {
      return errorStatus.setMessage(
          errorPrefix + "schema_region_consensus_protocol_class" + errorSuffix);
    }
    if (req.getSeriesPartitionSlotNum() != conf.getSeriesPartitionSlotNum()) {
      return errorStatus.setMessage(errorPrefix + "series_partition_slot_num" + errorSuffix);
    }
    if (!req.getSeriesPartitionExecutorClass().equals(conf.getSeriesPartitionExecutorClass())) {
      return errorStatus.setMessage(errorPrefix + "series_partition_executor_class" + errorSuffix);
    }
    if (req.getDefaultTTL() != CommonDescriptor.getInstance().getConfig().getDefaultTTL()) {
      return errorStatus.setMessage(errorPrefix + "default_ttl" + errorSuffix);
    }
    if (req.getTimePartitionInterval() != conf.getTimePartitionInterval()) {
      return errorStatus.setMessage(
          errorPrefix + "time_partition_interval_for_routing" + errorSuffix);
    }
    if (req.getSchemaReplicationFactor() != conf.getSchemaReplicationFactor()) {
      return errorStatus.setMessage(errorPrefix + "schema_replication_factor" + errorSuffix);
    }
    if (req.getSchemaRegionPerDataNode() != conf.getSchemaRegionPerDataNode()) {
      return errorStatus.setMessage(errorPrefix + "schema_region_per_data_node" + errorSuffix);
    }
    if (req.getDataReplicationFactor() != conf.getDataReplicationFactor()) {
      return errorStatus.setMessage(errorPrefix + "data_replication_factor" + errorSuffix);
    }
    if (req.getDataRegionPerProcessor() != conf.getDataRegionPerProcessor()) {
      return errorStatus.setMessage(errorPrefix + "data_region_per_processor" + errorSuffix);
    }
    if (!req.getReadConsistencyLevel().equals(conf.getReadConsistencyLevel())) {
      return errorStatus.setMessage(errorPrefix + "read_consistency_level" + errorSuffix);
    }
    if (req.getDiskSpaceWarningThreshold()
        != CommonDescriptor.getInstance().getConfig().getDiskSpaceWarningThreshold()) {
      return errorStatus.setMessage(errorPrefix + "disk_full_threshold" + errorSuffix);
    }
    return null;
  }

  @Override
  public TSStatus createPeerForConsensusGroup(List<TConfigNodeLocation> configNodeLocations) {
    consensusManager.createPeerForConsensusGroup(configNodeLocations);
    return StatusUtils.OK;
  }

  @Override
  public TSStatus removeConfigNode(RemoveConfigNodePlan removeConfigNodePlan) {
    TSStatus status = confirmLeader();

    if (status.getCode() == TSStatusCode.SUCCESS_STATUS.getStatusCode()) {
      status = nodeManager.checkConfigNodeBeforeRemove(removeConfigNodePlan);
      if (status.getCode() == TSStatusCode.SUCCESS_STATUS.getStatusCode()) {
        procedureManager.removeConfigNode(removeConfigNodePlan);
      }
    }

    return status;
  }

  @Override
  public TSStatus createFunction(String udfName, String className, List<String> uris) {
    TSStatus status = confirmLeader();
    return status.getCode() == TSStatusCode.SUCCESS_STATUS.getStatusCode()
        ? udfManager.createFunction(udfName, className, uris)
        : status;
  }

  @Override
  public TSStatus dropFunction(String udfName) {
    TSStatus status = confirmLeader();
    return status.getCode() == TSStatusCode.SUCCESS_STATUS.getStatusCode()
        ? udfManager.dropFunction(udfName)
        : status;
  }

  @Override
  public TSStatus createTrigger(TCreateTriggerReq req) {
    TSStatus status = confirmLeader();
    return status.getCode() == TSStatusCode.SUCCESS_STATUS.getStatusCode()
        ? triggerManager.createTrigger(req)
        : status;
  }

  @Override
  public TSStatus dropTrigger(TDropTriggerReq req) {
    TSStatus status = confirmLeader();
    return status.getCode() == TSStatusCode.SUCCESS_STATUS.getStatusCode()
        ? triggerManager.dropTrigger(req)
        : status;
  }

  @Override
  public TSStatus merge() {
    TSStatus status = confirmLeader();
    return status.getCode() == TSStatusCode.SUCCESS_STATUS.getStatusCode()
        ? RpcUtils.squashResponseStatusList(nodeManager.merge())
        : status;
  }

  @Override
  public TSStatus flush(TFlushReq req) {
    TSStatus status = confirmLeader();
    return status.getCode() == TSStatusCode.SUCCESS_STATUS.getStatusCode()
        ? RpcUtils.squashResponseStatusList(nodeManager.flush(req))
        : status;
  }

  @Override
  public TSStatus clearCache() {
    TSStatus status = confirmLeader();
    return status.getCode() == TSStatusCode.SUCCESS_STATUS.getStatusCode()
        ? RpcUtils.squashResponseStatusList(nodeManager.clearCache())
        : status;
  }

  @Override
  public TSStatus loadConfiguration() {
    TSStatus status = confirmLeader();
    return status.getCode() == TSStatusCode.SUCCESS_STATUS.getStatusCode()
        ? RpcUtils.squashResponseStatusList(nodeManager.loadConfiguration())
        : status;
  }

  @Override
  public TSStatus setSystemStatus(String systemStatus) {
    TSStatus status = confirmLeader();
    return status.getCode() == TSStatusCode.SUCCESS_STATUS.getStatusCode()
        ? RpcUtils.squashResponseStatusList(nodeManager.setSystemStatus(systemStatus))
        : status;
  }

  @Override
  public TRegionRouteMapResp getLatestRegionRouteMap() {
    TSStatus status = confirmLeader();
    TRegionRouteMapResp resp = new TRegionRouteMapResp(status);

    if (status.getCode() == TSStatusCode.SUCCESS_STATUS.getStatusCode()) {
      resp.setTimestamp(System.currentTimeMillis());
      resp.setRegionRouteMap(getLoadManager().genLatestRegionRouteMap());
    }

    return resp;
  }

  @Override
  public UDFManager getUDFManager() {
    return udfManager;
  }

  @Override
  public RegionInfoListResp showRegion(GetRegionInfoListPlan getRegionInfoListPlan) {
    TSStatus status = confirmLeader();
    if (status.getCode() == TSStatusCode.SUCCESS_STATUS.getStatusCode()) {
      return (RegionInfoListResp) partitionManager.getRegionInfoList(getRegionInfoListPlan);
    } else {
      RegionInfoListResp regionResp = new RegionInfoListResp();
      regionResp.setStatus(status);
      return regionResp;
    }
  }

  @Override
  public TShowDataNodesResp showDataNodes() {
    TSStatus status = confirmLeader();
    TShowDataNodesResp resp = new TShowDataNodesResp();
    if (status.getCode() == TSStatusCode.SUCCESS_STATUS.getStatusCode()) {
      return resp.setDataNodesInfoList(nodeManager.getRegisteredDataNodeInfoList())
          .setStatus(StatusUtils.OK);
    } else {
      return resp.setStatus(status);
    }
  }

  @Override
  public TShowConfigNodesResp showConfigNodes() {
    TSStatus status = confirmLeader();
    TShowConfigNodesResp resp = new TShowConfigNodesResp();
    if (status.getCode() == TSStatusCode.SUCCESS_STATUS.getStatusCode()) {
      return resp.setConfigNodesInfoList(nodeManager.getRegisteredConfigNodeInfoList())
          .setStatus(StatusUtils.OK);
    } else {
      return resp.setStatus(status);
    }
  }

  @Override
  public TShowStorageGroupResp showStorageGroup(GetStorageGroupPlan getStorageGroupPlan) {
    TSStatus status = confirmLeader();
    if (status.getCode() == TSStatusCode.SUCCESS_STATUS.getStatusCode()) {
      return getClusterSchemaManager().showStorageGroup(getStorageGroupPlan);
    } else {
      return new TShowStorageGroupResp().setStatus(status);
    }
  }

  @Override
  public ProcedureManager getProcedureManager() {
    return procedureManager;
  }

  /**
   * @param storageGroups the storage groups to check
   * @return List of PartialPath the storage groups that not exist
   */
  public List<PartialPath> checkStorageGroupExist(List<PartialPath> storageGroups) {
    List<PartialPath> noExistSg = new ArrayList<>();
    if (storageGroups == null) {
      return noExistSg;
    }
    for (PartialPath storageGroup : storageGroups) {
      if (!clusterSchemaManager.getStorageGroupNames().contains(storageGroup.toString())) {
        noExistSg.add(storageGroup);
      }
    }
    return noExistSg;
  }

  @Override
  public void addMetrics() {
    partitionManager.addMetrics();
    nodeManager.addMetrics();
  }

  @Override
  public TSStatus createSchemaTemplate(TCreateSchemaTemplateReq req) {
    TSStatus status = confirmLeader();
    if (status.getCode() == TSStatusCode.SUCCESS_STATUS.getStatusCode()) {
      CreateSchemaTemplatePlan createSchemaTemplatePlan =
          new CreateSchemaTemplatePlan(req.getSerializedTemplate());
      return clusterSchemaManager.createTemplate(createSchemaTemplatePlan);
    } else {
      return status;
    }
  }

  @Override
  public TGetAllTemplatesResp getAllTemplates() {
    TSStatus status = confirmLeader();
    if (status.getCode() == TSStatusCode.SUCCESS_STATUS.getStatusCode()) {
      return clusterSchemaManager.getAllTemplates();
    } else {
      return new TGetAllTemplatesResp().setStatus(status);
    }
  }

  @Override
  public TGetTemplateResp getTemplate(String req) {
    TSStatus status = confirmLeader();
    if (status.getCode() == TSStatusCode.SUCCESS_STATUS.getStatusCode()) {
      return clusterSchemaManager.getTemplate(req);
    } else {
      return new TGetTemplateResp().setStatus(status);
    }
  }

  @Override
  public TSStatus setSchemaTemplate(TSetSchemaTemplateReq req) {
    TSStatus status = confirmLeader();
    if (status.getCode() == TSStatusCode.SUCCESS_STATUS.getStatusCode()) {
      return clusterSchemaManager.setSchemaTemplate(req.getName(), req.getPath());
    } else {
      return status;
    }
  }

  @Override
  public TGetPathsSetTemplatesResp getPathsSetTemplate(String req) {
    TSStatus status = confirmLeader();
    if (status.getCode() == TSStatusCode.SUCCESS_STATUS.getStatusCode()) {
      return clusterSchemaManager.getPathsSetTemplate(req);
    } else {
      return new TGetPathsSetTemplatesResp(status);
    }
  }

  @Override
  public TSStatus deleteTimeSeries(TDeleteTimeSeriesReq req) {
    TSStatus status = confirmLeader();
    if (status.getCode() == TSStatusCode.SUCCESS_STATUS.getStatusCode()) {
      return procedureManager.deleteTimeSeries(req);
    } else {
      return status;
    }
  }

  @Override
  public TSStatus createPipeSink(CreatePipeSinkPlan plan) {
    TSStatus status = confirmLeader();
    if (status.getCode() == TSStatusCode.SUCCESS_STATUS.getStatusCode()) {
      return syncManager.createPipeSink(plan);
    } else {
      return status;
    }
  }

  @Override
  public TSStatus dropPipeSink(DropPipeSinkPlan plan) {
    TSStatus status = confirmLeader();
    if (status.getCode() == TSStatusCode.SUCCESS_STATUS.getStatusCode()) {
      return syncManager.dropPipeSink(plan);
    } else {
      return status;
    }
  }

  @Override
  public TGetPipeSinkResp getPipeSink(TGetPipeSinkReq req) {
    TSStatus status = confirmLeader();
    TGetPipeSinkResp resp = new TGetPipeSinkResp();
    if (status.getCode() == TSStatusCode.SUCCESS_STATUS.getStatusCode()) {
      return syncManager.getPipeSink(req.getPipeSinkName());
    } else {
      return resp.setStatus(status);
    }
  }

  /** Get all related schemaRegion which may contains the timeseries matched by given patternTree */
  public Map<TConsensusGroupId, TRegionReplicaSet> getRelatedSchemaRegionGroup(
      PathPatternTree patternTree) {
    Map<String, Map<TSeriesPartitionSlot, TConsensusGroupId>> schemaPartitionTable =
        getSchemaPartition(patternTree).getSchemaPartitionTable();

    List<TRegionReplicaSet> allRegionReplicaSets = getPartitionManager().getAllReplicaSets();
    Set<TConsensusGroupId> groupIdSet =
        schemaPartitionTable.values().stream()
            .flatMap(m -> m.values().stream())
            .collect(Collectors.toSet());
    Map<TConsensusGroupId, TRegionReplicaSet> filteredRegionReplicaSets = new HashMap<>();
    for (TRegionReplicaSet regionReplicaSet : allRegionReplicaSets) {
      if (groupIdSet.contains(regionReplicaSet.getRegionId())) {
        filteredRegionReplicaSets.put(regionReplicaSet.getRegionId(), regionReplicaSet);
      }
    }
    return filteredRegionReplicaSets;
  }

  /**
   * Get all related dataRegion which may contains the data of specific timeseries matched by given
   * patternTree
   */
  public Map<TConsensusGroupId, TRegionReplicaSet> getRelatedDataRegionGroup(
      PathPatternTree patternTree) {
    // get all storage group and slot by getting schema partition
    Map<String, Map<TSeriesPartitionSlot, TConsensusGroupId>> schemaPartitionTable =
        getSchemaPartition(patternTree).getSchemaPartitionTable();

    // construct request for getting data partition
    Map<String, Map<TSeriesPartitionSlot, List<TTimePartitionSlot>>> partitionSlotsMap =
        new HashMap<>();
    schemaPartitionTable.forEach(
        (key, value) -> {
          Map<TSeriesPartitionSlot, List<TTimePartitionSlot>> slotListMap = new HashMap<>();
          value.keySet().forEach(slot -> slotListMap.put(slot, Collections.emptyList()));
          partitionSlotsMap.put(key, slotListMap);
        });

    // get all data partitions
    GetDataPartitionPlan getDataPartitionPlan = new GetDataPartitionPlan(partitionSlotsMap);
    Map<String, Map<TSeriesPartitionSlot, Map<TTimePartitionSlot, List<TConsensusGroupId>>>>
        dataPartitionTable = getDataPartition(getDataPartitionPlan).getDataPartitionTable();

    // get all region replicaset of target data partitions
    List<TRegionReplicaSet> allRegionReplicaSets = getPartitionManager().getAllReplicaSets();
    Set<TConsensusGroupId> groupIdSet =
        dataPartitionTable.values().stream()
            .flatMap(
                tSeriesPartitionSlotMapMap ->
                    tSeriesPartitionSlotMapMap.values().stream()
                        .flatMap(
                            tTimePartitionSlotListMap ->
                                tTimePartitionSlotListMap.values().stream()
                                    .flatMap(Collection::stream)))
            .collect(Collectors.toSet());
    Map<TConsensusGroupId, TRegionReplicaSet> filteredRegionReplicaSets = new HashMap<>();
    for (TRegionReplicaSet regionReplicaSet : allRegionReplicaSets) {
      if (groupIdSet.contains(regionReplicaSet.getRegionId())) {
        filteredRegionReplicaSets.put(regionReplicaSet.getRegionId(), regionReplicaSet);
      }
    }
    return filteredRegionReplicaSets;
  }
}<|MERGE_RESOLUTION|>--- conflicted
+++ resolved
@@ -154,13 +154,10 @@
   /** UDF */
   private final UDFManager udfManager;
 
-<<<<<<< HEAD
   /** Manage Trigger */
   private final TriggerManager triggerManager;
-=======
   /** Sync */
   private final SyncManager syncManager;
->>>>>>> 85329a92
 
   public ConfigManager() throws IOException {
     // Build the persistence module
@@ -170,11 +167,8 @@
     AuthorInfo authorInfo = new AuthorInfo();
     ProcedureInfo procedureInfo = new ProcedureInfo();
     UDFInfo udfInfo = new UDFInfo();
-<<<<<<< HEAD
     TriggerInfo triggerInfo = new TriggerInfo();
-=======
     ClusterSyncInfo syncInfo = new ClusterSyncInfo();
->>>>>>> 85329a92
 
     // Build state machine and executor
     ConfigPlanExecutor executor =
@@ -185,11 +179,8 @@
             authorInfo,
             procedureInfo,
             udfInfo,
-<<<<<<< HEAD
-            triggerInfo);
-=======
+            triggerInfo,
             syncInfo);
->>>>>>> 85329a92
     PartitionRegionStateMachine stateMachine = new PartitionRegionStateMachine(this, executor);
 
     // Build the manager module
