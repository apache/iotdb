--- conflicted
+++ resolved
@@ -109,12 +109,10 @@
   /** Manage procedure */
   private final ProcedureManager procedureManager;
 
-<<<<<<< HEAD
   private final SyncReceiverManager syncReceiverManager;
-=======
+
   /** UDF */
   private final UDFManager udfManager;
->>>>>>> c6436677
 
   public ConfigManager() throws IOException {
     // Build the persistence module
@@ -123,25 +121,19 @@
     PartitionInfo partitionInfo = new PartitionInfo();
     AuthorInfo authorInfo = new AuthorInfo();
     ProcedureInfo procedureInfo = new ProcedureInfo();
-<<<<<<< HEAD
+    UDFInfo udfInfo = new UDFInfo();
     ClusterReceiverInfo clusterReceiverInfo = new ClusterReceiverInfo();
-=======
-    UDFInfo udfInfo = new UDFInfo();
->>>>>>> c6436677
 
     // Build state machine and executor
     ConfigRequestExecutor executor =
         new ConfigRequestExecutor(
-<<<<<<< HEAD
             nodeInfo,
             clusterSchemaInfo,
             partitionInfo,
             authorInfo,
             procedureInfo,
+            udfInfo,
             clusterReceiverInfo);
-=======
-            nodeInfo, clusterSchemaInfo, partitionInfo, authorInfo, procedureInfo, udfInfo);
->>>>>>> c6436677
     PartitionRegionStateMachine stateMachine = new PartitionRegionStateMachine(this, executor);
 
     // Build the manager module
@@ -633,27 +625,6 @@
   }
 
   @Override
-<<<<<<< HEAD
-  public TSStatus operatePipe(OperateReceiverPipeReq operateReceiverPipeReq) {
-    TSStatus status = confirmLeader();
-    if (status.getCode() == TSStatusCode.SUCCESS_STATUS.getStatusCode()) {
-      return syncReceiverManager.operatePipe(operateReceiverPipeReq);
-    } else {
-      return status;
-    }
-  }
-
-  @Override
-  public DataSet showPipe(ShowPipeReq showPipeReq) {
-    TSStatus status = confirmLeader();
-    if (status.getCode() == TSStatusCode.SUCCESS_STATUS.getStatusCode()) {
-      return syncReceiverManager.showPipe(showPipeReq);
-    } else {
-      PipeInfoResp dataSet = new PipeInfoResp();
-      dataSet.setStatus(status);
-      return dataSet;
-    }
-=======
   public TSStatus createFunction(String udfName, String className, List<String> uris) {
     TSStatus status = confirmLeader();
     return status.getCode() == TSStatusCode.SUCCESS_STATUS.getStatusCode()
@@ -664,7 +635,28 @@
   @Override
   public UDFManager getUDFManager() {
     return udfManager;
->>>>>>> c6436677
+  }
+
+  @Override
+  public TSStatus operateReceiverPipe(OperateReceiverPipeReq operateReceiverPipeReq) {
+    TSStatus status = confirmLeader();
+    if (status.getCode() == TSStatusCode.SUCCESS_STATUS.getStatusCode()) {
+      return syncReceiverManager.operatePipe(operateReceiverPipeReq);
+    } else {
+      return status;
+    }
+  }
+
+  @Override
+  public DataSet showPipe(ShowPipeReq showPipeReq) {
+    TSStatus status = confirmLeader();
+    if (status.getCode() == TSStatusCode.SUCCESS_STATUS.getStatusCode()) {
+      return syncReceiverManager.showPipe(showPipeReq);
+    } else {
+      PipeInfoResp dataSet = new PipeInfoResp();
+      dataSet.setStatus(status);
+      return dataSet;
+    }
   }
 
   public ProcedureManager getProcedureManager() {
