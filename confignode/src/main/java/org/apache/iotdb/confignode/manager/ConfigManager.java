--- conflicted
+++ resolved
@@ -51,24 +51,19 @@
 import org.apache.iotdb.confignode.consensus.response.DataNodeInfosResp;
 import org.apache.iotdb.confignode.consensus.response.DataPartitionResp;
 import org.apache.iotdb.confignode.consensus.response.PermissionInfoResp;
-<<<<<<< HEAD
 import org.apache.iotdb.confignode.consensus.response.PipeInfoResp;
-=======
 import org.apache.iotdb.confignode.consensus.response.SchemaNodeManagementResp;
->>>>>>> 4c13c078
 import org.apache.iotdb.confignode.consensus.response.SchemaPartitionResp;
 import org.apache.iotdb.confignode.consensus.response.StorageGroupSchemaResp;
 import org.apache.iotdb.confignode.consensus.statemachine.PartitionRegionStateMachine;
 import org.apache.iotdb.confignode.manager.load.LoadManager;
-<<<<<<< HEAD
 import org.apache.iotdb.confignode.manager.sync.SyncReceiverManager;
-=======
 import org.apache.iotdb.confignode.persistence.AuthorInfo;
->>>>>>> 4c13c078
 import org.apache.iotdb.confignode.persistence.ClusterSchemaInfo;
 import org.apache.iotdb.confignode.persistence.NodeInfo;
 import org.apache.iotdb.confignode.persistence.PartitionInfo;
 import org.apache.iotdb.confignode.persistence.ProcedureInfo;
+import org.apache.iotdb.confignode.persistence.SyncReceiverInfo;
 import org.apache.iotdb.confignode.persistence.executor.ConfigRequestExecutor;
 import org.apache.iotdb.confignode.rpc.thrift.TConfigNodeRegisterReq;
 import org.apache.iotdb.confignode.rpc.thrift.TConfigNodeRegisterResp;
@@ -122,11 +117,17 @@
     PartitionInfo partitionInfo = new PartitionInfo();
     AuthorInfo authorInfo = new AuthorInfo();
     ProcedureInfo procedureInfo = new ProcedureInfo();
+    SyncReceiverInfo syncReceiverInfo = new SyncReceiverInfo();
 
     // Build state machine and executor
     ConfigRequestExecutor executor =
         new ConfigRequestExecutor(
-            nodeInfo, clusterSchemaInfo, partitionInfo, authorInfo, procedureInfo);
+            nodeInfo,
+            clusterSchemaInfo,
+            partitionInfo,
+            authorInfo,
+            procedureInfo,
+            syncReceiverInfo);
     PartitionRegionStateMachine stateMachine = new PartitionRegionStateMachine(this, executor);
 
     // Build the manager module
@@ -136,13 +137,8 @@
     this.permissionManager = new PermissionManager(this, authorInfo);
     this.procedureManager = new ProcedureManager(this, procedureInfo);
     this.loadManager = new LoadManager(this);
-<<<<<<< HEAD
-    this.procedureManager = new ProcedureManager(this);
-    this.consensusManager = new ConsensusManager(this);
-    this.syncReceiverManager = new SyncReceiverManager(this);
-=======
+    this.syncReceiverManager = new SyncReceiverManager(this, syncReceiverInfo);
     this.consensusManager = new ConsensusManager(stateMachine);
->>>>>>> 4c13c078
 
     // We are on testing.......
     if (ConfigNodeDescriptor.getInstance().getConf().isEnableHeartbeat()) {
