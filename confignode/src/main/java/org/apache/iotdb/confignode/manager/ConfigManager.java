--- conflicted
+++ resolved
@@ -217,7 +217,6 @@
   public TSStatus setTTL(SetTTLPlan setTTLPlan) {
     TSStatus status = confirmLeader();
     if (status.getCode() == TSStatusCode.SUCCESS_STATUS.getStatusCode()) {
-<<<<<<< HEAD
       if (!clusterSchemaManager
           .getStorageGroupNames()
           .contains(setTTLReq.getStorageGroup().toString())) {
@@ -245,9 +244,6 @@
         }
       }
       return clusterSchemaManager.setTTL(setTTLReq);
-=======
-      return clusterSchemaManager.setTTL(setTTLPlan);
->>>>>>> 811a2677
     } else {
       return status;
     }
