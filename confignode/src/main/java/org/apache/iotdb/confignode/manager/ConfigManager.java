--- conflicted
+++ resolved
@@ -229,7 +229,6 @@
   public TSStatus setTTL(SetTTLPlan setTTLPlan) {
     TSStatus status = confirmLeader();
     if (status.getCode() == TSStatusCode.SUCCESS_STATUS.getStatusCode()) {
-<<<<<<< HEAD
 
       Map<String, TStorageGroupSchema> storageSchemaMap =
           getClusterSchemaManager()
@@ -264,8 +263,6 @@
           }
         }
       }
-=======
->>>>>>> bfbf05a9
       return clusterSchemaManager.setTTL(setTTLPlan);
     } else {
       return status;
