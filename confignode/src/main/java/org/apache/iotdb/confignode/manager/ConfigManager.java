--- conflicted
+++ resolved
@@ -616,10 +616,11 @@
   }
 
   @Override
-<<<<<<< HEAD
   public TSStatus removeConfigNode(RemoveConfigNodeReq removeConfigNodeReq) {
     return nodeManager.removeConfigNode(removeConfigNodeReq);
-=======
+  }
+
+  @Override
   public TSStatus createFunction(String udfName, String className, List<String> uris) {
     TSStatus status = confirmLeader();
     return status.getCode() == TSStatusCode.SUCCESS_STATUS.getStatusCode()
@@ -638,7 +639,6 @@
   @Override
   public UDFManager getUDFManager() {
     return udfManager;
->>>>>>> f87d4d96
   }
 
   public ProcedureManager getProcedureManager() {
