/*
 * Licensed to the Apache Software Foundation (ASF) under one
 * or more contributor license agreements.  See the NOTICE file
 * distributed with this work for additional information
 * regarding copyright ownership.  The ASF licenses this file
 * to you under the Apache License, Version 2.0 (the
 * "License"); you may not use this file except in compliance
 * with the License.  You may obtain a copy of the License at
 *
 *     http://www.apache.org/licenses/LICENSE-2.0
 *
 * Unless required by applicable law or agreed to in writing,
 * software distributed under the License is distributed on an
 * "AS IS" BASIS, WITHOUT WARRANTIES OR CONDITIONS OF ANY
 * KIND, either express or implied.  See the License for the
 * specific language governing permissions and limitations
 * under the License.
 */
package org.apache.iotdb.confignode.conf;

import org.apache.iotdb.common.rpc.thrift.TConfigNodeLocation;
import org.apache.iotdb.common.rpc.thrift.TEndPoint;
import org.apache.iotdb.commons.conf.IoTDBConstant;
import org.apache.iotdb.rpc.RpcUtils;

import java.io.File;
import java.util.ArrayList;
import java.util.List;
import java.util.concurrent.TimeUnit;

public class ConfigNodeConf {

  /** could set ip or hostname */
  private String rpcAddress = "0.0.0.0";

  /** used for communication between data node and config node */
  private int rpcPort = 22277;

  /** used for communication between config node and config node */
  private int consensusPort = 22278;

  /** Used for connecting to the ConfigNodeGroup */
  private TEndPoint targetConfigNode = new TEndPoint("0.0.0.0", 22277);

  /** Mark if the ConfigNode needs to apply */
  private boolean needApply = false;

  // TODO: Read from iotdb-confignode.properties
  private int partitionRegionId = 0;

  /** Used for building the PartitionRegion */
  private List<TConfigNodeLocation> configNodeList = new ArrayList<>();

  /** Thrift socket and connection timeout between nodes */
  private int connectionTimeoutInMS = (int) TimeUnit.SECONDS.toMillis(20);

  /** ConfigNodeGroup consensus protocol */
  private final String configNodeConsensusProtocolClass =
      "org.apache.iotdb.consensus.ratis.RatisConsensus";

  /** DataNode Regions consensus protocol */
  private String dataNodeConsensusProtocolClass = "org.apache.iotdb.consensus.ratis.RatisConsensus";

  /**
   * ClientManager will have so many selector threads (TAsyncClientManager) to distribute to its
   * clients.
   */
  private int selectorNumOfClientManager =
      Runtime.getRuntime().availableProcessors() / 4 > 0
          ? Runtime.getRuntime().availableProcessors() / 4
          : 1;

  /** Number of SeriesPartitionSlots per StorageGroup */
  private int seriesPartitionSlotNum = 10000;

  /** SeriesPartitionSlot executor class */
  private String seriesPartitionExecutorClass =
      "org.apache.iotdb.commons.partition.executor.hash.BKDRHashExecutor";

  /** Max concurrent client number */
  private int rpcMaxConcurrentClientNum = 65535;

  /** whether to use thrift compression. */
  private boolean isRpcThriftCompressionEnabled = false;

  /** whether to use Snappy compression before sending data through the network */
  private boolean rpcAdvancedCompressionEnable = false;

  /** max frame size */
  private int thriftMaxFrameSize = 536870912;

  /** buffer size */
  private int thriftDefaultBufferSize = RpcUtils.THRIFT_DEFAULT_BUF_CAPACITY;

  /** just for test wait for 60 second by default. */
  private int thriftServerAwaitTimeForStopService = 60;

  /** System directory, including version file for each storage group and metadata */
  private String systemDir =
      ConfigNodeConstant.DATA_DIR + File.separator + IoTDBConstant.SYSTEM_FOLDER_NAME;

  /** Consensus directory, storage consensus protocol logs */
  private String consensusDir =
      ConfigNodeConstant.DATA_DIR + File.separator + ConfigNodeConstant.CONSENSUS_FOLDER;

  /** Time partition interval in seconds */
  private long timePartitionInterval = 604800;

  /** Default number of SchemaRegion replicas */
  private int schemaReplicationFactor = 3;

  /** Default number of DataRegion replicas */
  private int dataReplicationFactor = 3;

  /** The maximum number of SchemaRegions of each StorageGroup */
  private int maximumSchemaRegionCount = 4;

  /** The maximum number of DataRegions of each StorageGroup */
  private int maximumDataRegionCount = 20;

<<<<<<< HEAD
  /** The heartbeat interval in milliseconds */
  private long heartbeatInterval = 3000;

  /** This parameter only exists for a few days */
  private boolean enableHeartbeat = false;
=======
  /** Procedure Evict ttl */
  private int procedureCompletedEvictTTL = 800;

  /** Procedure completed clean interval */
  private int procedureCompletedCleanInterval = 30;

  /** Procedure core worker threads size */
  private int procedureCoreWorkerThreadsSize =
      Math.max(Runtime.getRuntime().availableProcessors() / 4, 16);
>>>>>>> 465b0cff

  ConfigNodeConf() {
    // empty constructor
  }

  public void updatePath() {
    formulateFolders();
  }

  private void formulateFolders() {
    systemDir = addHomeDir(systemDir);
    consensusDir = addHomeDir(consensusDir);
  }

  private String addHomeDir(String dir) {
    String homeDir = System.getProperty(ConfigNodeConstant.CONFIGNODE_HOME, null);
    if (!new File(dir).isAbsolute() && homeDir != null && homeDir.length() > 0) {
      if (!homeDir.endsWith(File.separator)) {
        dir = homeDir + File.separatorChar + dir;
      } else {
        dir = homeDir + dir;
      }
    }
    return dir;
  }

  public String getRpcAddress() {
    return rpcAddress;
  }

  public void setRpcAddress(String rpcAddress) {
    this.rpcAddress = rpcAddress;
  }

  public int getRpcPort() {
    return rpcPort;
  }

  public void setRpcPort(int rpcPort) {
    this.rpcPort = rpcPort;
  }

  public int getConsensusPort() {
    return consensusPort;
  }

  public void setConsensusPort(int consensusPort) {
    this.consensusPort = consensusPort;
  }

  public boolean isNeedApply() {
    return needApply;
  }

  public void setNeedApply(boolean needApply) {
    this.needApply = needApply;
  }

  public TEndPoint getTargetConfigNode() {
    return targetConfigNode;
  }

  public void setTargetConfigNode(TEndPoint targetConfigNode) {
    this.targetConfigNode = targetConfigNode;
  }

  public int getPartitionRegionId() {
    return partitionRegionId;
  }

  public void setPartitionRegionId(int partitionRegionId) {
    this.partitionRegionId = partitionRegionId;
  }

  public List<TConfigNodeLocation> getConfigNodeList() {
    return configNodeList;
  }

  public void setConfigNodeList(List<TConfigNodeLocation> configNodeList) {
    this.configNodeList = configNodeList;
  }

  public int getSeriesPartitionSlotNum() {
    return seriesPartitionSlotNum;
  }

  public void setSeriesPartitionSlotNum(int seriesPartitionSlotNum) {
    this.seriesPartitionSlotNum = seriesPartitionSlotNum;
  }

  public String getSeriesPartitionExecutorClass() {
    return seriesPartitionExecutorClass;
  }

  public void setSeriesPartitionExecutorClass(String seriesPartitionExecutorClass) {
    this.seriesPartitionExecutorClass = seriesPartitionExecutorClass;
  }

  public int getSelectorNumOfClientManager() {
    return selectorNumOfClientManager;
  }

  public long getTimePartitionInterval() {
    return timePartitionInterval;
  }

  public void setTimePartitionInterval(long timePartitionInterval) {
    this.timePartitionInterval = timePartitionInterval;
  }

  public int getRpcMaxConcurrentClientNum() {
    return rpcMaxConcurrentClientNum;
  }

  public void setRpcMaxConcurrentClientNum(int rpcMaxConcurrentClientNum) {
    this.rpcMaxConcurrentClientNum = rpcMaxConcurrentClientNum;
  }

  public boolean isRpcThriftCompressionEnabled() {
    return isRpcThriftCompressionEnabled;
  }

  public void setRpcThriftCompressionEnabled(boolean rpcThriftCompressionEnabled) {
    isRpcThriftCompressionEnabled = rpcThriftCompressionEnabled;
  }

  public boolean isRpcAdvancedCompressionEnable() {
    return rpcAdvancedCompressionEnable;
  }

  public void setRpcAdvancedCompressionEnable(boolean rpcAdvancedCompressionEnable) {
    this.rpcAdvancedCompressionEnable = rpcAdvancedCompressionEnable;
  }

  public int getThriftMaxFrameSize() {
    return thriftMaxFrameSize;
  }

  public void setThriftMaxFrameSize(int thriftMaxFrameSize) {
    this.thriftMaxFrameSize = thriftMaxFrameSize;
  }

  public int getThriftDefaultBufferSize() {
    return thriftDefaultBufferSize;
  }

  public void setThriftDefaultBufferSize(int thriftDefaultBufferSize) {
    this.thriftDefaultBufferSize = thriftDefaultBufferSize;
  }

  public int getConnectionTimeoutInMS() {
    return connectionTimeoutInMS;
  }

  public ConfigNodeConf setConnectionTimeoutInMS(int connectionTimeoutInMS) {
    this.connectionTimeoutInMS = connectionTimeoutInMS;
    return this;
  }

  public void setSelectorNumOfClientManager(int selectorNumOfClientManager) {
    this.selectorNumOfClientManager = selectorNumOfClientManager;
  }

  public String getConsensusDir() {
    return consensusDir;
  }

  public void setConsensusDir(String consensusDir) {
    this.consensusDir = consensusDir;
  }

  public String getConfigNodeConsensusProtocolClass() {
    return configNodeConsensusProtocolClass;
  }

  public String getDataNodeConsensusProtocolClass() {
    return dataNodeConsensusProtocolClass;
  }

  public void setDataNodeConsensusProtocolClass(String dataNodeConsensusProtocolClass) {
    this.dataNodeConsensusProtocolClass = dataNodeConsensusProtocolClass;
  }

  public int getThriftServerAwaitTimeForStopService() {
    return thriftServerAwaitTimeForStopService;
  }

  public void setThriftServerAwaitTimeForStopService(int thriftServerAwaitTimeForStopService) {
    this.thriftServerAwaitTimeForStopService = thriftServerAwaitTimeForStopService;
  }

  public String getSystemDir() {
    return systemDir;
  }

  public void setSystemDir(String systemDir) {
    this.systemDir = systemDir;
  }

  public int getSchemaReplicationFactor() {
    return schemaReplicationFactor;
  }

  public void setSchemaReplicationFactor(int schemaReplicationFactor) {
    this.schemaReplicationFactor = schemaReplicationFactor;
  }

  public int getDataReplicationFactor() {
    return dataReplicationFactor;
  }

  public void setDataReplicationFactor(int dataReplicationFactor) {
    this.dataReplicationFactor = dataReplicationFactor;
  }

  public int getMaximumSchemaRegionCount() {
    return maximumSchemaRegionCount;
  }

  public void setMaximumSchemaRegionCount(int maximumSchemaRegionCount) {
    this.maximumSchemaRegionCount = maximumSchemaRegionCount;
  }

  public int getMaximumDataRegionCount() {
    return maximumDataRegionCount;
  }

  public void setMaximumDataRegionCount(int maximumDataRegionCount) {
    this.maximumDataRegionCount = maximumDataRegionCount;
  }

<<<<<<< HEAD
  public long getHeartbeatInterval() {
    return heartbeatInterval;
  }

  public void setHeartbeatInterval(long heartbeatInterval) {
    this.heartbeatInterval = heartbeatInterval;
  }

  public boolean isEnableHeartbeat() {
    return enableHeartbeat;
  }

  public void setEnableHeartbeat(boolean enableHeartbeat) {
    this.enableHeartbeat = enableHeartbeat;
=======
  public int getProcedureCompletedEvictTTL() {
    return procedureCompletedEvictTTL;
  }

  public void setProcedureCompletedEvictTTL(int procedureCompletedEvictTTL) {
    this.procedureCompletedEvictTTL = procedureCompletedEvictTTL;
  }

  public int getProcedureCompletedCleanInterval() {
    return procedureCompletedCleanInterval;
  }

  public void setProcedureCompletedCleanInterval(int procedureCompletedCleanInterval) {
    this.procedureCompletedCleanInterval = procedureCompletedCleanInterval;
  }

  public int getProcedureCoreWorkerThreadsSize() {
    return procedureCoreWorkerThreadsSize;
  }

  public void setProcedureCoreWorkerThreadsSize(int procedureCoreWorkerThreadsSize) {
    this.procedureCoreWorkerThreadsSize = procedureCoreWorkerThreadsSize;
>>>>>>> 465b0cff
  }
}<|MERGE_RESOLUTION|>--- conflicted
+++ resolved
@@ -118,13 +118,6 @@
   /** The maximum number of DataRegions of each StorageGroup */
   private int maximumDataRegionCount = 20;
 
-<<<<<<< HEAD
-  /** The heartbeat interval in milliseconds */
-  private long heartbeatInterval = 3000;
-
-  /** This parameter only exists for a few days */
-  private boolean enableHeartbeat = false;
-=======
   /** Procedure Evict ttl */
   private int procedureCompletedEvictTTL = 800;
 
@@ -134,7 +127,12 @@
   /** Procedure core worker threads size */
   private int procedureCoreWorkerThreadsSize =
       Math.max(Runtime.getRuntime().availableProcessors() / 4, 16);
->>>>>>> 465b0cff
+
+  /** The heartbeat interval in milliseconds */
+  private long heartbeatInterval = 3000;
+
+  /** This parameter only exists for a few days */
+  private boolean enableHeartbeat = false;
 
   ConfigNodeConf() {
     // empty constructor
@@ -365,8 +363,31 @@
   public void setMaximumDataRegionCount(int maximumDataRegionCount) {
     this.maximumDataRegionCount = maximumDataRegionCount;
   }
-
-<<<<<<< HEAD
+  
+  public int getProcedureCompletedEvictTTL() {
+    return procedureCompletedEvictTTL;
+  }
+
+  public void setProcedureCompletedEvictTTL(int procedureCompletedEvictTTL) {
+    this.procedureCompletedEvictTTL = procedureCompletedEvictTTL;
+  }
+
+  public int getProcedureCompletedCleanInterval() {
+    return procedureCompletedCleanInterval;
+  }
+
+  public void setProcedureCompletedCleanInterval(int procedureCompletedCleanInterval) {
+    this.procedureCompletedCleanInterval = procedureCompletedCleanInterval;
+  }
+
+  public int getProcedureCoreWorkerThreadsSize() {
+    return procedureCoreWorkerThreadsSize;
+  }
+
+  public void setProcedureCoreWorkerThreadsSize(int procedureCoreWorkerThreadsSize) {
+    this.procedureCoreWorkerThreadsSize = procedureCoreWorkerThreadsSize;
+  }
+
   public long getHeartbeatInterval() {
     return heartbeatInterval;
   }
@@ -381,29 +402,5 @@
 
   public void setEnableHeartbeat(boolean enableHeartbeat) {
     this.enableHeartbeat = enableHeartbeat;
-=======
-  public int getProcedureCompletedEvictTTL() {
-    return procedureCompletedEvictTTL;
-  }
-
-  public void setProcedureCompletedEvictTTL(int procedureCompletedEvictTTL) {
-    this.procedureCompletedEvictTTL = procedureCompletedEvictTTL;
-  }
-
-  public int getProcedureCompletedCleanInterval() {
-    return procedureCompletedCleanInterval;
-  }
-
-  public void setProcedureCompletedCleanInterval(int procedureCompletedCleanInterval) {
-    this.procedureCompletedCleanInterval = procedureCompletedCleanInterval;
-  }
-
-  public int getProcedureCoreWorkerThreadsSize() {
-    return procedureCoreWorkerThreadsSize;
-  }
-
-  public void setProcedureCoreWorkerThreadsSize(int procedureCoreWorkerThreadsSize) {
-    this.procedureCoreWorkerThreadsSize = procedureCoreWorkerThreadsSize;
->>>>>>> 465b0cff
   }
 }