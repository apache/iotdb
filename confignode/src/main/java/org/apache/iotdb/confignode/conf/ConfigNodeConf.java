/*
 * Licensed to the Apache Software Foundation (ASF) under one
 * or more contributor license agreements.  See the NOTICE file
 * distributed with this work for additional information
 * regarding copyright ownership.  The ASF licenses this file
 * to you under the Apache License, Version 2.0 (the
 * "License"); you may not use this file except in compliance
 * with the License.  You may obtain a copy of the License at
 *
 *     http://www.apache.org/licenses/LICENSE-2.0
 *
 * Unless required by applicable law or agreed to in writing,
 * software distributed under the License is distributed on an
 * "AS IS" BASIS, WITHOUT WARRANTIES OR CONDITIONS OF ANY
 * KIND, either express or implied.  See the License for the
 * specific language governing permissions and limitations
 * under the License.
 */
package org.apache.iotdb.confignode.conf;

import org.apache.iotdb.common.rpc.thrift.TEndPoint;
import org.apache.iotdb.commons.conf.IoTDBConstant;
import org.apache.iotdb.confignode.rpc.thrift.TConfigNodeLocation;
import org.apache.iotdb.rpc.RpcUtils;

import java.io.File;
import java.util.ArrayList;
import java.util.List;
import java.util.concurrent.TimeUnit;

public class ConfigNodeConf {

  /** could set ip or hostname */
  private String rpcAddress = "0.0.0.0";

  /** used for communication between data node and config node */
  private int rpcPort = 22277;

  /** used for communication between config node and config node */
  private int consensusPort = 22278;

  /** Used for connecting to the ConfigNodeGroup */
  private TEndPoint targetConfigNode = new TEndPoint("0.0.0.0", 22277);

  /** Mark if the ConfigNode needs to apply */
  private boolean needApply = false;

  // TODO: Read from iotdb-confignode.properties
  private int partitionRegionId = 0;

  /** Used for building the PartitionRegion */
  private List<TConfigNodeLocation> configNodeList = new ArrayList<>();

  /** Thrift socket and connection timeout between nodes */
  private int connectionTimeoutInMS = (int) TimeUnit.SECONDS.toMillis(20);

  /** ConfigNodeGroup consensus protocol */
  private final String configNodeConsensusProtocolClass =
      "org.apache.iotdb.consensus.ratis.RatisConsensus";

  /** DataNode Regions consensus protocol */
  private String dataNodeConsensusProtocolClass = "org.apache.iotdb.consensus.ratis.RatisConsensus";

  /**
   * ClientManager will have so many selector threads (TAsyncClientManager) to distribute to its
   * clients.
   */
  private int selectorNumOfClientManager =
      Runtime.getRuntime().availableProcessors() / 4 > 0
          ? Runtime.getRuntime().availableProcessors() / 4
          : 1;

  /** Number of SeriesPartitionSlots per StorageGroup */
  private int seriesPartitionSlotNum = 10000;

  /** SeriesPartitionSlot executor class */
  private String seriesPartitionExecutorClass =
      "org.apache.iotdb.commons.partition.executor.hash.BKDRHashExecutor";

  /** Max concurrent client number */
  private int rpcMaxConcurrentClientNum = 65535;

  /** whether to use thrift compression. */
  private boolean isRpcThriftCompressionEnabled = false;

  /** whether to use Snappy compression before sending data through the network */
  private boolean rpcAdvancedCompressionEnable = false;

  /** max frame size */
  private int thriftMaxFrameSize = 536870912;

  /** buffer size */
  private int thriftDefaultBufferSize = RpcUtils.THRIFT_DEFAULT_BUF_CAPACITY;

  /** just for test wait for 60 second by default. */
  private int thriftServerAwaitTimeForStopService = 60;

  /** System directory, including version file for each storage group and metadata */
  private String systemDir =
      ConfigNodeConstant.DATA_DIR + File.separator + IoTDBConstant.SYSTEM_FOLDER_NAME;

  /** Consensus directory, storage consensus protocol logs */
  private String consensusDir =
      ConfigNodeConstant.DATA_DIR + File.separator + ConfigNodeConstant.CONSENSUS_FOLDER;

  /** Time partition interval in seconds */
  private long timePartitionInterval = 604800;

  /** Default number of SchemaRegion replicas */
  private int schemaReplicationFactor = 3;

  /** Default number of DataRegion replicas */
  private int dataReplicationFactor = 3;

  /** The maximum number of SchemaRegions of each StorageGroup */
  private int maximumSchemaRegionCount = 4;

  /** The maximum number of DataRegions of each StorageGroup */
  private int maximumDataRegionCount = 20;

  ConfigNodeConf() {
    // empty constructor
  }

  public void updatePath() {
    formulateFolders();
  }

  private void formulateFolders() {
    systemDir = addHomeDir(systemDir);
    consensusDir = addHomeDir(consensusDir);
  }

  private String addHomeDir(String dir) {
    String homeDir = System.getProperty(ConfigNodeConstant.CONFIGNODE_HOME, null);
    if (!new File(dir).isAbsolute() && homeDir != null && homeDir.length() > 0) {
      if (!homeDir.endsWith(File.separator)) {
        dir = homeDir + File.separatorChar + dir;
      } else {
        dir = homeDir + dir;
      }
    }
    return dir;
  }

  public String getRpcAddress() {
    return rpcAddress;
  }

  public void setRpcAddress(String rpcAddress) {
    this.rpcAddress = rpcAddress;
  }

  public int getRpcPort() {
    return rpcPort;
  }

  public void setRpcPort(int rpcPort) {
    this.rpcPort = rpcPort;
  }

  public int getConsensusPort() {
    return consensusPort;
  }

  public void setConsensusPort(int consensusPort) {
    this.consensusPort = consensusPort;
  }

  public boolean isNeedApply() {
    return needApply;
  }

  public void setNeedApply(boolean needApply) {
    this.needApply = needApply;
  }

  public TEndPoint getTargetConfigNode() {
    return targetConfigNode;
  }

  public void setTargetConfigNode(TEndPoint targetConfigNode) {
    this.targetConfigNode = targetConfigNode;
  }

  public int getPartitionRegionId() {
    return partitionRegionId;
  }

  public void setPartitionRegionId(int partitionRegionId) {
    this.partitionRegionId = partitionRegionId;
  }

  public List<TConfigNodeLocation> getConfigNodeList() {
    return configNodeList;
  }

  public void setConfigNodeList(List<TConfigNodeLocation> configNodeList) {
    this.configNodeList = configNodeList;
  }

  public int getSeriesPartitionSlotNum() {
    return seriesPartitionSlotNum;
  }

  public void setSeriesPartitionSlotNum(int seriesPartitionSlotNum) {
    this.seriesPartitionSlotNum = seriesPartitionSlotNum;
  }

  public String getSeriesPartitionExecutorClass() {
    return seriesPartitionExecutorClass;
  }

  public void setSeriesPartitionExecutorClass(String seriesPartitionExecutorClass) {
    this.seriesPartitionExecutorClass = seriesPartitionExecutorClass;
  }

  public int getSelectorNumOfClientManager() {
    return selectorNumOfClientManager;
  }

  public long getTimePartitionInterval() {
    return timePartitionInterval;
  }

  public void setTimePartitionInterval(long timePartitionInterval) {
    this.timePartitionInterval = timePartitionInterval;
  }

  public int getRpcMaxConcurrentClientNum() {
    return rpcMaxConcurrentClientNum;
  }

  public void setRpcMaxConcurrentClientNum(int rpcMaxConcurrentClientNum) {
    this.rpcMaxConcurrentClientNum = rpcMaxConcurrentClientNum;
  }

  public boolean isRpcThriftCompressionEnabled() {
    return isRpcThriftCompressionEnabled;
  }

  public void setRpcThriftCompressionEnabled(boolean rpcThriftCompressionEnabled) {
    isRpcThriftCompressionEnabled = rpcThriftCompressionEnabled;
  }

  public boolean isRpcAdvancedCompressionEnable() {
    return rpcAdvancedCompressionEnable;
  }

  public void setRpcAdvancedCompressionEnable(boolean rpcAdvancedCompressionEnable) {
    this.rpcAdvancedCompressionEnable = rpcAdvancedCompressionEnable;
  }

  public int getThriftMaxFrameSize() {
    return thriftMaxFrameSize;
  }

  public void setThriftMaxFrameSize(int thriftMaxFrameSize) {
    this.thriftMaxFrameSize = thriftMaxFrameSize;
  }

  public int getThriftDefaultBufferSize() {
    return thriftDefaultBufferSize;
  }

  public void setThriftDefaultBufferSize(int thriftDefaultBufferSize) {
    this.thriftDefaultBufferSize = thriftDefaultBufferSize;
  }

  public int getConnectionTimeoutInMS() {
    return connectionTimeoutInMS;
  }

  public ConfigNodeConf setConnectionTimeoutInMS(int connectionTimeoutInMS) {
    this.connectionTimeoutInMS = connectionTimeoutInMS;
    return this;
  }

  public void setSelectorNumOfClientManager(int selectorNumOfClientManager) {
    this.selectorNumOfClientManager = selectorNumOfClientManager;
  }

  public String getConsensusDir() {
    return consensusDir;
  }

  public void setConsensusDir(String consensusDir) {
    this.consensusDir = consensusDir;
  }

  public String getConfigNodeConsensusProtocolClass() {
    return configNodeConsensusProtocolClass;
  }

  public String getDataNodeConsensusProtocolClass() {
    return dataNodeConsensusProtocolClass;
  }

  public void setDataNodeConsensusProtocolClass(String dataNodeConsensusProtocolClass) {
    this.dataNodeConsensusProtocolClass = dataNodeConsensusProtocolClass;
  }

  public int getThriftServerAwaitTimeForStopService() {
    return thriftServerAwaitTimeForStopService;
  }

  public void setThriftServerAwaitTimeForStopService(int thriftServerAwaitTimeForStopService) {
    this.thriftServerAwaitTimeForStopService = thriftServerAwaitTimeForStopService;
  }

  public String getSystemDir() {
    return systemDir;
  }

  public void setSystemDir(String systemDir) {
    this.systemDir = systemDir;
  }

<<<<<<< HEAD
  public long getDefaultTTL() {
    return defaultTTL;
  }

  public void setDefaultTTL(long defaultTTL) {
    this.defaultTTL = defaultTTL;
=======
  public String[] getDataDirs() {
    return dataDirs;
  }

  public void setDataDirs(String[] dataDirs) {
    this.dataDirs = dataDirs;
>>>>>>> 542ba05e
  }

  public int getSchemaReplicationFactor() {
    return schemaReplicationFactor;
  }

  public void setSchemaReplicationFactor(int schemaReplicationFactor) {
    this.schemaReplicationFactor = schemaReplicationFactor;
  }

  public int getDataReplicationFactor() {
    return dataReplicationFactor;
  }

  public void setDataReplicationFactor(int dataReplicationFactor) {
    this.dataReplicationFactor = dataReplicationFactor;
  }

  public int getMaximumSchemaRegionCount() {
    return maximumSchemaRegionCount;
  }

  public void setMaximumSchemaRegionCount(int maximumSchemaRegionCount) {
    this.maximumSchemaRegionCount = maximumSchemaRegionCount;
  }

  public int getMaximumDataRegionCount() {
    return maximumDataRegionCount;
  }

  public void setMaximumDataRegionCount(int maximumDataRegionCount) {
    this.maximumDataRegionCount = maximumDataRegionCount;
  }
}<|MERGE_RESOLUTION|>--- conflicted
+++ resolved
@@ -316,23 +316,6 @@
     this.systemDir = systemDir;
   }
 
-<<<<<<< HEAD
-  public long getDefaultTTL() {
-    return defaultTTL;
-  }
-
-  public void setDefaultTTL(long defaultTTL) {
-    this.defaultTTL = defaultTTL;
-=======
-  public String[] getDataDirs() {
-    return dataDirs;
-  }
-
-  public void setDataDirs(String[] dataDirs) {
-    this.dataDirs = dataDirs;
->>>>>>> 542ba05e
-  }
-
   public int getSchemaReplicationFactor() {
     return schemaReplicationFactor;
   }
