/*
 * Licensed to the Apache Software Foundation (ASF) under one
 * or more contributor license agreements.  See the NOTICE file
 * distributed with this work for additional information
 * regarding copyright ownership.  The ASF licenses this file
 * to you under the Apache License, Version 2.0 (the
 * "License"); you may not use this file except in compliance
 * with the License.  You may obtain a copy of the License at
 *
 *     http://www.apache.org/licenses/LICENSE-2.0
 *
 * Unless required by applicable law or agreed to in writing,
 * software distributed under the License is distributed on an
 * "AS IS" BASIS, WITHOUT WARRANTIES OR CONDITIONS OF ANY
 * KIND, either express or implied.  See the License for the
 * specific language governing permissions and limitations
 * under the License.
 */

package org.apache.iotdb.confignode.procedure.env;

import org.apache.iotdb.common.rpc.thrift.TConfigNodeLocation;
import org.apache.iotdb.common.rpc.thrift.TConsensusGroupId;
import org.apache.iotdb.common.rpc.thrift.TDataNodeConfiguration;
<<<<<<< HEAD
import org.apache.iotdb.common.rpc.thrift.TDataNodeLocation;
=======
import org.apache.iotdb.common.rpc.thrift.TRegionReplicaSet;
>>>>>>> 544c60ff
import org.apache.iotdb.common.rpc.thrift.TSStatus;
import org.apache.iotdb.confignode.client.ConfigNodeRequestType;
import org.apache.iotdb.confignode.client.DataNodeRequestType;
import org.apache.iotdb.confignode.client.async.datanode.AsyncDataNodeClientPool;
import org.apache.iotdb.confignode.client.sync.confignode.SyncConfigNodeClientPool;
import org.apache.iotdb.confignode.client.sync.datanode.SyncDataNodeClientPool;
import org.apache.iotdb.confignode.consensus.request.write.CreateRegionGroupsPlan;
import org.apache.iotdb.confignode.consensus.request.write.DeleteRegionGroupsPlan;
import org.apache.iotdb.confignode.consensus.request.write.DeleteStorageGroupPlan;
import org.apache.iotdb.confignode.consensus.request.write.PreDeleteStorageGroupPlan;
import org.apache.iotdb.confignode.consensus.request.write.RemoveConfigNodePlan;
import org.apache.iotdb.confignode.exception.AddConsensusGroupException;
import org.apache.iotdb.confignode.exception.AddPeerException;
import org.apache.iotdb.confignode.exception.StorageGroupNotExistsException;
import org.apache.iotdb.confignode.manager.ClusterSchemaManager;
import org.apache.iotdb.confignode.manager.ConfigManager;
import org.apache.iotdb.confignode.manager.ConsensusManager;
import org.apache.iotdb.confignode.manager.load.LoadManager;
import org.apache.iotdb.confignode.procedure.exception.ProcedureException;
import org.apache.iotdb.confignode.procedure.scheduler.LockQueue;
import org.apache.iotdb.confignode.procedure.scheduler.ProcedureScheduler;
import org.apache.iotdb.confignode.rpc.thrift.TAddConsensusGroupReq;
import org.apache.iotdb.mpp.rpc.thrift.TInvalidateCacheReq;
import org.apache.iotdb.rpc.TSStatusCode;

import org.apache.thrift.TException;
import org.slf4j.Logger;
import org.slf4j.LoggerFactory;

import java.io.IOException;
import java.util.ArrayList;
import java.util.Arrays;
import java.util.HashMap;
import java.util.List;
import java.util.Map;
import java.util.concurrent.locks.ReentrantLock;

public class ConfigNodeProcedureEnv {

  private static final Logger LOG = LoggerFactory.getLogger(ConfigNodeProcedureEnv.class);

  /** add or remove node lock */
  private final LockQueue nodeLock = new LockQueue();

  private final ReentrantLock schedulerLock = new ReentrantLock();

  private final ConfigManager configManager;

  private final ProcedureScheduler scheduler;

  private final DataNodeRemoveHandler dataNodeRemoveHandler;

  private static boolean skipForTest = false;

  private static boolean invalidCacheResult = true;

  private final ReentrantLock removeConfigNodeLock;

  public static void setSkipForTest(boolean skipForTest) {
    ConfigNodeProcedureEnv.skipForTest = skipForTest;
  }

  public static void setInvalidCacheResult(boolean result) {
    ConfigNodeProcedureEnv.invalidCacheResult = result;
  }

  public ConfigNodeProcedureEnv(ConfigManager configManager, ProcedureScheduler scheduler) {
    this.configManager = configManager;
    this.scheduler = scheduler;
    this.dataNodeRemoveHandler = new DataNodeRemoveHandler(configManager);
    this.removeConfigNodeLock = new ReentrantLock();
  }

  public ConfigManager getConfigManager() {
    return configManager;
  }

  /**
   * Delete ConfigNode cache, includes ClusterSchemaInfo and PartitionInfo
   *
   * @param name storage group name
   * @return tsStatus
   */
  public TSStatus deleteConfig(String name) {
    DeleteStorageGroupPlan deleteStorageGroupPlan = new DeleteStorageGroupPlan(name);
    return configManager.getClusterSchemaManager().deleteStorageGroup(deleteStorageGroupPlan);
  }

  /**
   * Pre delete a storage group
   *
   * @param preDeleteType execute/rollback
   * @param deleteSgName storage group name
   */
  public void preDelete(
      PreDeleteStorageGroupPlan.PreDeleteType preDeleteType, String deleteSgName) {
    configManager.getPartitionManager().preDeleteStorageGroup(deleteSgName, preDeleteType);
  }

  /**
   * @param storageGroupName Storage group name
   * @return ALL SUCCESS OR NOT
   * @throws IOException IOE
   * @throws TException Thrift IOE
   */
  public boolean invalidateCache(String storageGroupName) throws IOException, TException {
    // TODO: Remove it after IT is supported
    if (skipForTest) {
      return invalidCacheResult;
    }
    List<TDataNodeConfiguration> allDataNodes =
        configManager.getNodeManager().getRegisteredDataNodes();
    TInvalidateCacheReq invalidateCacheReq = new TInvalidateCacheReq();
    invalidateCacheReq.setStorageGroup(true);
    invalidateCacheReq.setFullPath(storageGroupName);
    for (TDataNodeConfiguration dataNodeConfiguration : allDataNodes) {
      final TSStatus invalidateSchemaStatus =
          SyncDataNodeClientPool.getInstance()
              .sendSyncRequestToDataNodeWithRetry(
                  dataNodeConfiguration.getLocation().getInternalEndPoint(),
                  invalidateCacheReq,
                  DataNodeRequestType.INVALIDATE_SCHEMA_CACHE);
      final TSStatus invalidatePartitionStatus =
          SyncDataNodeClientPool.getInstance()
              .sendSyncRequestToDataNodeWithRetry(
                  dataNodeConfiguration.getLocation().getInternalEndPoint(),
                  invalidateCacheReq,
                  DataNodeRequestType.INVALIDATE_PARTITION_CACHE);
      if (!verifySucceed(invalidatePartitionStatus, invalidateSchemaStatus)) {
        LOG.error(
            "Invalidate cache failed, invalidate partition cache status is {}， invalidate schema cache status is {}",
            invalidatePartitionStatus,
            invalidateSchemaStatus);
        return false;
      }
    }
    return true;
  }

  public boolean verifySucceed(TSStatus... status) {
    return Arrays.stream(status)
        .allMatch(tsStatus -> tsStatus.getCode() == TSStatusCode.SUCCESS_STATUS.getStatusCode());
  }

  /**
   * Let the remotely new ConfigNode build the ConsensusGroup
   *
   * @param tConfigNodeLocation New ConfigNode's location
   */
  public void addConsensusGroup(TConfigNodeLocation tConfigNodeLocation)
      throws AddConsensusGroupException {
    List<TConfigNodeLocation> configNodeLocations =
        new ArrayList<>(configManager.getNodeManager().getRegisteredConfigNodes());
    configNodeLocations.add(tConfigNodeLocation);
    TSStatus status =
        (TSStatus)
            SyncConfigNodeClientPool.getInstance()
                .sendSyncRequestToConfigNodeWithRetry(
                    tConfigNodeLocation.getInternalEndPoint(),
                    new TAddConsensusGroupReq(configNodeLocations),
                    ConfigNodeRequestType.ADD_CONSENSUS_GROUP);
    if (status.getCode() != TSStatusCode.SUCCESS_STATUS.getStatusCode()) {
      throw new AddConsensusGroupException(tConfigNodeLocation);
    }
  }

  /**
   * Leader will add the new ConfigNode Peer into PartitionRegion
   *
   * @param configNodeLocation The new ConfigNode
   * @throws AddPeerException When addPeer doesn't success
   */
  public void addConfigNodePeer(TConfigNodeLocation configNodeLocation) throws AddPeerException {
    configManager.getConsensusManager().addConfigNodePeer(configNodeLocation);
  }

  /**
   * Remove peer in Leader node
   *
   * @param tConfigNodeLocation node is removed
   * @throws ProcedureException if failed status
   */
  public void removeConfigNodePeer(TConfigNodeLocation tConfigNodeLocation)
      throws ProcedureException {
    removeConfigNodeLock.tryLock();
    TSStatus tsStatus;
    try {
      // Execute removePeer
      if (getConsensusManager().removeConfigNodePeer(tConfigNodeLocation)) {
        tsStatus =
            getConsensusManager().write(new RemoveConfigNodePlan(tConfigNodeLocation)).getStatus();
      } else {
        tsStatus =
            new TSStatus(TSStatusCode.REMOVE_CONFIGNODE_FAILED.getStatusCode())
                .setMessage(
                    "Remove ConfigNode failed because update ConsensusGroup peer information failed.");
      }
      if (tsStatus.getCode() != TSStatusCode.SUCCESS_STATUS.getStatusCode()) {
        throw new ProcedureException(tsStatus.getMessage());
      }
    } finally {
      removeConfigNodeLock.unlock();
    }
  }

  /**
   * Remove Consensus Group in removed node
   *
   * @param tConfigNodeLocation config node location
   * @throws ProcedureException if failed status
   */
  public void removeConsensusGroup(TConfigNodeLocation tConfigNodeLocation)
      throws ProcedureException {
    TSStatus tsStatus =
        (TSStatus)
            SyncConfigNodeClientPool.getInstance()
                .sendSyncRequestToConfigNodeWithRetry(
                    tConfigNodeLocation.getInternalEndPoint(),
                    tConfigNodeLocation,
                    ConfigNodeRequestType.REMOVE_CONSENSUS_GROUP);
    if (tsStatus.getCode() != TSStatusCode.SUCCESS_STATUS.getStatusCode()) {
      throw new ProcedureException(tsStatus.getMessage());
    }
  }

  /**
   * Stop Config Node
   *
   * @param tConfigNodeLocation config node location
   * @throws ProcedureException if failed status
   */
  public void stopConfigNode(TConfigNodeLocation tConfigNodeLocation) throws ProcedureException {
    TSStatus tsStatus =
        (TSStatus)
            SyncConfigNodeClientPool.getInstance()
                .sendSyncRequestToConfigNodeWithRetry(
                    tConfigNodeLocation.getInternalEndPoint(),
                    tConfigNodeLocation,
                    ConfigNodeRequestType.STOP_CONFIG_NODE);
    if (tsStatus.getCode() != TSStatusCode.SUCCESS_STATUS.getStatusCode()) {
      throw new ProcedureException(tsStatus.getMessage());
    }
  }

  /**
   * Leader will record the new ConfigNode's information
   *
   * @param configNodeLocation The new ConfigNode
   */
  public void applyConfigNode(TConfigNodeLocation configNodeLocation) {
    configManager.getNodeManager().applyConfigNode(configNodeLocation);
  }

  /**
   * Leader will notify the new ConfigNode that registration success
   *
   * @param configNodeLocation The new ConfigNode
   */
  public void notifyRegisterSuccess(TConfigNodeLocation configNodeLocation) {
    SyncConfigNodeClientPool.getInstance()
        .sendSyncRequestToConfigNodeWithRetry(
            configNodeLocation.getInternalEndPoint(),
            null,
            ConfigNodeRequestType.NOTIFY_REGISTER_SUCCESS);
  }

  /** notify all DataNodes when the capacity of the ConfigNodeGroup is expanded or reduced */
  public void broadCastTheLatestConfigNodeGroup() {
    AsyncDataNodeClientPool.getInstance()
        .broadCastTheLatestConfigNodeGroup(
            configManager.getNodeManager().getRegisteredDataNodeLocations(),
            configManager.getNodeManager().getRegisteredConfigNodes());
  }

  /**
<<<<<<< HEAD
   * Mark the given datanode as removing status, and broadcast the region map, to avoid read or
   * write request routing to this node.
   *
   * @param dataNodeLocation the datanode to be marked as removing status
   */
  public void markDataNodeAsRemovingAndBroadCast(TDataNodeLocation dataNodeLocation) {
    int dataNodeId = dataNodeLocation.getDataNodeId();
    configManager.getNodeManager().setNodeRemovingStatus(dataNodeId, true);
    configManager.getLoadManager().broadcastLatestRegionRouteMap();
=======
   * Broadcast the CreateRegionGroupsPlan
   *
   * @return Those RegionGroups that failed to create
   */
  public Map<TConsensusGroupId, TRegionReplicaSet> doRegionCreation(
      CreateRegionGroupsPlan createRegionGroupsPlan) {
    Map<String, Long> ttlMap = new HashMap<>();
    for (String storageGroup : createRegionGroupsPlan.getRegionGroupMap().keySet()) {
      try {
        ttlMap.put(
            storageGroup,
            getClusterSchemaManager().getStorageGroupSchemaByName(storageGroup).getTTL());
      } catch (StorageGroupNotExistsException e) {
        // Notice: This line will never
        LOG.error("StorageGroup doesn't exist", e);
      }
    }
    return AsyncDataNodeClientPool.getInstance().createRegionGroups(createRegionGroupsPlan, ttlMap);
  }

  public void persistAndBroadcastRegionGroup(CreateRegionGroupsPlan createRegionGroupsPlan) {
    // Persist the allocation result
    getConsensusManager().write(createRegionGroupsPlan);
    // Broadcast the latest RegionRouteMap
    getLoadManager().broadcastLatestRegionRouteMap();
  }

  /** Submit the RegionReplicas to the RegionCleaner when there are creation failures */
  public void submitFailedRegionReplicas(DeleteRegionGroupsPlan deleteRegionGroupsPlan) {
    getConsensusManager().write(deleteRegionGroupsPlan);
>>>>>>> 544c60ff
  }

  public LockQueue getNodeLock() {
    return nodeLock;
  }

  public ProcedureScheduler getScheduler() {
    return scheduler;
  }

  public LockQueue getRegionMigrateLock() {
    return dataNodeRemoveHandler.getRegionMigrateLock();
  }

  public ReentrantLock getSchedulerLock() {
    return schedulerLock;
  }

  public DataNodeRemoveHandler getDataNodeRemoveHandler() {
    return dataNodeRemoveHandler;
  }

  private ConsensusManager getConsensusManager() {
    return configManager.getConsensusManager();
  }

  private ClusterSchemaManager getClusterSchemaManager() {
    return configManager.getClusterSchemaManager();
  }

  private LoadManager getLoadManager() {
    return configManager.getLoadManager();
  }
}<|MERGE_RESOLUTION|>--- conflicted
+++ resolved
@@ -22,11 +22,8 @@
 import org.apache.iotdb.common.rpc.thrift.TConfigNodeLocation;
 import org.apache.iotdb.common.rpc.thrift.TConsensusGroupId;
 import org.apache.iotdb.common.rpc.thrift.TDataNodeConfiguration;
-<<<<<<< HEAD
 import org.apache.iotdb.common.rpc.thrift.TDataNodeLocation;
-=======
 import org.apache.iotdb.common.rpc.thrift.TRegionReplicaSet;
->>>>>>> 544c60ff
 import org.apache.iotdb.common.rpc.thrift.TSStatus;
 import org.apache.iotdb.confignode.client.ConfigNodeRequestType;
 import org.apache.iotdb.confignode.client.DataNodeRequestType;
@@ -302,7 +299,6 @@
   }
 
   /**
-<<<<<<< HEAD
    * Mark the given datanode as removing status, and broadcast the region map, to avoid read or
    * write request routing to this node.
    *
@@ -312,8 +308,10 @@
     int dataNodeId = dataNodeLocation.getDataNodeId();
     configManager.getNodeManager().setNodeRemovingStatus(dataNodeId, true);
     configManager.getLoadManager().broadcastLatestRegionRouteMap();
-=======
-   * Broadcast the CreateRegionGroupsPlan
+  }
+
+  /**
+   * Do region creations and broadcast the CreateRegionGroupsPlan
    *
    * @return Those RegionGroups that failed to create
    */
@@ -343,7 +341,6 @@
   /** Submit the RegionReplicas to the RegionCleaner when there are creation failures */
   public void submitFailedRegionReplicas(DeleteRegionGroupsPlan deleteRegionGroupsPlan) {
     getConsensusManager().write(deleteRegionGroupsPlan);
->>>>>>> 544c60ff
   }
 
   public LockQueue getNodeLock() {
