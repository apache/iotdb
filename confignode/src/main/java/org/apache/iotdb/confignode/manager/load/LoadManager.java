/*
 * Licensed to the Apache Software Foundation (ASF) under one
 * or more contributor license agreements.  See the NOTICE file
 * distributed with this work for additional information
 * regarding copyright ownership.  The ASF licenses this file
 * to you under the Apache License, Version 2.0 (the
 * "License"); you may not use this file except in compliance
 * with the License.  You may obtain a copy of the License at
 *
 *     http://www.apache.org/licenses/LICENSE-2.0
 *
 * Unless required by applicable law or agreed to in writing,
 * software distributed under the License is distributed on an
 * "AS IS" BASIS, WITHOUT WARRANTIES OR CONDITIONS OF ANY
 * KIND, either express or implied.  See the License for the
 * specific language governing permissions and limitations
 * under the License.
 */
package org.apache.iotdb.confignode.manager.load;

import org.apache.iotdb.common.rpc.thrift.TConsensusGroupId;
import org.apache.iotdb.common.rpc.thrift.TConsensusGroupType;
import org.apache.iotdb.common.rpc.thrift.TDataNodeInfo;
import org.apache.iotdb.common.rpc.thrift.TRegionReplicaSet;
import org.apache.iotdb.common.rpc.thrift.TSeriesPartitionSlot;
import org.apache.iotdb.common.rpc.thrift.TTimePartitionSlot;
import org.apache.iotdb.commons.concurrent.IoTDBThreadPoolFactory;
import org.apache.iotdb.commons.concurrent.threadpool.ScheduledExecutorUtil;
import org.apache.iotdb.commons.partition.DataPartitionTable;
import org.apache.iotdb.commons.partition.SchemaPartitionTable;
import org.apache.iotdb.confignode.client.AsyncDataNodeClientPool;
import org.apache.iotdb.confignode.client.handlers.HeartbeatHandler;
import org.apache.iotdb.confignode.conf.ConfigNodeDescriptor;
import org.apache.iotdb.confignode.consensus.request.write.CreateRegionsReq;
import org.apache.iotdb.confignode.exception.NotEnoughDataNodeException;
import org.apache.iotdb.confignode.exception.StorageGroupNotExistsException;
import org.apache.iotdb.confignode.manager.ClusterSchemaManager;
import org.apache.iotdb.confignode.manager.ConsensusManager;
import org.apache.iotdb.confignode.manager.Manager;
import org.apache.iotdb.confignode.manager.NodeManager;
import org.apache.iotdb.confignode.manager.PartitionManager;
import org.apache.iotdb.confignode.manager.load.balancer.PartitionBalancer;
import org.apache.iotdb.confignode.manager.load.balancer.RegionBalancer;
import org.apache.iotdb.confignode.manager.load.balancer.RouteBalancer;
import org.apache.iotdb.confignode.manager.load.heartbeat.HeartbeatCache;
import org.apache.iotdb.confignode.manager.load.heartbeat.IHeartbeatStatistic;
import org.apache.iotdb.mpp.rpc.thrift.THeartbeatReq;

import org.slf4j.Logger;
import org.slf4j.LoggerFactory;

import java.util.HashMap;
import java.util.List;
import java.util.Map;
import java.util.concurrent.ConcurrentHashMap;
import java.util.concurrent.Future;
import java.util.concurrent.ScheduledExecutorService;
import java.util.concurrent.TimeUnit;

/**
 * The LoadManager at ConfigNodeGroup-Leader is active. It proactively implements the cluster
 * dynamic load balancing policy and passively accepts the PartitionTable expansion request.
 */
public class LoadManager {

  private static final Logger LOGGER = LoggerFactory.getLogger(LoadManager.class);

  private final Manager configManager;

  private final long heartbeatInterval =
      ConfigNodeDescriptor.getInstance().getConf().getHeartbeatInterval();
  // Map<NodeId, HeartbeatCache>
  private final Map<Integer, HeartbeatCache> heartbeatCacheMap;

  // Balancers
  private final RegionBalancer regionBalancer;
  private final PartitionBalancer partitionBalancer;
  private final RouteBalancer routeBalancer;

  /** heartbeat executor service */
  private final ScheduledExecutorService heartBeatExecutor =
      IoTDBThreadPoolFactory.newSingleThreadScheduledExecutor(LoadManager.class.getSimpleName());

  /** monitor for heartbeat state change */
  private final Object heartbeatMonitor = new Object();

  private Future<?> currentHeartbeatFuture;
  private int balanceCount = 0;

  public LoadManager(Manager configManager) {
    this.configManager = configManager;
    this.heartbeatCacheMap = new ConcurrentHashMap<>();

    this.regionBalancer = new RegionBalancer(configManager);
    this.partitionBalancer = new PartitionBalancer(configManager);
    this.routeBalancer = new RouteBalancer(configManager);
  }

  /**
   * Allocate and create one Region for each StorageGroup. TODO: Use procedure to protect create
   * Regions process
   *
   * @param storageGroups List<StorageGroupName>
   * @param consensusGroupType TConsensusGroupType of Region to be allocated
   * @param regionNum The number of Regions
   */
  public void initializeRegions(
      List<String> storageGroups, TConsensusGroupType consensusGroupType, int regionNum)
      throws NotEnoughDataNodeException, StorageGroupNotExistsException {
    CreateRegionsReq createRegionsReq =
        regionBalancer.genRegionsAllocationPlan(storageGroups, consensusGroupType, regionNum);
    createRegionsOnDataNodes(createRegionsReq);

    getConsensusManager().write(createRegionsReq);
  }

  private void createRegionsOnDataNodes(CreateRegionsReq createRegionsReq)
      throws StorageGroupNotExistsException {
    Map<String, Long> ttlMap = new HashMap<>();
    for (String storageGroup : createRegionsReq.getRegionMap().keySet()) {
      ttlMap.put(
          storageGroup,
          getClusterSchemaManager().getStorageGroupSchemaByName(storageGroup).getTTL());
    }
    AsyncDataNodeClientPool.getInstance().createRegions(createRegionsReq, ttlMap);
  }

  /**
   * Allocate SchemaPartitions
   *
   * @param unassignedSchemaPartitionSlotsMap SchemaPartitionSlots that should be assigned
   * @return Map<StorageGroupName, SchemaPartitionTable>, the allocating result
   */
  public Map<String, SchemaPartitionTable> allocateSchemaPartition(
      Map<String, List<TSeriesPartitionSlot>> unassignedSchemaPartitionSlotsMap) {
    return partitionBalancer.allocateSchemaPartition(unassignedSchemaPartitionSlotsMap);
  }

  /**
   * Allocate DataPartitions
   *
   * @param unassignedDataPartitionSlotsMap DataPartitionSlots that should be assigned
   * @return Map<StorageGroupName, DataPartitionTable>, the allocating result
   */
  public Map<String, DataPartitionTable> allocateDataPartition(
      Map<String, Map<TSeriesPartitionSlot, List<TTimePartitionSlot>>>
          unassignedDataPartitionSlotsMap) {
    return partitionBalancer.allocateDataPartition(unassignedDataPartitionSlotsMap);
  }

  /**
   * Generate an optimal real-time read/write requests routing policy.
   *
   * @return Map<TConsensusGroupId, TRegionReplicaSet>, The routing policy of read/write requests
   *     for each Region is based on the order in the TRegionReplicaSet. The replica with higher
   *     sorting result have higher priority.
   */
  public Map<TConsensusGroupId, TRegionReplicaSet> genRealTimeRoutingPolicy() {
    return routeBalancer.genRealTimeRoutingPolicy(getPartitionManager().getAllReplicaSets());
  }

  /**
   * Get the loadScore of each DataNode
   *
   * @return Map<DataNodeId, loadScore>
   */
  public Map<Integer, Float> getAllLoadScores() {
    Map<Integer, Float> result = new ConcurrentHashMap<>();

    heartbeatCacheMap.forEach(
        (dataNodeId, heartbeatCache) -> result.put(dataNodeId, heartbeatCache.getLoadScore()));

    return result;
  }

  /** Start the heartbeat service */
  public void start() {
    LOGGER.debug("Start Heartbeat Service of LoadManager");
    synchronized (heartbeatMonitor) {
      if (currentHeartbeatFuture == null) {
        currentHeartbeatFuture =
            ScheduledExecutorUtil.safelyScheduleWithFixedDelay(
                heartBeatExecutor,
                this::heartbeatLoopBody,
                0,
                heartbeatInterval,
                TimeUnit.MILLISECONDS);
      }
    }
  }

  /** Stop the heartbeat service */
  public void stop() {
    LOGGER.debug("Stop Heartbeat Service of LoadManager");
    synchronized (heartbeatMonitor) {
      if (currentHeartbeatFuture != null) {
        currentHeartbeatFuture.cancel(false);
        currentHeartbeatFuture = null;
      }
    }
  }

  /** loop body of the heartbeat thread */
  private void heartbeatLoopBody() {
    if (getConsensusManager().isLeader()) {
      // Send heartbeat requests to all the online DataNodes
      pingOnlineDataNodes(getNodeManager().getOnlineDataNodes(-1));
      // TODO: Send heartbeat requests to all the online ConfigNodes

      // Do load balancing
      doLoadBalancing(balanceCount);
      balanceCount += 1;
    }
  }

  private THeartbeatReq genHeartbeatReq() {
    return new THeartbeatReq(System.currentTimeMillis());
  }

<<<<<<< HEAD
  private void doLoadBalancing() {
    // regionExpansion();
    // TODO: update replicaScoreMap
  }

  @Override
  public void run() {
    int balanceCount = 0;
    while (!configManager.isStopped()) {
      try {

        if (getConsensusManager().isLeader()) {
          // Ask DataNode for heartbeat in every heartbeat interval
          List<TDataNodeInfo> onlineDataNodes = getNodeManager().getOnlineDataNodes(-1);
          for (TDataNodeInfo dataNodeInfo : onlineDataNodes) {
            HeartbeatHandler handler =
                new HeartbeatHandler(dataNodeInfo.getLocation(), heartbeatCache);
            AsyncDataNodeClientPool.getInstance()
                .getHeartBeat(
                    dataNodeInfo.getLocation().getInternalEndPoint(), genHeartbeatReq(), handler);
          }

          balanceCount += 1;
          // TODO: Adjust load balancing period
          if (balanceCount == 10) {
            // Pause load balancing temporary
            // doLoadBalancing();
            balanceCount = 0;
          }
        } else {
          heartbeatCache.discardAllCache();
        }

        TimeUnit.MILLISECONDS.sleep(heartbeatInterval);
      } catch (InterruptedException e) {
        LOGGER.error("Heartbeat thread has been interrupted, stopping ConfigNode...", e);
      }
=======
  private void doLoadBalancing(int balanceCount) {
    if (balanceCount % 5 == 0) {
      // We update nodes' load statistic in every 5s
      updateNodeLoadStatistic();
    }
  }

  private void updateNodeLoadStatistic() {
    heartbeatCacheMap.values().forEach(IHeartbeatStatistic::updateLoadStatistic);
  }

  /**
   * Send heartbeat requests to all the online DataNodes
   *
   * @param onlineDataNodes DataNodes that currently online
   */
  private void pingOnlineDataNodes(List<TDataNodeInfo> onlineDataNodes) {
    // Send heartbeat requests
    for (TDataNodeInfo dataNodeInfo : onlineDataNodes) {
      HeartbeatHandler handler =
          new HeartbeatHandler(
              dataNodeInfo.getLocation(),
              heartbeatCacheMap.computeIfAbsent(
                  dataNodeInfo.getLocation().getDataNodeId(), empty -> new HeartbeatCache()));
      AsyncDataNodeClientPool.getInstance()
          .getHeartBeat(
              dataNodeInfo.getLocation().getInternalEndPoint(), genHeartbeatReq(), handler);
>>>>>>> c82acd9d
    }
  }

  private ConsensusManager getConsensusManager() {
    return configManager.getConsensusManager();
  }

  private NodeManager getNodeManager() {
    return configManager.getNodeManager();
  }

  private ClusterSchemaManager getClusterSchemaManager() {
    return configManager.getClusterSchemaManager();
  }

  private PartitionManager getPartitionManager() {
    return configManager.getPartitionManager();
  }
}<|MERGE_RESOLUTION|>--- conflicted
+++ resolved
@@ -217,45 +217,6 @@
     return new THeartbeatReq(System.currentTimeMillis());
   }
 
-<<<<<<< HEAD
-  private void doLoadBalancing() {
-    // regionExpansion();
-    // TODO: update replicaScoreMap
-  }
-
-  @Override
-  public void run() {
-    int balanceCount = 0;
-    while (!configManager.isStopped()) {
-      try {
-
-        if (getConsensusManager().isLeader()) {
-          // Ask DataNode for heartbeat in every heartbeat interval
-          List<TDataNodeInfo> onlineDataNodes = getNodeManager().getOnlineDataNodes(-1);
-          for (TDataNodeInfo dataNodeInfo : onlineDataNodes) {
-            HeartbeatHandler handler =
-                new HeartbeatHandler(dataNodeInfo.getLocation(), heartbeatCache);
-            AsyncDataNodeClientPool.getInstance()
-                .getHeartBeat(
-                    dataNodeInfo.getLocation().getInternalEndPoint(), genHeartbeatReq(), handler);
-          }
-
-          balanceCount += 1;
-          // TODO: Adjust load balancing period
-          if (balanceCount == 10) {
-            // Pause load balancing temporary
-            // doLoadBalancing();
-            balanceCount = 0;
-          }
-        } else {
-          heartbeatCache.discardAllCache();
-        }
-
-        TimeUnit.MILLISECONDS.sleep(heartbeatInterval);
-      } catch (InterruptedException e) {
-        LOGGER.error("Heartbeat thread has been interrupted, stopping ConfigNode...", e);
-      }
-=======
   private void doLoadBalancing(int balanceCount) {
     if (balanceCount % 5 == 0) {
       // We update nodes' load statistic in every 5s
@@ -283,7 +244,6 @@
       AsyncDataNodeClientPool.getInstance()
           .getHeartBeat(
               dataNodeInfo.getLocation().getInternalEndPoint(), genHeartbeatReq(), handler);
->>>>>>> c82acd9d
     }
   }
 
