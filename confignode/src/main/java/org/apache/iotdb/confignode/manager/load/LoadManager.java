--- conflicted
+++ resolved
@@ -499,195 +499,6 @@
         .collect(Collectors.toList());
   }
 
-<<<<<<< HEAD
-=======
-  public int getRunningConfigNodesNum() {
-    List<TConfigNodeLocation> allConfigNodes = getOnlineConfigNodes();
-    if (allConfigNodes == null) {
-      return 0;
-    }
-    for (TConfigNodeLocation configNodeLocation : allConfigNodes) {
-      String name =
-          "EndPoint("
-              + configNodeLocation.getInternalEndPoint().ip
-              + ":"
-              + configNodeLocation.getInternalEndPoint().port
-              + ")";
-      MetricsService.getInstance()
-          .getMetricManager()
-          .getOrCreateGauge(
-              Metric.CLUSTER_NODE_STATUS.toString(),
-              MetricLevel.IMPORTANT,
-              Tag.NAME.toString(),
-              name,
-              Tag.TYPE.toString(),
-              "ConfigNode")
-          .set(1);
-    }
-    return allConfigNodes.size();
-  }
-
-  public int getRunningDataNodesNum() {
-    List<TDataNodeConfiguration> allDataNodes = getOnlineDataNodes();
-    if (allDataNodes == null) {
-      return 0;
-    }
-    for (TDataNodeConfiguration dataNodeInfo : allDataNodes) {
-      TDataNodeLocation dataNodeLocation = dataNodeInfo.getLocation();
-      String name =
-          "EndPoint("
-              + dataNodeLocation.getClientRpcEndPoint().ip
-              + ":"
-              + dataNodeLocation.getClientRpcEndPoint().port
-              + ")";
-      MetricsService.getInstance()
-          .getMetricManager()
-          .getOrCreateGauge(
-              Metric.CLUSTER_NODE_STATUS.toString(),
-              MetricLevel.IMPORTANT,
-              Tag.NAME.toString(),
-              name,
-              Tag.TYPE.toString(),
-              "DataNode")
-          .set(1);
-    }
-    return allDataNodes.size();
-  }
-
-  public int getUnknownConfigNodesNum() {
-    List<TConfigNodeLocation> allConfigNodes = getUnknownConfigNodes();
-    if (allConfigNodes == null) {
-      return 0;
-    }
-    for (TConfigNodeLocation configNodeLocation : allConfigNodes) {
-      String name =
-          "EndPoint("
-              + configNodeLocation.getInternalEndPoint().ip
-              + ":"
-              + configNodeLocation.getInternalEndPoint().port
-              + ")";
-      MetricsService.getInstance()
-          .getMetricManager()
-          .getOrCreateGauge(
-              Metric.CLUSTER_NODE_STATUS.toString(),
-              MetricLevel.IMPORTANT,
-              Tag.NAME.toString(),
-              name,
-              Tag.TYPE.toString(),
-              "ConfigNode")
-          .set(0);
-    }
-    return allConfigNodes.size();
-  }
-
-  public int getUnknownDataNodesNum() {
-    List<TDataNodeConfiguration> allDataNodes = getUnknownDataNodes();
-    if (allDataNodes == null) {
-      return 0;
-    }
-    for (TDataNodeConfiguration dataNodeInfo : allDataNodes) {
-      TDataNodeLocation dataNodeLocation = dataNodeInfo.getLocation();
-      String name =
-          "EndPoint("
-              + dataNodeLocation.getClientRpcEndPoint().ip
-              + ":"
-              + dataNodeLocation.getClientRpcEndPoint().port
-              + ")";
-      MetricsService.getInstance()
-          .getMetricManager()
-          .getOrCreateGauge(
-              Metric.CLUSTER_NODE_STATUS.toString(),
-              MetricLevel.IMPORTANT,
-              Tag.NAME.toString(),
-              name,
-              Tag.TYPE.toString(),
-              "DataNode")
-          .set(0);
-    }
-    return allDataNodes.size();
-  }
-
-  public void addMetrics() {
-    if (MetricConfigDescriptor.getInstance().getMetricConfig().getEnableMetric()) {
-      MetricsService.getInstance()
-          .getMetricManager()
-          .getOrCreateGauge(
-              Metric.CONFIG_NODE.toString(),
-              MetricLevel.CORE,
-              Tag.NAME.toString(),
-              "total",
-              Tag.STATUS.toString(),
-              NodeStatus.Online.toString())
-          .set(getRunningConfigNodesNum());
-      MetricsService.getInstance()
-          .getMetricManager()
-          .getOrCreateGauge(
-              Metric.DATA_NODE.toString(),
-              MetricLevel.CORE,
-              Tag.NAME.toString(),
-              "total",
-              Tag.STATUS.toString(),
-              NodeStatus.Online.toString())
-          .set(getRunningDataNodesNum());
-      MetricsService.getInstance()
-          .getMetricManager()
-          .getOrCreateGauge(
-              Metric.CONFIG_NODE.toString(),
-              MetricLevel.CORE,
-              Tag.NAME.toString(),
-              "total",
-              Tag.STATUS.toString(),
-              NodeStatus.Unknown.toString())
-          .set(getUnknownConfigNodesNum());
-      MetricsService.getInstance()
-          .getMetricManager()
-          .getOrCreateGauge(
-              Metric.DATA_NODE.toString(),
-              MetricLevel.CORE,
-              Tag.NAME.toString(),
-              "total",
-              Tag.STATUS.toString(),
-              NodeStatus.Unknown.toString())
-          .set(getUnknownDataNodesNum());
-    }
-  }
-
-  public void removeMetrics() {
-    MetricsService.getInstance()
-        .getMetricManager()
-        .removeGauge(
-            Metric.CONFIG_NODE.toString(),
-            Tag.NAME.toString(),
-            "total",
-            Tag.STATUS.toString(),
-            NodeStatus.Online.toString());
-    MetricsService.getInstance()
-        .getMetricManager()
-        .removeGauge(
-            Metric.DATA_NODE.toString(),
-            Tag.NAME.toString(),
-            "total",
-            Tag.STATUS.toString(),
-            NodeStatus.Online.toString());
-    MetricsService.getInstance()
-        .getMetricManager()
-        .removeGauge(
-            Metric.CONFIG_NODE.toString(),
-            Tag.NAME.toString(),
-            "total",
-            Tag.STATUS.toString(),
-            NodeStatus.Unknown.toString());
-    MetricsService.getInstance()
-        .getMetricManager()
-        .removeGauge(
-            Metric.DATA_NODE.toString(),
-            Tag.NAME.toString(),
-            "total",
-            Tag.STATUS.toString(),
-            NodeStatus.Unknown.toString());
-  }
-
->>>>>>> 4c9fa699
   public static void printRegionRouteMap(
       long timestamp, Map<TConsensusGroupId, TRegionReplicaSet> regionRouteMap) {
     LOGGER.info("[latestRegionRouteMap] timestamp:{}", timestamp);
