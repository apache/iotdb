--- conflicted
+++ resolved
@@ -86,12 +86,12 @@
 
   private static final Logger LOGGER = LoggerFactory.getLogger(LoadManager.class);
 
-  private static final ConfigNodeConfig CONF = ConfigNodeDescriptor.getInstance().getConf();
-
-  private static final long HEARTBEAT_INTERVAL = CONF.getHeartbeatInterval();
+  private static final ConfigNodeConfig conf = ConfigNodeDescriptor.getInstance().getConf();
+
+  private static final long HEARTBEAT_INTERVAL = conf.getHeartbeatInterval();
 
   public static final TEndPoint CURRENT_NODE =
-      new TEndPoint(CONF.getInternalAddress(), CONF.getInternalPort());
+      new TEndPoint(conf.getInternalAddress(), conf.getInternalPort());
 
   private final IManager configManager;
 
@@ -282,16 +282,9 @@
         .forEach(
             nodeCache -> {
               boolean updateResult = nodeCache.updateLoadStatistic();
-<<<<<<< HEAD
               if (nodeCache instanceof DataNodeHeartbeatCache) {
                 // Check if some DataNodes fail down
                 existFailDownDataNode.compareAndSet(false, updateResult);
-=======
-              if (CONF.getRoutingPolicy().equals(RouteBalancer.greedyPolicy)
-                  && nodeCache instanceof DataNodeHeartbeatCache) {
-                // We need a broadcast when some DataNode fail down
-                isNeedBroadcast.compareAndSet(false, updateResult);
->>>>>>> d037f1b7
               }
             });
 
@@ -300,7 +293,6 @@
         .forEach(
             regionGroupCache -> {
               boolean updateResult = regionGroupCache.updateLoadStatistic();
-<<<<<<< HEAD
               switch (regionGroupCache.getConsensusGroupId().getType()) {
                   // Check if some RegionGroups change their leader
                 case SchemaRegion:
@@ -309,11 +301,6 @@
                 case DataRegion:
                   existChangeLeaderDataRegionGroup.compareAndSet(false, updateResult);
                   break;
-=======
-              if (CONF.getRoutingPolicy().equals(RouteBalancer.leaderPolicy)) {
-                // We need a broadcast when the leadership changed
-                isNeedBroadcast.compareAndSet(false, updateResult);
->>>>>>> d037f1b7
               }
             });
 
