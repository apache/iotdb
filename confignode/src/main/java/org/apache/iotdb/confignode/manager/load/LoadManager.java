--- conflicted
+++ resolved
@@ -298,13 +298,8 @@
   }
 
   private void broadcastLatestRegionRouteMap() {
-<<<<<<< HEAD
-    Map<TConsensusGroupId, TRegionReplicaSet> latestRegionRouteMap = genRealTimeRoutingPolicy();
+    Map<TConsensusGroupId, TRegionReplicaSet> latestRegionRouteMap = genLatestRegionRouteMap();
     List<TDataNodeConfiguration> onlineDataNodes = getOnlineDataNodes(-1);
-=======
-    Map<TConsensusGroupId, TRegionReplicaSet> latestRegionRouteMap = genLatestRegionRouteMap();
-    List<TDataNodeInfo> onlineDataNodes = getOnlineDataNodes(-1);
->>>>>>> 967cde60
     CountDownLatch latch = new CountDownLatch(onlineDataNodes.size());
 
     LOGGER.info("Begin to broadcast RegionRouteMap: {}", latestRegionRouteMap);
