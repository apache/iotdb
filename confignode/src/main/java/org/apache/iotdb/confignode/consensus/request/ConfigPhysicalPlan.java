--- conflicted
+++ resolved
@@ -81,12 +81,9 @@
 import org.apache.iotdb.confignode.consensus.request.write.sync.SetPipeStatusPlan;
 import org.apache.iotdb.confignode.consensus.request.write.sync.ShowPipePlan;
 import org.apache.iotdb.confignode.consensus.request.write.template.CreateSchemaTemplatePlan;
-<<<<<<< HEAD
 import org.apache.iotdb.confignode.consensus.request.write.template.DropSchemaTemplatePlan;
-=======
 import org.apache.iotdb.confignode.consensus.request.write.template.PreUnsetSchemaTemplatePlan;
 import org.apache.iotdb.confignode.consensus.request.write.template.RollbackPreUnsetSchemaTemplatePlan;
->>>>>>> c2ba3ae3
 import org.apache.iotdb.confignode.consensus.request.write.template.SetSchemaTemplatePlan;
 import org.apache.iotdb.confignode.consensus.request.write.template.UnsetSchemaTemplatePlan;
 import org.apache.iotdb.confignode.consensus.request.write.trigger.AddTriggerInTablePlan;
@@ -294,10 +291,9 @@
         case GetTemplateSetInfo:
           req = new GetTemplateSetInfoPlan();
           break;
-<<<<<<< HEAD
         case DropSchemaTemplate:
           req = new DropSchemaTemplatePlan();
-=======
+          break;
         case PreUnsetTemplate:
           req = new PreUnsetSchemaTemplatePlan();
           break;
@@ -306,7 +302,6 @@
           break;
         case UnsetTemplate:
           req = new UnsetSchemaTemplatePlan();
->>>>>>> c2ba3ae3
           break;
         case GetNodePathsPartition:
           req = new GetNodePathsPartitionPlan();
