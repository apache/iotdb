/*
 * Licensed to the Apache Software Foundation (ASF) under one
 * or more contributor license agreements.  See the NOTICE file
 * distributed with this work for additional information
 * regarding copyright ownership.  The ASF licenses this file
 * to you under the Apache License, Version 2.0 (the
 * "License"); you may not use this file except in compliance
 * with the License.  You may obtain a copy of the License at
 *
 *     http://www.apache.org/licenses/LICENSE-2.0
 *
 * Unless required by applicable law or agreed to in writing,
 * software distributed under the License is distributed on an
 * "AS IS" BASIS, WITHOUT WARRANTIES OR CONDITIONS OF ANY
 * KIND, either express or implied.  See the License for the
 * specific language governing permissions and limitations
 * under the License.
 */
package org.apache.iotdb.confignode.consensus.request;

import org.apache.iotdb.commons.exception.runtime.SerializationRunTimeException;
import org.apache.iotdb.confignode.consensus.request.auth.AuthorPlan;
import org.apache.iotdb.confignode.consensus.request.read.CountStorageGroupPlan;
import org.apache.iotdb.confignode.consensus.request.read.GetDataNodeConfigurationPlan;
import org.apache.iotdb.confignode.consensus.request.read.GetDataPartitionPlan;
import org.apache.iotdb.confignode.consensus.request.read.GetNodePathsPartitionPlan;
import org.apache.iotdb.confignode.consensus.request.read.GetOrCreateDataPartitionPlan;
import org.apache.iotdb.confignode.consensus.request.read.GetOrCreateSchemaPartitionPlan;
import org.apache.iotdb.confignode.consensus.request.read.GetRegionIdPlan;
import org.apache.iotdb.confignode.consensus.request.read.GetRegionInfoListPlan;
import org.apache.iotdb.confignode.consensus.request.read.GetSchemaPartitionPlan;
import org.apache.iotdb.confignode.consensus.request.read.GetSeriesSlotListPlan;
import org.apache.iotdb.confignode.consensus.request.read.GetStorageGroupPlan;
import org.apache.iotdb.confignode.consensus.request.read.GetTimeSlotListPlan;
import org.apache.iotdb.confignode.consensus.request.read.GetTransferringTriggersPlan;
import org.apache.iotdb.confignode.consensus.request.read.GetTriggerJarPlan;
import org.apache.iotdb.confignode.consensus.request.read.GetTriggerLocationPlan;
import org.apache.iotdb.confignode.consensus.request.read.GetTriggerTablePlan;
import org.apache.iotdb.confignode.consensus.request.read.template.CheckTemplateSettablePlan;
import org.apache.iotdb.confignode.consensus.request.read.template.GetAllSchemaTemplatePlan;
import org.apache.iotdb.confignode.consensus.request.read.template.GetAllTemplateSetInfoPlan;
import org.apache.iotdb.confignode.consensus.request.read.template.GetPathsSetTemplatePlan;
import org.apache.iotdb.confignode.consensus.request.read.template.GetSchemaTemplatePlan;
import org.apache.iotdb.confignode.consensus.request.write.confignode.ApplyConfigNodePlan;
import org.apache.iotdb.confignode.consensus.request.write.confignode.RemoveConfigNodePlan;
import org.apache.iotdb.confignode.consensus.request.write.datanode.RegisterDataNodePlan;
import org.apache.iotdb.confignode.consensus.request.write.datanode.RemoveDataNodePlan;
import org.apache.iotdb.confignode.consensus.request.write.function.CreateFunctionPlan;
import org.apache.iotdb.confignode.consensus.request.write.function.DropFunctionPlan;
import org.apache.iotdb.confignode.consensus.request.write.partition.CreateDataPartitionPlan;
import org.apache.iotdb.confignode.consensus.request.write.partition.CreateSchemaPartitionPlan;
import org.apache.iotdb.confignode.consensus.request.write.partition.UpdateRegionLocationPlan;
import org.apache.iotdb.confignode.consensus.request.write.procedure.DeleteProcedurePlan;
import org.apache.iotdb.confignode.consensus.request.write.procedure.UpdateProcedurePlan;
import org.apache.iotdb.confignode.consensus.request.write.region.CreateRegionGroupsPlan;
import org.apache.iotdb.confignode.consensus.request.write.region.OfferRegionMaintainTasksPlan;
import org.apache.iotdb.confignode.consensus.request.write.region.PollRegionMaintainTaskPlan;
import org.apache.iotdb.confignode.consensus.request.write.statistics.UpdateLoadStatisticsPlan;
import org.apache.iotdb.confignode.consensus.request.write.storagegroup.AdjustMaxRegionGroupCountPlan;
import org.apache.iotdb.confignode.consensus.request.write.storagegroup.DeleteStorageGroupPlan;
import org.apache.iotdb.confignode.consensus.request.write.storagegroup.PreDeleteStorageGroupPlan;
import org.apache.iotdb.confignode.consensus.request.write.storagegroup.SetDataReplicationFactorPlan;
import org.apache.iotdb.confignode.consensus.request.write.storagegroup.SetSchemaReplicationFactorPlan;
import org.apache.iotdb.confignode.consensus.request.write.storagegroup.SetStorageGroupPlan;
import org.apache.iotdb.confignode.consensus.request.write.storagegroup.SetTTLPlan;
import org.apache.iotdb.confignode.consensus.request.write.storagegroup.SetTimePartitionIntervalPlan;
import org.apache.iotdb.confignode.consensus.request.write.sync.CreatePipeSinkPlan;
import org.apache.iotdb.confignode.consensus.request.write.sync.DropPipePlan;
import org.apache.iotdb.confignode.consensus.request.write.sync.DropPipeSinkPlan;
import org.apache.iotdb.confignode.consensus.request.write.sync.GetPipeSinkPlan;
import org.apache.iotdb.confignode.consensus.request.write.sync.PreCreatePipePlan;
import org.apache.iotdb.confignode.consensus.request.write.sync.SetPipeStatusPlan;
import org.apache.iotdb.confignode.consensus.request.write.sync.ShowPipePlan;
import org.apache.iotdb.confignode.consensus.request.write.template.CreateSchemaTemplatePlan;
import org.apache.iotdb.confignode.consensus.request.write.template.SetSchemaTemplatePlan;
import org.apache.iotdb.confignode.consensus.request.write.trigger.AddTriggerInTablePlan;
import org.apache.iotdb.confignode.consensus.request.write.trigger.DeleteTriggerInTablePlan;
import org.apache.iotdb.confignode.consensus.request.write.trigger.UpdateTriggerLocationPlan;
import org.apache.iotdb.confignode.consensus.request.write.trigger.UpdateTriggerStateInTablePlan;
import org.apache.iotdb.confignode.consensus.request.write.trigger.UpdateTriggersOnTransferNodesPlan;
import org.apache.iotdb.consensus.common.request.IConsensusRequest;
import org.apache.iotdb.tsfile.utils.PublicBAOS;

import org.slf4j.Logger;
import org.slf4j.LoggerFactory;

import java.io.DataOutputStream;
import java.io.IOException;
import java.nio.ByteBuffer;
import java.util.Objects;

public abstract class ConfigPhysicalPlan implements IConsensusRequest {

  private static final Logger LOGGER = LoggerFactory.getLogger(ConfigPhysicalPlan.class);

  private final ConfigPhysicalPlanType type;

  public ConfigPhysicalPlan(ConfigPhysicalPlanType type) {
    this.type = type;
  }

  public ConfigPhysicalPlanType getType() {
    return this.type;
  }

  @Override
  public ByteBuffer serializeToByteBuffer() {
    try (PublicBAOS byteArrayOutputStream = new PublicBAOS();
        DataOutputStream outputStream = new DataOutputStream(byteArrayOutputStream)) {
      serializeImpl(outputStream);
      return ByteBuffer.wrap(byteArrayOutputStream.getBuf(), 0, byteArrayOutputStream.size());
    } catch (IOException e) {
      LOGGER.error("Unexpected error occurs when serializing this ConfigRequest.", e);
      throw new SerializationRunTimeException(e);
    }
  }

  protected abstract void serializeImpl(DataOutputStream stream) throws IOException;

  protected abstract void deserializeImpl(ByteBuffer buffer) throws IOException;

  public static class Factory {

    public static ConfigPhysicalPlan create(ByteBuffer buffer) throws IOException {
      int typeNum = buffer.getInt();
      if (typeNum >= ConfigPhysicalPlanType.values().length) {
        throw new IOException("unrecognized log type " + typeNum);
      }

      ConfigPhysicalPlanType type = ConfigPhysicalPlanType.values()[typeNum];
      ConfigPhysicalPlan req;
      switch (type) {
        case RegisterDataNode:
          req = new RegisterDataNodePlan();
          break;
        case RemoveDataNode:
          req = new RemoveDataNodePlan();
          break;
        case GetDataNodeConfiguration:
          req = new GetDataNodeConfigurationPlan();
          break;
        case SetStorageGroup:
          req = new SetStorageGroupPlan();
          break;
        case SetTTL:
          req = new SetTTLPlan();
          break;
        case SetSchemaReplicationFactor:
          req = new SetSchemaReplicationFactorPlan();
          break;
        case SetDataReplicationFactor:
          req = new SetDataReplicationFactorPlan();
          break;
        case SetTimePartitionInterval:
          req = new SetTimePartitionIntervalPlan();
          break;
        case AdjustMaxRegionGroupCount:
          req = new AdjustMaxRegionGroupCountPlan();
          break;
        case CountStorageGroup:
          req = new CountStorageGroupPlan();
          break;
        case GetStorageGroup:
          req = new GetStorageGroupPlan();
          break;
        case CreateRegionGroups:
          req = new CreateRegionGroupsPlan();
          break;
        case OfferRegionMaintainTasks:
          req = new OfferRegionMaintainTasksPlan();
          break;
        case PollRegionMaintainTask:
          req = new PollRegionMaintainTaskPlan();
          break;
        case GetSchemaPartition:
          req = new GetSchemaPartitionPlan();
          break;
        case CreateSchemaPartition:
          req = new CreateSchemaPartitionPlan();
          break;
        case GetOrCreateSchemaPartition:
          req = new GetOrCreateSchemaPartitionPlan();
          break;
        case GetDataPartition:
          req = new GetDataPartitionPlan();
          break;
        case CreateDataPartition:
          req = new CreateDataPartitionPlan();
          break;
        case GetOrCreateDataPartition:
          req = new GetOrCreateDataPartitionPlan();
          break;
        case DeleteProcedure:
          req = new DeleteProcedurePlan();
          break;
        case UpdateProcedure:
          req = new UpdateProcedurePlan();
          break;
        case PreDeleteStorageGroup:
          req = new PreDeleteStorageGroupPlan();
          break;
        case DeleteStorageGroup:
          req = new DeleteStorageGroupPlan();
          break;
        case ListUser:
        case ListRole:
        case ListUserPrivilege:
        case ListRolePrivilege:
        case ListUserRoles:
        case ListRoleUsers:
        case CreateUser:
        case CreateRole:
        case DropUser:
        case DropRole:
        case GrantRole:
        case GrantUser:
        case GrantRoleToUser:
        case RevokeUser:
        case RevokeRole:
        case RevokeRoleFromUser:
        case UpdateUser:
          req = new AuthorPlan(type);
          break;
        case ApplyConfigNode:
          req = new ApplyConfigNodePlan();
          break;
        case RemoveConfigNode:
          req = new RemoveConfigNodePlan();
          break;
        case CreateFunction:
          req = new CreateFunctionPlan();
          break;
        case DropFunction:
          req = new DropFunctionPlan();
          break;
        case AddTriggerInTable:
          req = new AddTriggerInTablePlan();
          break;
        case DeleteTriggerInTable:
          req = new DeleteTriggerInTablePlan();
          break;
        case UpdateTriggerStateInTable:
          req = new UpdateTriggerStateInTablePlan();
          break;
        case GetTriggerTable:
          req = new GetTriggerTablePlan();
          break;
        case GetTriggerLocation:
          req = new GetTriggerLocationPlan();
          break;
        case GetTriggerJar:
          req = new GetTriggerJarPlan();
          break;
        case CreateSchemaTemplate:
          req = new CreateSchemaTemplatePlan();
          break;
        case GetAllSchemaTemplate:
          req = new GetAllSchemaTemplatePlan();
          break;
        case GetSchemaTemplate:
          req = new GetSchemaTemplatePlan();
          break;
        case CheckTemplateSettable:
          req = new CheckTemplateSettablePlan();
          break;
        case GetPathsSetTemplate:
          req = new GetPathsSetTemplatePlan();
          break;
        case GetAllTemplateSetInfo:
          req = new GetAllTemplateSetInfoPlan();
          break;
        case SetSchemaTemplate:
          req = new SetSchemaTemplatePlan();
          break;
        case GetNodePathsPartition:
          req = new GetNodePathsPartitionPlan();
          break;
        case GetRegionInfoList:
          req = new GetRegionInfoListPlan();
          break;
        case UpdateRegionLocation:
          req = new UpdateRegionLocationPlan();
          break;
        case CreatePipeSink:
          req = new CreatePipeSinkPlan();
          break;
        case DropPipeSink:
          req = new DropPipeSinkPlan();
          break;
        case GetPipeSink:
          req = new GetPipeSinkPlan();
          break;
        case PreCreatePipe:
          req = new PreCreatePipePlan();
          break;
        case SetPipeStatus:
          req = new SetPipeStatusPlan();
          break;
        case DropPipe:
          req = new DropPipePlan();
          break;
        case ShowPipe:
          req = new ShowPipePlan();
          break;
        case GetRegionId:
          req = new GetRegionIdPlan();
          break;
        case GetTimeSlotList:
          req = new GetTimeSlotListPlan();
          break;
        case GetSeriesSlotList:
          req = new GetSeriesSlotListPlan();
          break;
<<<<<<< HEAD
        case UpdateLoadStatistics:
          req = new UpdateLoadStatisticsPlan();
=======
        case UpdateTriggersOnTransferNodes:
          req = new UpdateTriggersOnTransferNodesPlan();
          break;
        case UpdateTriggerLocation:
          req = new UpdateTriggerLocationPlan();
          break;
        case GetTransferringTriggers:
          req = new GetTransferringTriggersPlan();
>>>>>>> 40571eb2
          break;
        default:
          throw new IOException("unknown PhysicalPlan type: " + typeNum);
      }
      req.deserializeImpl(buffer);
      return req;
    }

    private Factory() {
      // empty constructor
    }
  }

  @Override
  public boolean equals(Object o) {
    if (this == o) return true;
    if (o == null || getClass() != o.getClass()) return false;
    ConfigPhysicalPlan that = (ConfigPhysicalPlan) o;
    return type == that.type;
  }

  @Override
  public int hashCode() {
    return Objects.hash(type);
  }
}<|MERGE_RESOLUTION|>--- conflicted
+++ resolved
@@ -311,10 +311,9 @@
         case GetSeriesSlotList:
           req = new GetSeriesSlotListPlan();
           break;
-<<<<<<< HEAD
         case UpdateLoadStatistics:
           req = new UpdateLoadStatisticsPlan();
-=======
+          break;
         case UpdateTriggersOnTransferNodes:
           req = new UpdateTriggersOnTransferNodesPlan();
           break;
@@ -323,7 +322,6 @@
           break;
         case GetTransferringTriggers:
           req = new GetTransferringTriggersPlan();
->>>>>>> 40571eb2
           break;
         default:
           throw new IOException("unknown PhysicalPlan type: " + typeNum);
