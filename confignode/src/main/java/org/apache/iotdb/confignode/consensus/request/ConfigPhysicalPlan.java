/*
 * Licensed to the Apache Software Foundation (ASF) under one
 * or more contributor license agreements.  See the NOTICE file
 * distributed with this work for additional information
 * regarding copyright ownership.  The ASF licenses this file
 * to you under the Apache License, Version 2.0 (the
 * "License"); you may not use this file except in compliance
 * with the License.  You may obtain a copy of the License at
 *
 *     http://www.apache.org/licenses/LICENSE-2.0
 *
 * Unless required by applicable law or agreed to in writing,
 * software distributed under the License is distributed on an
 * "AS IS" BASIS, WITHOUT WARRANTIES OR CONDITIONS OF ANY
 * KIND, either express or implied.  See the License for the
 * specific language governing permissions and limitations
 * under the License.
 */
package org.apache.iotdb.confignode.consensus.request;

import org.apache.iotdb.commons.exception.runtime.SerializationRunTimeException;
import org.apache.iotdb.confignode.consensus.request.auth.AuthorPlan;
import org.apache.iotdb.confignode.consensus.request.read.database.CountDatabasePlan;
import org.apache.iotdb.confignode.consensus.request.read.database.GetDatabasePlan;
import org.apache.iotdb.confignode.consensus.request.read.datanode.GetDataNodeConfigurationPlan;
import org.apache.iotdb.confignode.consensus.request.read.function.GetFunctionTablePlan;
import org.apache.iotdb.confignode.consensus.request.read.model.ShowModelPlan;
import org.apache.iotdb.confignode.consensus.request.read.model.ShowTrailPlan;
import org.apache.iotdb.confignode.consensus.request.read.partition.CountTimeSlotListPlan;
import org.apache.iotdb.confignode.consensus.request.read.partition.GetDataPartitionPlan;
import org.apache.iotdb.confignode.consensus.request.read.partition.GetNodePathsPartitionPlan;
import org.apache.iotdb.confignode.consensus.request.read.partition.GetOrCreateDataPartitionPlan;
import org.apache.iotdb.confignode.consensus.request.read.partition.GetOrCreateSchemaPartitionPlan;
import org.apache.iotdb.confignode.consensus.request.read.partition.GetSchemaPartitionPlan;
import org.apache.iotdb.confignode.consensus.request.read.partition.GetSeriesSlotListPlan;
import org.apache.iotdb.confignode.consensus.request.read.partition.GetTimeSlotListPlan;
import org.apache.iotdb.confignode.consensus.request.read.pipe.plugin.GetPipePluginJarPlan;
import org.apache.iotdb.confignode.consensus.request.read.pipe.plugin.GetPipePluginTablePlan;
import org.apache.iotdb.confignode.consensus.request.read.pipe.task.ShowPipePlanV2;
import org.apache.iotdb.confignode.consensus.request.read.region.GetRegionIdPlan;
import org.apache.iotdb.confignode.consensus.request.read.region.GetRegionInfoListPlan;
import org.apache.iotdb.confignode.consensus.request.read.template.CheckTemplateSettablePlan;
import org.apache.iotdb.confignode.consensus.request.read.template.GetAllSchemaTemplatePlan;
import org.apache.iotdb.confignode.consensus.request.read.template.GetAllTemplateSetInfoPlan;
import org.apache.iotdb.confignode.consensus.request.read.template.GetPathsSetTemplatePlan;
import org.apache.iotdb.confignode.consensus.request.read.template.GetSchemaTemplatePlan;
import org.apache.iotdb.confignode.consensus.request.read.template.GetTemplateSetInfoPlan;
import org.apache.iotdb.confignode.consensus.request.read.trigger.GetTransferringTriggersPlan;
import org.apache.iotdb.confignode.consensus.request.read.trigger.GetTriggerJarPlan;
import org.apache.iotdb.confignode.consensus.request.read.trigger.GetTriggerLocationPlan;
import org.apache.iotdb.confignode.consensus.request.read.trigger.GetTriggerTablePlan;
import org.apache.iotdb.confignode.consensus.request.read.udf.GetUDFJarPlan;
import org.apache.iotdb.confignode.consensus.request.write.confignode.ApplyConfigNodePlan;
import org.apache.iotdb.confignode.consensus.request.write.confignode.RemoveConfigNodePlan;
import org.apache.iotdb.confignode.consensus.request.write.cq.ActiveCQPlan;
import org.apache.iotdb.confignode.consensus.request.write.cq.AddCQPlan;
import org.apache.iotdb.confignode.consensus.request.write.cq.DropCQPlan;
import org.apache.iotdb.confignode.consensus.request.write.cq.ShowCQPlan;
import org.apache.iotdb.confignode.consensus.request.write.cq.UpdateCQLastExecTimePlan;
import org.apache.iotdb.confignode.consensus.request.write.database.AdjustMaxRegionGroupNumPlan;
import org.apache.iotdb.confignode.consensus.request.write.database.DatabaseSchemaPlan;
import org.apache.iotdb.confignode.consensus.request.write.database.DeleteDatabasePlan;
import org.apache.iotdb.confignode.consensus.request.write.database.PreDeleteDatabasePlan;
import org.apache.iotdb.confignode.consensus.request.write.database.SetDataReplicationFactorPlan;
import org.apache.iotdb.confignode.consensus.request.write.database.SetSchemaReplicationFactorPlan;
import org.apache.iotdb.confignode.consensus.request.write.database.SetTTLPlan;
import org.apache.iotdb.confignode.consensus.request.write.database.SetTimePartitionIntervalPlan;
import org.apache.iotdb.confignode.consensus.request.write.datanode.RegisterDataNodePlan;
import org.apache.iotdb.confignode.consensus.request.write.datanode.RemoveDataNodePlan;
import org.apache.iotdb.confignode.consensus.request.write.datanode.UpdateDataNodePlan;
import org.apache.iotdb.confignode.consensus.request.write.function.CreateFunctionPlan;
import org.apache.iotdb.confignode.consensus.request.write.function.DropFunctionPlan;
import org.apache.iotdb.confignode.consensus.request.write.model.CreateModelPlan;
import org.apache.iotdb.confignode.consensus.request.write.model.DropModelPlan;
import org.apache.iotdb.confignode.consensus.request.write.model.UpdateModelInfoPlan;
import org.apache.iotdb.confignode.consensus.request.write.model.UpdateModelStatePlan;
import org.apache.iotdb.confignode.consensus.request.write.partition.CreateDataPartitionPlan;
import org.apache.iotdb.confignode.consensus.request.write.partition.CreateSchemaPartitionPlan;
import org.apache.iotdb.confignode.consensus.request.write.partition.UpdateRegionLocationPlan;
import org.apache.iotdb.confignode.consensus.request.write.pipe.coordinator.PipeHandleLeaderChangePlan;
import org.apache.iotdb.confignode.consensus.request.write.pipe.plugin.CreatePipePluginPlan;
import org.apache.iotdb.confignode.consensus.request.write.pipe.plugin.DropPipePluginPlan;
import org.apache.iotdb.confignode.consensus.request.write.pipe.task.CreatePipePlanV2;
import org.apache.iotdb.confignode.consensus.request.write.pipe.task.DropPipePlanV2;
import org.apache.iotdb.confignode.consensus.request.write.pipe.task.SetPipeStatusPlanV2;
import org.apache.iotdb.confignode.consensus.request.write.procedure.DeleteProcedurePlan;
import org.apache.iotdb.confignode.consensus.request.write.procedure.UpdateProcedurePlan;
import org.apache.iotdb.confignode.consensus.request.write.quota.SetSpaceQuotaPlan;
import org.apache.iotdb.confignode.consensus.request.write.quota.SetThrottleQuotaPlan;
import org.apache.iotdb.confignode.consensus.request.write.region.CreateRegionGroupsPlan;
import org.apache.iotdb.confignode.consensus.request.write.region.OfferRegionMaintainTasksPlan;
import org.apache.iotdb.confignode.consensus.request.write.region.PollRegionMaintainTaskPlan;
import org.apache.iotdb.confignode.consensus.request.write.region.PollSpecificRegionMaintainTaskPlan;
import org.apache.iotdb.confignode.consensus.request.write.sync.CreatePipeSinkPlanV1;
import org.apache.iotdb.confignode.consensus.request.write.sync.DropPipePlanV1;
import org.apache.iotdb.confignode.consensus.request.write.sync.DropPipeSinkPlanV1;
import org.apache.iotdb.confignode.consensus.request.write.sync.GetPipeSinkPlanV1;
import org.apache.iotdb.confignode.consensus.request.write.sync.PreCreatePipePlanV1;
import org.apache.iotdb.confignode.consensus.request.write.sync.RecordPipeMessagePlan;
import org.apache.iotdb.confignode.consensus.request.write.sync.SetPipeStatusPlanV1;
import org.apache.iotdb.confignode.consensus.request.write.sync.ShowPipePlanV1;
import org.apache.iotdb.confignode.consensus.request.write.template.CommitSetSchemaTemplatePlan;
import org.apache.iotdb.confignode.consensus.request.write.template.CreateSchemaTemplatePlan;
import org.apache.iotdb.confignode.consensus.request.write.template.DropSchemaTemplatePlan;
import org.apache.iotdb.confignode.consensus.request.write.template.ExtendSchemaTemplatePlan;
import org.apache.iotdb.confignode.consensus.request.write.template.PreSetSchemaTemplatePlan;
import org.apache.iotdb.confignode.consensus.request.write.template.PreUnsetSchemaTemplatePlan;
import org.apache.iotdb.confignode.consensus.request.write.template.RollbackPreUnsetSchemaTemplatePlan;
import org.apache.iotdb.confignode.consensus.request.write.template.SetSchemaTemplatePlan;
import org.apache.iotdb.confignode.consensus.request.write.template.UnsetSchemaTemplatePlan;
import org.apache.iotdb.confignode.consensus.request.write.trigger.AddTriggerInTablePlan;
import org.apache.iotdb.confignode.consensus.request.write.trigger.DeleteTriggerInTablePlan;
import org.apache.iotdb.confignode.consensus.request.write.trigger.UpdateTriggerLocationPlan;
import org.apache.iotdb.confignode.consensus.request.write.trigger.UpdateTriggerStateInTablePlan;
import org.apache.iotdb.confignode.consensus.request.write.trigger.UpdateTriggersOnTransferNodesPlan;
import org.apache.iotdb.consensus.common.request.IConsensusRequest;
import org.apache.iotdb.tsfile.utils.PublicBAOS;

import org.slf4j.Logger;
import org.slf4j.LoggerFactory;

import java.io.DataOutputStream;
import java.io.IOException;
import java.nio.ByteBuffer;
import java.util.Objects;

public abstract class ConfigPhysicalPlan implements IConsensusRequest {

  private static final Logger LOGGER = LoggerFactory.getLogger(ConfigPhysicalPlan.class);

  private final ConfigPhysicalPlanType type;

  protected ConfigPhysicalPlan(ConfigPhysicalPlanType type) {
    this.type = type;
  }

  public ConfigPhysicalPlanType getType() {
    return this.type;
  }

  @Override
  public ByteBuffer serializeToByteBuffer() {
    try (PublicBAOS byteArrayOutputStream = new PublicBAOS();
        DataOutputStream outputStream = new DataOutputStream(byteArrayOutputStream)) {
      serializeImpl(outputStream);
      return ByteBuffer.wrap(byteArrayOutputStream.getBuf(), 0, byteArrayOutputStream.size());
    } catch (IOException e) {
      LOGGER.error("Unexpected error occurs when serializing this ConfigRequest.", e);
      throw new SerializationRunTimeException(e);
    }
  }

  protected abstract void serializeImpl(DataOutputStream stream) throws IOException;

  protected abstract void deserializeImpl(ByteBuffer buffer) throws IOException;

  public int getSerializedSize() throws IOException {
    PublicBAOS byteArrayOutputStream = new PublicBAOS();
    DataOutputStream outputStream = new DataOutputStream(byteArrayOutputStream);
    serializeImpl(outputStream);
    return byteArrayOutputStream.size();
  }

  public static class Factory {

    public static ConfigPhysicalPlan create(ByteBuffer buffer) throws IOException {
      short planType = buffer.getShort();
      ConfigPhysicalPlanType configPhysicalPlanType =
          ConfigPhysicalPlanType.convertToConfigPhysicalPlanType(planType);
      if (configPhysicalPlanType == null) {
        throw new IOException("unrecognized log configPhysicalPlanType: " + planType);
      }

      ConfigPhysicalPlan plan;
      switch (configPhysicalPlanType) {
        case RegisterDataNode:
          plan = new RegisterDataNodePlan();
          break;
        case UpdateDataNodeConfiguration:
          plan = new UpdateDataNodePlan();
          break;
        case RemoveDataNode:
          plan = new RemoveDataNodePlan();
          break;
        case GetDataNodeConfiguration:
          plan = new GetDataNodeConfigurationPlan();
          break;
        case CreateDatabase:
          plan = new DatabaseSchemaPlan(ConfigPhysicalPlanType.CreateDatabase);
          break;
        case AlterDatabase:
          plan = new DatabaseSchemaPlan(ConfigPhysicalPlanType.AlterDatabase);
          break;
        case SetTTL:
          plan = new SetTTLPlan();
          break;
        case SetSchemaReplicationFactor:
          plan = new SetSchemaReplicationFactorPlan();
          break;
        case SetDataReplicationFactor:
          plan = new SetDataReplicationFactorPlan();
          break;
        case SetTimePartitionInterval:
          plan = new SetTimePartitionIntervalPlan();
          break;
        case AdjustMaxRegionGroupNum:
          plan = new AdjustMaxRegionGroupNumPlan();
          break;
        case CountDatabase:
          plan = new CountDatabasePlan();
          break;
        case GetDatabase:
          plan = new GetDatabasePlan();
          break;
        case CreateRegionGroups:
          plan = new CreateRegionGroupsPlan();
          break;
        case OfferRegionMaintainTasks:
          plan = new OfferRegionMaintainTasksPlan();
          break;
        case PollRegionMaintainTask:
          plan = new PollRegionMaintainTaskPlan();
          break;
        case PollSpecificRegionMaintainTask:
          plan = new PollSpecificRegionMaintainTaskPlan();
          break;
        case GetSchemaPartition:
          plan = new GetSchemaPartitionPlan();
          break;
        case CreateSchemaPartition:
          plan = new CreateSchemaPartitionPlan();
          break;
        case GetOrCreateSchemaPartition:
          plan = new GetOrCreateSchemaPartitionPlan();
          break;
        case GetDataPartition:
          plan = new GetDataPartitionPlan();
          break;
        case CreateDataPartition:
          plan = new CreateDataPartitionPlan();
          break;
        case GetOrCreateDataPartition:
          plan = new GetOrCreateDataPartitionPlan();
          break;
        case DeleteProcedure:
          plan = new DeleteProcedurePlan();
          break;
        case UpdateProcedure:
          plan = new UpdateProcedurePlan();
          break;
        case PreDeleteDatabase:
          plan = new PreDeleteDatabasePlan();
          break;
        case DeleteDatabase:
          plan = new DeleteDatabasePlan();
          break;
        case ListUser:
        case ListRole:
        case ListUserPrivilege:
        case ListRolePrivilege:
        case ListUserRoles:
        case ListRoleUsers:
        case CreateUser:
        case CreateRole:
        case DropUser:
        case DropRole:
        case GrantRole:
        case GrantUser:
        case GrantRoleToUser:
        case RevokeUser:
        case RevokeRole:
        case RevokeRoleFromUser:
        case UpdateUser:
          plan = new AuthorPlan(configPhysicalPlanType);
          break;
        case ApplyConfigNode:
          plan = new ApplyConfigNodePlan();
          break;
        case RemoveConfigNode:
          plan = new RemoveConfigNodePlan();
          break;
        case CreateFunction:
          plan = new CreateFunctionPlan();
          break;
        case DropFunction:
          plan = new DropFunctionPlan();
          break;
        case AddTriggerInTable:
          plan = new AddTriggerInTablePlan();
          break;
        case DeleteTriggerInTable:
          plan = new DeleteTriggerInTablePlan();
          break;
        case UpdateTriggerStateInTable:
          plan = new UpdateTriggerStateInTablePlan();
          break;
        case GetTriggerTable:
          plan = new GetTriggerTablePlan();
          break;
        case GetTriggerLocation:
          plan = new GetTriggerLocationPlan();
          break;
        case GetTriggerJar:
          plan = new GetTriggerJarPlan();
          break;
        case CreateSchemaTemplate:
          plan = new CreateSchemaTemplatePlan();
          break;
        case GetAllSchemaTemplate:
          plan = new GetAllSchemaTemplatePlan();
          break;
        case GetSchemaTemplate:
          plan = new GetSchemaTemplatePlan();
          break;
        case CheckTemplateSettable:
          plan = new CheckTemplateSettablePlan();
          break;
        case GetPathsSetTemplate:
          plan = new GetPathsSetTemplatePlan();
          break;
        case GetAllTemplateSetInfo:
          plan = new GetAllTemplateSetInfoPlan();
          break;
        case SetSchemaTemplate:
          plan = new SetSchemaTemplatePlan();
          break;
        case PreSetSchemaTemplate:
          plan = new PreSetSchemaTemplatePlan();
          break;
        case CommitSetSchemaTemplate:
          plan = new CommitSetSchemaTemplatePlan();
          break;
        case GetTemplateSetInfo:
          plan = new GetTemplateSetInfoPlan();
          break;
        case DropSchemaTemplate:
          plan = new DropSchemaTemplatePlan();
          break;
        case PreUnsetTemplate:
          plan = new PreUnsetSchemaTemplatePlan();
          break;
        case RollbackUnsetTemplate:
          plan = new RollbackPreUnsetSchemaTemplatePlan();
          break;
        case UnsetTemplate:
          plan = new UnsetSchemaTemplatePlan();
          break;
        case ExtendSchemaTemplate:
          plan = new ExtendSchemaTemplatePlan();
          break;
        case GetNodePathsPartition:
          plan = new GetNodePathsPartitionPlan();
          break;
        case GetRegionInfoList:
          plan = new GetRegionInfoListPlan();
          break;
        case UpdateRegionLocation:
          plan = new UpdateRegionLocationPlan();
          break;
        case CreatePipeSinkV1:
          plan = new CreatePipeSinkPlanV1();
          break;
        case DropPipeSinkV1:
          plan = new DropPipeSinkPlanV1();
          break;
        case GetPipeSinkV1:
          plan = new GetPipeSinkPlanV1();
          break;
        case PreCreatePipeV1:
          plan = new PreCreatePipePlanV1();
          break;
        case SetPipeStatusV1:
          plan = new SetPipeStatusPlanV1();
          break;
        case DropPipeV1:
          plan = new DropPipePlanV1();
          break;
        case ShowPipeV1:
          plan = new ShowPipePlanV1();
          break;
        case RecordPipeMessageV1:
          plan = new RecordPipeMessagePlan();
          break;
        case CreatePipeV2:
          plan = new CreatePipePlanV2();
          break;
        case SetPipeStatusV2:
          plan = new SetPipeStatusPlanV2();
          break;
        case DropPipeV2:
          plan = new DropPipePlanV2();
          break;
<<<<<<< HEAD
        case ShowPipeV2:
          plan = new ShowPipePlanV2();
=======
        case PipeHandleLeaderChange:
          plan = new PipeHandleLeaderChangePlan();
>>>>>>> 52324d4e
          break;
        case GetRegionId:
          plan = new GetRegionIdPlan();
          break;
        case GetTimeSlotList:
          plan = new GetTimeSlotListPlan();
          break;
        case CountTimeSlotList:
          plan = new CountTimeSlotListPlan();
          break;
        case GetSeriesSlotList:
          plan = new GetSeriesSlotListPlan();
          break;
        case UpdateTriggersOnTransferNodes:
          plan = new UpdateTriggersOnTransferNodesPlan();
          break;
        case UpdateTriggerLocation:
          plan = new UpdateTriggerLocationPlan();
          break;
        case GetTransferringTriggers:
          plan = new GetTransferringTriggersPlan();
          break;
        case ACTIVE_CQ:
          plan = new ActiveCQPlan();
          break;
        case ADD_CQ:
          plan = new AddCQPlan();
          break;
        case DROP_CQ:
          plan = new DropCQPlan();
          break;
        case UPDATE_CQ_LAST_EXEC_TIME:
          plan = new UpdateCQLastExecTimePlan();
          break;
        case SHOW_CQ:
          plan = new ShowCQPlan();
          break;
        case GetFunctionTable:
          plan = new GetFunctionTablePlan();
          break;
        case GetFunctionJar:
          plan = new GetUDFJarPlan();
          break;
        case CreateModel:
          plan = new CreateModelPlan();
          break;
        case UpdateModelInfo:
          plan = new UpdateModelInfoPlan();
          break;
        case UpdateModelState:
          plan = new UpdateModelStatePlan();
          break;
        case DropModel:
          plan = new DropModelPlan();
          break;
        case ShowModel:
          plan = new ShowModelPlan();
          break;
        case ShowTrail:
          plan = new ShowTrailPlan();
          break;
        case CreatePipePlugin:
          plan = new CreatePipePluginPlan();
          break;
        case DropPipePlugin:
          plan = new DropPipePluginPlan();
          break;
        case GetPipePluginTable:
          plan = new GetPipePluginTablePlan();
          break;
        case GetPipePluginJar:
          plan = new GetPipePluginJarPlan();
          break;
        case setSpaceQuota:
          plan = new SetSpaceQuotaPlan();
          break;
        case setThrottleQuota:
          plan = new SetThrottleQuotaPlan();
          break;
        default:
          throw new IOException("unknown PhysicalPlan configPhysicalPlanType: " + planType);
      }
      plan.deserializeImpl(buffer);
      return plan;
    }

    private Factory() {
      // empty constructor
    }
  }

  @Override
  public boolean equals(Object o) {
    if (this == o) return true;
    if (o == null || getClass() != o.getClass()) return false;
    ConfigPhysicalPlan that = (ConfigPhysicalPlan) o;
    return type == that.type;
  }

  @Override
  public int hashCode() {
    return Objects.hash(type);
  }
}<|MERGE_RESOLUTION|>--- conflicted
+++ resolved
@@ -390,13 +390,11 @@
         case DropPipeV2:
           plan = new DropPipePlanV2();
           break;
-<<<<<<< HEAD
         case ShowPipeV2:
           plan = new ShowPipePlanV2();
-=======
+          break;
         case PipeHandleLeaderChange:
           plan = new PipeHandleLeaderChangePlan();
->>>>>>> 52324d4e
           break;
         case GetRegionId:
           plan = new GetRegionIdPlan();
