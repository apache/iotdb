/*
 * Licensed to the Apache Software Foundation (ASF) under one
 * or more contributor license agreements.  See the NOTICE file
 * distributed with this work for additional information
 * regarding copyright ownership.  The ASF licenses this file
 * to you under the Apache License, Version 2.0 (the
 * "License"); you may not use this file except in compliance
 * with the License.  You may obtain a copy of the License at
 *
 *     http://www.apache.org/licenses/LICENSE-2.0
 *
 * Unless required by applicable law or agreed to in writing,
 * software distributed under the License is distributed on an
 * "AS IS" BASIS, WITHOUT WARRANTIES OR CONDITIONS OF ANY
 * KIND, either express or implied.  See the License for the
 * specific language governing permissions and limitations
 * under the License.
 */
package org.apache.iotdb.confignode.consensus.request.write;

import org.apache.iotdb.commons.partition.DataPartitionTable;
import org.apache.iotdb.commons.utils.BasicStructureSerDeUtil;
import org.apache.iotdb.confignode.consensus.request.ConfigRequest;
import org.apache.iotdb.confignode.consensus.request.ConfigRequestType;

import java.io.DataOutputStream;
import java.io.IOException;
import java.nio.ByteBuffer;
import java.util.HashMap;
import java.util.Map;
import java.util.Objects;

/** Create DataPartition by assignedDataPartition */
public class CreateDataPartitionReq extends ConfigRequest {

  private Map<String, DataPartitionTable> assignedDataPartition;

  public CreateDataPartitionReq() {
    super(ConfigRequestType.CreateDataPartition);
  }

  public Map<String, DataPartitionTable> getAssignedDataPartition() {
    return assignedDataPartition;
  }

  public void setAssignedDataPartition(Map<String, DataPartitionTable> assignedDataPartition) {
    this.assignedDataPartition = assignedDataPartition;
  }

  @Override
  protected void serializeImpl(DataOutputStream stream) throws IOException {
    stream.writeInt(ConfigRequestType.CreateDataPartition.ordinal());

<<<<<<< HEAD
    buffer.putInt(assignedDataPartition.size());
    assignedDataPartition.forEach(
        (storageGroup, dataPartitionTable) -> {
          BasicStructureSerDeUtil.write(storageGroup, buffer);
          dataPartitionTable.serialize(buffer);
        });
=======
    stream.writeInt(assignedDataPartition.size());
    for (Map.Entry<
            String, Map<TSeriesPartitionSlot, Map<TTimePartitionSlot, List<TRegionReplicaSet>>>>
        seriesPartitionTimePartitionEntry : assignedDataPartition.entrySet()) {
      BasicStructureSerDeUtil.write(seriesPartitionTimePartitionEntry.getKey(), stream);
      stream.writeInt(seriesPartitionTimePartitionEntry.getValue().size());
      for (Map.Entry<TSeriesPartitionSlot, Map<TTimePartitionSlot, List<TRegionReplicaSet>>>
          timePartitionEntry : seriesPartitionTimePartitionEntry.getValue().entrySet()) {
        ThriftCommonsSerDeUtils.serializeTSeriesPartitionSlot(timePartitionEntry.getKey(), stream);
        stream.writeInt(timePartitionEntry.getValue().size());
        for (Map.Entry<TTimePartitionSlot, List<TRegionReplicaSet>> regionReplicaSetEntry :
            timePartitionEntry.getValue().entrySet()) {
          ThriftCommonsSerDeUtils.serializeTTimePartitionSlot(
              regionReplicaSetEntry.getKey(), stream);
          stream.writeInt(regionReplicaSetEntry.getValue().size());
          for (TRegionReplicaSet regionReplicaSet : regionReplicaSetEntry.getValue()) {
            ThriftCommonsSerDeUtils.serializeTRegionReplicaSet(regionReplicaSet, stream);
          }
        }
      }
    }
>>>>>>> 9855b368
  }

  @Override
  protected void deserializeImpl(ByteBuffer buffer) throws IOException {
    assignedDataPartition = new HashMap<>();

    int length = buffer.getInt();
    for (int i = 0; i < length; i++) {
      String storageGroup = BasicStructureSerDeUtil.readString(buffer);
      DataPartitionTable dataPartitionTable = new DataPartitionTable();
      dataPartitionTable.deserialize(buffer);
      assignedDataPartition.put(storageGroup, dataPartitionTable);
    }
  }

  @Override
  public boolean equals(Object o) {
    if (this == o) return true;
    if (o == null || getClass() != o.getClass()) return false;
    CreateDataPartitionReq that = (CreateDataPartitionReq) o;
    return assignedDataPartition.equals(that.assignedDataPartition);
  }

  @Override
  public int hashCode() {
    return Objects.hash(assignedDataPartition);
  }
}<|MERGE_RESOLUTION|>--- conflicted
+++ resolved
@@ -51,36 +51,12 @@
   protected void serializeImpl(DataOutputStream stream) throws IOException {
     stream.writeInt(ConfigRequestType.CreateDataPartition.ordinal());
 
-<<<<<<< HEAD
     buffer.putInt(assignedDataPartition.size());
     assignedDataPartition.forEach(
         (storageGroup, dataPartitionTable) -> {
           BasicStructureSerDeUtil.write(storageGroup, buffer);
           dataPartitionTable.serialize(buffer);
         });
-=======
-    stream.writeInt(assignedDataPartition.size());
-    for (Map.Entry<
-            String, Map<TSeriesPartitionSlot, Map<TTimePartitionSlot, List<TRegionReplicaSet>>>>
-        seriesPartitionTimePartitionEntry : assignedDataPartition.entrySet()) {
-      BasicStructureSerDeUtil.write(seriesPartitionTimePartitionEntry.getKey(), stream);
-      stream.writeInt(seriesPartitionTimePartitionEntry.getValue().size());
-      for (Map.Entry<TSeriesPartitionSlot, Map<TTimePartitionSlot, List<TRegionReplicaSet>>>
-          timePartitionEntry : seriesPartitionTimePartitionEntry.getValue().entrySet()) {
-        ThriftCommonsSerDeUtils.serializeTSeriesPartitionSlot(timePartitionEntry.getKey(), stream);
-        stream.writeInt(timePartitionEntry.getValue().size());
-        for (Map.Entry<TTimePartitionSlot, List<TRegionReplicaSet>> regionReplicaSetEntry :
-            timePartitionEntry.getValue().entrySet()) {
-          ThriftCommonsSerDeUtils.serializeTTimePartitionSlot(
-              regionReplicaSetEntry.getKey(), stream);
-          stream.writeInt(regionReplicaSetEntry.getValue().size());
-          for (TRegionReplicaSet regionReplicaSet : regionReplicaSetEntry.getValue()) {
-            ThriftCommonsSerDeUtils.serializeTRegionReplicaSet(regionReplicaSet, stream);
-          }
-        }
-      }
-    }
->>>>>>> 9855b368
   }
 
   @Override
