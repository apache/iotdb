--- conflicted
+++ resolved
@@ -55,8 +55,6 @@
   private static final ConfigNodeConfig CONF = ConfigNodeDescriptor.getInstance().getConf();
   private final ConfigPlanExecutor executor;
   private ConfigManager configManager;
-<<<<<<< HEAD
-  private final TEndPoint currentNode;
   private LogWriter logWriter;
   private File logFile;
   private int logFileId;
@@ -64,9 +62,7 @@
   private static final String filePath =
           fileDir + File.separator + "log_inprogress_";
   private static final long FILE_MAX_SIZE = CONF.getPartitionRegionStandAloneLogSegmentSizeMax();
-=======
   private final TEndPoint currentNodeTEndPoint;
->>>>>>> e489286a
 
   public PartitionRegionStateMachine(ConfigManager configManager, ConfigPlanExecutor executor) {
     this.executor = executor;
