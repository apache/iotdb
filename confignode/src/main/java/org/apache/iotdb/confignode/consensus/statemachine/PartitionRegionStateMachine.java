/*
 * Licensed to the Apache Software Foundation (ASF) under one
 * or more contributor license agreements.  See the NOTICE file
 * distributed with this work for additional information
 * regarding copyright ownership.  The ASF licenses this file
 * to you under the Apache License, Version 2.0 (the
 * "License"); you may not use this file except in compliance
 * with the License.  You may obtain a copy of the License at
 *
 *     http://www.apache.org/licenses/LICENSE-2.0
 *
 * Unless required by applicable law or agreed to in writing,
 * software distributed under the License is distributed on an
 * "AS IS" BASIS, WITHOUT WARRANTIES OR CONDITIONS OF ANY
 * KIND, either express or implied.  See the License for the
 * specific language governing permissions and limitations
 * under the License.
 */
package org.apache.iotdb.confignode.consensus.statemachine;

import org.apache.iotdb.common.rpc.thrift.TEndPoint;
import org.apache.iotdb.common.rpc.thrift.TSStatus;
import org.apache.iotdb.commons.auth.AuthException;
import org.apache.iotdb.commons.concurrent.IoTDBThreadPoolFactory;
import org.apache.iotdb.commons.conf.CommonDescriptor;
import org.apache.iotdb.commons.consensus.ConsensusGroupId;
import org.apache.iotdb.commons.file.SystemFileFactory;
import org.apache.iotdb.confignode.conf.ConfigNodeConfig;
import org.apache.iotdb.confignode.conf.ConfigNodeDescriptor;
import org.apache.iotdb.confignode.consensus.request.ConfigPhysicalPlan;
import org.apache.iotdb.confignode.exception.physical.UnknownPhysicalPlanTypeException;
import org.apache.iotdb.confignode.manager.ConfigManager;
import org.apache.iotdb.confignode.persistence.executor.ConfigPlanExecutor;
import org.apache.iotdb.confignode.writelog.io.SingleFileLogReader;
<<<<<<< HEAD
import org.apache.iotdb.consensus.ConsensusFactory;
=======
>>>>>>> a2ccdeb9
import org.apache.iotdb.consensus.IStateMachine;
import org.apache.iotdb.consensus.common.DataSet;
import org.apache.iotdb.consensus.common.request.ByteBufferConsensusRequest;
import org.apache.iotdb.consensus.common.request.IConsensusRequest;
import org.apache.iotdb.db.utils.writelog.LogWriter;
import org.apache.iotdb.rpc.TSStatusCode;

import org.slf4j.Logger;
import org.slf4j.LoggerFactory;

import java.io.File;
import java.io.FileNotFoundException;
import java.io.IOException;
<<<<<<< HEAD
import java.nio.ByteBuffer;
import java.nio.file.Files;
import java.nio.file.StandardCopyOption;
=======
import java.util.concurrent.ExecutorService;
>>>>>>> a2ccdeb9
import java.util.concurrent.TimeUnit;

/** StateMachine for PartitionRegion */
public class PartitionRegionStateMachine
    implements IStateMachine, IStateMachine.EventApi, IStateMachine.RetryPolicy {

  private static final Logger LOGGER = LoggerFactory.getLogger(PartitionRegionStateMachine.class);
<<<<<<< HEAD
=======

  private static final ExecutorService threadPool =
      IoTDBThreadPoolFactory.newCachedThreadPool("CQ-recovery");
>>>>>>> a2ccdeb9
  private static final ConfigNodeConfig CONF = ConfigNodeDescriptor.getInstance().getConf();
  private final ConfigPlanExecutor executor;
  private ConfigManager configManager;
  private LogWriter logWriter;
  private File logFile;
<<<<<<< HEAD
  private int startIndex;

  private int endIndex;
  private int logFileId;

  private static final String fileDir =
      CONF.getConsensusDir() + File.separator + "standalone" + File.separator + "current";
  private static final String fileTempPath = fileDir + File.separator + "log_inprogress_";
  private static final String filePath = fileDir + File.separator + "log_";
=======
  private int logFileId;
  private static final String fileDir = CONF.getConsensusDir();
  private static final String filePath = fileDir + File.separator + "log_inprogress_";
>>>>>>> a2ccdeb9
  private static final long FILE_MAX_SIZE = CONF.getPartitionRegionStandAloneLogSegmentSizeMax();
  private final TEndPoint currentNodeTEndPoint;

  public PartitionRegionStateMachine(ConfigManager configManager, ConfigPlanExecutor executor) {
    this.executor = executor;
    this.configManager = configManager;
    this.currentNodeTEndPoint =
        new TEndPoint()
            .setIp(ConfigNodeDescriptor.getInstance().getConf().getInternalAddress())
            .setPort(ConfigNodeDescriptor.getInstance().getConf().getConsensusPort());
  }

  public ConfigManager getConfigManager() {
    return configManager;
  }

  public void setConfigManager(ConfigManager configManager) {
    this.configManager = configManager;
  }

  @Override
  public TSStatus write(IConsensusRequest request) {
    ConfigPhysicalPlan plan;
    if (request instanceof ByteBufferConsensusRequest) {
      try {
        plan = ConfigPhysicalPlan.Factory.create(request.serializeToByteBuffer());
      } catch (Throwable e) {
        LOGGER.error(
            "Deserialization error for write plan, request: {}, bytebuffer: {}",
            request,
            request.serializeToByteBuffer(),
            e);
        return new TSStatus(TSStatusCode.INTERNAL_SERVER_ERROR.getStatusCode());
      }
    } else if (request instanceof ConfigPhysicalPlan) {
      plan = (ConfigPhysicalPlan) request;
    } else {
      LOGGER.error(
          "Unexpected write plan, request: {}, bytebuffer: {}",
          request,
          request.serializeToByteBuffer());
      return new TSStatus(TSStatusCode.INTERNAL_SERVER_ERROR.getStatusCode());
    }
    return write(plan);
  }

  /** Transmit PhysicalPlan to confignode.service.executor.PlanExecutor */
  protected TSStatus write(ConfigPhysicalPlan plan) {
    TSStatus result;
    try {
      result = executor.executeNonQueryPlan(plan);
    } catch (UnknownPhysicalPlanTypeException | AuthException e) {
      LOGGER.error(e.getMessage());
      result = new TSStatus(TSStatusCode.INTERNAL_SERVER_ERROR.getStatusCode());
    }

<<<<<<< HEAD
    if (ConsensusFactory.StandAloneConsensus.equals(CONF.getConfigNodeConsensusProtocolClass())) {
      if (logFile.length() > FILE_MAX_SIZE) {
        try {
          logWriter.force();
          File fileDir = new File(filePath);
          Files.move(logFile.toPath(), fileDir.toPath(), StandardCopyOption.ATOMIC_MOVE);
        } catch (IOException e) {
          LOGGER.error("Can't force logWrite for ConfigNode Standalone mode", e);
        }
        for (int retry = 0; retry < 5; retry++) {
          try {
            logWriter.close();
          } catch (IOException e) {
            LOGGER.warn(
                "Can't close StandAloneLog for ConfigNode Standalone mode, filePath: {}, retry: {}",
                logFile.getAbsolutePath(),
                retry);
            try {
              // Sleep 1s and retry
              TimeUnit.SECONDS.sleep(1);
            } catch (InterruptedException e2) {
              Thread.currentThread().interrupt();
              LOGGER.warn("Unexpected interruption during the close method of logWriter");
            }
            continue;
          }
          break;
        }
        createLogFile(logFileId + 1);
      }

      try {
        ByteBuffer buffer = plan.serializeToByteBuffer();
        // The method logWriter.write will execute flip() firstly, so we must make position==limit
        buffer.position(buffer.limit());
        logWriter.write(buffer);
        logFileId = logFileId + 1;
        File logFileTmp = new File(fileTempPath + logFileId);
        Files.move(logFile.toPath(), logFileTmp.toPath(), StandardCopyOption.ATOMIC_MOVE);
      } catch (IOException e) {
        LOGGER.error(
            "can't serialize current ConfigPhysicalPlan for ConfigNode Standalone mode", e);
      }
    }
=======
>>>>>>> a2ccdeb9
    return result;
  }

  @Override
  public DataSet read(IConsensusRequest request) {
    ConfigPhysicalPlan plan;
    if (request instanceof ByteBufferConsensusRequest) {
      try {
        plan = ConfigPhysicalPlan.Factory.create(request.serializeToByteBuffer());
      } catch (Throwable e) {
        LOGGER.error("Deserialization error for write plan : {}", request);
        return null;
      }
    } else if (request instanceof ConfigPhysicalPlan) {
      plan = (ConfigPhysicalPlan) request;
    } else {
      LOGGER.error("Unexpected read plan : {}", request);
      return null;
    }
    return read(plan);
  }

  @Override
  public boolean takeSnapshot(File snapshotDir) {
    return executor.takeSnapshot(snapshotDir);
  }

  @Override
  public void loadSnapshot(File latestSnapshotRootDir) {
    executor.loadSnapshot(latestSnapshotRootDir);
  }

  /** Transmit PhysicalPlan to confignode.service.executor.PlanExecutor */
  protected DataSet read(ConfigPhysicalPlan plan) {
    DataSet result;
    try {
      result = executor.executeQueryPlan(plan);
    } catch (UnknownPhysicalPlanTypeException | AuthException e) {
      LOGGER.error(e.getMessage());
      result = null;
    }
    return result;
  }

  @Override
  public void notifyLeaderChanged(ConsensusGroupId groupId, int newLeaderId) {
    // We get currentNodeId here because the currentNodeId
    // couldn't initialize earlier than the PartitionRegionStateMachine
    int currentNodeId = ConfigNodeDescriptor.getInstance().getConf().getConfigNodeId();

    if (currentNodeId == newLeaderId) {
      LOGGER.info(
          "Current node [nodeId: {}, ip:port: {}] becomes Leader",
          newLeaderId,
          currentNodeTEndPoint);

      // Always initiate all kinds of HeartbeatCache first
      configManager.getLoadManager().initHeartbeatCache();

      // Start leader scheduling services
      configManager.getProcedureManager().shiftExecutor(true);
      configManager.getLoadManager().startLoadStatisticsService();
      configManager.getLoadManager().getRouteBalancer().startRouteBalancingService();
      configManager.getNodeManager().startHeartbeatService();
      configManager.getNodeManager().startUnknownDataNodeDetector();
      configManager.getPartitionManager().startRegionCleaner();

      // we do cq recovery async for two reasons:
      // 1. For performance: cq recovery may be time-consuming, we use another thread to do it in
      // make notifyLeaderChanged not blocked by it
      // 2. For correctness: in cq recovery processing, it will use ConsensusManager which may be
      // initialized after notifyLeaderChanged finished
      threadPool.submit(() -> configManager.getCQManager().startCQScheduler());
    } else {
      LOGGER.info(
          "Current node [nodeId:{}, ip:port: {}] is not longer the leader, the new leader is [nodeId:{}]",
          currentNodeId,
          currentNodeTEndPoint,
          newLeaderId);

      // Stop leader scheduling services
      configManager.getProcedureManager().shiftExecutor(false);
      configManager.getLoadManager().stopLoadStatisticsService();
      configManager.getLoadManager().getRouteBalancer().stopRouteBalancingService();
      configManager.getNodeManager().stopHeartbeatService();
      configManager.getNodeManager().stopUnknownDataNodeDetector();
      configManager.getPartitionManager().stopRegionCleaner();
      configManager.getCQManager().stopCQScheduler();
    }
  }

  @Override
<<<<<<< HEAD
  public void start() {
    if (ConsensusFactory.StandAloneConsensus.equals(CONF.getConfigNodeConsensusProtocolClass())) {
      initStandAloneConfigNode();
    }
  }
=======
  public void start() {}
>>>>>>> a2ccdeb9

  @Override
  public void stop() {
    // do nothing
  }

  @Override
  public boolean isReadOnly() {
    return CommonDescriptor.getInstance().getConfig().isReadOnly();
  }

  @Override
  public boolean shouldRetry(TSStatus writeResult) {
    // TODO implement this
    return RetryPolicy.super.shouldRetry(writeResult);
  }

  @Override
  public TSStatus updateResult(TSStatus previousResult, TSStatus retryResult) {
    // TODO implement this
    return RetryPolicy.super.updateResult(previousResult, retryResult);
  }

  @Override
  public long getSleepTime() {
    // TODO implement this
    return RetryPolicy.super.getSleepTime();
  }

  private void initStandAloneConfigNode() {
<<<<<<< HEAD
    File dir = new File(fileDir);
    dir.mkdirs();
    String[] list = new File(fileDir).list();
    if (list != null && list.length != 0) {
      for (String logFileName : list) {
        int tmp =
            Integer.parseInt(
                logFileName.substring(logFileName.lastIndexOf("_") + 1, logFileName.length()));
        if (logFileName.startsWith("log_inprogress")) {
          logFileId = tmp;
        }
        if (startIndex < tmp) {
          startIndex = tmp;
        }
=======
    String[] list = new File(fileDir).list();
    if (list != null && list.length != 0) {
      for (String logFileName : list) {
>>>>>>> a2ccdeb9
        File logFile = SystemFileFactory.INSTANCE.getFile(fileDir + File.separator + logFileName);
        SingleFileLogReader logReader;
        try {
          logReader = new SingleFileLogReader(logFile);
        } catch (FileNotFoundException e) {
          LOGGER.error(
              "initStandAloneConfigNode meets error, can't find standalone log files, filePath: {}",
              logFile.getAbsolutePath(),
              e);
          continue;
        }
        while (logReader.hasNext()) {
          // read and re-serialize the PhysicalPlan
          ConfigPhysicalPlan nextPlan = logReader.next();
          try {
            executor.executeNonQueryPlan(nextPlan);
          } catch (UnknownPhysicalPlanTypeException | AuthException e) {
            LOGGER.error(e.getMessage());
          }
        }
        logReader.close();
      }
<<<<<<< HEAD
    } else {
      startIndex = 0;
      logFileId = 0;
    }
    endIndex = logFileId;
    File logFiletmp = new File(fileTempPath + logFileId);
    if (logFiletmp.exists()) {
      logFile = new File(filePath + startIndex + "_" + endIndex);
      try {
        Files.move(logFiletmp.toPath(), logFile.toPath(), StandardCopyOption.ATOMIC_MOVE);
      } catch (IOException e) {
        LOGGER.error(
            "can't serialize current ConfigPhysicalPlan for ConfigNode Standalone mode", e);
      }
    }
    createLogFile(endIndex + 1);
  }

  private void createLogFile(int logFileId) {
    logFile = SystemFileFactory.INSTANCE.getFile(fileTempPath + logFileId);
    try {
      logFile.createNewFile();
      logWriter = new LogWriter(logFile, false);
      LOGGER.info("Create StandaloneLog: {}", logFile.getAbsolutePath());

=======
    }
    for (int ID = 0; ID < Integer.MAX_VALUE; ID++) {
      File file = SystemFileFactory.INSTANCE.getFile(filePath);
      if (!file.exists()) {
        logFileId = ID;
        break;
      }
    }
    createLogFile(logFileId);
  }

  private void createLogFile(int logFileId) {
    logFile = SystemFileFactory.INSTANCE.getFile(filePath + logFileId);
    try {
      if (logFile.createNewFile()) {
        logWriter = new LogWriter(logFile, false);
        LOGGER.info("Create StandaloneLog: {}", logFile.getAbsolutePath());
      }
>>>>>>> a2ccdeb9
    } catch (IOException e) {
      LOGGER.warn("Can't create StandaloneLog: {}, retrying...", logFile.getAbsolutePath());
      try {
        TimeUnit.SECONDS.sleep(1);
      } catch (InterruptedException ignored) {
        // Ignore and retry
      }
    }
  }
}<|MERGE_RESOLUTION|>--- conflicted
+++ resolved
@@ -32,10 +32,7 @@
 import org.apache.iotdb.confignode.manager.ConfigManager;
 import org.apache.iotdb.confignode.persistence.executor.ConfigPlanExecutor;
 import org.apache.iotdb.confignode.writelog.io.SingleFileLogReader;
-<<<<<<< HEAD
 import org.apache.iotdb.consensus.ConsensusFactory;
-=======
->>>>>>> a2ccdeb9
 import org.apache.iotdb.consensus.IStateMachine;
 import org.apache.iotdb.consensus.common.DataSet;
 import org.apache.iotdb.consensus.common.request.ByteBufferConsensusRequest;
@@ -49,13 +46,10 @@
 import java.io.File;
 import java.io.FileNotFoundException;
 import java.io.IOException;
-<<<<<<< HEAD
 import java.nio.ByteBuffer;
 import java.nio.file.Files;
 import java.nio.file.StandardCopyOption;
-=======
 import java.util.concurrent.ExecutorService;
->>>>>>> a2ccdeb9
 import java.util.concurrent.TimeUnit;
 
 /** StateMachine for PartitionRegion */
@@ -63,20 +57,15 @@
     implements IStateMachine, IStateMachine.EventApi, IStateMachine.RetryPolicy {
 
   private static final Logger LOGGER = LoggerFactory.getLogger(PartitionRegionStateMachine.class);
-<<<<<<< HEAD
-=======
 
   private static final ExecutorService threadPool =
       IoTDBThreadPoolFactory.newCachedThreadPool("CQ-recovery");
->>>>>>> a2ccdeb9
   private static final ConfigNodeConfig CONF = ConfigNodeDescriptor.getInstance().getConf();
   private final ConfigPlanExecutor executor;
   private ConfigManager configManager;
   private LogWriter logWriter;
   private File logFile;
-<<<<<<< HEAD
   private int startIndex;
-
   private int endIndex;
   private int logFileId;
 
@@ -84,11 +73,6 @@
       CONF.getConsensusDir() + File.separator + "standalone" + File.separator + "current";
   private static final String fileTempPath = fileDir + File.separator + "log_inprogress_";
   private static final String filePath = fileDir + File.separator + "log_";
-=======
-  private int logFileId;
-  private static final String fileDir = CONF.getConsensusDir();
-  private static final String filePath = fileDir + File.separator + "log_inprogress_";
->>>>>>> a2ccdeb9
   private static final long FILE_MAX_SIZE = CONF.getPartitionRegionStandAloneLogSegmentSizeMax();
   private final TEndPoint currentNodeTEndPoint;
 
@@ -144,8 +128,6 @@
       LOGGER.error(e.getMessage());
       result = new TSStatus(TSStatusCode.INTERNAL_SERVER_ERROR.getStatusCode());
     }
-
-<<<<<<< HEAD
     if (ConsensusFactory.StandAloneConsensus.equals(CONF.getConfigNodeConsensusProtocolClass())) {
       if (logFile.length() > FILE_MAX_SIZE) {
         try {
@@ -190,8 +172,6 @@
             "can't serialize current ConfigPhysicalPlan for ConfigNode Standalone mode", e);
       }
     }
-=======
->>>>>>> a2ccdeb9
     return result;
   }
 
@@ -284,15 +264,11 @@
   }
 
   @Override
-<<<<<<< HEAD
   public void start() {
     if (ConsensusFactory.StandAloneConsensus.equals(CONF.getConfigNodeConsensusProtocolClass())) {
       initStandAloneConfigNode();
     }
   }
-=======
-  public void start() {}
->>>>>>> a2ccdeb9
 
   @Override
   public void stop() {
@@ -323,7 +299,6 @@
   }
 
   private void initStandAloneConfigNode() {
-<<<<<<< HEAD
     File dir = new File(fileDir);
     dir.mkdirs();
     String[] list = new File(fileDir).list();
@@ -338,11 +313,6 @@
         if (startIndex < tmp) {
           startIndex = tmp;
         }
-=======
-    String[] list = new File(fileDir).list();
-    if (list != null && list.length != 0) {
-      for (String logFileName : list) {
->>>>>>> a2ccdeb9
         File logFile = SystemFileFactory.INSTANCE.getFile(fileDir + File.separator + logFileName);
         SingleFileLogReader logReader;
         try {
@@ -365,7 +335,6 @@
         }
         logReader.close();
       }
-<<<<<<< HEAD
     } else {
       startIndex = 0;
       logFileId = 0;
@@ -391,26 +360,6 @@
       logWriter = new LogWriter(logFile, false);
       LOGGER.info("Create StandaloneLog: {}", logFile.getAbsolutePath());
 
-=======
-    }
-    for (int ID = 0; ID < Integer.MAX_VALUE; ID++) {
-      File file = SystemFileFactory.INSTANCE.getFile(filePath);
-      if (!file.exists()) {
-        logFileId = ID;
-        break;
-      }
-    }
-    createLogFile(logFileId);
-  }
-
-  private void createLogFile(int logFileId) {
-    logFile = SystemFileFactory.INSTANCE.getFile(filePath + logFileId);
-    try {
-      if (logFile.createNewFile()) {
-        logWriter = new LogWriter(logFile, false);
-        LOGGER.info("Create StandaloneLog: {}", logFile.getAbsolutePath());
-      }
->>>>>>> a2ccdeb9
     } catch (IOException e) {
       LOGGER.warn("Can't create StandaloneLog: {}, retrying...", logFile.getAbsolutePath());
       try {
