/*
 * Licensed to the Apache Software Foundation (ASF) under one
 * or more contributor license agreements.  See the NOTICE file
 * distributed with this work for additional information
 * regarding copyright ownership.  The ASF licenses this file
 * to you under the Apache License, Version 2.0 (the
 * "License"); you may not use this file except in compliance
 * with the License.  You may obtain a copy of the License at
 *
 *     http://www.apache.org/licenses/LICENSE-2.0
 *
 * Unless required by applicable law or agreed to in writing,
 * software distributed under the License is distributed on an
 * "AS IS" BASIS, WITHOUT WARRANTIES OR CONDITIONS OF ANY
 * KIND, either express or implied.  See the License for the
 * specific language governing permissions and limitations
 * under the License.
 */
package org.apache.iotdb.confignode.consensus.statemachine;

import org.apache.iotdb.common.rpc.thrift.TEndPoint;
import org.apache.iotdb.common.rpc.thrift.TSStatus;
import org.apache.iotdb.commons.auth.AuthException;
import org.apache.iotdb.commons.concurrent.IoTDBThreadPoolFactory;
import org.apache.iotdb.commons.conf.CommonDescriptor;
import org.apache.iotdb.commons.consensus.ConsensusGroupId;
import org.apache.iotdb.commons.file.SystemFileFactory;
import org.apache.iotdb.confignode.conf.ConfigNodeConfig;
import org.apache.iotdb.confignode.conf.ConfigNodeDescriptor;
import org.apache.iotdb.confignode.consensus.request.ConfigPhysicalPlan;
import org.apache.iotdb.confignode.exception.physical.UnknownPhysicalPlanTypeException;
import org.apache.iotdb.confignode.manager.ConfigManager;
import org.apache.iotdb.confignode.persistence.executor.ConfigPlanExecutor;
import org.apache.iotdb.confignode.writelog.io.SingleFileLogReader;
import org.apache.iotdb.consensus.ConsensusFactory;
import org.apache.iotdb.consensus.IStateMachine;
import org.apache.iotdb.consensus.common.DataSet;
import org.apache.iotdb.consensus.common.request.ByteBufferConsensusRequest;
import org.apache.iotdb.consensus.common.request.IConsensusRequest;
import org.apache.iotdb.db.utils.writelog.LogWriter;
import org.apache.iotdb.rpc.TSStatusCode;

import org.apache.ratis.util.FileUtils;
import org.slf4j.Logger;
import org.slf4j.LoggerFactory;

import java.io.File;
import java.io.FileNotFoundException;
import java.io.IOException;
import java.nio.ByteBuffer;
import java.nio.file.Files;
import java.nio.file.StandardCopyOption;
import java.util.concurrent.ExecutorService;
import java.util.concurrent.TimeUnit;

/** StateMachine for PartitionRegion */
public class PartitionRegionStateMachine
    implements IStateMachine, IStateMachine.EventApi, IStateMachine.RetryPolicy {

  private static final Logger LOGGER = LoggerFactory.getLogger(PartitionRegionStateMachine.class);

  private static final ExecutorService threadPool =
      IoTDBThreadPoolFactory.newCachedThreadPool("CQ-recovery");
  private static final ConfigNodeConfig CONF = ConfigNodeDescriptor.getInstance().getConf();
  private final ConfigPlanExecutor executor;

  private ConfigManager configManager;
  private LogWriter logWriter;
  private File logFile;
  private int logFileId;
<<<<<<< HEAD
  private static final String fileDir =
      CONF.getConsensusDir() + File.separator + "standalone" + File.separator + "current";

  private static final String snapshotDir =
      CONF.getConsensusDir() + File.separator + "standalone" + File.separator + "sm";
  private static final String filePath = fileDir + File.separator + "log_";
  private static final long FILE_MAX_SIZE = CONF.getPartitionRegionStandAloneLogSegmentSizeMax();

  private static final long SNAPSHOT_TRIGGER_THRESHOLD =
      CONF.getPartitionRegionRatisSnapshotTriggerThreshold();
=======
  private static final String fileDir = CONF.getConsensusDir();
  private static final String filePath = fileDir + File.separator + "log_inprogress_";
  private static final long FILE_MAX_SIZE = CONF.getPartitionRegionOneCopyLogSegmentSizeMax();
>>>>>>> cf17b06d
  private final TEndPoint currentNodeTEndPoint;

  public PartitionRegionStateMachine(ConfigManager configManager, ConfigPlanExecutor executor) {
    this.executor = executor;
    this.configManager = configManager;
    this.currentNodeTEndPoint =
        new TEndPoint()
            .setIp(ConfigNodeDescriptor.getInstance().getConf().getInternalAddress())
            .setPort(ConfigNodeDescriptor.getInstance().getConf().getConsensusPort());
  }

  public ConfigManager getConfigManager() {
    return configManager;
  }

  public void setConfigManager(ConfigManager configManager) {
    this.configManager = configManager;
  }

  @Override
  public TSStatus write(IConsensusRequest request) {
    ConfigPhysicalPlan plan;
    if (request instanceof ByteBufferConsensusRequest) {
      try {
        plan = ConfigPhysicalPlan.Factory.create(request.serializeToByteBuffer());
      } catch (Throwable e) {
        LOGGER.error(
            "Deserialization error for write plan, request: {}, bytebuffer: {}",
            request,
            request.serializeToByteBuffer(),
            e);
        return new TSStatus(TSStatusCode.INTERNAL_SERVER_ERROR.getStatusCode());
      }
    } else if (request instanceof ConfigPhysicalPlan) {
      plan = (ConfigPhysicalPlan) request;
    } else {
      LOGGER.error(
          "Unexpected write plan, request: {}, bytebuffer: {}",
          request,
          request.serializeToByteBuffer());
      return new TSStatus(TSStatusCode.INTERNAL_SERVER_ERROR.getStatusCode());
    }
    return write(plan);
  }

  /** Transmit PhysicalPlan to confignode.service.executor.PlanExecutor */
  protected TSStatus write(ConfigPhysicalPlan plan) {
    TSStatus result;
    try {
      result = executor.executeNonQueryPlan(plan);
    } catch (UnknownPhysicalPlanTypeException | AuthException e) {
      LOGGER.error(e.getMessage());
      result = new TSStatus(TSStatusCode.INTERNAL_SERVER_ERROR.getStatusCode());
    }
    if (ConsensusFactory.StandAloneConsensus.equals(CONF.getConfigNodeConsensusProtocolClass())) {
      if (logFile.length() > FILE_MAX_SIZE) {
        try {
          logWriter.force();
        } catch (IOException e) {
          LOGGER.error("Can't force logWrite for ConfigNode Standalone mode", e);
        }
        for (int retry = 0; retry < 5; retry++) {
          try {
            logWriter.close();
          } catch (IOException e) {
            LOGGER.warn(
                "Can't close StandAloneLog for ConfigNode Standalone mode, filePath: {}, retry: {}",
                logFile.getAbsolutePath(),
                retry);
            try {
              // Sleep 1s and retry
              TimeUnit.SECONDS.sleep(1);
            } catch (InterruptedException e2) {
              Thread.currentThread().interrupt();
              LOGGER.warn("Unexpected interruption during the close method of logWriter");
            }
            continue;
          }
          break;
        }
        createLogFile(logFileId + 1);
      }
      try {
        ByteBuffer buffer = plan.serializeToByteBuffer();
        // The method logWriter.write will execute flip() firstly, so we must make position==limit
        buffer.position(buffer.limit());
        logWriter.write(buffer);
        logFileId = logFileId + 1;
        File tmp = new File(filePath + logFileId);

        Files.move(logFile.toPath(), tmp.toPath(), StandardCopyOption.ATOMIC_MOVE);
        logFile = tmp;
        logWriter = new LogWriter(tmp, false);
      } catch (IOException e) {
        LOGGER.error(
            "can't serialize current ConfigPhysicalPlan for ConfigNode Standalone mode", e);
      }
      if (logFileId > SNAPSHOT_TRIGGER_THRESHOLD) {
        try {
          takeSnapshot(logFileId);
        } catch (IOException e) {
          LOGGER.error("can't delete  old snapshot", e);
        }
      }
    }
    return result;
  }

  @Override
  public DataSet read(IConsensusRequest request) {
    ConfigPhysicalPlan plan;
    if (request instanceof ByteBufferConsensusRequest) {
      try {
        plan = ConfigPhysicalPlan.Factory.create(request.serializeToByteBuffer());
      } catch (Throwable e) {
        LOGGER.error("Deserialization error for write plan : {}", request);
        return null;
      }
    } else if (request instanceof ConfigPhysicalPlan) {
      plan = (ConfigPhysicalPlan) request;
    } else {
      LOGGER.error("Unexpected read plan : {}", request);
      return null;
    }
    return read(plan);
  }

  @Override
  public boolean takeSnapshot(File snapshotDir) {
    return executor.takeSnapshot(snapshotDir);
  }

  @Override
  public void loadSnapshot(File latestSnapshotRootDir) {
    executor.loadSnapshot(latestSnapshotRootDir);
  }

  /** Transmit PhysicalPlan to confignode.service.executor.PlanExecutor */
  protected DataSet read(ConfigPhysicalPlan plan) {
    DataSet result;
    try {
      result = executor.executeQueryPlan(plan);
    } catch (UnknownPhysicalPlanTypeException | AuthException e) {
      LOGGER.error(e.getMessage());
      result = null;
    }
    return result;
  }

  @Override
  public void notifyLeaderChanged(ConsensusGroupId groupId, int newLeaderId) {
    // We get currentNodeId here because the currentNodeId
    // couldn't initialize earlier than the PartitionRegionStateMachine
    int currentNodeId = ConfigNodeDescriptor.getInstance().getConf().getConfigNodeId();

    if (currentNodeId == newLeaderId) {
      LOGGER.info(
          "Current node [nodeId: {}, ip:port: {}] becomes Leader",
          newLeaderId,
          currentNodeTEndPoint);

      // Always initiate all kinds of HeartbeatCache first
      configManager.getLoadManager().initHeartbeatCache();

      // Start leader scheduling services
      configManager.getProcedureManager().shiftExecutor(true);
      configManager.getLoadManager().startLoadStatisticsService();
      configManager.getLoadManager().getRouteBalancer().startRouteBalancingService();
      configManager.getNodeManager().startHeartbeatService();
      configManager.getNodeManager().startUnknownDataNodeDetector();
      configManager.getPartitionManager().startRegionCleaner();

      // we do cq recovery async for two reasons:
      // 1. For performance: cq recovery may be time-consuming, we use another thread to do it in
      // make notifyLeaderChanged not blocked by it
      // 2. For correctness: in cq recovery processing, it will use ConsensusManager which may be
      // initialized after notifyLeaderChanged finished
      threadPool.submit(() -> configManager.getCQManager().startCQScheduler());
    } else {
      LOGGER.info(
          "Current node [nodeId:{}, ip:port: {}] is not longer the leader, the new leader is [nodeId:{}]",
          currentNodeId,
          currentNodeTEndPoint,
          newLeaderId);

      // Stop leader scheduling services
      configManager.getProcedureManager().shiftExecutor(false);
      configManager.getLoadManager().stopLoadStatisticsService();
      configManager.getLoadManager().getRouteBalancer().stopRouteBalancingService();
      configManager.getNodeManager().stopHeartbeatService();
      configManager.getNodeManager().stopUnknownDataNodeDetector();
      configManager.getPartitionManager().stopRegionCleaner();
      configManager.getCQManager().stopCQScheduler();
    }
  }

  @Override
  public void start() {
    if (ConsensusFactory.StandAloneConsensus.equals(CONF.getConfigNodeConsensusProtocolClass())) {
      initStandAloneConfigNode();
    }
  }

  @Override
  public void stop() {
    // do nothing
  }

  @Override
  public boolean isReadOnly() {
    return CommonDescriptor.getInstance().getConfig().isReadOnly();
  }

  @Override
  public boolean shouldRetry(TSStatus writeResult) {
    // TODO implement this
    return RetryPolicy.super.shouldRetry(writeResult);
  }

  @Override
  public TSStatus updateResult(TSStatus previousResult, TSStatus retryResult) {
    // TODO implement this
    return RetryPolicy.super.updateResult(previousResult, retryResult);
  }

  @Override
  public long getSleepTime() {
    // TODO implement this
    return RetryPolicy.super.getSleepTime();
  }

  private void initStandAloneConfigNode() {
    File dir = new File(fileDir);
    File snapshotDIr = new File(snapshotDir);
    dir.mkdirs();
    snapshotDIr.mkdirs();
    String[] list = new File(fileDir).list();
    String[] listSnapshot = new File(snapshotDir).list();
    int logIndex = 0;
    if (listSnapshot != null && listSnapshot.length != 0) {
      for (String logFileName : listSnapshot) {
        File snapshotFile = new File(snapshotDir + File.separator + logFileName);
        logIndex = Integer.parseInt(logFileName);
        loadSnapshot(snapshotFile);
      }
    }
    if (list != null && list.length != 0) {
      for (String logFileName : list) {
        logFileId =
            Integer.parseInt(
                logFileName.substring(logFileName.lastIndexOf("_") + 1, logFileName.length()));
        if (logFileId >= logIndex) {
          File logFile = SystemFileFactory.INSTANCE.getFile(fileDir + File.separator + logFileName);
          SingleFileLogReader logReader;
          try {
            logReader = new SingleFileLogReader(logFile);
          } catch (FileNotFoundException e) {
            LOGGER.error(
                "initStandAloneConfigNode meets error, can't find standalone log files, filePath: {}",
                logFile.getAbsolutePath(),
                e);
            continue;
          }
          while (logReader.hasNext()) {
            // read and re-serialize the PhysicalPlan
            ConfigPhysicalPlan nextPlan = logReader.next();
            try {
              executor.executeNonQueryPlan(nextPlan);
            } catch (UnknownPhysicalPlanTypeException | AuthException e) {
              LOGGER.error(e.getMessage());
            }
          }
          logReader.close();
        }
      }
    } else {
      logFileId = 0;
    }
    createLogFile(logFileId);
  }

  private void createLogFile(int logFileId) {
    logFile = SystemFileFactory.INSTANCE.getFile(filePath + logFileId);
    try {
      logFile.createNewFile();
      logWriter = new LogWriter(logFile, false);
      LOGGER.info("Create StandaloneLog: {}", logFile.getAbsolutePath());
      if (logFile.createNewFile()) {
        logWriter = new LogWriter(logFile, false);
        LOGGER.info("Create StandaloneLog: {}", logFile.getAbsolutePath());
      }
    } catch (IOException e) {
      LOGGER.warn("Can't create StandaloneLog: {}, retrying...", logFile.getAbsolutePath());
      try {
        TimeUnit.SECONDS.sleep(1);
      } catch (InterruptedException ignored) {
        // Ignore and retry
      }
    }
  }

  private void takeSnapshot(int logFileId) throws IOException {
    int index, oldIndex = 0;
    File file = new File(snapshotDir);
    String[] list = file.list();
    if (list != null && list.length != 0) {
      oldIndex = Integer.parseInt(list[0]);
    }
    index = logFileId + 1;
    File snapshotTmpDir = new File(snapshotDir + File.separator + index);
    boolean applicationTakeSnapshotSuccess = takeSnapshot(snapshotTmpDir);
    if (!applicationTakeSnapshotSuccess) {
      if (!snapshotTmpDir.delete()) {
        LOGGER.info(
            "Snapshot directory is in complete, deleting " + snapshotTmpDir.getAbsolutePath());
        try {
          FileUtils.deleteFully(snapshotTmpDir);
        } catch (IOException e) {
          LOGGER.info("Snapshot failed " + snapshotTmpDir.getAbsolutePath());
        }
      }
    } else {
      FileUtils.deleteFully(new File(snapshotDir + File.separator + oldIndex));
    }
  }
}<|MERGE_RESOLUTION|>--- conflicted
+++ resolved
@@ -63,28 +63,16 @@
       IoTDBThreadPoolFactory.newCachedThreadPool("CQ-recovery");
   private static final ConfigNodeConfig CONF = ConfigNodeDescriptor.getInstance().getConf();
   private final ConfigPlanExecutor executor;
-
   private ConfigManager configManager;
+  private final TEndPoint currentNodeTEndPoint;
+
   private LogWriter logWriter;
   private File logFile;
   private int logFileId;
-<<<<<<< HEAD
   private static final String fileDir =
-      CONF.getConsensusDir() + File.separator + "standalone" + File.separator + "current";
-
-  private static final String snapshotDir =
-      CONF.getConsensusDir() + File.separator + "standalone" + File.separator + "sm";
+      CONF.getConsensusDir() + File.separator + "one_copy" + File.separator + "current";
   private static final String filePath = fileDir + File.separator + "log_";
-  private static final long FILE_MAX_SIZE = CONF.getPartitionRegionStandAloneLogSegmentSizeMax();
-
-  private static final long SNAPSHOT_TRIGGER_THRESHOLD =
-      CONF.getPartitionRegionRatisSnapshotTriggerThreshold();
-=======
-  private static final String fileDir = CONF.getConsensusDir();
-  private static final String filePath = fileDir + File.separator + "log_inprogress_";
   private static final long FILE_MAX_SIZE = CONF.getPartitionRegionOneCopyLogSegmentSizeMax();
->>>>>>> cf17b06d
-  private final TEndPoint currentNodeTEndPoint;
 
   public PartitionRegionStateMachine(ConfigManager configManager, ConfigPlanExecutor executor) {
     this.executor = executor;
@@ -138,7 +126,7 @@
       LOGGER.error(e.getMessage());
       result = new TSStatus(TSStatusCode.INTERNAL_SERVER_ERROR.getStatusCode());
     }
-    if (ConsensusFactory.StandAloneConsensus.equals(CONF.getConfigNodeConsensusProtocolClass())) {
+    if (ConsensusFactory.ONE_COPY_CONSENSUS.equals(CONF.getConfigNodeConsensusProtocolClass())) {
       if (logFile.length() > FILE_MAX_SIZE) {
         try {
           logWriter.force();
@@ -173,21 +161,14 @@
         logWriter.write(buffer);
         logFileId = logFileId + 1;
         File tmp = new File(filePath + logFileId);
-
         Files.move(logFile.toPath(), tmp.toPath(), StandardCopyOption.ATOMIC_MOVE);
         logFile = tmp;
         logWriter = new LogWriter(tmp, false);
       } catch (IOException e) {
         LOGGER.error(
-            "can't serialize current ConfigPhysicalPlan for ConfigNode Standalone mode", e);
-      }
-      if (logFileId > SNAPSHOT_TRIGGER_THRESHOLD) {
-        try {
-          takeSnapshot(logFileId);
-        } catch (IOException e) {
-          LOGGER.error("can't delete  old snapshot", e);
-        }
-      }
+            "Can't serialize current ConfigPhysicalPlan for ConfigNode Standalone mode", e);
+      }
+
     }
     return result;
   }
@@ -282,7 +263,7 @@
 
   @Override
   public void start() {
-    if (ConsensusFactory.StandAloneConsensus.equals(CONF.getConfigNodeConsensusProtocolClass())) {
+    if (ConsensusFactory.ONE_COPY_CONSENSUS.equals(CONF.getConfigNodeConsensusProtocolClass())) {
       initStandAloneConfigNode();
     }
   }
@@ -317,24 +298,14 @@
 
   private void initStandAloneConfigNode() {
     File dir = new File(fileDir);
-    File snapshotDIr = new File(snapshotDir);
     dir.mkdirs();
-    snapshotDIr.mkdirs();
     String[] list = new File(fileDir).list();
-    String[] listSnapshot = new File(snapshotDir).list();
     int logIndex = 0;
-    if (listSnapshot != null && listSnapshot.length != 0) {
-      for (String logFileName : listSnapshot) {
-        File snapshotFile = new File(snapshotDir + File.separator + logFileName);
-        logIndex = Integer.parseInt(logFileName);
-        loadSnapshot(snapshotFile);
-      }
-    }
     if (list != null && list.length != 0) {
       for (String logFileName : list) {
         logFileId =
             Integer.parseInt(
-                logFileName.substring(logFileName.lastIndexOf("_") + 1, logFileName.length()));
+                logFileName.substring(logFileName.lastIndexOf("_") + 1));
         if (logFileId >= logIndex) {
           File logFile = SystemFileFactory.INSTANCE.getFile(fileDir + File.separator + logFileName);
           SingleFileLogReader logReader;
@@ -342,7 +313,7 @@
             logReader = new SingleFileLogReader(logFile);
           } catch (FileNotFoundException e) {
             LOGGER.error(
-                "initStandAloneConfigNode meets error, can't find standalone log files, filePath: {}",
+                "InitStandAloneConfigNode meets error, can't find standalone log files, filePath: {}",
                 logFile.getAbsolutePath(),
                 e);
             continue;
@@ -377,36 +348,6 @@
       }
     } catch (IOException e) {
       LOGGER.warn("Can't create StandaloneLog: {}, retrying...", logFile.getAbsolutePath());
-      try {
-        TimeUnit.SECONDS.sleep(1);
-      } catch (InterruptedException ignored) {
-        // Ignore and retry
-      }
-    }
-  }
-
-  private void takeSnapshot(int logFileId) throws IOException {
-    int index, oldIndex = 0;
-    File file = new File(snapshotDir);
-    String[] list = file.list();
-    if (list != null && list.length != 0) {
-      oldIndex = Integer.parseInt(list[0]);
-    }
-    index = logFileId + 1;
-    File snapshotTmpDir = new File(snapshotDir + File.separator + index);
-    boolean applicationTakeSnapshotSuccess = takeSnapshot(snapshotTmpDir);
-    if (!applicationTakeSnapshotSuccess) {
-      if (!snapshotTmpDir.delete()) {
-        LOGGER.info(
-            "Snapshot directory is in complete, deleting " + snapshotTmpDir.getAbsolutePath());
-        try {
-          FileUtils.deleteFully(snapshotTmpDir);
-        } catch (IOException e) {
-          LOGGER.info("Snapshot failed " + snapshotTmpDir.getAbsolutePath());
-        }
-      }
-    } else {
-      FileUtils.deleteFully(new File(snapshotDir + File.separator + oldIndex));
     }
   }
 }