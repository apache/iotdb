/*
 * Licensed to the Apache Software Foundation (ASF) under one
 * or more contributor license agreements.  See the NOTICE file
 * distributed with this work for additional information
 * regarding copyright ownership.  The ASF licenses this file
 * to you under the Apache License, Version 2.0 (the
 * "License"); you may not use this file except in compliance
 * with the License.  You may obtain a copy of the License at
 *
 *     http://www.apache.org/licenses/LICENSE-2.0
 *
 * Unless required by applicable law or agreed to in writing,
 * software distributed under the License is distributed on an
 * "AS IS" BASIS, WITHOUT WARRANTIES OR CONDITIONS OF ANY
 * KIND, either express or implied.  See the License for the
 * specific language governing permissions and limitations
 * under the License.
 */
package org.apache.iotdb.confignode.consensus.statemachine;

import org.apache.iotdb.common.rpc.thrift.TEndPoint;
import org.apache.iotdb.common.rpc.thrift.TSStatus;
import org.apache.iotdb.commons.auth.AuthException;
import org.apache.iotdb.commons.concurrent.IoTDBThreadPoolFactory;
import org.apache.iotdb.commons.conf.CommonDescriptor;
import org.apache.iotdb.commons.consensus.ConsensusGroupId;
import org.apache.iotdb.commons.file.SystemFileFactory;
import org.apache.iotdb.confignode.conf.ConfigNodeConfig;
import org.apache.iotdb.confignode.conf.ConfigNodeDescriptor;
import org.apache.iotdb.confignode.consensus.request.ConfigPhysicalPlan;
import org.apache.iotdb.confignode.exception.physical.UnknownPhysicalPlanTypeException;
import org.apache.iotdb.confignode.manager.ConfigManager;
import org.apache.iotdb.confignode.persistence.executor.ConfigPlanExecutor;
import org.apache.iotdb.confignode.writelog.io.SingleFileLogReader;
import org.apache.iotdb.consensus.ConsensusFactory;
import org.apache.iotdb.consensus.IStateMachine;
import org.apache.iotdb.consensus.common.DataSet;
import org.apache.iotdb.consensus.common.request.ByteBufferConsensusRequest;
import org.apache.iotdb.consensus.common.request.IConsensusRequest;
import org.apache.iotdb.db.utils.writelog.LogWriter;
import org.apache.iotdb.rpc.TSStatusCode;

import org.slf4j.Logger;
import org.slf4j.LoggerFactory;

import java.io.File;
import java.io.FileNotFoundException;
import java.io.IOException;
import java.nio.ByteBuffer;
import java.nio.file.Files;
import java.nio.file.StandardCopyOption;
import java.util.concurrent.ExecutorService;
import java.util.concurrent.TimeUnit;

/** StateMachine for PartitionRegion */
public class PartitionRegionStateMachine
    implements IStateMachine, IStateMachine.EventApi, IStateMachine.RetryPolicy {

  private static final Logger LOGGER = LoggerFactory.getLogger(PartitionRegionStateMachine.class);

  private static final ExecutorService threadPool =
      IoTDBThreadPoolFactory.newCachedThreadPool("CQ-recovery");
  private static final ConfigNodeConfig CONF = ConfigNodeDescriptor.getInstance().getConf();
  private final ConfigPlanExecutor executor;
  private ConfigManager configManager;
  private LogWriter logWriter;
  private File logFile;
<<<<<<< HEAD
  private int startIndex;
  private int endIndex;

  private static final String fileDir =
      CONF.getConsensusDir() + File.separator + "standalone" + File.separator + "current";
  private static final String fileTempPath = fileDir + File.separator + "log_inprogress_";
  private static final String filePath = fileDir + File.separator + "log_";
  private static final long FILE_MAX_SIZE =75;
=======
  private int logFileId;
  private static final String fileDir = CONF.getConsensusDir();
  private static final String filePath = fileDir + File.separator + "log_inprogress_";
  private static final long FILE_MAX_SIZE = CONF.getPartitionRegionOneCopyLogSegmentSizeMax();
>>>>>>> dbfacd9c
  private final TEndPoint currentNodeTEndPoint;

  public PartitionRegionStateMachine(ConfigManager configManager, ConfigPlanExecutor executor) {
    this.executor = executor;
    this.configManager = configManager;
    this.currentNodeTEndPoint =
        new TEndPoint()
            .setIp(ConfigNodeDescriptor.getInstance().getConf().getInternalAddress())
            .setPort(ConfigNodeDescriptor.getInstance().getConf().getConsensusPort());
  }

  public ConfigManager getConfigManager() {
    return configManager;
  }

  public void setConfigManager(ConfigManager configManager) {
    this.configManager = configManager;
  }

  @Override
  public TSStatus write(IConsensusRequest request) {
    ConfigPhysicalPlan plan;
    if (request instanceof ByteBufferConsensusRequest) {
      try {
        plan = ConfigPhysicalPlan.Factory.create(request.serializeToByteBuffer());
      } catch (Throwable e) {
        LOGGER.error(
            "Deserialization error for write plan, request: {}, bytebuffer: {}",
            request,
            request.serializeToByteBuffer(),
            e);
        return new TSStatus(TSStatusCode.INTERNAL_SERVER_ERROR.getStatusCode());
      }
    } else if (request instanceof ConfigPhysicalPlan) {
      plan = (ConfigPhysicalPlan) request;
    } else {
      LOGGER.error(
          "Unexpected write plan, request: {}, bytebuffer: {}",
          request,
          request.serializeToByteBuffer());
      return new TSStatus(TSStatusCode.INTERNAL_SERVER_ERROR.getStatusCode());
    }
    return write(plan);
  }

  /** Transmit PhysicalPlan to confignode.service.executor.PlanExecutor */
  protected TSStatus write(ConfigPhysicalPlan plan) {
    TSStatus result;
    try {
      result = executor.executeNonQueryPlan(plan);
    } catch (UnknownPhysicalPlanTypeException | AuthException e) {
      LOGGER.error(e.getMessage());
      result = new TSStatus(TSStatusCode.INTERNAL_SERVER_ERROR.getStatusCode());
    }
    if (ConsensusFactory.StandAloneConsensus.equals(CONF.getConfigNodeConsensusProtocolClass())) {
      if (logFile.length() > FILE_MAX_SIZE) {
        try {
          logWriter.force();
          File fileDir = new File(filePath+startIndex+"_"+endIndex);
          Files.move(logFile.toPath(), fileDir.toPath(), StandardCopyOption.ATOMIC_MOVE);
        } catch (IOException e) {
          LOGGER.error("Can't force logWrite for ConfigNode Standalone mode", e);
        }
        for (int retry = 0; retry < 5; retry++) {
          try {
            logWriter.close();
          } catch (IOException e) {
            LOGGER.warn(
                "Can't close StandAloneLog for ConfigNode Standalone mode, filePath: {}, retry: {}",
                logFile.getAbsolutePath(),
                retry);
            try {
              // Sleep 1s and retry
              TimeUnit.SECONDS.sleep(1);
            } catch (InterruptedException e2) {
              Thread.currentThread().interrupt();
              LOGGER.warn("Unexpected interruption during the close method of logWriter");
            }
            continue;
          }
          break;
        }
        startIndex=endIndex+1;
        createLogFile(startIndex);
      }
      try {
        ByteBuffer buffer = plan.serializeToByteBuffer();
        // The method logWriter.write will execute flip() firstly, so we must make position==limit
        buffer.position(buffer.limit());
        logWriter.write(buffer);
        endIndex = endIndex + 1;
        File logFileTmp = new File(fileTempPath + endIndex);
        Files.move(logFile.toPath(), logFileTmp.toPath(), StandardCopyOption.ATOMIC_MOVE);
        logFile = logFileTmp;
        logWriter = new LogWriter(logFile, false);
      } catch (IOException e) {
        LOGGER.error(
            "can't serialize current ConfigPhysicalPlan for ConfigNode Standalone mode", e);
      }
    }
    return result;
  }

  @Override
  public DataSet read(IConsensusRequest request) {
    ConfigPhysicalPlan plan;
    if (request instanceof ByteBufferConsensusRequest) {
      try {
        plan = ConfigPhysicalPlan.Factory.create(request.serializeToByteBuffer());
      } catch (Throwable e) {
        LOGGER.error("Deserialization error for write plan : {}", request);
        return null;
      }
    } else if (request instanceof ConfigPhysicalPlan) {
      plan = (ConfigPhysicalPlan) request;
    } else {
      LOGGER.error("Unexpected read plan : {}", request);
      return null;
    }
    return read(plan);
  }

  @Override
  public boolean takeSnapshot(File snapshotDir) {
    return executor.takeSnapshot(snapshotDir);
  }

  @Override
  public void loadSnapshot(File latestSnapshotRootDir) {
    executor.loadSnapshot(latestSnapshotRootDir);
  }

  /** Transmit PhysicalPlan to confignode.service.executor.PlanExecutor */
  protected DataSet read(ConfigPhysicalPlan plan) {
    DataSet result;
    try {
      result = executor.executeQueryPlan(plan);
    } catch (UnknownPhysicalPlanTypeException | AuthException e) {
      LOGGER.error(e.getMessage());
      result = null;
    }
    return result;
  }

  @Override
  public void notifyLeaderChanged(ConsensusGroupId groupId, int newLeaderId) {
    // We get currentNodeId here because the currentNodeId
    // couldn't initialize earlier than the PartitionRegionStateMachine
    int currentNodeId = ConfigNodeDescriptor.getInstance().getConf().getConfigNodeId();

    if (currentNodeId == newLeaderId) {
      LOGGER.info(
          "Current node [nodeId: {}, ip:port: {}] becomes Leader",
          newLeaderId,
          currentNodeTEndPoint);

      // Always initiate all kinds of HeartbeatCache first
      configManager.getLoadManager().initHeartbeatCache();

      // Start leader scheduling services
      configManager.getProcedureManager().shiftExecutor(true);
      configManager.getLoadManager().startLoadStatisticsService();
      configManager.getLoadManager().getRouteBalancer().startRouteBalancingService();
      configManager.getNodeManager().startHeartbeatService();
      configManager.getNodeManager().startUnknownDataNodeDetector();
      configManager.getPartitionManager().startRegionCleaner();

      // we do cq recovery async for two reasons:
      // 1. For performance: cq recovery may be time-consuming, we use another thread to do it in
      // make notifyLeaderChanged not blocked by it
      // 2. For correctness: in cq recovery processing, it will use ConsensusManager which may be
      // initialized after notifyLeaderChanged finished
      threadPool.submit(() -> configManager.getCQManager().startCQScheduler());
    } else {
      LOGGER.info(
          "Current node [nodeId:{}, ip:port: {}] is not longer the leader, the new leader is [nodeId:{}]",
          currentNodeId,
          currentNodeTEndPoint,
          newLeaderId);

      // Stop leader scheduling services
      configManager.getProcedureManager().shiftExecutor(false);
      configManager.getLoadManager().stopLoadStatisticsService();
      configManager.getLoadManager().getRouteBalancer().stopRouteBalancingService();
      configManager.getNodeManager().stopHeartbeatService();
      configManager.getNodeManager().stopUnknownDataNodeDetector();
      configManager.getPartitionManager().stopRegionCleaner();
      configManager.getCQManager().stopCQScheduler();
    }
  }

  @Override
  public void start() {
    if (ConsensusFactory.StandAloneConsensus.equals(CONF.getConfigNodeConsensusProtocolClass())) {
      initStandAloneConfigNode();
    }
  }

  @Override
  public void stop() {
    // do nothing
  }

  @Override
  public boolean isReadOnly() {
    return CommonDescriptor.getInstance().getConfig().isReadOnly();
  }

  @Override
  public boolean shouldRetry(TSStatus writeResult) {
    // TODO implement this
    return RetryPolicy.super.shouldRetry(writeResult);
  }

  @Override
  public TSStatus updateResult(TSStatus previousResult, TSStatus retryResult) {
    // TODO implement this
    return RetryPolicy.super.updateResult(previousResult, retryResult);
  }

  @Override
  public long getSleepTime() {
    // TODO implement this
    return RetryPolicy.super.getSleepTime();
  }

  private void initStandAloneConfigNode() {
    File dir = new File(fileDir);
    dir.mkdirs();
    String[] list = new File(fileDir).list();
    if (list != null && list.length != 0) {
      for (String logFileName : list) {
        int tmp =
            Integer.parseInt(
                logFileName.substring(logFileName.lastIndexOf("_") + 1, logFileName.length()));
        if (logFileName.startsWith("log_inprogress")) {
          endIndex = tmp;
        }else {
          if (startIndex < tmp) {
            startIndex = tmp;
          }
        }
        File logFile = SystemFileFactory.INSTANCE.getFile(fileDir + File.separator + logFileName);
        SingleFileLogReader logReader;
        try {
          logReader = new SingleFileLogReader(logFile);
        } catch (FileNotFoundException e) {
          LOGGER.error(
              "initStandAloneConfigNode meets error, can't find standalone log files, filePath: {}",
              logFile.getAbsolutePath(),
              e);
          continue;
        }
        while (logReader.hasNext()) {
          // read and re-serialize the PhysicalPlan
          ConfigPhysicalPlan nextPlan = logReader.next();
          try {
            executor.executeNonQueryPlan(nextPlan);
          } catch (UnknownPhysicalPlanTypeException | AuthException e) {
            LOGGER.error(e.getMessage());
          }
        }
        logReader.close();
      }
    } else {
      startIndex = 0;
      endIndex = 0;
    }
    startIndex=startIndex+1;
    createLogFile(endIndex);
  }

  private void createLogFile(int endIndex) {
    logFile = SystemFileFactory.INSTANCE.getFile(fileTempPath + endIndex);
    try {
      logFile.createNewFile();
      logWriter = new LogWriter(logFile, false);
      LOGGER.info("Create StandaloneLog: {}", logFile.getAbsolutePath());

    } catch (IOException e) {
      LOGGER.warn("Can't create StandaloneLog: {}, retrying...", logFile.getAbsolutePath());
      try {
        TimeUnit.SECONDS.sleep(1);
      } catch (InterruptedException ignored) {
        // Ignore and retry
      }
    }
  }
}<|MERGE_RESOLUTION|>--- conflicted
+++ resolved
@@ -65,7 +65,6 @@
   private ConfigManager configManager;
   private LogWriter logWriter;
   private File logFile;
-<<<<<<< HEAD
   private int startIndex;
   private int endIndex;
 
@@ -73,13 +72,7 @@
       CONF.getConsensusDir() + File.separator + "standalone" + File.separator + "current";
   private static final String fileTempPath = fileDir + File.separator + "log_inprogress_";
   private static final String filePath = fileDir + File.separator + "log_";
-  private static final long FILE_MAX_SIZE =75;
-=======
-  private int logFileId;
-  private static final String fileDir = CONF.getConsensusDir();
-  private static final String filePath = fileDir + File.separator + "log_inprogress_";
   private static final long FILE_MAX_SIZE = CONF.getPartitionRegionOneCopyLogSegmentSizeMax();
->>>>>>> dbfacd9c
   private final TEndPoint currentNodeTEndPoint;
 
   public PartitionRegionStateMachine(ConfigManager configManager, ConfigPlanExecutor executor) {
@@ -134,11 +127,11 @@
       LOGGER.error(e.getMessage());
       result = new TSStatus(TSStatusCode.INTERNAL_SERVER_ERROR.getStatusCode());
     }
-    if (ConsensusFactory.StandAloneConsensus.equals(CONF.getConfigNodeConsensusProtocolClass())) {
+    if (ConsensusFactory.ONE_COPY_CONSENSUS.equals(CONF.getConfigNodeConsensusProtocolClass())) {
       if (logFile.length() > FILE_MAX_SIZE) {
         try {
           logWriter.force();
-          File fileDir = new File(filePath+startIndex+"_"+endIndex);
+          File fileDir = new File(filePath + startIndex + "_" + endIndex);
           Files.move(logFile.toPath(), fileDir.toPath(), StandardCopyOption.ATOMIC_MOVE);
         } catch (IOException e) {
           LOGGER.error("Can't force logWrite for ConfigNode Standalone mode", e);
@@ -162,7 +155,7 @@
           }
           break;
         }
-        startIndex=endIndex+1;
+        startIndex = endIndex + 1;
         createLogFile(startIndex);
       }
       try {
@@ -273,7 +266,7 @@
 
   @Override
   public void start() {
-    if (ConsensusFactory.StandAloneConsensus.equals(CONF.getConfigNodeConsensusProtocolClass())) {
+    if (ConsensusFactory.ONE_COPY_CONSENSUS.equals(CONF.getConfigNodeConsensusProtocolClass())) {
       initStandAloneConfigNode();
     }
   }
@@ -317,7 +310,7 @@
                 logFileName.substring(logFileName.lastIndexOf("_") + 1, logFileName.length()));
         if (logFileName.startsWith("log_inprogress")) {
           endIndex = tmp;
-        }else {
+        } else {
           if (startIndex < tmp) {
             startIndex = tmp;
           }
@@ -348,7 +341,7 @@
       startIndex = 0;
       endIndex = 0;
     }
-    startIndex=startIndex+1;
+    startIndex = startIndex + 1;
     createLogFile(endIndex);
   }
 
@@ -358,7 +351,6 @@
       logFile.createNewFile();
       logWriter = new LogWriter(logFile, false);
       LOGGER.info("Create StandaloneLog: {}", logFile.getAbsolutePath());
-
     } catch (IOException e) {
       LOGGER.warn("Can't create StandaloneLog: {}, retrying...", logFile.getAbsolutePath());
       try {
