/*
 * Licensed to the Apache Software Foundation (ASF) under one
 * or more contributor license agreements.  See the NOTICE file
 * distributed with this work for additional information
 * regarding copyright ownership.  The ASF licenses this file
 * to you under the Apache License, Version 2.0 (the
 * "License"); you may not use this file except in compliance
 * with the License.  You may obtain a copy of the License at
 *
 *     http://www.apache.org/licenses/LICENSE-2.0
 *
 * Unless required by applicable law or agreed to in writing,
 * software distributed under the License is distributed on an
 * "AS IS" BASIS, WITHOUT WARRANTIES OR CONDITIONS OF ANY
 * KIND, either express or implied.  See the License for the
 * specific language governing permissions and limitations
 * under the License.
 */
package org.apache.iotdb.confignode.consensus.statemachine;

import org.apache.iotdb.common.rpc.thrift.TEndPoint;
import org.apache.iotdb.common.rpc.thrift.TSStatus;
import org.apache.iotdb.commons.auth.AuthException;
import org.apache.iotdb.commons.conf.CommonDescriptor;
import org.apache.iotdb.commons.consensus.ConsensusGroupId;
import org.apache.iotdb.commons.file.SystemFileFactory;
import org.apache.iotdb.confignode.conf.ConfigNodeConfig;
import org.apache.iotdb.confignode.conf.ConfigNodeDescriptor;
import org.apache.iotdb.confignode.consensus.request.ConfigPhysicalPlan;
import org.apache.iotdb.confignode.exception.physical.UnknownPhysicalPlanTypeException;
import org.apache.iotdb.confignode.manager.ConfigManager;
import org.apache.iotdb.confignode.persistence.executor.ConfigPlanExecutor;
import org.apache.iotdb.confignode.writelog.io.SingleFileLogReader;
<<<<<<< HEAD
import org.apache.iotdb.consensus.ConsensusFactory;
=======
>>>>>>> a78085d3
import org.apache.iotdb.consensus.IStateMachine;
import org.apache.iotdb.consensus.common.DataSet;
import org.apache.iotdb.consensus.common.request.ByteBufferConsensusRequest;
import org.apache.iotdb.consensus.common.request.IConsensusRequest;
import org.apache.iotdb.db.utils.writelog.LogWriter;
import org.apache.iotdb.rpc.TSStatusCode;

import org.slf4j.Logger;
import org.slf4j.LoggerFactory;

import java.io.File;
import java.io.FileNotFoundException;
import java.io.IOException;
<<<<<<< HEAD
import java.nio.ByteBuffer;
=======
>>>>>>> a78085d3
import java.util.concurrent.TimeUnit;

/** StateMachine for PartitionRegion */
public class PartitionRegionStateMachine
    implements IStateMachine, IStateMachine.EventApi, IStateMachine.RetryPolicy {

  private static final Logger LOGGER = LoggerFactory.getLogger(PartitionRegionStateMachine.class);
  private static final ConfigNodeConfig CONF = ConfigNodeDescriptor.getInstance().getConf();
  private final ConfigPlanExecutor executor;
  private ConfigManager configManager;
  private LogWriter logWriter;
  private File logFile;
  private int logFileId;
  private static final String fileDir = CONF.getConsensusDir();
  private static final String filePath = fileDir + File.separator + "log_inprogress_";
  private static final long FILE_MAX_SIZE = CONF.getPartitionRegionStandAloneLogSegmentSizeMax();
  private final TEndPoint currentNodeTEndPoint;

  public PartitionRegionStateMachine(ConfigManager configManager, ConfigPlanExecutor executor) {
    this.executor = executor;
    this.configManager = configManager;
    this.currentNodeTEndPoint =
        new TEndPoint()
            .setIp(ConfigNodeDescriptor.getInstance().getConf().getInternalAddress())
            .setPort(ConfigNodeDescriptor.getInstance().getConf().getConsensusPort());
  }

  public ConfigManager getConfigManager() {
    return configManager;
  }

  public void setConfigManager(ConfigManager configManager) {
    this.configManager = configManager;
  }

  @Override
  public TSStatus write(IConsensusRequest request) {
    ConfigPhysicalPlan plan;
    if (request instanceof ByteBufferConsensusRequest) {
      try {
        plan = ConfigPhysicalPlan.Factory.create(request.serializeToByteBuffer());
      } catch (Throwable e) {
        LOGGER.error(
            "Deserialization error for write plan, request: {}, bytebuffer: {}",
            request,
            request.serializeToByteBuffer(),
            e);
        return new TSStatus(TSStatusCode.INTERNAL_SERVER_ERROR.getStatusCode());
      }
    } else if (request instanceof ConfigPhysicalPlan) {
      plan = (ConfigPhysicalPlan) request;
    } else {
      LOGGER.error(
          "Unexpected write plan, request: {}, bytebuffer: {}",
          request,
          request.serializeToByteBuffer());
      return new TSStatus(TSStatusCode.INTERNAL_SERVER_ERROR.getStatusCode());
    }
    return write(plan);
  }

  /** Transmit PhysicalPlan to confignode.service.executor.PlanExecutor */
  protected TSStatus write(ConfigPhysicalPlan plan) {
    TSStatus result;
    try {
      result = executor.executeNonQueryPlan(plan);
    } catch (UnknownPhysicalPlanTypeException | AuthException e) {
      LOGGER.error(e.getMessage());
      result = new TSStatus(TSStatusCode.INTERNAL_SERVER_ERROR.getStatusCode());
    }

<<<<<<< HEAD
    if (ConsensusFactory.StandAloneConsensus.equals(CONF.getConfigNodeConsensusProtocolClass())) {
      if (logFile.length() > FILE_MAX_SIZE) {
        try {
          logWriter.force();
        } catch (IOException e) {
          LOGGER.error("Can't force logWrite for ConfigNode Standalone mode", e);
        }
        for (int retry = 0; retry < 5; retry++) {
          try {
            logWriter.close();
          } catch (IOException e) {
            LOGGER.warn(
                "Can't close StandAloneLog for ConfigNode Standalone mode, filePath: {}, retry: {}",
                logFile.getAbsolutePath(),
                retry);
            try {
              // Sleep 1s and retry
              TimeUnit.SECONDS.sleep(1);
            } catch (InterruptedException e2) {
              Thread.currentThread().interrupt();
              LOGGER.warn("Unexpected interruption during the close method of logWriter");
            }
            continue;
          }
          break;
        }
        createLogFile(logFileId + 1);
      }

      try {
        ByteBuffer buffer = plan.serializeToByteBuffer();
        // The method logWriter.write will execute flip() firstly, so we must make position==limit
        buffer.position(buffer.limit());
        logWriter.write(buffer);
      } catch (IOException e) {
        LOGGER.error(
            "can't serialize current ConfigPhysicalPlan for ConfigNode Standalone mode", e);
      }
    }
=======
>>>>>>> a78085d3
    return result;
  }

  @Override
  public DataSet read(IConsensusRequest request) {
    ConfigPhysicalPlan plan;
    if (request instanceof ByteBufferConsensusRequest) {
      try {
        plan = ConfigPhysicalPlan.Factory.create(request.serializeToByteBuffer());
      } catch (Throwable e) {
        LOGGER.error("Deserialization error for write plan : {}", request);
        return null;
      }
    } else if (request instanceof ConfigPhysicalPlan) {
      plan = (ConfigPhysicalPlan) request;
    } else {
      LOGGER.error("Unexpected read plan : {}", request);
      return null;
    }
    return read(plan);
  }

  @Override
  public boolean takeSnapshot(File snapshotDir) {
    return executor.takeSnapshot(snapshotDir);
  }

  @Override
  public void loadSnapshot(File latestSnapshotRootDir) {
    executor.loadSnapshot(latestSnapshotRootDir);
  }

  /** Transmit PhysicalPlan to confignode.service.executor.PlanExecutor */
  protected DataSet read(ConfigPhysicalPlan plan) {
    DataSet result;
    try {
      result = executor.executeQueryPlan(plan);
    } catch (UnknownPhysicalPlanTypeException | AuthException e) {
      LOGGER.error(e.getMessage());
      result = null;
    }
    return result;
  }

  @Override
  public void notifyLeaderChanged(ConsensusGroupId groupId, int newLeaderId) {
    // We get currentNodeId here because the currentNodeId
    // couldn't initialize earlier than the PartitionRegionStateMachine
    int currentNodeId = ConfigNodeDescriptor.getInstance().getConf().getConfigNodeId();

    if (currentNodeId == newLeaderId) {
      LOGGER.info(
          "Current node [nodeId: {}, ip:port: {}] becomes Leader",
          newLeaderId,
          currentNodeTEndPoint);
      configManager.getLoadManager().recoverHeartbeatCache();
      configManager.getProcedureManager().shiftExecutor(true);
      configManager.getLoadManager().startLoadBalancingService();
      configManager.getNodeManager().startHeartbeatService();
      configManager.getNodeManager().startUnknownDataNodeDetector();
      configManager.getPartitionManager().startRegionCleaner();
    } else {
      LOGGER.info(
          "Current node [nodeId:{}, ip:port: {}] is not longer the leader, the new leader is [nodeId:{}]",
          currentNodeId,
          currentNodeTEndPoint,
          newLeaderId);
      configManager.getProcedureManager().shiftExecutor(false);
      configManager.getLoadManager().stopLoadBalancingService();
      configManager.getNodeManager().stopHeartbeatService();
      configManager.getNodeManager().stopUnknownDataNodeDetector();
      configManager.getPartitionManager().stopRegionCleaner();
    }
  }

  @Override
<<<<<<< HEAD
  public void start() {
    if (ConsensusFactory.StandAloneConsensus.equals(CONF.getConfigNodeConsensusProtocolClass())) {
      initStandAloneConfigNode();
    }
  }
=======
  public void start() {}
>>>>>>> a78085d3

  @Override
  public void stop() {
    // do nothing
  }

  @Override
  public boolean isReadOnly() {
    return CommonDescriptor.getInstance().getConfig().isReadOnly();
  }

  @Override
  public boolean shouldRetry(TSStatus writeResult) {
    // TODO implement this
    return RetryPolicy.super.shouldRetry(writeResult);
  }

  @Override
  public TSStatus updateResult(TSStatus previousResult, TSStatus retryResult) {
    // TODO implement this
    return RetryPolicy.super.updateResult(previousResult, retryResult);
  }

  @Override
  public long getSleepTime() {
    // TODO implement this
    return RetryPolicy.super.getSleepTime();
  }

  private void initStandAloneConfigNode() {
    String[] list = new File(fileDir).list();
    if (list != null && list.length != 0) {
      for (String logFileName : list) {
        File logFile = SystemFileFactory.INSTANCE.getFile(fileDir + File.separator + logFileName);
        SingleFileLogReader logReader;
        try {
          logReader = new SingleFileLogReader(logFile);
        } catch (FileNotFoundException e) {
          LOGGER.error(
              "initStandAloneConfigNode meets error, can't find standalone log files, filePath: {}",
              logFile.getAbsolutePath(),
              e);
          continue;
        }
        while (logReader.hasNext()) {
          // read and re-serialize the PhysicalPlan
          ConfigPhysicalPlan nextPlan = logReader.next();
          try {
            executor.executeNonQueryPlan(nextPlan);
          } catch (UnknownPhysicalPlanTypeException | AuthException e) {
            LOGGER.error(e.getMessage());
          }
        }
        logReader.close();
      }
    }
    for (int ID = 0; ID < Integer.MAX_VALUE; ID++) {
      File file = SystemFileFactory.INSTANCE.getFile(filePath);
      if (!file.exists()) {
        logFileId = ID;
        break;
      }
    }
    createLogFile(logFileId);
  }

  private void createLogFile(int logFileId) {
    logFile = SystemFileFactory.INSTANCE.getFile(filePath + logFileId);
    try {
      if (logFile.createNewFile()) {
        logWriter = new LogWriter(logFile, false);
        LOGGER.info("Create StandaloneLog: {}", logFile.getAbsolutePath());
      }
    } catch (IOException e) {
      LOGGER.warn("Can't create StandaloneLog: {}, retrying...", logFile.getAbsolutePath());
      try {
        TimeUnit.SECONDS.sleep(1);
      } catch (InterruptedException ignored) {
        // Ignore and retry
      }
    }
  }
}<|MERGE_RESOLUTION|>--- conflicted
+++ resolved
@@ -31,10 +31,6 @@
 import org.apache.iotdb.confignode.manager.ConfigManager;
 import org.apache.iotdb.confignode.persistence.executor.ConfigPlanExecutor;
 import org.apache.iotdb.confignode.writelog.io.SingleFileLogReader;
-<<<<<<< HEAD
-import org.apache.iotdb.consensus.ConsensusFactory;
-=======
->>>>>>> a78085d3
 import org.apache.iotdb.consensus.IStateMachine;
 import org.apache.iotdb.consensus.common.DataSet;
 import org.apache.iotdb.consensus.common.request.ByteBufferConsensusRequest;
@@ -48,10 +44,6 @@
 import java.io.File;
 import java.io.FileNotFoundException;
 import java.io.IOException;
-<<<<<<< HEAD
-import java.nio.ByteBuffer;
-=======
->>>>>>> a78085d3
 import java.util.concurrent.TimeUnit;
 
 /** StateMachine for PartitionRegion */
@@ -123,48 +115,6 @@
       result = new TSStatus(TSStatusCode.INTERNAL_SERVER_ERROR.getStatusCode());
     }
 
-<<<<<<< HEAD
-    if (ConsensusFactory.StandAloneConsensus.equals(CONF.getConfigNodeConsensusProtocolClass())) {
-      if (logFile.length() > FILE_MAX_SIZE) {
-        try {
-          logWriter.force();
-        } catch (IOException e) {
-          LOGGER.error("Can't force logWrite for ConfigNode Standalone mode", e);
-        }
-        for (int retry = 0; retry < 5; retry++) {
-          try {
-            logWriter.close();
-          } catch (IOException e) {
-            LOGGER.warn(
-                "Can't close StandAloneLog for ConfigNode Standalone mode, filePath: {}, retry: {}",
-                logFile.getAbsolutePath(),
-                retry);
-            try {
-              // Sleep 1s and retry
-              TimeUnit.SECONDS.sleep(1);
-            } catch (InterruptedException e2) {
-              Thread.currentThread().interrupt();
-              LOGGER.warn("Unexpected interruption during the close method of logWriter");
-            }
-            continue;
-          }
-          break;
-        }
-        createLogFile(logFileId + 1);
-      }
-
-      try {
-        ByteBuffer buffer = plan.serializeToByteBuffer();
-        // The method logWriter.write will execute flip() firstly, so we must make position==limit
-        buffer.position(buffer.limit());
-        logWriter.write(buffer);
-      } catch (IOException e) {
-        LOGGER.error(
-            "can't serialize current ConfigPhysicalPlan for ConfigNode Standalone mode", e);
-      }
-    }
-=======
->>>>>>> a78085d3
     return result;
   }
 
@@ -241,15 +191,7 @@
   }
 
   @Override
-<<<<<<< HEAD
-  public void start() {
-    if (ConsensusFactory.StandAloneConsensus.equals(CONF.getConfigNodeConsensusProtocolClass())) {
-      initStandAloneConfigNode();
-    }
-  }
-=======
   public void start() {}
->>>>>>> a78085d3
 
   @Override
   public void stop() {
