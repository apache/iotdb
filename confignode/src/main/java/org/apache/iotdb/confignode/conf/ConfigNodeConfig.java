/*
 * Licensed to the Apache Software Foundation (ASF) under one
 * or more contributor license agreements.  See the NOTICE file
 * distributed with this work for additional information
 * regarding copyright ownership.  The ASF licenses this file
 * to you under the Apache License, Version 2.0 (the
 * "License"); you may not use this file except in compliance
 * with the License.  You may obtain a copy of the License at
 *
 *     http://www.apache.org/licenses/LICENSE-2.0
 *
 * Unless required by applicable law or agreed to in writing,
 * software distributed under the License is distributed on an
 * "AS IS" BASIS, WITHOUT WARRANTIES OR CONDITIONS OF ANY
 * KIND, either express or implied.  See the License for the
 * specific language governing permissions and limitations
 * under the License.
 */
package org.apache.iotdb.confignode.conf;

import org.apache.iotdb.common.rpc.thrift.TEndPoint;
import org.apache.iotdb.commons.conf.IoTDBConstant;
import org.apache.iotdb.confignode.manager.load.balancer.RouteBalancer;
import org.apache.iotdb.consensus.ConsensusFactory;
import org.apache.iotdb.rpc.RpcUtils;

import java.io.File;
import java.util.concurrent.TimeUnit;

public class ConfigNodeConfig {

  /** could set ip or hostname */
  private String internalAddress = "0.0.0.0";

  /** used for communication between data node and config node */
  private int internalPort = 22277;

  /** used for communication between config node and config node */
  private int consensusPort = 22278;

  /** Used for connecting to the ConfigNodeGroup */
  private TEndPoint targetConfigNode = new TEndPoint("0.0.0.0", 22277);

  // TODO: Read from iotdb-confignode.properties
  private int partitionRegionId = 0;

  /** Thrift socket and connection timeout between nodes */
  private int connectionTimeoutInMS = (int) TimeUnit.SECONDS.toMillis(20);

  /** ConfigNodeGroup consensus protocol */
  private String configNodeConsensusProtocolClass = ConsensusFactory.RatisConsensus;

  /** DataNode schema region consensus protocol */
  private String schemaRegionConsensusProtocolClass = ConsensusFactory.StandAloneConsensus;

  /** The maximum number of SchemaRegion expected to be managed by each DataNode. */
  private double schemaRegionPerDataNode = 1.0;

  /** DataNode data region consensus protocol */
  private String dataRegionConsensusProtocolClass = ConsensusFactory.StandAloneConsensus;

  /** The maximum number of SchemaRegion expected to be managed by each DataNode. */
  private double dataRegionPerProcessor = 0.5;

  /**
   * ClientManager will have so many selector threads (TAsyncClientManager) to distribute to its
   * clients.
   */
  private int selectorNumOfClientManager =
      Runtime.getRuntime().availableProcessors() / 4 > 0
          ? Runtime.getRuntime().availableProcessors() / 4
          : 1;

  /** Number of SeriesPartitionSlots per StorageGroup */
  private int seriesPartitionSlotNum = 10000;

  /** SeriesPartitionSlot executor class */
  private String seriesPartitionExecutorClass =
      "org.apache.iotdb.commons.partition.executor.hash.BKDRHashExecutor";

  /** Max concurrent client number */
  private int rpcMaxConcurrentClientNum = 65535;

  /** whether to use thrift compression. */
  private boolean isRpcThriftCompressionEnabled = false;

  /** whether to use Snappy compression before sending data through the network */
  private boolean rpcAdvancedCompressionEnable = false;

  /** max frame size */
  private int thriftMaxFrameSize = 536870912;

  /** buffer size */
  private int thriftDefaultBufferSize = RpcUtils.THRIFT_DEFAULT_BUF_CAPACITY;

  /** just for test wait for 60 second by default. */
  private int thriftServerAwaitTimeForStopService = 60;

  /** System directory, including version file for each storage group and metadata */
  private String systemDir =
      ConfigNodeConstant.DATA_DIR + File.separator + IoTDBConstant.SYSTEM_FOLDER_NAME;

  /** Consensus directory, storage consensus protocol logs */
  private String consensusDir =
      ConfigNodeConstant.DATA_DIR + File.separator + ConfigNodeConstant.CONSENSUS_FOLDER;

  /** External lib directory, stores user-uploaded JAR files */
  private String extLibDir = IoTDBConstant.EXT_FOLDER_NAME;

  /** External lib directory for UDF, stores user-uploaded JAR files */
  private String udfLibDir =
      IoTDBConstant.EXT_FOLDER_NAME + File.separator + IoTDBConstant.UDF_FOLDER_NAME;

  /** External temporary lib directory for storing downloaded JAR files */
  private String temporaryLibDir =
      IoTDBConstant.EXT_FOLDER_NAME + File.separator + IoTDBConstant.TMP_FOLDER_NAME;

  /** Time partition interval in seconds */
  private long timePartitionInterval = 604800;

  /** Default number of SchemaRegion replicas */
  private int schemaReplicationFactor = 1;

  /** Default number of DataRegion replicas */
  private int dataReplicationFactor = 1;

  /** Procedure Evict ttl */
  private int procedureCompletedEvictTTL = 800;

  /** Procedure completed clean interval */
  private int procedureCompletedCleanInterval = 30;

  /** Procedure core worker threads size */
  private int procedureCoreWorkerThreadsSize =
      Math.max(Runtime.getRuntime().availableProcessors() / 4, 16);

  /** The heartbeat interval in milliseconds */
  private long heartbeatInterval = 1000;

<<<<<<< HEAD
  public ConfigNodeConfig() {
=======
  /** The routing policy of read/write requests */
  private String routingPolicy = RouteBalancer.greedyPolicy;

  ConfigNodeConfig() {
>>>>>>> 826a0e48
    // empty constructor
  }

  public void updatePath() {
    formulateFolders();
  }

  private void formulateFolders() {
    systemDir = addHomeDir(systemDir);
    consensusDir = addHomeDir(consensusDir);
    extLibDir = addHomeDir(extLibDir);
    udfLibDir = addHomeDir(udfLibDir);
    temporaryLibDir = addHomeDir(temporaryLibDir);
  }

  private String addHomeDir(String dir) {
    String homeDir = System.getProperty(ConfigNodeConstant.CONFIGNODE_HOME, null);
    if (!new File(dir).isAbsolute() && homeDir != null && homeDir.length() > 0) {
      if (!homeDir.endsWith(File.separator)) {
        dir = homeDir + File.separatorChar + dir;
      } else {
        dir = homeDir + dir;
      }
    }
    return dir;
  }

  public String getInternalAddress() {
    return internalAddress;
  }

  public void setInternalAddress(String internalAddress) {
    this.internalAddress = internalAddress;
  }

  public int getInternalPort() {
    return internalPort;
  }

  public void setInternalPort(int internalPort) {
    this.internalPort = internalPort;
  }

  public int getConsensusPort() {
    return consensusPort;
  }

  public void setConsensusPort(int consensusPort) {
    this.consensusPort = consensusPort;
  }

  public TEndPoint getTargetConfigNode() {
    return targetConfigNode;
  }

  public void setTargetConfigNode(TEndPoint targetConfigNode) {
    this.targetConfigNode = targetConfigNode;
  }

  public int getPartitionRegionId() {
    return partitionRegionId;
  }

  public void setPartitionRegionId(int partitionRegionId) {
    this.partitionRegionId = partitionRegionId;
  }

  public int getSeriesPartitionSlotNum() {
    return seriesPartitionSlotNum;
  }

  public void setSeriesPartitionSlotNum(int seriesPartitionSlotNum) {
    this.seriesPartitionSlotNum = seriesPartitionSlotNum;
  }

  public String getSeriesPartitionExecutorClass() {
    return seriesPartitionExecutorClass;
  }

  public void setSeriesPartitionExecutorClass(String seriesPartitionExecutorClass) {
    this.seriesPartitionExecutorClass = seriesPartitionExecutorClass;
  }

  public int getSelectorNumOfClientManager() {
    return selectorNumOfClientManager;
  }

  public long getTimePartitionInterval() {
    return timePartitionInterval;
  }

  public void setTimePartitionInterval(long timePartitionInterval) {
    this.timePartitionInterval = timePartitionInterval;
  }

  public int getRpcMaxConcurrentClientNum() {
    return rpcMaxConcurrentClientNum;
  }

  public void setRpcMaxConcurrentClientNum(int rpcMaxConcurrentClientNum) {
    this.rpcMaxConcurrentClientNum = rpcMaxConcurrentClientNum;
  }

  public boolean isRpcThriftCompressionEnabled() {
    return isRpcThriftCompressionEnabled;
  }

  public void setRpcThriftCompressionEnabled(boolean rpcThriftCompressionEnabled) {
    isRpcThriftCompressionEnabled = rpcThriftCompressionEnabled;
  }

  public boolean isRpcAdvancedCompressionEnable() {
    return rpcAdvancedCompressionEnable;
  }

  public void setRpcAdvancedCompressionEnable(boolean rpcAdvancedCompressionEnable) {
    this.rpcAdvancedCompressionEnable = rpcAdvancedCompressionEnable;
  }

  public int getThriftMaxFrameSize() {
    return thriftMaxFrameSize;
  }

  public void setThriftMaxFrameSize(int thriftMaxFrameSize) {
    this.thriftMaxFrameSize = thriftMaxFrameSize;
  }

  public int getThriftDefaultBufferSize() {
    return thriftDefaultBufferSize;
  }

  public void setThriftDefaultBufferSize(int thriftDefaultBufferSize) {
    this.thriftDefaultBufferSize = thriftDefaultBufferSize;
  }

  public int getConnectionTimeoutInMS() {
    return connectionTimeoutInMS;
  }

  public ConfigNodeConfig setConnectionTimeoutInMS(int connectionTimeoutInMS) {
    this.connectionTimeoutInMS = connectionTimeoutInMS;
    return this;
  }

  public void setSelectorNumOfClientManager(int selectorNumOfClientManager) {
    this.selectorNumOfClientManager = selectorNumOfClientManager;
  }

  public String getConsensusDir() {
    return consensusDir;
  }

  public void setConsensusDir(String consensusDir) {
    this.consensusDir = consensusDir;
  }

  public String getConfigNodeConsensusProtocolClass() {
    return configNodeConsensusProtocolClass;
  }

  public void setConfigNodeConsensusProtocolClass(String configNodeConsensusProtocolClass) {
    this.configNodeConsensusProtocolClass = configNodeConsensusProtocolClass;
  }

  public String getSchemaRegionConsensusProtocolClass() {
    return schemaRegionConsensusProtocolClass;
  }

  public void setSchemaRegionConsensusProtocolClass(String schemaRegionConsensusProtocolClass) {
    this.schemaRegionConsensusProtocolClass = schemaRegionConsensusProtocolClass;
  }

  public double getSchemaRegionPerDataNode() {
    return schemaRegionPerDataNode;
  }

  public void setSchemaRegionPerDataNode(double schemaRegionPerDataNode) {
    this.schemaRegionPerDataNode = schemaRegionPerDataNode;
  }

  public String getDataRegionConsensusProtocolClass() {
    return dataRegionConsensusProtocolClass;
  }

  public void setDataRegionConsensusProtocolClass(String dataRegionConsensusProtocolClass) {
    this.dataRegionConsensusProtocolClass = dataRegionConsensusProtocolClass;
  }

  public double getDataRegionPerProcessor() {
    return dataRegionPerProcessor;
  }

  public void setDataRegionPerProcessor(double dataRegionPerProcessor) {
    this.dataRegionPerProcessor = dataRegionPerProcessor;
  }

  public int getThriftServerAwaitTimeForStopService() {
    return thriftServerAwaitTimeForStopService;
  }

  public void setThriftServerAwaitTimeForStopService(int thriftServerAwaitTimeForStopService) {
    this.thriftServerAwaitTimeForStopService = thriftServerAwaitTimeForStopService;
  }

  public String getSystemDir() {
    return systemDir;
  }

  public void setSystemDir(String systemDir) {
    this.systemDir = systemDir;
  }

  public String getSystemUdfDir() {
    return getSystemDir() + File.separator + "udf" + File.separator;
  }

  public String getUdfLibDir() {
    return udfLibDir;
  }

  public void setUdfLibDir(String udfLibDir) {
    this.udfLibDir = udfLibDir;
  }

  public String getTemporaryLibDir() {
    return temporaryLibDir;
  }

  public void setTemporaryLibDir(String temporaryLibDir) {
    this.temporaryLibDir = temporaryLibDir;
  }

  public int getSchemaReplicationFactor() {
    return schemaReplicationFactor;
  }

  public void setSchemaReplicationFactor(int schemaReplicationFactor) {
    this.schemaReplicationFactor = schemaReplicationFactor;
  }

  public int getDataReplicationFactor() {
    return dataReplicationFactor;
  }

  public void setDataReplicationFactor(int dataReplicationFactor) {
    this.dataReplicationFactor = dataReplicationFactor;
  }

  public int getProcedureCompletedEvictTTL() {
    return procedureCompletedEvictTTL;
  }

  public void setProcedureCompletedEvictTTL(int procedureCompletedEvictTTL) {
    this.procedureCompletedEvictTTL = procedureCompletedEvictTTL;
  }

  public int getProcedureCompletedCleanInterval() {
    return procedureCompletedCleanInterval;
  }

  public void setProcedureCompletedCleanInterval(int procedureCompletedCleanInterval) {
    this.procedureCompletedCleanInterval = procedureCompletedCleanInterval;
  }

  public int getProcedureCoreWorkerThreadsSize() {
    return procedureCoreWorkerThreadsSize;
  }

  public void setProcedureCoreWorkerThreadsSize(int procedureCoreWorkerThreadsSize) {
    this.procedureCoreWorkerThreadsSize = procedureCoreWorkerThreadsSize;
  }

  public long getHeartbeatInterval() {
    return heartbeatInterval;
  }

  public void setHeartbeatInterval(long heartbeatInterval) {
    this.heartbeatInterval = heartbeatInterval;
  }

  public String getRoutingPolicy() {
    return routingPolicy;
  }

  public void setRoutingPolicy(String routingPolicy) {
    this.routingPolicy = routingPolicy;
  }
}<|MERGE_RESOLUTION|>--- conflicted
+++ resolved
@@ -137,14 +137,11 @@
   /** The heartbeat interval in milliseconds */
   private long heartbeatInterval = 1000;
 
-<<<<<<< HEAD
+    /** The routing policy of read/write requests */
+    private String routingPolicy = RouteBalancer.greedyPolicy;
+
+
   public ConfigNodeConfig() {
-=======
-  /** The routing policy of read/write requests */
-  private String routingPolicy = RouteBalancer.greedyPolicy;
-
-  ConfigNodeConfig() {
->>>>>>> 826a0e48
     // empty constructor
   }
 
