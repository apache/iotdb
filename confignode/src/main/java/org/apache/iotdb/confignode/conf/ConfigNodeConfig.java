--- conflicted
+++ resolved
@@ -99,15 +99,8 @@
 
   public void formulateFolders() {
     String homeDir = System.getProperty(ConfigNodeConstant.CONFIGNODE_HOME, null);
-<<<<<<< HEAD
-    if (!new File(dir).isAbsolute() && homeDir != null && homeDir.length() > 0) {
-      if (!homeDir.endsWith(File.separator)) {
-        dir = homeDir + File.separatorChar + dir;
-      } else {
-        dir = homeDir + dir;
-      }
-    }
-    return dir;
+    cnSystemDir = PropertiesUtils.addHomeDir(homeDir, cnSystemDir);
+    cnConsensusDir = PropertiesUtils.addHomeDir(homeDir, cnConsensusDir);
   }
 
   public static String getEnvironmentVariables() {
@@ -123,14 +116,6 @@
         + ";";
   }
 
-  public String getClusterName() {
-    return clusterName;
-=======
-    cnSystemDir = PropertiesUtils.addHomeDir(homeDir, cnSystemDir);
-    cnConsensusDir = PropertiesUtils.addHomeDir(homeDir, cnConsensusDir);
->>>>>>> 5ee9541d
-  }
-
   public String getCnInternalAddress() {
     return cnInternalAddress;
   }
