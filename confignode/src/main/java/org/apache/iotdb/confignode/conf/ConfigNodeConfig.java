/*
 * Licensed to the Apache Software Foundation (ASF) under one
 * or more contributor license agreements.  See the NOTICE file
 * distributed with this work for additional information
 * regarding copyright ownership.  The ASF licenses this file
 * to you under the Apache License, Version 2.0 (the
 * "License"); you may not use this file except in compliance
 * with the License.  You may obtain a copy of the License at
 *
 *     http://www.apache.org/licenses/LICENSE-2.0
 *
 * Unless required by applicable law or agreed to in writing,
 * software distributed under the License is distributed on an
 * "AS IS" BASIS, WITHOUT WARRANTIES OR CONDITIONS OF ANY
 * KIND, either express or implied.  See the License for the
 * specific language governing permissions and limitations
 * under the License.
 */
package org.apache.iotdb.confignode.conf;

import org.apache.iotdb.common.rpc.thrift.TEndPoint;
import org.apache.iotdb.commons.conf.IoTDBConstant;
import org.apache.iotdb.confignode.manager.load.balancer.RegionBalancer;
import org.apache.iotdb.confignode.manager.load.balancer.RouteBalancer;
import org.apache.iotdb.consensus.ConsensusFactory;
import org.apache.iotdb.rpc.RpcUtils;

import java.io.File;

public class ConfigNodeConfig {

  /**
   * the config node id for cluster mode, the default value -1 should be changed after join cluster
   */
  private volatile int configNodeId = -1;

  /** could set ip or hostname */
  private String internalAddress = "0.0.0.0";

  /** used for communication between data node and config node */
  private int internalPort = 22277;

  /** used for communication between config node and config node */
  private int consensusPort = 22278;

  /** Used for connecting to the ConfigNodeGroup */
  private TEndPoint targetConfigNode = new TEndPoint("127.0.0.1", 22277);

  // TODO: Read from iotdb-confignode.properties
  private int partitionRegionId = 0;

  /** ConfigNodeGroup consensus protocol */
  private String configNodeConsensusProtocolClass = ConsensusFactory.RatisConsensus;

  /** DataNode schema region consensus protocol */
  private String schemaRegionConsensusProtocolClass = ConsensusFactory.StandAloneConsensus;

  /** The maximum number of SchemaRegion expected to be managed by each DataNode. */
  private double schemaRegionPerDataNode = 1.0;

  /** DataNode data region consensus protocol */
  private String dataRegionConsensusProtocolClass = ConsensusFactory.StandAloneConsensus;

  /** The maximum number of SchemaRegion expected to be managed by each DataNode. */
  private double dataRegionPerProcessor = 0.5;

  /** region allocate strategy. */
  private RegionBalancer.RegionAllocateStrategy regionAllocateStrategy =
      RegionBalancer.RegionAllocateStrategy.GREEDY;

  /** Number of SeriesPartitionSlots per StorageGroup */
  private int seriesPartitionSlotNum = 10000;

  /** SeriesPartitionSlot executor class */
  private String seriesPartitionExecutorClass =
      "org.apache.iotdb.commons.partition.executor.hash.BKDRHashExecutor";

  /** Max concurrent client number */
  private int rpcMaxConcurrentClientNum = 65535;

  /** whether to use Snappy compression before sending data through the network */
  private boolean rpcAdvancedCompressionEnable = false;

  /** max frame size */
  private int thriftMaxFrameSize = 536870912;

  /** buffer size */
  private int thriftDefaultBufferSize = RpcUtils.THRIFT_DEFAULT_BUF_CAPACITY;

  /** just for test wait for 60 second by default. */
  private int thriftServerAwaitTimeForStopService = 60;

  /** System directory, including version file for each storage group and metadata */
  private String systemDir =
      ConfigNodeConstant.DATA_DIR + File.separator + IoTDBConstant.SYSTEM_FOLDER_NAME;

  /** Consensus directory, storage consensus protocol logs */
  private String consensusDir =
      ConfigNodeConstant.DATA_DIR + File.separator + ConfigNodeConstant.CONSENSUS_FOLDER;

  /** External lib directory, stores user-uploaded JAR files */
  private String extLibDir = IoTDBConstant.EXT_FOLDER_NAME;

  /** External lib directory for UDF, stores user-uploaded JAR files */
  private String udfLibDir =
      IoTDBConstant.EXT_FOLDER_NAME + File.separator + IoTDBConstant.UDF_FOLDER_NAME;

  /** External lib directory for Trigger, stores user-uploaded JAR files */
  private String triggerLibDir =
      IoTDBConstant.EXT_FOLDER_NAME + File.separator + IoTDBConstant.TRIGGER_FOLDER_NAME;

  /** External temporary lib directory for storing downloaded JAR files */
  private String temporaryLibDir =
      IoTDBConstant.EXT_FOLDER_NAME + File.separator + IoTDBConstant.UDF_TMP_FOLDER_NAME;

  /** Time partition interval in milliseconds */
  private long timePartitionInterval = 604_800_000;

  /** Default number of SchemaRegion replicas */
  private int schemaReplicationFactor = 1;

  /** Default number of DataRegion replicas */
  private int dataReplicationFactor = 1;

  /** Procedure Evict ttl */
  private int procedureCompletedEvictTTL = 800;

  /** Procedure completed clean interval */
  private int procedureCompletedCleanInterval = 30;

  /** Procedure core worker threads size */
  private int procedureCoreWorkerThreadsSize =
      Math.max(Runtime.getRuntime().availableProcessors() / 4, 16);

  /** The heartbeat interval in milliseconds */
  private long heartbeatInterval = 1000;

  /** The unknown DataNode detect interval in milliseconds */
  private long unknownDataNodeDetectInterval = heartbeatInterval;

  /** The routing policy of read/write requests */
  private String routingPolicy = RouteBalancer.LEADER_POLICY;

  private String readConsistencyLevel = "strong";

  /** RatisConsensus protocol, Max size for a single log append request from leader */
  private long dataRegionRatisConsensusLogAppenderBufferSize = 4 * 1024 * 1024L;

  private long partitionRegionRatisConsensusLogAppenderBufferSize = 4 * 1024 * 1024L;
  private long schemaRegionRatisConsensusLogAppenderBufferSize = 4 * 1024 * 1024L;

  /**
   * RatisConsensus protocol, trigger a snapshot when ratis_snapshot_trigger_threshold logs are
   * written
   */
  private long dataRegionRatisSnapshotTriggerThreshold = 400000L;

  private long partitionRegionRatisSnapshotTriggerThreshold = 400000L;
  private long schemaRegionRatisSnapshotTriggerThreshold = 400000L;

  /** RatisConsensus protocol, allow flushing Raft Log asynchronously */
  private boolean dataRegionRatisLogUnsafeFlushEnable = false;

  private boolean partitionRegionRatisLogUnsafeFlushEnable = false;
  private boolean schemaRegionRatisLogUnsafeFlushEnable = false;

  /** RatisConsensus protocol, max capacity of a single Raft Log segment */
  private long dataRegionRatisLogSegmentSizeMax = 24 * 1024 * 1024L;

  private long partitionRegionRatisLogSegmentSizeMax = 24 * 1024 * 1024L;
  private long schemaRegionRatisLogSegmentSizeMax = 24 * 1024 * 1024L;

  /** RatisConsensus protocol, flow control window for ratis grpc log appender */
  private long dataRegionRatisGrpcFlowControlWindow = 4 * 1024 * 1024L;

  private long partitionRegionRatisGrpcFlowControlWindow = 4 * 1024 * 1024L;
  private long schemaRegionRatisGrpcFlowControlWindow = 4 * 1024 * 1024L;

  /** RatisConsensus protocol, min election timeout for leader election */
  private long dataRegionRatisRpcLeaderElectionTimeoutMinMs = 2000L;

  private long partitionRegionRatisRpcLeaderElectionTimeoutMinMs = 2000L;
  private long schemaRegionRatisRpcLeaderElectionTimeoutMinMs = 2000L;

  /** RatisConsensus protocol, max election timeout for leader election */
  private long dataRegionRatisRpcLeaderElectionTimeoutMaxMs = 4000L;

  private long partitionRegionRatisRpcLeaderElectionTimeoutMaxMs = 4000L;
  private long schemaRegionRatisRpcLeaderElectionTimeoutMaxMs = 4000L;

<<<<<<< HEAD
  /** CQ related */
  private int cqSubmitThread = 2;

  private long cqMinEveryIntervalInMs = 1_000;
=======
  /** RatisConsensus protocol, request timeout for ratis client */
  private long dataRegionRatisRequestTimeoutMs = 10000L;

  private long partitionRegionRatisRequestTimeoutMs = 10000L;
  private long schemaRegionRatisRequestTimeoutMs = 10000L;

  /** RatisConsensus protocol, exponential back-off retry policy params */
  private int partitionRegionRatisMaxRetryAttempts = 10;

  private long partitionRegionRatisInitialSleepTimeMs = 100;
  private long partitionRegionRatisMaxSleepTimeMs = 10000;

  private int dataRegionRatisMaxRetryAttempts = 10;
  private long dataRegionRatisInitialSleepTimeMs = 100;
  private long dataRegionRatisMaxSleepTimeMs = 10000;

  private int schemaRegionRatisMaxRetryAttempts = 10;
  private long schemaRegionRatisInitialSleepTimeMs = 100;
  private long schemaRegionRatisMaxSleepTimeMs = 10000;
>>>>>>> cf6d8506

  public ConfigNodeConfig() {
    // empty constructor
  }

  public void updatePath() {
    formulateFolders();
  }

  private void formulateFolders() {
    systemDir = addHomeDir(systemDir);
    consensusDir = addHomeDir(consensusDir);
    extLibDir = addHomeDir(extLibDir);
    udfLibDir = addHomeDir(udfLibDir);
    temporaryLibDir = addHomeDir(temporaryLibDir);
    triggerLibDir = addHomeDir(triggerLibDir);
  }

  private String addHomeDir(String dir) {
    String homeDir = System.getProperty(ConfigNodeConstant.CONFIGNODE_HOME, null);
    if (!new File(dir).isAbsolute() && homeDir != null && homeDir.length() > 0) {
      if (!homeDir.endsWith(File.separator)) {
        dir = homeDir + File.separatorChar + dir;
      } else {
        dir = homeDir + dir;
      }
    }
    return dir;
  }

  public int getConfigNodeId() {
    return configNodeId;
  }

  public void setConfigNodeId(int configNodeId) {
    this.configNodeId = configNodeId;
  }

  public String getInternalAddress() {
    return internalAddress;
  }

  public void setInternalAddress(String internalAddress) {
    this.internalAddress = internalAddress;
  }

  public int getInternalPort() {
    return internalPort;
  }

  public void setInternalPort(int internalPort) {
    this.internalPort = internalPort;
  }

  public int getConsensusPort() {
    return consensusPort;
  }

  public void setConsensusPort(int consensusPort) {
    this.consensusPort = consensusPort;
  }

  public TEndPoint getTargetConfigNode() {
    return targetConfigNode;
  }

  public void setTargetConfigNode(TEndPoint targetConfigNode) {
    this.targetConfigNode = targetConfigNode;
  }

  public int getPartitionRegionId() {
    return partitionRegionId;
  }

  public void setPartitionRegionId(int partitionRegionId) {
    this.partitionRegionId = partitionRegionId;
  }

  public int getSeriesPartitionSlotNum() {
    return seriesPartitionSlotNum;
  }

  public void setSeriesPartitionSlotNum(int seriesPartitionSlotNum) {
    this.seriesPartitionSlotNum = seriesPartitionSlotNum;
  }

  public String getSeriesPartitionExecutorClass() {
    return seriesPartitionExecutorClass;
  }

  public void setSeriesPartitionExecutorClass(String seriesPartitionExecutorClass) {
    this.seriesPartitionExecutorClass = seriesPartitionExecutorClass;
  }

  public long getTimePartitionInterval() {
    return timePartitionInterval;
  }

  public void setTimePartitionInterval(long timePartitionInterval) {
    this.timePartitionInterval = timePartitionInterval;
  }

  public int getRpcMaxConcurrentClientNum() {
    return rpcMaxConcurrentClientNum;
  }

  public void setRpcMaxConcurrentClientNum(int rpcMaxConcurrentClientNum) {
    this.rpcMaxConcurrentClientNum = rpcMaxConcurrentClientNum;
  }

  public boolean isRpcAdvancedCompressionEnable() {
    return rpcAdvancedCompressionEnable;
  }

  public void setRpcAdvancedCompressionEnable(boolean rpcAdvancedCompressionEnable) {
    this.rpcAdvancedCompressionEnable = rpcAdvancedCompressionEnable;
  }

  public int getThriftMaxFrameSize() {
    return thriftMaxFrameSize;
  }

  public void setThriftMaxFrameSize(int thriftMaxFrameSize) {
    this.thriftMaxFrameSize = thriftMaxFrameSize;
  }

  public int getThriftDefaultBufferSize() {
    return thriftDefaultBufferSize;
  }

  public void setThriftDefaultBufferSize(int thriftDefaultBufferSize) {
    this.thriftDefaultBufferSize = thriftDefaultBufferSize;
  }

  public String getConsensusDir() {
    return consensusDir;
  }

  public void setConsensusDir(String consensusDir) {
    this.consensusDir = consensusDir;
  }

  public String getConfigNodeConsensusProtocolClass() {
    return configNodeConsensusProtocolClass;
  }

  public void setConfigNodeConsensusProtocolClass(String configNodeConsensusProtocolClass) {
    this.configNodeConsensusProtocolClass = configNodeConsensusProtocolClass;
  }

  public String getSchemaRegionConsensusProtocolClass() {
    return schemaRegionConsensusProtocolClass;
  }

  public void setSchemaRegionConsensusProtocolClass(String schemaRegionConsensusProtocolClass) {
    this.schemaRegionConsensusProtocolClass = schemaRegionConsensusProtocolClass;
  }

  public double getSchemaRegionPerDataNode() {
    return schemaRegionPerDataNode;
  }

  public void setSchemaRegionPerDataNode(double schemaRegionPerDataNode) {
    this.schemaRegionPerDataNode = schemaRegionPerDataNode;
  }

  public String getDataRegionConsensusProtocolClass() {
    return dataRegionConsensusProtocolClass;
  }

  public void setDataRegionConsensusProtocolClass(String dataRegionConsensusProtocolClass) {
    this.dataRegionConsensusProtocolClass = dataRegionConsensusProtocolClass;
  }

  public double getDataRegionPerProcessor() {
    return dataRegionPerProcessor;
  }

  public void setDataRegionPerProcessor(double dataRegionPerProcessor) {
    this.dataRegionPerProcessor = dataRegionPerProcessor;
  }

  public RegionBalancer.RegionAllocateStrategy getRegionAllocateStrategy() {
    return regionAllocateStrategy;
  }

  public void setRegionAllocateStrategy(
      RegionBalancer.RegionAllocateStrategy regionAllocateStrategy) {
    this.regionAllocateStrategy = regionAllocateStrategy;
  }

  public int getThriftServerAwaitTimeForStopService() {
    return thriftServerAwaitTimeForStopService;
  }

  public void setThriftServerAwaitTimeForStopService(int thriftServerAwaitTimeForStopService) {
    this.thriftServerAwaitTimeForStopService = thriftServerAwaitTimeForStopService;
  }

  public String getSystemDir() {
    return systemDir;
  }

  public void setSystemDir(String systemDir) {
    this.systemDir = systemDir;
  }

  public String getSystemUdfDir() {
    return getSystemDir() + File.separator + "udf" + File.separator;
  }

  public String getUdfLibDir() {
    return udfLibDir;
  }

  public void setUdfLibDir(String udfLibDir) {
    this.udfLibDir = udfLibDir;
  }

  public String getExtLibDir() {
    return extLibDir;
  }

  public void setExtLibDir(String extLibDir) {
    this.extLibDir = extLibDir;
  }

  public String getTriggerLibDir() {
    return triggerLibDir;
  }

  public void setTriggerLibDir(String triggerLibDir) {
    this.triggerLibDir = triggerLibDir;
  }

  public String getTemporaryLibDir() {
    return temporaryLibDir;
  }

  public void setTemporaryLibDir(String temporaryLibDir) {
    this.temporaryLibDir = temporaryLibDir;
  }

  public int getSchemaReplicationFactor() {
    return schemaReplicationFactor;
  }

  public void setSchemaReplicationFactor(int schemaReplicationFactor) {
    this.schemaReplicationFactor = schemaReplicationFactor;
  }

  public int getDataReplicationFactor() {
    return dataReplicationFactor;
  }

  public void setDataReplicationFactor(int dataReplicationFactor) {
    this.dataReplicationFactor = dataReplicationFactor;
  }

  public int getProcedureCompletedEvictTTL() {
    return procedureCompletedEvictTTL;
  }

  public void setProcedureCompletedEvictTTL(int procedureCompletedEvictTTL) {
    this.procedureCompletedEvictTTL = procedureCompletedEvictTTL;
  }

  public int getProcedureCompletedCleanInterval() {
    return procedureCompletedCleanInterval;
  }

  public void setProcedureCompletedCleanInterval(int procedureCompletedCleanInterval) {
    this.procedureCompletedCleanInterval = procedureCompletedCleanInterval;
  }

  public int getProcedureCoreWorkerThreadsSize() {
    return procedureCoreWorkerThreadsSize;
  }

  public void setProcedureCoreWorkerThreadsSize(int procedureCoreWorkerThreadsSize) {
    this.procedureCoreWorkerThreadsSize = procedureCoreWorkerThreadsSize;
  }

  public long getHeartbeatInterval() {
    return heartbeatInterval;
  }

  public void setHeartbeatInterval(long heartbeatInterval) {
    this.heartbeatInterval = heartbeatInterval;
  }

  public long getUnknownDataNodeDetectInterval() {
    return unknownDataNodeDetectInterval;
  }

  public void setUnknownDataNodeDetectInterval(long unknownDataNodeDetectInterval) {
    this.unknownDataNodeDetectInterval = unknownDataNodeDetectInterval;
  }

  public String getRoutingPolicy() {
    return routingPolicy;
  }

  public void setRoutingPolicy(String routingPolicy) {
    this.routingPolicy = routingPolicy;
  }

  public String getReadConsistencyLevel() {
    return readConsistencyLevel;
  }

  public void setReadConsistencyLevel(String readConsistencyLevel) {
    this.readConsistencyLevel = readConsistencyLevel;
  }

  public long getDataRegionRatisConsensusLogAppenderBufferSize() {
    return dataRegionRatisConsensusLogAppenderBufferSize;
  }

  public void setDataRegionRatisConsensusLogAppenderBufferSize(
      long dataRegionRatisConsensusLogAppenderBufferSize) {
    this.dataRegionRatisConsensusLogAppenderBufferSize =
        dataRegionRatisConsensusLogAppenderBufferSize;
  }

  public long getDataRegionRatisSnapshotTriggerThreshold() {
    return dataRegionRatisSnapshotTriggerThreshold;
  }

  public void setDataRegionRatisSnapshotTriggerThreshold(
      long dataRegionRatisSnapshotTriggerThreshold) {
    this.dataRegionRatisSnapshotTriggerThreshold = dataRegionRatisSnapshotTriggerThreshold;
  }

  public boolean isDataRegionRatisLogUnsafeFlushEnable() {
    return dataRegionRatisLogUnsafeFlushEnable;
  }

  public void setDataRegionRatisLogUnsafeFlushEnable(boolean dataRegionRatisLogUnsafeFlushEnable) {
    this.dataRegionRatisLogUnsafeFlushEnable = dataRegionRatisLogUnsafeFlushEnable;
  }

  public long getDataRegionRatisLogSegmentSizeMax() {
    return dataRegionRatisLogSegmentSizeMax;
  }

  public void setDataRegionRatisLogSegmentSizeMax(long dataRegionRatisLogSegmentSizeMax) {
    this.dataRegionRatisLogSegmentSizeMax = dataRegionRatisLogSegmentSizeMax;
  }

  public long getDataRegionRatisGrpcFlowControlWindow() {
    return dataRegionRatisGrpcFlowControlWindow;
  }

  public void setDataRegionRatisGrpcFlowControlWindow(long dataRegionRatisGrpcFlowControlWindow) {
    this.dataRegionRatisGrpcFlowControlWindow = dataRegionRatisGrpcFlowControlWindow;
  }

  public long getDataRegionRatisRpcLeaderElectionTimeoutMinMs() {
    return dataRegionRatisRpcLeaderElectionTimeoutMinMs;
  }

  public void setDataRegionRatisRpcLeaderElectionTimeoutMinMs(
      long dataRegionRatisRpcLeaderElectionTimeoutMinMs) {
    this.dataRegionRatisRpcLeaderElectionTimeoutMinMs =
        dataRegionRatisRpcLeaderElectionTimeoutMinMs;
  }

  public long getDataRegionRatisRpcLeaderElectionTimeoutMaxMs() {
    return dataRegionRatisRpcLeaderElectionTimeoutMaxMs;
  }

  public void setDataRegionRatisRpcLeaderElectionTimeoutMaxMs(
      long dataRegionRatisRpcLeaderElectionTimeoutMaxMs) {
    this.dataRegionRatisRpcLeaderElectionTimeoutMaxMs =
        dataRegionRatisRpcLeaderElectionTimeoutMaxMs;
  }

  public long getPartitionRegionRatisConsensusLogAppenderBufferSize() {
    return partitionRegionRatisConsensusLogAppenderBufferSize;
  }

  public void setPartitionRegionRatisConsensusLogAppenderBufferSize(
      long partitionRegionRatisConsensusLogAppenderBufferSize) {
    this.partitionRegionRatisConsensusLogAppenderBufferSize =
        partitionRegionRatisConsensusLogAppenderBufferSize;
  }

  public long getPartitionRegionRatisSnapshotTriggerThreshold() {
    return partitionRegionRatisSnapshotTriggerThreshold;
  }

  public void setPartitionRegionRatisSnapshotTriggerThreshold(
      long partitionRegionRatisSnapshotTriggerThreshold) {
    this.partitionRegionRatisSnapshotTriggerThreshold =
        partitionRegionRatisSnapshotTriggerThreshold;
  }

  public boolean isPartitionRegionRatisLogUnsafeFlushEnable() {
    return partitionRegionRatisLogUnsafeFlushEnable;
  }

  public void setPartitionRegionRatisLogUnsafeFlushEnable(
      boolean partitionRegionRatisLogUnsafeFlushEnable) {
    this.partitionRegionRatisLogUnsafeFlushEnable = partitionRegionRatisLogUnsafeFlushEnable;
  }

  public long getPartitionRegionRatisLogSegmentSizeMax() {
    return partitionRegionRatisLogSegmentSizeMax;
  }

  public void setPartitionRegionRatisLogSegmentSizeMax(long partitionRegionRatisLogSegmentSizeMax) {
    this.partitionRegionRatisLogSegmentSizeMax = partitionRegionRatisLogSegmentSizeMax;
  }

  public long getPartitionRegionRatisGrpcFlowControlWindow() {
    return partitionRegionRatisGrpcFlowControlWindow;
  }

  public void setPartitionRegionRatisGrpcFlowControlWindow(
      long partitionRegionRatisGrpcFlowControlWindow) {
    this.partitionRegionRatisGrpcFlowControlWindow = partitionRegionRatisGrpcFlowControlWindow;
  }

  public long getPartitionRegionRatisRpcLeaderElectionTimeoutMinMs() {
    return partitionRegionRatisRpcLeaderElectionTimeoutMinMs;
  }

  public void setPartitionRegionRatisRpcLeaderElectionTimeoutMinMs(
      long partitionRegionRatisRpcLeaderElectionTimeoutMinMs) {
    this.partitionRegionRatisRpcLeaderElectionTimeoutMinMs =
        partitionRegionRatisRpcLeaderElectionTimeoutMinMs;
  }

  public long getPartitionRegionRatisRpcLeaderElectionTimeoutMaxMs() {
    return partitionRegionRatisRpcLeaderElectionTimeoutMaxMs;
  }

  public void setPartitionRegionRatisRpcLeaderElectionTimeoutMaxMs(
      long partitionRegionRatisRpcLeaderElectionTimeoutMaxMs) {
    this.partitionRegionRatisRpcLeaderElectionTimeoutMaxMs =
        partitionRegionRatisRpcLeaderElectionTimeoutMaxMs;
  }

  public long getSchemaRegionRatisConsensusLogAppenderBufferSize() {
    return schemaRegionRatisConsensusLogAppenderBufferSize;
  }

  public void setSchemaRegionRatisConsensusLogAppenderBufferSize(
      long schemaRegionRatisConsensusLogAppenderBufferSize) {
    this.schemaRegionRatisConsensusLogAppenderBufferSize =
        schemaRegionRatisConsensusLogAppenderBufferSize;
  }

  public long getSchemaRegionRatisSnapshotTriggerThreshold() {
    return schemaRegionRatisSnapshotTriggerThreshold;
  }

  public void setSchemaRegionRatisSnapshotTriggerThreshold(
      long schemaRegionRatisSnapshotTriggerThreshold) {
    this.schemaRegionRatisSnapshotTriggerThreshold = schemaRegionRatisSnapshotTriggerThreshold;
  }

  public boolean isSchemaRegionRatisLogUnsafeFlushEnable() {
    return schemaRegionRatisLogUnsafeFlushEnable;
  }

  public void setSchemaRegionRatisLogUnsafeFlushEnable(
      boolean schemaRegionRatisLogUnsafeFlushEnable) {
    this.schemaRegionRatisLogUnsafeFlushEnable = schemaRegionRatisLogUnsafeFlushEnable;
  }

  public long getSchemaRegionRatisLogSegmentSizeMax() {
    return schemaRegionRatisLogSegmentSizeMax;
  }

  public void setSchemaRegionRatisLogSegmentSizeMax(long schemaRegionRatisLogSegmentSizeMax) {
    this.schemaRegionRatisLogSegmentSizeMax = schemaRegionRatisLogSegmentSizeMax;
  }

  public long getSchemaRegionRatisGrpcFlowControlWindow() {
    return schemaRegionRatisGrpcFlowControlWindow;
  }

  public void setSchemaRegionRatisGrpcFlowControlWindow(
      long schemaRegionRatisGrpcFlowControlWindow) {
    this.schemaRegionRatisGrpcFlowControlWindow = schemaRegionRatisGrpcFlowControlWindow;
  }

  public long getSchemaRegionRatisRpcLeaderElectionTimeoutMinMs() {
    return schemaRegionRatisRpcLeaderElectionTimeoutMinMs;
  }

  public void setSchemaRegionRatisRpcLeaderElectionTimeoutMinMs(
      long schemaRegionRatisRpcLeaderElectionTimeoutMinMs) {
    this.schemaRegionRatisRpcLeaderElectionTimeoutMinMs =
        schemaRegionRatisRpcLeaderElectionTimeoutMinMs;
  }

  public long getSchemaRegionRatisRpcLeaderElectionTimeoutMaxMs() {
    return schemaRegionRatisRpcLeaderElectionTimeoutMaxMs;
  }

  public void setSchemaRegionRatisRpcLeaderElectionTimeoutMaxMs(
      long schemaRegionRatisRpcLeaderElectionTimeoutMaxMs) {
    this.schemaRegionRatisRpcLeaderElectionTimeoutMaxMs =
        schemaRegionRatisRpcLeaderElectionTimeoutMaxMs;
  }

<<<<<<< HEAD
  public int getCqSubmitThread() {
    return cqSubmitThread;
  }

  public void setCqSubmitThread(int cqSubmitThread) {
    this.cqSubmitThread = cqSubmitThread;
  }

  public long getCqMinEveryIntervalInMs() {
    return cqMinEveryIntervalInMs;
  }

  public void setCqMinEveryIntervalInMs(long cqMinEveryIntervalInMs) {
    this.cqMinEveryIntervalInMs = cqMinEveryIntervalInMs;
=======
  public long getDataRegionRatisRequestTimeoutMs() {
    return dataRegionRatisRequestTimeoutMs;
  }

  public void setDataRegionRatisRequestTimeoutMs(long dataRegionRatisRequestTimeoutMs) {
    this.dataRegionRatisRequestTimeoutMs = dataRegionRatisRequestTimeoutMs;
  }

  public long getPartitionRegionRatisRequestTimeoutMs() {
    return partitionRegionRatisRequestTimeoutMs;
  }

  public void setPartitionRegionRatisRequestTimeoutMs(long partitionRegionRatisRequestTimeoutMs) {
    this.partitionRegionRatisRequestTimeoutMs = partitionRegionRatisRequestTimeoutMs;
  }

  public long getSchemaRegionRatisRequestTimeoutMs() {
    return schemaRegionRatisRequestTimeoutMs;
  }

  public void setSchemaRegionRatisRequestTimeoutMs(long schemaRegionRatisRequestTimeoutMs) {
    this.schemaRegionRatisRequestTimeoutMs = schemaRegionRatisRequestTimeoutMs;
  }

  public int getPartitionRegionRatisMaxRetryAttempts() {
    return partitionRegionRatisMaxRetryAttempts;
  }

  public void setPartitionRegionRatisMaxRetryAttempts(int partitionRegionRatisMaxRetryAttempts) {
    this.partitionRegionRatisMaxRetryAttempts = partitionRegionRatisMaxRetryAttempts;
  }

  public long getPartitionRegionRatisInitialSleepTimeMs() {
    return partitionRegionRatisInitialSleepTimeMs;
  }

  public void setPartitionRegionRatisInitialSleepTimeMs(
      long partitionRegionRatisInitialSleepTimeMs) {
    this.partitionRegionRatisInitialSleepTimeMs = partitionRegionRatisInitialSleepTimeMs;
  }

  public long getPartitionRegionRatisMaxSleepTimeMs() {
    return partitionRegionRatisMaxSleepTimeMs;
  }

  public void setPartitionRegionRatisMaxSleepTimeMs(long partitionRegionRatisMaxSleepTimeMs) {
    this.partitionRegionRatisMaxSleepTimeMs = partitionRegionRatisMaxSleepTimeMs;
  }

  public int getDataRegionRatisMaxRetryAttempts() {
    return dataRegionRatisMaxRetryAttempts;
  }

  public void setDataRegionRatisMaxRetryAttempts(int dataRegionRatisMaxRetryAttempts) {
    this.dataRegionRatisMaxRetryAttempts = dataRegionRatisMaxRetryAttempts;
  }

  public long getDataRegionRatisInitialSleepTimeMs() {
    return dataRegionRatisInitialSleepTimeMs;
  }

  public void setDataRegionRatisInitialSleepTimeMs(long dataRegionRatisInitialSleepTimeMs) {
    this.dataRegionRatisInitialSleepTimeMs = dataRegionRatisInitialSleepTimeMs;
  }

  public long getDataRegionRatisMaxSleepTimeMs() {
    return dataRegionRatisMaxSleepTimeMs;
  }

  public void setDataRegionRatisMaxSleepTimeMs(long dataRegionRatisMaxSleepTimeMs) {
    this.dataRegionRatisMaxSleepTimeMs = dataRegionRatisMaxSleepTimeMs;
  }

  public int getSchemaRegionRatisMaxRetryAttempts() {
    return schemaRegionRatisMaxRetryAttempts;
  }

  public void setSchemaRegionRatisMaxRetryAttempts(int schemaRegionRatisMaxRetryAttempts) {
    this.schemaRegionRatisMaxRetryAttempts = schemaRegionRatisMaxRetryAttempts;
  }

  public long getSchemaRegionRatisInitialSleepTimeMs() {
    return schemaRegionRatisInitialSleepTimeMs;
  }

  public void setSchemaRegionRatisInitialSleepTimeMs(long schemaRegionRatisInitialSleepTimeMs) {
    this.schemaRegionRatisInitialSleepTimeMs = schemaRegionRatisInitialSleepTimeMs;
  }

  public long getSchemaRegionRatisMaxSleepTimeMs() {
    return schemaRegionRatisMaxSleepTimeMs;
  }

  public void setSchemaRegionRatisMaxSleepTimeMs(long schemaRegionRatisMaxSleepTimeMs) {
    this.schemaRegionRatisMaxSleepTimeMs = schemaRegionRatisMaxSleepTimeMs;
>>>>>>> cf6d8506
  }
}<|MERGE_RESOLUTION|>--- conflicted
+++ resolved
@@ -188,12 +188,11 @@
   private long partitionRegionRatisRpcLeaderElectionTimeoutMaxMs = 4000L;
   private long schemaRegionRatisRpcLeaderElectionTimeoutMaxMs = 4000L;
 
-<<<<<<< HEAD
   /** CQ related */
   private int cqSubmitThread = 2;
 
   private long cqMinEveryIntervalInMs = 1_000;
-=======
+
   /** RatisConsensus protocol, request timeout for ratis client */
   private long dataRegionRatisRequestTimeoutMs = 10000L;
 
@@ -213,7 +212,6 @@
   private int schemaRegionRatisMaxRetryAttempts = 10;
   private long schemaRegionRatisInitialSleepTimeMs = 100;
   private long schemaRegionRatisMaxSleepTimeMs = 10000;
->>>>>>> cf6d8506
 
   public ConfigNodeConfig() {
     // empty constructor
@@ -723,7 +721,6 @@
         schemaRegionRatisRpcLeaderElectionTimeoutMaxMs;
   }
 
-<<<<<<< HEAD
   public int getCqSubmitThread() {
     return cqSubmitThread;
   }
@@ -738,7 +735,8 @@
 
   public void setCqMinEveryIntervalInMs(long cqMinEveryIntervalInMs) {
     this.cqMinEveryIntervalInMs = cqMinEveryIntervalInMs;
-=======
+  }
+
   public long getDataRegionRatisRequestTimeoutMs() {
     return dataRegionRatisRequestTimeoutMs;
   }
@@ -834,6 +832,5 @@
 
   public void setSchemaRegionRatisMaxSleepTimeMs(long schemaRegionRatisMaxSleepTimeMs) {
     this.schemaRegionRatisMaxSleepTimeMs = schemaRegionRatisMaxSleepTimeMs;
->>>>>>> cf6d8506
   }
 }