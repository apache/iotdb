--- conflicted
+++ resolved
@@ -156,13 +156,7 @@
   private long dataRegionRatisSnapshotTriggerThreshold = 400000L;
 
   private long partitionRegionRatisSnapshotTriggerThreshold = 400000L;
-<<<<<<< HEAD
-
-
-  private long partitionRegionStandAloneSnapshotTriggerThreshold = 400000L;
-=======
   private long partitionRegionOneCopySnapshotTriggerThreshold = 400000L;
->>>>>>> dbfacd9c
   private long schemaRegionRatisSnapshotTriggerThreshold = 400000L;
 
   /** RatisConsensus protocol, allow flushing Raft Log asynchronously */
@@ -626,14 +620,6 @@
         partitionRegionRatisSnapshotTriggerThreshold;
   }
 
-<<<<<<< HEAD
-  public long getPartitionRegionStandAloneSnapshotTriggerThreshold() {
-    return partitionRegionStandAloneSnapshotTriggerThreshold;
-  }
-
-  public void setPartitionRegionStandAloneSnapshotTriggerThreshold(long partitionRegionStandAloneSnapshotTriggerThreshold) {
-    this.partitionRegionStandAloneSnapshotTriggerThreshold = partitionRegionStandAloneSnapshotTriggerThreshold;
-=======
   public long getPartitionRegionOneCopySnapshotTriggerThreshold() {
     return partitionRegionOneCopySnapshotTriggerThreshold;
   }
@@ -642,7 +628,6 @@
       long partitionRegionOneCopySnapshotTriggerThreshold) {
     this.partitionRegionOneCopySnapshotTriggerThreshold =
         partitionRegionOneCopySnapshotTriggerThreshold;
->>>>>>> dbfacd9c
   }
 
   public boolean isPartitionRegionRatisLogUnsafeFlushEnable() {
