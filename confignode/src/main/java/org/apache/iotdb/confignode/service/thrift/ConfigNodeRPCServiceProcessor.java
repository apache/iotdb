/*
 * Licensed to the Apache Software Foundation (ASF) under one
 * or more contributor license agreements.  See the NOTICE file
 * distributed with this work for additional information
 * regarding copyright ownership.  The ASF licenses this file
 * to you under the Apache License, Version 2.0 (the
 * "License"); you may not use this file except in compliance
 * with the License.  You may obtain a copy of the License at
 *
 *     http://www.apache.org/licenses/LICENSE-2.0
 *
 * Unless required by applicable law or agreed to in writing,
 * software distributed under the License is distributed on an
 * "AS IS" BASIS, WITHOUT WARRANTIES OR CONDITIONS OF ANY
 * KIND, either express or implied.  See the License for the
 * specific language governing permissions and limitations
 * under the License.
 */
package org.apache.iotdb.confignode.service.thrift;

import org.apache.iotdb.common.rpc.thrift.TConfigNodeLocation;
import org.apache.iotdb.common.rpc.thrift.TConsensusGroupType;
import org.apache.iotdb.common.rpc.thrift.TFlushReq;
import org.apache.iotdb.common.rpc.thrift.TSStatus;
import org.apache.iotdb.common.rpc.thrift.TSetTTLReq;
import org.apache.iotdb.commons.auth.AuthException;
import org.apache.iotdb.commons.conf.CommonDescriptor;
import org.apache.iotdb.commons.consensus.ConsensusGroupId;
import org.apache.iotdb.commons.path.PartialPath;
import org.apache.iotdb.commons.path.PathPatternTree;
import org.apache.iotdb.commons.utils.StatusUtils;
import org.apache.iotdb.commons.utils.TestOnly;
import org.apache.iotdb.confignode.conf.ConfigNodeConstant;
import org.apache.iotdb.confignode.conf.ConfigNodeDescriptor;
import org.apache.iotdb.confignode.conf.SystemPropertiesUtils;
import org.apache.iotdb.confignode.consensus.request.ConfigPhysicalPlanType;
import org.apache.iotdb.confignode.consensus.request.auth.AuthorPlan;
import org.apache.iotdb.confignode.consensus.request.read.CountStorageGroupPlan;
import org.apache.iotdb.confignode.consensus.request.read.GetDataNodeConfigurationPlan;
import org.apache.iotdb.confignode.consensus.request.read.GetDataPartitionPlan;
import org.apache.iotdb.confignode.consensus.request.read.GetOrCreateDataPartitionPlan;
import org.apache.iotdb.confignode.consensus.request.read.GetRegionInfoListPlan;
import org.apache.iotdb.confignode.consensus.request.read.GetRoutingPlan;
import org.apache.iotdb.confignode.consensus.request.read.GetSeriesSlotListPlan;
import org.apache.iotdb.confignode.consensus.request.read.GetStorageGroupPlan;
import org.apache.iotdb.confignode.consensus.request.read.GetTimeSlotListPlan;
import org.apache.iotdb.confignode.consensus.request.write.RegisterDataNodePlan;
import org.apache.iotdb.confignode.consensus.request.write.RemoveDataNodePlan;
import org.apache.iotdb.confignode.consensus.request.write.confignode.RemoveConfigNodePlan;
import org.apache.iotdb.confignode.consensus.request.write.storagegroup.SetDataReplicationFactorPlan;
import org.apache.iotdb.confignode.consensus.request.write.storagegroup.SetSchemaReplicationFactorPlan;
import org.apache.iotdb.confignode.consensus.request.write.storagegroup.SetStorageGroupPlan;
import org.apache.iotdb.confignode.consensus.request.write.storagegroup.SetTTLPlan;
import org.apache.iotdb.confignode.consensus.request.write.storagegroup.SetTimePartitionIntervalPlan;
import org.apache.iotdb.confignode.consensus.request.write.sync.CreatePipeSinkPlan;
import org.apache.iotdb.confignode.consensus.request.write.sync.DropPipeSinkPlan;
import org.apache.iotdb.confignode.consensus.response.CountStorageGroupResp;
import org.apache.iotdb.confignode.consensus.response.DataNodeConfigurationResp;
import org.apache.iotdb.confignode.consensus.response.DataNodeRegisterResp;
import org.apache.iotdb.confignode.consensus.response.DataNodeToStatusResp;
import org.apache.iotdb.confignode.consensus.response.PermissionInfoResp;
import org.apache.iotdb.confignode.consensus.response.RegionInfoListResp;
import org.apache.iotdb.confignode.consensus.response.StorageGroupSchemaResp;
import org.apache.iotdb.confignode.manager.ConfigManager;
import org.apache.iotdb.confignode.manager.ConsensusManager;
import org.apache.iotdb.confignode.manager.load.LoadManager;
import org.apache.iotdb.confignode.rpc.thrift.IConfigNodeRPCService;
import org.apache.iotdb.confignode.rpc.thrift.TAddConsensusGroupReq;
import org.apache.iotdb.confignode.rpc.thrift.TAuthorizerReq;
import org.apache.iotdb.confignode.rpc.thrift.TAuthorizerResp;
import org.apache.iotdb.confignode.rpc.thrift.TCheckUserPrivilegesReq;
import org.apache.iotdb.confignode.rpc.thrift.TConfigNodeRegisterReq;
import org.apache.iotdb.confignode.rpc.thrift.TConfigNodeRegisterResp;
import org.apache.iotdb.confignode.rpc.thrift.TCountStorageGroupResp;
import org.apache.iotdb.confignode.rpc.thrift.TCreateFunctionReq;
import org.apache.iotdb.confignode.rpc.thrift.TCreateSchemaTemplateReq;
import org.apache.iotdb.confignode.rpc.thrift.TCreateTriggerReq;
import org.apache.iotdb.confignode.rpc.thrift.TDataNodeConfigurationResp;
import org.apache.iotdb.confignode.rpc.thrift.TDataNodeRegisterReq;
import org.apache.iotdb.confignode.rpc.thrift.TDataNodeRegisterResp;
import org.apache.iotdb.confignode.rpc.thrift.TDataNodeRemoveReq;
import org.apache.iotdb.confignode.rpc.thrift.TDataNodeRemoveResp;
import org.apache.iotdb.confignode.rpc.thrift.TDataPartitionReq;
import org.apache.iotdb.confignode.rpc.thrift.TDataPartitionTableResp;
import org.apache.iotdb.confignode.rpc.thrift.TDeleteStorageGroupReq;
import org.apache.iotdb.confignode.rpc.thrift.TDeleteStorageGroupsReq;
import org.apache.iotdb.confignode.rpc.thrift.TDeleteTimeSeriesReq;
import org.apache.iotdb.confignode.rpc.thrift.TDropFunctionReq;
import org.apache.iotdb.confignode.rpc.thrift.TDropPipeSinkReq;
import org.apache.iotdb.confignode.rpc.thrift.TDropTriggerReq;
import org.apache.iotdb.confignode.rpc.thrift.TGetAllTemplatesResp;
import org.apache.iotdb.confignode.rpc.thrift.TGetPathsSetTemplatesResp;
import org.apache.iotdb.confignode.rpc.thrift.TGetPipeSinkReq;
import org.apache.iotdb.confignode.rpc.thrift.TGetPipeSinkResp;
import org.apache.iotdb.confignode.rpc.thrift.TGetRoutingReq;
import org.apache.iotdb.confignode.rpc.thrift.TGetRoutingResp;
import org.apache.iotdb.confignode.rpc.thrift.TGetSeriesSlotListReq;
import org.apache.iotdb.confignode.rpc.thrift.TGetSeriesSlotListResp;
import org.apache.iotdb.confignode.rpc.thrift.TGetTemplateResp;
import org.apache.iotdb.confignode.rpc.thrift.TGetTimeSlotListReq;
import org.apache.iotdb.confignode.rpc.thrift.TGetTimeSlotListResp;
import org.apache.iotdb.confignode.rpc.thrift.TGetTriggerTableResp;
import org.apache.iotdb.confignode.rpc.thrift.TLoginReq;
import org.apache.iotdb.confignode.rpc.thrift.TPermissionInfoResp;
import org.apache.iotdb.confignode.rpc.thrift.TPipeSinkInfo;
import org.apache.iotdb.confignode.rpc.thrift.TRegionMigrateResultReportReq;
import org.apache.iotdb.confignode.rpc.thrift.TRegionRouteMapResp;
import org.apache.iotdb.confignode.rpc.thrift.TSchemaNodeManagementReq;
import org.apache.iotdb.confignode.rpc.thrift.TSchemaNodeManagementResp;
import org.apache.iotdb.confignode.rpc.thrift.TSchemaPartitionReq;
import org.apache.iotdb.confignode.rpc.thrift.TSchemaPartitionTableResp;
import org.apache.iotdb.confignode.rpc.thrift.TSetDataReplicationFactorReq;
import org.apache.iotdb.confignode.rpc.thrift.TSetSchemaReplicationFactorReq;
import org.apache.iotdb.confignode.rpc.thrift.TSetSchemaTemplateReq;
import org.apache.iotdb.confignode.rpc.thrift.TSetStorageGroupReq;
import org.apache.iotdb.confignode.rpc.thrift.TSetTimePartitionIntervalReq;
import org.apache.iotdb.confignode.rpc.thrift.TShowClusterResp;
import org.apache.iotdb.confignode.rpc.thrift.TShowConfigNodesResp;
import org.apache.iotdb.confignode.rpc.thrift.TShowDataNodesResp;
import org.apache.iotdb.confignode.rpc.thrift.TShowRegionReq;
import org.apache.iotdb.confignode.rpc.thrift.TShowRegionResp;
import org.apache.iotdb.confignode.rpc.thrift.TShowStorageGroupResp;
import org.apache.iotdb.confignode.rpc.thrift.TStorageGroupSchema;
import org.apache.iotdb.confignode.rpc.thrift.TStorageGroupSchemaResp;
import org.apache.iotdb.confignode.service.ConfigNode;
import org.apache.iotdb.consensus.common.response.ConsensusGenericResponse;
import org.apache.iotdb.db.qp.logical.sys.AuthorOperator;
import org.apache.iotdb.rpc.RpcUtils;
import org.apache.iotdb.rpc.TSStatusCode;

import org.apache.thrift.TException;
import org.slf4j.Logger;
import org.slf4j.LoggerFactory;

import java.io.IOException;
import java.nio.ByteBuffer;
import java.util.Collections;
import java.util.List;

/** ConfigNodeRPCServer exposes the interface that interacts with the DataNode */
public class ConfigNodeRPCServiceProcessor implements IConfigNodeRPCService.Iface {

  private static final Logger LOGGER = LoggerFactory.getLogger(ConfigNodeRPCServiceProcessor.class);

  private final ConfigManager configManager;

  public ConfigNodeRPCServiceProcessor(ConfigManager configManager) {
    this.configManager = configManager;
  }

  @TestOnly
  public void close() throws IOException {
    configManager.close();
  }

  @TestOnly
  public ConsensusManager getConsensusManager() {
    return configManager.getConsensusManager();
  }

  @Override
  public TDataNodeRegisterResp registerDataNode(TDataNodeRegisterReq req) {
    TDataNodeRegisterResp resp =
        ((DataNodeRegisterResp)
                configManager.registerDataNode(
                    new RegisterDataNodePlan(req.getDataNodeConfiguration())))
            .convertToRpcDataNodeRegisterResp();

    // Print log to record the ConfigNode that performs the RegisterDatanodeRequest
    LOGGER.info("Execute RegisterDatanodeRequest {} with result {}", req, resp);

    return resp;
  }

  @Override
  public TDataNodeRemoveResp removeDataNode(TDataNodeRemoveReq req) {
    LOGGER.info("ConfigNode RPC Service start to remove DataNode, req: {}", req);
    RemoveDataNodePlan removeDataNodePlan = new RemoveDataNodePlan(req.getDataNodeLocations());
    DataNodeToStatusResp removeResp =
        (DataNodeToStatusResp) configManager.removeDataNode(removeDataNodePlan);
    TDataNodeRemoveResp resp = removeResp.convertToRpCDataNodeRemoveResp();
    LOGGER.info(
        "ConfigNode RPC Service finished to remove DataNode, req: {}, result: {}", req, resp);
    return resp;
  }

  @Override
  public TDataNodeConfigurationResp getDataNodeConfiguration(int dataNodeID) {
    GetDataNodeConfigurationPlan queryReq = new GetDataNodeConfigurationPlan(dataNodeID);
    DataNodeConfigurationResp queryResp =
        (DataNodeConfigurationResp) configManager.getDataNodeConfiguration(queryReq);

    TDataNodeConfigurationResp resp = new TDataNodeConfigurationResp();
    queryResp.convertToRpcDataNodeLocationResp(resp);
    return resp;
  }

  @Override
  public TSStatus reportRegionMigrateResult(TRegionMigrateResultReportReq req) {
    return configManager.reportRegionMigrateResult(req);
  }

  @Override
  public TShowClusterResp showCluster() {
    return configManager.showCluster();
  }

  @Override
  public TSStatus setStorageGroup(TSetStorageGroupReq req) throws TException {
    TStorageGroupSchema storageGroupSchema = req.getStorageGroup();

    // Set default configurations if necessary
    if (!storageGroupSchema.isSetTTL()) {
      storageGroupSchema.setTTL(CommonDescriptor.getInstance().getConfig().getDefaultTTL());
    }
    if (!storageGroupSchema.isSetSchemaReplicationFactor()) {
      storageGroupSchema.setSchemaReplicationFactor(
          ConfigNodeDescriptor.getInstance().getConf().getSchemaReplicationFactor());
    }
    if (!storageGroupSchema.isSetDataReplicationFactor()) {
      storageGroupSchema.setDataReplicationFactor(
          ConfigNodeDescriptor.getInstance().getConf().getDataReplicationFactor());
    }
    if (!storageGroupSchema.isSetTimePartitionInterval()) {
      storageGroupSchema.setTimePartitionInterval(
          ConfigNodeDescriptor.getInstance().getConf().getTimePartitionInterval());
    }

    // Initialize the maxSchemaRegionGroupCount and maxDataRegionGroupCount as 0
    storageGroupSchema.setMaxSchemaRegionGroupCount(0);
    storageGroupSchema.setMaxDataRegionGroupCount(0);

    SetStorageGroupPlan setReq = new SetStorageGroupPlan(storageGroupSchema);
    TSStatus resp = configManager.setStorageGroup(setReq);

    // Print log to record the ConfigNode that performs the set SetStorageGroupRequest
    LOGGER.info("Execute SetStorageGroupRequest {} with result {}", req, resp);

    return resp;
  }

  @Override
  public TSStatus deleteStorageGroup(TDeleteStorageGroupReq tDeleteReq) {
    String prefixPath = tDeleteReq.getPrefixPath();
    return configManager.deleteStorageGroups(Collections.singletonList(prefixPath));
  }

  @Override
  public TSStatus deleteStorageGroups(TDeleteStorageGroupsReq tDeleteReq) {
    List<String> prefixList = tDeleteReq.getPrefixPathList();
    return configManager.deleteStorageGroups(prefixList);
  }

  @Override
  public TSStatus setTTL(TSetTTLReq req) throws TException {
    return configManager.setTTL(new SetTTLPlan(req.getStorageGroupPathPattern(), req.getTTL()));
  }

  @Override
  public TSStatus setSchemaReplicationFactor(TSetSchemaReplicationFactorReq req) throws TException {
    return configManager.setSchemaReplicationFactor(
        new SetSchemaReplicationFactorPlan(
            req.getStorageGroup(), req.getSchemaReplicationFactor()));
  }

  @Override
  public TSStatus setDataReplicationFactor(TSetDataReplicationFactorReq req) throws TException {
    return configManager.setDataReplicationFactor(
        new SetDataReplicationFactorPlan(req.getStorageGroup(), req.getDataReplicationFactor()));
  }

  @Override
  public TSStatus setTimePartitionInterval(TSetTimePartitionIntervalReq req) throws TException {
    return configManager.setTimePartitionInterval(
        new SetTimePartitionIntervalPlan(req.getStorageGroup(), req.getTimePartitionInterval()));
  }

  @Override
  public TCountStorageGroupResp countMatchedStorageGroups(List<String> storageGroupPathPattern) {
    CountStorageGroupResp countStorageGroupResp =
        (CountStorageGroupResp)
            configManager.countMatchedStorageGroups(
                new CountStorageGroupPlan(storageGroupPathPattern));

    TCountStorageGroupResp resp = new TCountStorageGroupResp();
    countStorageGroupResp.convertToRPCCountStorageGroupResp(resp);
    return resp;
  }

  @Override
  public TStorageGroupSchemaResp getMatchedStorageGroupSchemas(
      List<String> storageGroupPathPattern) {
    StorageGroupSchemaResp storageGroupSchemaResp =
        (StorageGroupSchemaResp)
            configManager.getMatchedStorageGroupSchemas(
                new GetStorageGroupPlan(storageGroupPathPattern));

    return storageGroupSchemaResp.convertToRPCStorageGroupSchemaResp();
  }

  @Override
  public TSchemaPartitionTableResp getSchemaPartitionTable(TSchemaPartitionReq req) {
    PathPatternTree patternTree =
        PathPatternTree.deserialize(ByteBuffer.wrap(req.getPathPatternTree()));
    return configManager.getSchemaPartition(patternTree);
  }

  @Override
  public TSchemaPartitionTableResp getOrCreateSchemaPartitionTable(TSchemaPartitionReq req) {
    PathPatternTree patternTree =
        PathPatternTree.deserialize(ByteBuffer.wrap(req.getPathPatternTree()));
    return configManager.getOrCreateSchemaPartition(patternTree);
  }

  @Override
  public TSchemaNodeManagementResp getSchemaNodeManagementPartition(TSchemaNodeManagementReq req) {
    PathPatternTree patternTree =
        PathPatternTree.deserialize(ByteBuffer.wrap(req.getPathPatternTree()));
    PartialPath partialPath = patternTree.getAllPathPatterns().get(0);
    return configManager.getNodePathsPartition(partialPath, req.getLevel());
  }

  @Override
  public TDataPartitionTableResp getDataPartitionTable(TDataPartitionReq req) {
    GetDataPartitionPlan getDataPartitionPlan =
        GetDataPartitionPlan.convertFromRpcTDataPartitionReq(req);
    return configManager.getDataPartition(getDataPartitionPlan);
  }

  @Override
  public TDataPartitionTableResp getOrCreateDataPartitionTable(TDataPartitionReq req)
      throws TException {
    GetOrCreateDataPartitionPlan getOrCreateDataPartitionReq =
        GetOrCreateDataPartitionPlan.convertFromRpcTDataPartitionReq(req);
    return configManager.getOrCreateDataPartition(getOrCreateDataPartitionReq);
  }

  @Override
  public TSStatus operatePermission(TAuthorizerReq req) {
    if (req.getAuthorType() < 0
        || req.getAuthorType() >= AuthorOperator.AuthorType.values().length) {
      throw new IndexOutOfBoundsException("Invalid Author Type ordinal");
    }
    AuthorPlan plan = null;
    try {
      plan =
          new AuthorPlan(
              ConfigPhysicalPlanType.values()[
                  req.getAuthorType() + ConfigPhysicalPlanType.Author.ordinal() + 1],
              req.getUserName(),
              req.getRoleName(),
              req.getPassword(),
              req.getNewPassword(),
              req.getPermissions(),
              req.getNodeNameList());
    } catch (AuthException e) {
      LOGGER.error(e.getMessage());
    }
    return configManager.operatePermission(plan);
  }

  @Override
  public TAuthorizerResp queryPermission(TAuthorizerReq req) {
    if (req.getAuthorType() < 0
        || req.getAuthorType() >= AuthorOperator.AuthorType.values().length) {
      throw new IndexOutOfBoundsException("Invalid Author Type ordinal");
    }
    AuthorPlan plan = null;
    try {
      plan =
          new AuthorPlan(
              ConfigPhysicalPlanType.values()[
                  req.getAuthorType() + ConfigPhysicalPlanType.Author.ordinal() + 1],
              req.getUserName(),
              req.getRoleName(),
              req.getPassword(),
              req.getNewPassword(),
              req.getPermissions(),
              req.getNodeNameList());
    } catch (AuthException e) {
      LOGGER.error(e.getMessage());
    }
    PermissionInfoResp dataSet = (PermissionInfoResp) configManager.queryPermission(plan);
    TAuthorizerResp resp = new TAuthorizerResp(dataSet.getStatus());
    resp.setAuthorizerInfo(dataSet.getPermissionInfo());
    return resp;
  }

  @Override
  public TPermissionInfoResp login(TLoginReq req) {
    return configManager.login(req.getUserrname(), req.getPassword());
  }

  @Override
  public TPermissionInfoResp checkUserPrivileges(TCheckUserPrivilegesReq req) {
    return configManager.checkUserPrivileges(
        req.getUsername(), req.getPaths(), req.getPermission());
  }

  @Override
<<<<<<< HEAD
  public TConfigNodeRegisterResp registerConfigNode(TConfigNodeRegisterReq req) throws TException {
    TConfigNodeRegisterResp resp = configManager.registerConfigNode(req);
=======
  public TSStatus registerConfigNode(TConfigNodeRegisterReq req) {
    TSStatus status = configManager.registerConfigNode(req);
>>>>>>> 9917053c

    // Print log to record the ConfigNode that performs the RegisterConfigNodeRequest
    LOGGER.info("Execute RegisterConfigNodeRequest {} with result {}", req, resp.getStatus());

    return resp;
  }

  @Override
  public TSStatus addConsensusGroup(TAddConsensusGroupReq registerResp) {
    return configManager.createPeerForConsensusGroup(registerResp.getConfigNodeList());
  }

  @Override
  public TSStatus notifyRegisterSuccess() {
    try {
      SystemPropertiesUtils.storeSystemParameters();
    } catch (IOException e) {
      LOGGER.error("Write confignode-system.properties failed", e);
      return new TSStatus(TSStatusCode.WRITE_PROCESS_ERROR.getStatusCode());
    }

    // The initial startup of Non-Seed-ConfigNode finished
    LOGGER.info(
        "{} has successfully started and joined the cluster.", ConfigNodeConstant.GLOBAL_NAME);
    return StatusUtils.OK;
  }

  /** For leader to remove ConfigNode configuration in consensus layer */
  @Override
  public TSStatus removeConfigNode(TConfigNodeLocation configNodeLocation) throws TException {
    RemoveConfigNodePlan removeConfigNodePlan = new RemoveConfigNodePlan(configNodeLocation);
    TSStatus status = configManager.removeConfigNode(removeConfigNodePlan);
    // Print log to record the ConfigNode that performs the RemoveConfigNodeRequest
    LOGGER.info("Execute RemoveConfigNodeRequest {} with result {}", configNodeLocation, status);

    return status;
  }

  @Override
  public TSStatus removeConsensusGroup(TConfigNodeLocation configNodeLocation) {
    if (!configManager.getNodeManager().getRegisteredConfigNodes().contains(configNodeLocation)) {
      return new TSStatus(TSStatusCode.REMOVE_CONFIGNODE_FAILED.getStatusCode())
          .setMessage(
              "remove ConsensusGroup failed because the ConfigNode not in current Cluster.");
    }

    ConsensusGroupId groupId = configManager.getConsensusManager().getConsensusGroupId();
    ConsensusGenericResponse resp =
        configManager.getConsensusManager().getConsensusImpl().deletePeer(groupId);
    if (!resp.isSuccess()) {
      return new TSStatus(TSStatusCode.REMOVE_CONFIGNODE_FAILED.getStatusCode())
          .setMessage(
              "remove ConsensusGroup failed because internal failure. See other logs for more details");
    }
    return new TSStatus(TSStatusCode.SUCCESS_STATUS.getStatusCode())
        .setMessage("remove ConsensusGroup success.");
  }

  /** stop config node */
  @Override
  public TSStatus stopConfigNode(TConfigNodeLocation configNodeLocation) {
    new Thread(
            () -> {
              try {
                ConfigNode.getInstance().stop();
              } catch (IOException e) {
                LOGGER.error("Meet error when stop ConfigNode!", e);
              } finally {
                System.exit(0);
              }
            })
        .start();
    return new TSStatus(TSStatusCode.SUCCESS_STATUS.getStatusCode())
        .setMessage("Stop ConfigNode success.");
  }

  @Override
  public TSStatus createFunction(TCreateFunctionReq req) {
    return configManager.createFunction(req.getUdfName(), req.getClassName(), req.getUris());
  }

  @Override
  public TSStatus dropFunction(TDropFunctionReq req) {
    return configManager.dropFunction(req.getUdfName());
  }

  @Override
  public TSStatus createTrigger(TCreateTriggerReq req) {
    return configManager.createTrigger(req);
  }

  @Override
  public TSStatus dropTrigger(TDropTriggerReq req) {
    return configManager.dropTrigger(req);
  }

  public TGetTriggerTableResp getTriggerTable() {
    return configManager.getTriggerTable();
  }

  @Override
  public TSStatus merge() throws TException {
    return configManager.merge();
  }

  @Override
  public TSStatus flush(TFlushReq req) throws TException {
    if (req.storageGroups != null) {
      List<PartialPath> noExistSg =
          configManager.checkStorageGroupExist(PartialPath.fromStringList(req.storageGroups));
      if (!noExistSg.isEmpty()) {
        StringBuilder sb = new StringBuilder();
        noExistSg.forEach(storageGroup -> sb.append(storageGroup.getFullPath()).append(","));
        return RpcUtils.getStatus(
            TSStatusCode.STORAGE_GROUP_NOT_EXIST,
            "storageGroup " + sb.subSequence(0, sb.length() - 1) + " does not exist");
      }
    }
    return configManager.flush(req);
  }

  @Override
  public TSStatus clearCache() {
    return configManager.clearCache();
  }

  @Override
  public TSStatus loadConfiguration() {
    return configManager.loadConfiguration();
  }

  @Override
  public TSStatus setSystemStatus(String status) {
    return configManager.setSystemStatus(status);
  }

  @Override
  public TShowRegionResp showRegion(TShowRegionReq showRegionReq) {
    GetRegionInfoListPlan getRegionInfoListPlan = new GetRegionInfoListPlan(showRegionReq);
    RegionInfoListResp dataSet = configManager.showRegion(getRegionInfoListPlan);
    TShowRegionResp showRegionResp = new TShowRegionResp();
    showRegionResp.setStatus(dataSet.getStatus());
    showRegionResp.setRegionInfoList(dataSet.getRegionInfoList());
    return showRegionResp;
  }

  @Override
  public TRegionRouteMapResp getLatestRegionRouteMap() {
    TRegionRouteMapResp resp = configManager.getLatestRegionRouteMap();
    if (resp.getStatus().getCode() == TSStatusCode.SUCCESS_STATUS.getStatusCode()) {
      LoadManager.printRegionRouteMap(resp.getTimestamp(), resp.getRegionRouteMap());
    }
    return resp;
  }

  @Override
  public long getConfigNodeHeartBeat(long timestamp) {
    return timestamp;
  }

  @Override
  public TShowDataNodesResp showDataNodes() {
    return configManager.showDataNodes();
  }

  @Override
  public TShowConfigNodesResp showConfigNodes() {
    return configManager.showConfigNodes();
  }

  @Override
  public TShowStorageGroupResp showStorageGroup(List<String> storageGroupPathPattern)
      throws TException {
    return configManager.showStorageGroup(new GetStorageGroupPlan(storageGroupPathPattern));
  }

  @Override
  public TSStatus createSchemaTemplate(TCreateSchemaTemplateReq req) {
    return configManager.createSchemaTemplate(req);
  }

  @Override
  public TGetAllTemplatesResp getAllTemplates() {
    return configManager.getAllTemplates();
  }

  @Override
  public TGetTemplateResp getTemplate(String req) {
    return configManager.getTemplate(req);
  }

  @Override
  public TSStatus setSchemaTemplate(TSetSchemaTemplateReq req) {
    return configManager.setSchemaTemplate(req);
  }

  @Override
  public TGetPathsSetTemplatesResp getPathsSetTemplate(String req) {
    return configManager.getPathsSetTemplate(req);
  }

  @Override
  public TSStatus deleteTimeSeries(TDeleteTimeSeriesReq req) {
    return configManager.deleteTimeSeries(req);
  }

  @Override
  public TSStatus createPipeSink(TPipeSinkInfo req) {
    return configManager.createPipeSink(new CreatePipeSinkPlan(req));
  }

  @Override
  public TSStatus dropPipeSink(TDropPipeSinkReq req) {
    return configManager.dropPipeSink(new DropPipeSinkPlan(req.getPipeSinkName()));
  }

  @Override
  public TGetPipeSinkResp getPipeSink(TGetPipeSinkReq req) {
    return configManager.getPipeSink(req);
  }

  @Override
  @TestOnly
  public TGetRoutingResp getRouting(TGetRoutingReq req) {
    GetRoutingPlan plan =
        new GetRoutingPlan(req.getStorageGroup(), req.getSeriesSlotId(), req.getTimeSlotId());
    return configManager.getRouting(plan);
  }

  @Override
  @TestOnly
  public TGetTimeSlotListResp getTimeSlotList(TGetTimeSlotListReq req) {
    long startTime = req.isSetStartTime() ? req.getStartTime() : Long.MIN_VALUE;
    long endTime = req.isSetEndTime() ? req.getEndTime() : Long.MAX_VALUE;
    GetTimeSlotListPlan plan =
        new GetTimeSlotListPlan(req.getStorageGroup(), req.getSeriesSlotId(), startTime, endTime);
    return configManager.getTimeSlotList(plan);
  }

  @Override
  @TestOnly
  public TGetSeriesSlotListResp getSeriesSlotList(TGetSeriesSlotListReq req) {
    TConsensusGroupType type =
        req.isSetType() ? req.getType() : TConsensusGroupType.PartitionRegion;
    GetSeriesSlotListPlan plan = new GetSeriesSlotListPlan(req.getStorageGroup(), type);
    return configManager.getSeriesSlotList(plan);
  }
}<|MERGE_RESOLUTION|>--- conflicted
+++ resolved
@@ -398,13 +398,8 @@
   }
 
   @Override
-<<<<<<< HEAD
   public TConfigNodeRegisterResp registerConfigNode(TConfigNodeRegisterReq req) throws TException {
     TConfigNodeRegisterResp resp = configManager.registerConfigNode(req);
-=======
-  public TSStatus registerConfigNode(TConfigNodeRegisterReq req) {
-    TSStatus status = configManager.registerConfigNode(req);
->>>>>>> 9917053c
 
     // Print log to record the ConfigNode that performs the RegisterConfigNodeRequest
     LOGGER.info("Execute RegisterConfigNodeRequest {} with result {}", req, resp.getStatus());
