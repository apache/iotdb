--- conflicted
+++ resolved
@@ -416,7 +416,11 @@
   }
 
   @Override
-<<<<<<< HEAD
+  public TSStatus dropFunction(TDropFunctionReq req) throws TException {
+    return configManager.dropFunction(req.getUdfName());
+  }
+
+  @Override
   public TSStatus operateReceiverPipe(TOperateReceiverPipeReq req) throws TException {
     OperateReceiverPipeReq operateReceiverPipeReq = new OperateReceiverPipeReq(req);
     TSStatus status = configManager.operateReceiverPipe(operateReceiverPipeReq);
@@ -434,10 +438,6 @@
     TShowPipeResp resp = new TShowPipeResp();
     pipeInfoResp.convertToTShowPipeResp(resp);
     return resp;
-=======
-  public TSStatus dropFunction(TDropFunctionReq req) throws TException {
-    return configManager.dropFunction(req.getUdfName());
->>>>>>> b940a652
   }
 
   public void handleClientExit() {}
