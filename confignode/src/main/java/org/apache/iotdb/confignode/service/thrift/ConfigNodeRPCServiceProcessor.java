--- conflicted
+++ resolved
@@ -660,13 +660,13 @@
   }
 
   @Override
-<<<<<<< HEAD
+  public TSStatus unsetSchemaTemplate(TUnsetSchemaTemplateReq req) throws TException {
+    return configManager.unsetSchemaTemplate(req);
+  }
+
+  @Override
   public TSStatus dropSchemaTemplate(String req) throws TException {
     return configManager.dropSchemaTemplate(req);
-=======
-  public TSStatus unsetSchemaTemplate(TUnsetSchemaTemplateReq req) throws TException {
-    return configManager.unsetSchemaTemplate(req);
->>>>>>> c2ba3ae3
   }
 
   @Override
