--- conflicted
+++ resolved
@@ -152,8 +152,6 @@
   }
 
   @Override
-<<<<<<< HEAD
-=======
   public TDataNodeRemoveResp removeDataNode(TDataNodeRemoveReq req) throws TException {
     // TODO without reqId and respId, how to trace a request exec state?
     LOGGER.info("ConfigNode RPC Service start to remove DataNode, req: {}", req);
@@ -167,12 +165,6 @@
   }
 
   @Override
-  public TSStatus activeDataNode(TDataNodeActiveReq req) throws TException {
-    return configManager.activateDataNode(new ActivateDataNodePlan(req.getDataNodeInfo()));
-  }
-
-  @Override
->>>>>>> d56baad2
   public TDataNodeInfoResp getDataNodeInfo(int dataNodeID) throws TException {
     GetDataNodeInfoPlan queryReq = new GetDataNodeInfoPlan(dataNodeID);
     DataNodeInfosResp queryResp = (DataNodeInfosResp) configManager.getDataNodeInfo(queryReq);
