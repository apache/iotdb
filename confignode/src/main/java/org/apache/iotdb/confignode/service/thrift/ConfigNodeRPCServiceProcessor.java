--- conflicted
+++ resolved
@@ -510,15 +510,14 @@
   }
 
   @Override
-<<<<<<< HEAD
   public TGetLocationForTriggerResp getLocationOfStatefulTrigger(String triggerName) {
     // todo: implementation
     return new TGetLocationForTriggerResp(
         new TSStatus(TSStatusCode.SUCCESS_STATUS.getStatusCode()), null);
-=======
+  }
+
   public TGetTriggerJarResp getTriggerJar(TGetTriggerJarReq req) {
     return configManager.getTriggerJar(req);
->>>>>>> f33130b9
   }
 
   @Override
