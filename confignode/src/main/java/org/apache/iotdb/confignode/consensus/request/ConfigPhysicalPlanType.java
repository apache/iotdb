/*
 * Licensed to the Apache Software Foundation (ASF) under one
 * or more contributor license agreements.  See the NOTICE file
 * distributed with this work for additional information
 * regarding copyright ownership.  The ASF licenses this file
 * to you under the Apache License, Version 2.0 (the
 * "License"); you may not use this file except in compliance
 * with the License.  You may obtain a copy of the License at
 *
 *     http://www.apache.org/licenses/LICENSE-2.0
 *
 * Unless required by applicable law or agreed to in writing,
 * software distributed under the License is distributed on an
 * "AS IS" BASIS, WITHOUT WARRANTIES OR CONDITIONS OF ANY
 * KIND, either express or implied.  See the License for the
 * specific language governing permissions and limitations
 * under the License.
 */

package org.apache.iotdb.confignode.consensus.request;

import java.util.HashMap;
import java.util.Map;

public enum ConfigPhysicalPlanType {

  /** ConfigNode */
  ApplyConfigNode((short) 0),
  RemoveConfigNode((short) 1),

  /** DataNode */
  RegisterDataNode((short) 100),
  GetDataNodeConfiguration((short) 101),
  RemoveDataNode((short) 102),
  UpdateDataNodeConfiguration((short) 103),

  /** Database */
  CreateDatabase((short) 200),
  SetTTL((short) 201),
  SetSchemaReplicationFactor((short) 202),
  SetDataReplicationFactor((short) 203),
  SetTimePartitionInterval((short) 204),
  AdjustMaxRegionGroupNum((short) 205),
  DeleteDatabase((short) 206),
  PreDeleteDatabase((short) 207),
  GetDatabase((short) 208),
  CountDatabase((short) 209),
  AlterDatabase((short) 210),

  /** Region */
  CreateRegionGroups((short) 300),
  DeleteRegionGroups((short) 301),
  GetRegionInfoList((short) 302),
  UpdateRegionLocation((short) 303),
  OfferRegionMaintainTasks((short) 304),
  PollRegionMaintainTask((short) 305),
  GetRegionId((short) 306),
  GetSeriesSlotList((short) 307),
  GetTimeSlotList((short) 308),
  PollSpecificRegionMaintainTask((short) 309),

  /** Partition */
  GetSchemaPartition((short) 400),
  CreateSchemaPartition((short) 401),
  GetOrCreateSchemaPartition((short) 402),
  GetDataPartition((short) 403),
  CreateDataPartition((short) 404),
  GetOrCreateDataPartition((short) 405),
  GetNodePathsPartition((short) 406),

  /** Procedure */
  UpdateProcedure((short) 500),
  DeleteProcedure((short) 501),

  /** Authority */
  Author((short) 600),
  CreateUser((short) 601),
  CreateRole((short) 602),
  DropUser((short) 603),
  DropRole((short) 604),
  GrantRole((short) 605),
  GrantUser((short) 606),
  GrantRoleToUser((short) 607),
  RevokeUser((short) 608),
  RevokeRole((short) 609),
  RevokeRoleFromUser((short) 610),
  UpdateUser((short) 611),
  ListUser((short) 612),
  ListRole((short) 613),
  ListUserPrivilege((short) 614),
  ListRolePrivilege((short) 615),
  @Deprecated
  ListUserRoles((short) 616),
  @Deprecated
  ListRoleUsers((short) 617),

  /** Function */
  CreateFunction((short) 700),
  DropFunction((short) 701),
  GetFunctionTable((short) 702),
  GetFunctionJar((short) 703),

  /** Template */
  CreateSchemaTemplate((short) 800),
  GetAllSchemaTemplate((short) 801),
  GetSchemaTemplate((short) 802),
  CheckTemplateSettable((short) 803),
  SetSchemaTemplate((short) 804),
  GetPathsSetTemplate((short) 805),
  GetAllTemplateSetInfo((short) 806),
  GetTemplateSetInfo((short) 807),
  PreUnsetTemplate((short) 808),
  RollbackUnsetTemplate((short) 809),
  UnsetTemplate((short) 810),
  DropSchemaTemplate((short) 811),

  /** Old Sync, restored for upgrade */
  CreatePipeSink((short) 900),
  DropPipeSink((short) 901),
  GetPipeSink((short) 902),
  PreCreatePipe((short) 903),
  SetPipeStatus((short) 904),
  DropPipe((short) 905),
  ShowPipe((short) 906),
  RecordPipeMessage((short) 907),

  /** Trigger */
  AddTriggerInTable((short) 1000),
  DeleteTriggerInTable((short) 1001),
  GetTriggerTable((short) 1002),
  UpdateTriggerStateInTable((short) 1003),
  GetTriggerJar((short) 1004),
  UpdateTriggersOnTransferNodes((short) 1005),
  UpdateTriggerLocation((short) 1006),
  GetTransferringTriggers((short) 1007),
  GetTriggerLocation((short) 1008),

  /** CQ */
  DROP_CQ((short) 1100),
  ACTIVE_CQ((short) 1101),
  ADD_CQ((short) 1102),
  UPDATE_CQ_LAST_EXEC_TIME((short) 1103),
  SHOW_CQ((short) 1104),

  /** Ml model */
  CreateModel((short) 1200),
  UpdateModelInfo((short) 1201),
  UpdateModelState((short) 1202),
  DropModel((short) 1203),
  ShowModel((short) 1204),
  ShowTrail((short) 1205),

  /** Pipe Plugin */
  CreatePipePlugin((short) 1300),
  DropPipePlugin((short) 1301),
  GetPipePluginTable((short) 1302),
  GetPipePluginJar((short) 1303),

<<<<<<< HEAD
  /** New Pipe */
  CreatePipeV2((short) 1401),
  SetPipeStatusV2((short) 904),
  DropPipeV2((short) 905);
=======
  /** Quota */
  setSpaceQuota((short) 1400);
>>>>>>> 8208e783

  private final short planType;

  private static final Map<Short, ConfigPhysicalPlanType> PLAN_TYPE_MAP = new HashMap<>();

  static {
    for (ConfigPhysicalPlanType planType : ConfigPhysicalPlanType.values()) {
      PLAN_TYPE_MAP.put(planType.getPlanType(), planType);
    }
  }

  ConfigPhysicalPlanType(short planType) {
    this.planType = planType;
  }

  public short getPlanType() {
    return planType;
  }

  /** Notice: the result might be null */
  public static ConfigPhysicalPlanType convertToConfigPhysicalPlanType(short planType) {
    return PLAN_TYPE_MAP.getOrDefault(planType, null);
  }
}<|MERGE_RESOLUTION|>--- conflicted
+++ resolved
@@ -156,15 +156,13 @@
   GetPipePluginTable((short) 1302),
   GetPipePluginJar((short) 1303),
 
-<<<<<<< HEAD
   /** New Pipe */
-  CreatePipeV2((short) 1401),
-  SetPipeStatusV2((short) 904),
-  DropPipeV2((short) 905);
-=======
+  CreatePipeV2((short) 1400),
+  SetPipeStatusV2((short) 1401),
+  DropPipeV2((short) 1402),
+
   /** Quota */
-  setSpaceQuota((short) 1400);
->>>>>>> 8208e783
+  setSpaceQuota((short) 1500);
 
   private final short planType;
 
