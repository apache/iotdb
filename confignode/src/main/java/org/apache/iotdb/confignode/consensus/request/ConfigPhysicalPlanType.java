/*
 * Licensed to the Apache Software Foundation (ASF) under one
 * or more contributor license agreements.  See the NOTICE file
 * distributed with this work for additional information
 * regarding copyright ownership.  The ASF licenses this file
 * to you under the Apache License, Version 2.0 (the
 * "License"); you may not use this file except in compliance
 * with the License.  You may obtain a copy of the License at
 *
 *     http://www.apache.org/licenses/LICENSE-2.0
 *
 * Unless required by applicable law or agreed to in writing,
 * software distributed under the License is distributed on an
 * "AS IS" BASIS, WITHOUT WARRANTIES OR CONDITIONS OF ANY
 * KIND, either express or implied.  See the License for the
 * specific language governing permissions and limitations
 * under the License.
 */
package org.apache.iotdb.confignode.consensus.request;

public enum ConfigPhysicalPlanType {
  RegisterDataNode,
  GetDataNodeConfiguration,
  SetStorageGroup,
  SetTTL,
  SetSchemaReplicationFactor,
  SetDataReplicationFactor,
  SetTimePartitionInterval,
  AdjustMaxRegionGroupCount,
  DeleteStorageGroup,
  PreDeleteStorageGroup,
  GetStorageGroup,
  CountStorageGroup,
  CreateRegionGroups,
  DeleteRegionGroups,
  GetSchemaPartition,
  CreateSchemaPartition,
  GetOrCreateSchemaPartition,
  GetDataPartition,
  CreateDataPartition,
  GetOrCreateDataPartition,
  UpdateProcedure,
  DeleteProcedure,
  Author,
  CreateUser,
  CreateRole,
  DropUser,
  DropRole,
  GrantRole,
  GrantUser,
  GrantRoleToUser,
  RevokeUser,
  RevokeRole,
  RevokeRoleFromUser,
  UpdateUser,
  ListUser,
  ListRole,
  ListUserPrivilege,
  ListRolePrivilege,
  @Deprecated
  ListUserRoles,
  @Deprecated
  ListRoleUsers,
  ApplyConfigNode,
  RemoveDataNode,
  RemoveConfigNode,
  CreateFunction,
  DropFunction,
  GetRegionInfoList,
  GetNodePathsPartition,
  CreateSchemaTemplate,
  GetAllSchemaTemplate,
  GetSchemaTemplate,
  UpdateRegionLocation,
  CheckTemplateSettable,
  SetSchemaTemplate,
  GetPathsSetTemplate,
  GetAllTemplateSetInfo,
  OfferRegionMaintainTasks,
  PollRegionMaintainTask,
  CreatePipeSink,
  DropPipeSink,
  GetPipeSink,
  PreCreatePipe,
  SetPipeStatus,
  DropPipe,
  ShowPipe,
  AddTriggerInTable,
  DeleteTriggerInTable,
  GetTriggerTable,
  UpdateTriggerStateInTable,
  GetTriggerJar,
  GetRegionId,
  GetSeriesSlotList,
  GetTimeSlotList,
<<<<<<< HEAD
  DROP_CQ,
  ACTIVE_CQ,
  ADD_CQ,
  UPDATE_CQ_LAST_EXEC_TIME,
  SHOW_CQ
=======
  UpdateTriggersOnTransferNodes,
  UpdateTriggerLocation,
  GetTransferringTriggers,
  GetTriggerLocation
>>>>>>> d0d2ec30
}<|MERGE_RESOLUTION|>--- conflicted
+++ resolved
@@ -93,16 +93,13 @@
   GetRegionId,
   GetSeriesSlotList,
   GetTimeSlotList,
-<<<<<<< HEAD
+  UpdateTriggersOnTransferNodes,
+  UpdateTriggerLocation,
+  GetTransferringTriggers,
+  GetTriggerLocation,
   DROP_CQ,
   ACTIVE_CQ,
   ADD_CQ,
   UPDATE_CQ_LAST_EXEC_TIME,
   SHOW_CQ
-=======
-  UpdateTriggersOnTransferNodes,
-  UpdateTriggerLocation,
-  GetTransferringTriggers,
-  GetTriggerLocation
->>>>>>> d0d2ec30
 }