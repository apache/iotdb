--- conflicted
+++ resolved
@@ -71,10 +71,7 @@
   CreateSchemaTemplate,
   ShowSchemaTemplate,
   ShowNodesInSchemaTemplate,
-<<<<<<< HEAD
+  UpdateRegionLocation,
   SetSchemaTemplate,
   GetPathsSetTemplate;
-=======
-  UpdateRegionLocation;
->>>>>>> aaeda83e
 }