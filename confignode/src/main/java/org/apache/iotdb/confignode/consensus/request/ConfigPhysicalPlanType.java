--- conflicted
+++ resolved
@@ -99,11 +99,7 @@
   GetTransferringTriggers,
   GetTriggerLocation,
   GetTemplateSetInfo,
-<<<<<<< HEAD
+  UpdateDataNodeConfiguration,
   GetFunctionTable,
   GetFunctionJar
-=======
-  UpdateDataNodeConfiguration,
-  GetFunctionTable
->>>>>>> a78085d3
 }