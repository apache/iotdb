/*
 * Licensed to the Apache Software Foundation (ASF) under one
 * or more contributor license agreements.  See the NOTICE file
 * distributed with this work for additional information
 * regarding copyright ownership.  The ASF licenses this file
 * to you under the Apache License, Version 2.0 (the
 * "License"); you may not use this file except in compliance
 * with the License.  You may obtain a copy of the License at
 *
 *     http://www.apache.org/licenses/LICENSE-2.0
 *
 * Unless required by applicable law or agreed to in writing,
 * software distributed under the License is distributed on an
 * "AS IS" BASIS, WITHOUT WARRANTIES OR CONDITIONS OF ANY
 * KIND, either express or implied.  See the License for the
 * specific language governing permissions and limitations
 * under the License.
 */
package org.apache.iotdb.confignode.consensus.request;

public enum ConfigPhysicalPlanType {
  RegisterDataNode,
  GetDataNodeConfiguration,
  SetStorageGroup,
  SetTTL,
  SetSchemaReplicationFactor,
  SetDataReplicationFactor,
  SetTimePartitionInterval,
  AdjustMaxRegionGroupCount,
  DeleteStorageGroup,
  PreDeleteStorageGroup,
  GetStorageGroup,
  CountStorageGroup,
  CreateRegionGroups,
  DeleteRegionGroups,
  GetSchemaPartition,
  CreateSchemaPartition,
  GetOrCreateSchemaPartition,
  GetDataPartition,
  CreateDataPartition,
  GetOrCreateDataPartition,
  UpdateProcedure,
  DeleteProcedure,
  Author,
  CreateUser,
  CreateRole,
  DropUser,
  DropRole,
  GrantRole,
  GrantUser,
  GrantRoleToUser,
  RevokeUser,
  RevokeRole,
  RevokeRoleFromUser,
  UpdateUser,
  ListUser,
  ListRole,
  ListUserPrivilege,
  ListRolePrivilege,
  @Deprecated
  ListUserRoles,
  @Deprecated
  ListRoleUsers,
  ApplyConfigNode,
  RemoveDataNode,
  RemoveConfigNode,
  CreateFunction,
  DropFunction,
  GetRegionInfoList,
  GetNodePathsPartition,
  CreateSchemaTemplate,
  GetAllSchemaTemplate,
  GetSchemaTemplate,
  UpdateRegionLocation,
  CheckTemplateSettable,
  SetSchemaTemplate,
  GetPathsSetTemplate,
  GetAllTemplateSetInfo,
  OfferRegionMaintainTasks,
  PollRegionMaintainTask,
  CreatePipeSink,
  DropPipeSink,
  GetPipeSink,
  PreCreatePipe,
  SetPipeStatus,
  DropPipe,
  ShowPipe,
  AddTriggerInTable,
  DeleteTriggerInTable,
  GetTriggerTable,
  UpdateTriggerStateInTable,
  GetTriggerJar,
  GetRegionId,
  GetSeriesSlotList,
  GetTimeSlotList,
  UpdateLoadStatistics,
  UpdateTriggersOnTransferNodes,
  UpdateTriggerLocation,
  GetTransferringTriggers,
  GetTriggerLocation,
<<<<<<< HEAD
  DROP_CQ,
  ACTIVE_CQ,
  ADD_CQ,
  UPDATE_CQ_LAST_EXEC_TIME,
  SHOW_CQ
=======
  GetTemplateSetInfo
>>>>>>> fb656879
}<|MERGE_RESOLUTION|>--- conflicted
+++ resolved
@@ -98,13 +98,10 @@
   UpdateTriggerLocation,
   GetTransferringTriggers,
   GetTriggerLocation,
-<<<<<<< HEAD
   DROP_CQ,
   ACTIVE_CQ,
   ADD_CQ,
   UPDATE_CQ_LAST_EXEC_TIME,
-  SHOW_CQ
-=======
+  SHOW_CQ,
   GetTemplateSetInfo
->>>>>>> fb656879
 }