--- conflicted
+++ resolved
@@ -106,11 +106,8 @@
   GetTemplateSetInfo,
   UpdateDataNodeConfiguration,
   GetFunctionTable,
-<<<<<<< HEAD
+  GetFunctionJar,
   PreUnsetTemplate,
   RollbackUnsetTemplate,
   UnsetTemplate
-=======
-  GetFunctionJar
->>>>>>> 576331b9
 }