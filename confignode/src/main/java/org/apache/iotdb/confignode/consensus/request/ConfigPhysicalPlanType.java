--- conflicted
+++ resolved
@@ -178,14 +178,10 @@
   /** START PIPE & STOP PIPE */
   SetPipeStatusV2((short) 1501),
   DropPipeV2((short) 1502),
-<<<<<<< HEAD
-  /** SHOW PIPES */
   ShowPipeV2((short) 1503),
-=======
 
   /** Pipe Runtime */
   PipeHandleLeaderChange((short) 1600),
->>>>>>> 52324d4e
   ;
 
   private final short planType;
