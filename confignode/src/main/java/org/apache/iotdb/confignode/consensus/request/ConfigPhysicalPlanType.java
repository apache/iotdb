--- conflicted
+++ resolved
@@ -99,13 +99,9 @@
   GetTransferringTriggers,
   GetTriggerLocation,
   GetTemplateSetInfo,
-<<<<<<< HEAD
+  UpdateDataNodeConfiguration,
   GetFunctionTable,
   PreUnsetTemplate,
   RollbackUnsetTemplate,
   UnsetTemplate
-=======
-  UpdateDataNodeConfiguration,
-  GetFunctionTable
->>>>>>> a78085d3
 }