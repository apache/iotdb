/*
 * Licensed to the Apache Software Foundation (ASF) under one
 * or more contributor license agreements.  See the NOTICE file
 * distributed with this work for additional information
 * regarding copyright ownership.  The ASF licenses this file
 * to you under the Apache License, Version 2.0 (the
 * "License"); you may not use this file except in compliance
 * with the License.  You may obtain a copy of the License at
 *
 *     http://www.apache.org/licenses/LICENSE-2.0
 *
 * Unless required by applicable law or agreed to in writing,
 * software distributed under the License is distributed on an
 * "AS IS" BASIS, WITHOUT WARRANTIES OR CONDITIONS OF ANY
 * KIND, either express or implied.  See the License for the
 * specific language governing permissions and limitations
 * under the License.
 */
package org.apache.iotdb.confignode.consensus.request;

public enum ConfigPhysicalPlanType {
  RegisterDataNode,
  GetDataNodeConfiguration,
  SetStorageGroup,
  SetTTL,
  SetSchemaReplicationFactor,
  SetDataReplicationFactor,
  SetTimePartitionInterval,
  AdjustMaxRegionGroupCount,
  DeleteStorageGroup,
  PreDeleteStorageGroup,
  GetStorageGroup,
  CountStorageGroup,
  CreateRegionGroups,
  DeleteRegionGroups,
  GetSchemaPartition,
  CreateSchemaPartition,
  GetOrCreateSchemaPartition,
  GetDataPartition,
  CreateDataPartition,
  GetOrCreateDataPartition,
  UpdateProcedure,
  DeleteProcedure,
  Author,
  CreateUser,
  CreateRole,
  DropUser,
  DropRole,
  GrantRole,
  GrantUser,
  GrantRoleToUser,
  RevokeUser,
  RevokeRole,
  RevokeRoleFromUser,
  UpdateUser,
  ListUser,
  ListRole,
  ListUserPrivilege,
  ListRolePrivilege,
  @Deprecated
  ListUserRoles,
  @Deprecated
  ListRoleUsers,
  ApplyConfigNode,
  RemoveDataNode,
  RemoveConfigNode,
  CreateFunction,
  DropFunction,
  GetRegionInfoList,
  GetNodePathsPartition,
  CreateSchemaTemplate,
  GetAllSchemaTemplate,
  GetSchemaTemplate,
  UpdateRegionLocation,
  CheckTemplateSettable,
  SetSchemaTemplate,
  GetPathsSetTemplate,
  GetAllTemplateSetInfo,
  OfferRegionMaintainTasks,
  PollRegionMaintainTask,
  CreatePipeSink,
  DropPipeSink,
  GetPipeSink,
  PreCreatePipe,
  SetPipeStatus,
  DropPipe,
  ShowPipe,
  AddTriggerInTable,
  DeleteTriggerInTable,
  GetTriggerTable,
  UpdateTriggerStateInTable,
  GetTriggerJar,
  GetRegionId,
  GetSeriesSlotList,
  GetTimeSlotList,
  UpdateLoadStatistics,
  UpdateTriggersOnTransferNodes,
  UpdateTriggerLocation,
  GetTransferringTriggers,
  GetTriggerLocation,
  GetTemplateSetInfo,
<<<<<<< HEAD
  UpdateDataNodeConfiguration
=======
  GetFunctionTable
>>>>>>> e259e26c
}<|MERGE_RESOLUTION|>--- conflicted
+++ resolved
@@ -99,9 +99,6 @@
   GetTransferringTriggers,
   GetTriggerLocation,
   GetTemplateSetInfo,
-<<<<<<< HEAD
-  UpdateDataNodeConfiguration
-=======
+  UpdateDataNodeConfiguration,
   GetFunctionTable
->>>>>>> e259e26c
 }