/*
 * Licensed to the Apache Software Foundation (ASF) under one
 * or more contributor license agreements.  See the NOTICE file
 * distributed with this work for additional information
 * regarding copyright ownership.  The ASF licenses this file
 * to you under the Apache License, Version 2.0 (the
 * "License"); you may not use this file except in compliance
 * with the License.  You may obtain a copy of the License at
 *
 *     http://www.apache.org/licenses/LICENSE-2.0
 *
 * Unless required by applicable law or agreed to in writing,
 * software distributed under the License is distributed on an
 * "AS IS" BASIS, WITHOUT WARRANTIES OR CONDITIONS OF ANY
 * KIND, either express or implied.  See the License for the
 * specific language governing permissions and limitations
 * under the License.
 */
package org.apache.iotdb.confignode.consensus.request;

public enum ConfigPhysicalPlanType {
  RegisterDataNode,
  GetDataNodeConfiguration,
  SetStorageGroup,
  SetTTL,
  SetSchemaReplicationFactor,
  SetDataReplicationFactor,
  SetTimePartitionInterval,
  AdjustMaxRegionGroupCount,
  DeleteStorageGroup,
  PreDeleteStorageGroup,
  GetStorageGroup,
  CountStorageGroup,
  CreateRegionGroups,
  DeleteRegionGroups,
  GetSchemaPartition,
  CreateSchemaPartition,
  GetOrCreateSchemaPartition,
  GetDataPartition,
  CreateDataPartition,
  GetOrCreateDataPartition,
  UpdateProcedure,
  DeleteProcedure,
  Author,
  CreateUser,
  CreateRole,
  DropUser,
  DropRole,
  GrantRole,
  GrantUser,
  GrantRoleToUser,
  RevokeUser,
  RevokeRole,
  RevokeRoleFromUser,
  UpdateUser,
  ListUser,
  ListRole,
  ListUserPrivilege,
  ListRolePrivilege,
  @Deprecated
  ListUserRoles,
  @Deprecated
  ListRoleUsers,
  ApplyConfigNode,
  RemoveDataNode,
  RemoveConfigNode,
  CreateFunction,
  DropFunction,
  GetRegionInfoList,
  GetNodePathsPartition,
  CreateSchemaTemplate,
  GetAllSchemaTemplate,
  GetSchemaTemplate,
  UpdateRegionLocation,
  CheckTemplateSettable,
  SetSchemaTemplate,
  GetPathsSetTemplate,
  GetAllTemplateSetInfo,
  OfferRegionMaintainTasks,
  PollRegionMaintainTask,
  CreatePipeSink,
  DropPipeSink,
  GetPipeSink,
  PreCreatePipe,
  SetPipeStatus,
  DropPipe,
  ShowPipe,
  AddTriggerInTable,
  DeleteTriggerInTable,
  GetTriggerTable,
  UpdateTriggerStateInTable,
  GetTriggerJar,
  GetRegionId,
  GetSeriesSlotList,
  GetTimeSlotList,
<<<<<<< HEAD
  UpdateLoadStatistics
=======
  UpdateTriggersOnTransferNodes,
  UpdateTriggerLocation,
  GetTransferringTriggers,
  GetTriggerLocation
>>>>>>> 40571eb2
}<|MERGE_RESOLUTION|>--- conflicted
+++ resolved
@@ -93,12 +93,9 @@
   GetRegionId,
   GetSeriesSlotList,
   GetTimeSlotList,
-<<<<<<< HEAD
-  UpdateLoadStatistics
-=======
+  UpdateLoadStatistics,
   UpdateTriggersOnTransferNodes,
   UpdateTriggerLocation,
   GetTransferringTriggers,
   GetTriggerLocation
->>>>>>> 40571eb2
 }