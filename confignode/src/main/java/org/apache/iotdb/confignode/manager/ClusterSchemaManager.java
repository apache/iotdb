/*
 * Licensed to the Apache Software Foundation (ASF) under one
 * or more contributor license agreements.  See the NOTICE file
 * distributed with this work for additional information
 * regarding copyright ownership.  The ASF licenses this file
 * to you under the Apache License, Version 2.0 (the
 * "License"); you may not use this file except in compliance
 * with the License.  You may obtain a copy of the License at
 *
 *     http://www.apache.org/licenses/LICENSE-2.0
 *
 * Unless required by applicable law or agreed to in writing,
 * software distributed under the License is distributed on an
 * "AS IS" BASIS, WITHOUT WARRANTIES OR CONDITIONS OF ANY
 * KIND, either express or implied.  See the License for the
 * specific language governing permissions and limitations
 * under the License.
 */
package org.apache.iotdb.confignode.manager;

import org.apache.iotdb.common.rpc.thrift.TConsensusGroupType;
import org.apache.iotdb.common.rpc.thrift.TDataNodeConfiguration;
import org.apache.iotdb.common.rpc.thrift.TDataNodeLocation;
import org.apache.iotdb.common.rpc.thrift.TSStatus;
import org.apache.iotdb.common.rpc.thrift.TSetTTLReq;
import org.apache.iotdb.commons.exception.IllegalPathException;
import org.apache.iotdb.commons.exception.MetadataException;
import org.apache.iotdb.commons.path.PartialPath;
import org.apache.iotdb.commons.utils.StatusUtils;
import org.apache.iotdb.confignode.client.DataNodeRequestType;
import org.apache.iotdb.confignode.client.async.AsyncDataNodeClientPool;
import org.apache.iotdb.confignode.client.async.handlers.AsyncClientHandler;
import org.apache.iotdb.confignode.client.sync.SyncDataNodeClientPool;
import org.apache.iotdb.confignode.conf.ConfigNodeConfig;
import org.apache.iotdb.confignode.conf.ConfigNodeDescriptor;
import org.apache.iotdb.confignode.consensus.request.read.storagegroup.CountStorageGroupPlan;
import org.apache.iotdb.confignode.consensus.request.read.storagegroup.GetStorageGroupPlan;
import org.apache.iotdb.confignode.consensus.request.read.template.CheckTemplateSettablePlan;
import org.apache.iotdb.confignode.consensus.request.read.template.GetAllSchemaTemplatePlan;
import org.apache.iotdb.confignode.consensus.request.read.template.GetAllTemplateSetInfoPlan;
import org.apache.iotdb.confignode.consensus.request.read.template.GetPathsSetTemplatePlan;
import org.apache.iotdb.confignode.consensus.request.read.template.GetSchemaTemplatePlan;
import org.apache.iotdb.confignode.consensus.request.read.template.GetTemplateSetInfoPlan;
import org.apache.iotdb.confignode.consensus.request.write.storagegroup.AdjustMaxRegionGroupNumPlan;
import org.apache.iotdb.confignode.consensus.request.write.storagegroup.DeleteStorageGroupPlan;
import org.apache.iotdb.confignode.consensus.request.write.storagegroup.SetDataReplicationFactorPlan;
import org.apache.iotdb.confignode.consensus.request.write.storagegroup.SetSchemaReplicationFactorPlan;
import org.apache.iotdb.confignode.consensus.request.write.storagegroup.SetStorageGroupPlan;
import org.apache.iotdb.confignode.consensus.request.write.storagegroup.SetTTLPlan;
import org.apache.iotdb.confignode.consensus.request.write.storagegroup.SetTimePartitionIntervalPlan;
import org.apache.iotdb.confignode.consensus.request.write.template.CreateSchemaTemplatePlan;
import org.apache.iotdb.confignode.consensus.request.write.template.DropSchemaTemplatePlan;
import org.apache.iotdb.confignode.consensus.request.write.template.PreUnsetSchemaTemplatePlan;
import org.apache.iotdb.confignode.consensus.request.write.template.RollbackPreUnsetSchemaTemplatePlan;
import org.apache.iotdb.confignode.consensus.request.write.template.SetSchemaTemplatePlan;
import org.apache.iotdb.confignode.consensus.request.write.template.UnsetSchemaTemplatePlan;
import org.apache.iotdb.confignode.consensus.response.AllTemplateSetInfoResp;
import org.apache.iotdb.confignode.consensus.response.PathInfoResp;
import org.apache.iotdb.confignode.consensus.response.StorageGroupSchemaResp;
import org.apache.iotdb.confignode.consensus.response.TemplateInfoResp;
import org.apache.iotdb.confignode.consensus.response.TemplateSetInfoResp;
import org.apache.iotdb.confignode.exception.StorageGroupNotExistsException;
import org.apache.iotdb.confignode.manager.node.NodeManager;
import org.apache.iotdb.confignode.manager.partition.PartitionManager;
import org.apache.iotdb.confignode.persistence.schema.ClusterSchemaInfo;
import org.apache.iotdb.confignode.rpc.thrift.TGetAllTemplatesResp;
import org.apache.iotdb.confignode.rpc.thrift.TGetPathsSetTemplatesResp;
import org.apache.iotdb.confignode.rpc.thrift.TGetTemplateResp;
import org.apache.iotdb.confignode.rpc.thrift.TShowStorageGroupResp;
import org.apache.iotdb.confignode.rpc.thrift.TStorageGroupInfo;
import org.apache.iotdb.confignode.rpc.thrift.TStorageGroupSchema;
import org.apache.iotdb.consensus.common.DataSet;
import org.apache.iotdb.db.metadata.template.Template;
import org.apache.iotdb.db.metadata.template.TemplateInternalRPCUpdateType;
import org.apache.iotdb.db.metadata.template.TemplateInternalRPCUtil;
import org.apache.iotdb.mpp.rpc.thrift.TUpdateTemplateReq;
import org.apache.iotdb.rpc.RpcUtils;
import org.apache.iotdb.rpc.TSStatusCode;
import org.apache.iotdb.tsfile.utils.Pair;

import org.slf4j.Logger;
import org.slf4j.LoggerFactory;

import java.nio.ByteBuffer;
import java.util.ArrayList;
import java.util.List;
import java.util.Map;
import java.util.Set;
import java.util.concurrent.ConcurrentHashMap;

/** The ClusterSchemaManager Manages cluster schema read and write requests. */
public class ClusterSchemaManager {

  private static final Logger LOGGER = LoggerFactory.getLogger(ClusterSchemaManager.class);

  private static final ConfigNodeConfig CONF = ConfigNodeDescriptor.getInstance().getConf();
  private static final int LEAST_SCHEMA_REGION_GROUP_NUM = CONF.getLeastSchemaRegionGroupNum();
  private static final double SCHEMA_REGION_PER_DATA_NODE = CONF.getSchemaRegionPerDataNode();
  private static final int LEAST_DATA_REGION_GROUP_NUM = CONF.getLeastDataRegionGroupNum();
  private static final double DATA_REGION_PER_PROCESSOR = CONF.getDataRegionPerProcessor();

  private final IManager configManager;
  private final ClusterSchemaInfo clusterSchemaInfo;

  public ClusterSchemaManager(IManager configManager, ClusterSchemaInfo clusterSchemaInfo) {
    this.configManager = configManager;
    this.clusterSchemaInfo = clusterSchemaInfo;
  }

  // ======================================================
  // Consensus read/write interfaces
  // ======================================================

  /**
   * Set StorageGroup
   *
   * @return SUCCESS_STATUS if the StorageGroup is set successfully. STORAGE_GROUP_ALREADY_EXISTS if
   *     the StorageGroup is already set. PERSISTENCE_FAILURE if fail to set StorageGroup in
   *     MTreeAboveSG.
   */
  public TSStatus setStorageGroup(SetStorageGroupPlan setStorageGroupPlan) {
    TSStatus result;
    try {
      clusterSchemaInfo.checkContainsStorageGroup(setStorageGroupPlan.getSchema().getName());
    } catch (MetadataException metadataException) {
      // Reject if StorageGroup already set
      if (metadataException instanceof IllegalPathException) {
        result = new TSStatus(TSStatusCode.PATH_ILLEGAL.getStatusCode());
      } else {
        result = new TSStatus(TSStatusCode.STORAGE_GROUP_ALREADY_EXISTS.getStatusCode());
      }
      result.setMessage(metadataException.getMessage());
      return result;
    }

    // Cache StorageGroupSchema
    result = getConsensusManager().write(setStorageGroupPlan).getStatus();

    // Adjust the maximum RegionGroup number of each StorageGroup
    adjustMaxRegionGroupNum();

    return result;
  }

  public TSStatus deleteStorageGroup(DeleteStorageGroupPlan deleteStorageGroupPlan) {
<<<<<<< HEAD
    // Adjust the maximum RegionGroup number of each StorageGroup
    adjustMaxRegionGroupNum();
    return getConsensusManager().write(deleteStorageGroupPlan).getStatus();
=======
    TSStatus result = getConsensusManager().write(deleteStorageGroupPlan).getStatus();
    // Adjust the maximum RegionGroup number of each StorageGroup after deleting the storage group
    if (result.getCode() == TSStatusCode.SUCCESS_STATUS.getStatusCode()) {
      adjustMaxRegionGroupCount();
    }
    return result;
>>>>>>> 37c2792a
  }

  /**
   * Count StorageGroups by specific path pattern
   *
   * @return CountStorageGroupResp
   */
  public DataSet countMatchedStorageGroups(CountStorageGroupPlan countStorageGroupPlan) {
    return getConsensusManager().read(countStorageGroupPlan).getDataset();
  }

  /**
   * Get StorageGroupSchemas by specific path pattern
   *
   * @return StorageGroupSchemaDataSet
   */
  public DataSet getMatchedStorageGroupSchema(GetStorageGroupPlan getStorageGroupPlan) {
    return getConsensusManager().read(getStorageGroupPlan).getDataset();
  }

  /** Only used in cluster tool show StorageGroup */
  public TShowStorageGroupResp showStorageGroup(GetStorageGroupPlan getStorageGroupPlan) {
    StorageGroupSchemaResp storageGroupSchemaResp =
        (StorageGroupSchemaResp) getMatchedStorageGroupSchema(getStorageGroupPlan);
    if (storageGroupSchemaResp.getStatus().getCode()
        != TSStatusCode.SUCCESS_STATUS.getStatusCode()) {
      // Return immediately if some StorageGroups doesn't exist
      return new TShowStorageGroupResp().setStatus(storageGroupSchemaResp.getStatus());
    }

    Map<String, TStorageGroupInfo> infoMap = new ConcurrentHashMap<>();
    for (TStorageGroupSchema storageGroupSchema : storageGroupSchemaResp.getSchemaMap().values()) {
      String name = storageGroupSchema.getName();
      TStorageGroupInfo storageGroupInfo = new TStorageGroupInfo();
      storageGroupInfo.setName(name);
      storageGroupInfo.setTTL(storageGroupSchema.getTTL());
      storageGroupInfo.setSchemaReplicationFactor(storageGroupSchema.getSchemaReplicationFactor());
      storageGroupInfo.setDataReplicationFactor(storageGroupSchema.getDataReplicationFactor());
      storageGroupInfo.setTimePartitionInterval(storageGroupSchema.getTimePartitionInterval());

      try {
        storageGroupInfo.setSchemaRegionNum(
            getPartitionManager().getRegionCount(name, TConsensusGroupType.SchemaRegion));
        storageGroupInfo.setDataRegionNum(
            getPartitionManager().getRegionCount(name, TConsensusGroupType.DataRegion));
      } catch (StorageGroupNotExistsException e) {
        // Return immediately if some StorageGroups doesn't exist
        return new TShowStorageGroupResp()
            .setStatus(
                new TSStatus(TSStatusCode.STORAGE_GROUP_NOT_EXIST.getStatusCode())
                    .setMessage(e.getMessage()));
      }

      infoMap.put(name, storageGroupInfo);
    }

    return new TShowStorageGroupResp().setStorageGroupInfoMap(infoMap).setStatus(StatusUtils.OK);
  }

  /**
   * Update TTL for the specific StorageGroup or all databases in a path
   *
   * @param setTTLPlan setTTLPlan
   * @return SUCCESS_STATUS if successfully update the TTL, STORAGE_GROUP_NOT_EXIST if the path
   *     doesn't exist
   */
  public TSStatus setTTL(SetTTLPlan setTTLPlan) {

    Map<String, TStorageGroupSchema> storageSchemaMap =
        clusterSchemaInfo.getMatchedStorageGroupSchemasByOneName(
            setTTLPlan.getStorageGroupPathPattern());

    if (storageSchemaMap.isEmpty()) {
      return RpcUtils.getStatus(
          TSStatusCode.STORAGE_GROUP_NOT_EXIST,
          "Path [" + new PartialPath(setTTLPlan.getStorageGroupPathPattern()) + "] does not exist");
    }

    // Map<DataNodeId, TDataNodeLocation>
    Map<Integer, TDataNodeLocation> dataNodeLocationMap = new ConcurrentHashMap<>();
    // Map<DataNodeId, StorageGroupPatterns>
    Map<Integer, List<String>> dnlToSgMap = new ConcurrentHashMap<>();
    for (String storageGroup : storageSchemaMap.keySet()) {
      // Get related DataNodes
      Set<TDataNodeLocation> dataNodeLocations =
          getPartitionManager()
              .getStorageGroupRelatedDataNodes(storageGroup, TConsensusGroupType.DataRegion);

      for (TDataNodeLocation dataNodeLocation : dataNodeLocations) {
        dataNodeLocationMap.putIfAbsent(dataNodeLocation.getDataNodeId(), dataNodeLocation);
        dnlToSgMap
            .computeIfAbsent(dataNodeLocation.getDataNodeId(), empty -> new ArrayList<>())
            .add(storageGroup);
      }
    }

    AsyncClientHandler<TSetTTLReq, TSStatus> clientHandler =
        new AsyncClientHandler<>(DataNodeRequestType.SET_TTL);
    dnlToSgMap
        .keySet()
        .forEach(
            dataNodeId -> {
              TSetTTLReq setTTLReq =
                  new TSetTTLReq(dnlToSgMap.get(dataNodeId), setTTLPlan.getTTL());
              clientHandler.putRequest(dataNodeId, setTTLReq);
              clientHandler.putDataNodeLocation(dataNodeId, dataNodeLocationMap.get(dataNodeId));
            });
    // TODO: Check response
    AsyncDataNodeClientPool.getInstance().sendAsyncRequestToDataNodeWithRetry(clientHandler);

    return getConsensusManager().write(setTTLPlan).getStatus();
  }

  public TSStatus setSchemaReplicationFactor(
      SetSchemaReplicationFactorPlan setSchemaReplicationFactorPlan) {
    // TODO: Inform DataNodes
    return getConsensusManager().write(setSchemaReplicationFactorPlan).getStatus();
  }

  public TSStatus setDataReplicationFactor(
      SetDataReplicationFactorPlan setDataReplicationFactorPlan) {
    // TODO: Inform DataNodes
    return getConsensusManager().write(setDataReplicationFactorPlan).getStatus();
  }

  public TSStatus setTimePartitionInterval(
      SetTimePartitionIntervalPlan setTimePartitionIntervalPlan) {
    // TODO: Inform DataNodes
    return getConsensusManager().write(setTimePartitionIntervalPlan).getStatus();
  }

  /**
   * Only leader use this interface. Adjust the maxSchemaRegionGroupNum and maxDataRegionGroupNum of
   * each StorageGroup bases on existing cluster resources
   */
  public synchronized void adjustMaxRegionGroupNum() {
    // Get all StorageGroupSchemas
    Map<String, TStorageGroupSchema> storageGroupSchemaMap =
        getMatchedStorageGroupSchemasByName(getStorageGroupNames());
    int dataNodeNum = getNodeManager().getRegisteredDataNodeCount();
    int totalCpuCoreNum = getNodeManager().getTotalCpuCoreCount();
    int storageGroupNum = storageGroupSchemaMap.size();

    AdjustMaxRegionGroupNumPlan adjustMaxRegionGroupNumPlan = new AdjustMaxRegionGroupNumPlan();
    for (TStorageGroupSchema storageGroupSchema : storageGroupSchemaMap.values()) {
      try {
        // Adjust maxSchemaRegionGroupNum for each StorageGroup.
        // All StorageGroups share the DataNodes equally.
        // Allocated SchemaRegionGroups are not shrunk.
        int allocatedSchemaRegionGroupCount =
            getPartitionManager()
                .getRegionCount(storageGroupSchema.getName(), TConsensusGroupType.SchemaRegion);
        int maxSchemaRegionGroupNum =
            Math.max(
                // The least number of DataRegionGroup of each StorageGroup is specified
                // by parameter least_data_region_group_num, which is currently unconfigurable.
                LEAST_SCHEMA_REGION_GROUP_NUM,
                Math.max(
                    // The maxSchemaRegionGroupNum of the current StorageGroup is expected to be
                    // (SCHEMA_REGION_PER_DATA_NODE * registerDataNodeNum) /
                    // (createdStorageGroupNum * schemaReplicationFactor)
                    (int)
                        (SCHEMA_REGION_PER_DATA_NODE
                            * dataNodeNum
                            / (double)
                                (storageGroupNum
                                    * storageGroupSchema.getSchemaReplicationFactor())),
                    allocatedSchemaRegionGroupCount));

        // Adjust maxDataRegionGroupNum for each StorageGroup.
        // All StorageGroups divide the total cpu cores equally.
        // Allocated DataRegionGroups are not shrunk.
        int allocatedDataRegionGroupCount =
            getPartitionManager()
                .getRegionCount(storageGroupSchema.getName(), TConsensusGroupType.DataRegion);
        int maxDataRegionGroupNum =
            Math.max(
                // The least number of DataRegionGroup of each StorageGroup is specified
                // by parameter least_data_region_group_num.
                LEAST_DATA_REGION_GROUP_NUM,
                Math.max(
                    // The maxDataRegionGroupNum of the current StorageGroup is expected to be
                    // (DATA_REGION_PER_PROCESSOR * totalCpuCoreNum) /
                    // (createdStorageGroupNum * dataReplicationFactor)
                    (int)
                        (DATA_REGION_PER_PROCESSOR
                            * totalCpuCoreNum
                            / (double)
                                (storageGroupNum * storageGroupSchema.getDataReplicationFactor())),
                    allocatedDataRegionGroupCount));

        adjustMaxRegionGroupNumPlan.putEntry(
            storageGroupSchema.getName(),
            new Pair<>(maxSchemaRegionGroupNum, maxDataRegionGroupNum));
      } catch (StorageGroupNotExistsException e) {
        LOGGER.warn("Adjust maxRegionGroupNum failed because StorageGroup doesn't exist", e);
      }
    }
    getConsensusManager().write(adjustMaxRegionGroupNumPlan);
  }

  // ======================================================
  // Leader scheduling interfaces
  // ======================================================

  /**
   * Only leader use this interface.
   *
   * @param storageGroup StorageGroupName
   * @return The specific StorageGroupSchema
   * @throws StorageGroupNotExistsException When the specific StorageGroup doesn't exist
   */
  public TStorageGroupSchema getStorageGroupSchemaByName(String storageGroup)
      throws StorageGroupNotExistsException {
    return clusterSchemaInfo.getMatchedStorageGroupSchemaByName(storageGroup);
  }

  /**
   * Only leader use this interface
   *
   * @param storageGroup StorageGroupName
   * @param consensusGroupType SchemaRegion for SchemaReplicationFactor and DataRegion for
   *     DataReplicationFactor
   * @return SchemaReplicationFactor or DataReplicationFactor
   * @throws StorageGroupNotExistsException When the specific StorageGroup doesn't exist
   */
  public int getReplicationFactor(String storageGroup, TConsensusGroupType consensusGroupType)
      throws StorageGroupNotExistsException {
    TStorageGroupSchema storageGroupSchema = getStorageGroupSchemaByName(storageGroup);
    return consensusGroupType == TConsensusGroupType.SchemaRegion
        ? storageGroupSchema.getSchemaReplicationFactor()
        : storageGroupSchema.getDataReplicationFactor();
  }

  /**
   * Only leader use this interface.
   *
   * @param rawPathList List<StorageGroupName>
   * @return the matched StorageGroupSchemas
   */
  public Map<String, TStorageGroupSchema> getMatchedStorageGroupSchemasByName(
      List<String> rawPathList) {
    return clusterSchemaInfo.getMatchedStorageGroupSchemasByName(rawPathList);
  }

  /**
   * Only leader use this interface.
   *
   * @return List<StorageGroupName>, all StorageGroups' name
   */
  public List<String> getStorageGroupNames() {
    return clusterSchemaInfo.getStorageGroupNames();
  }

  /**
   * Only leader use this interface. Get the maxRegionGroupNum of specific StorageGroup.
   *
   * @param storageGroup StorageGroupName
   * @param consensusGroupType SchemaRegion or DataRegion
   * @return maxSchemaRegionGroupNum or maxDataRegionGroupNum
   */
  public int getMaxRegionGroupNum(String storageGroup, TConsensusGroupType consensusGroupType) {
    return clusterSchemaInfo.getMaxRegionGroupNum(storageGroup, consensusGroupType);
  }

  /**
   * create schema template
   *
   * @param createSchemaTemplatePlan CreateSchemaTemplatePlan
   * @return TSStatus
   */
  public TSStatus createTemplate(CreateSchemaTemplatePlan createSchemaTemplatePlan) {
    return getConsensusManager().write(createSchemaTemplatePlan).getStatus();
  }

  /**
   * show schema template
   *
   * @return TGetAllTemplatesResp
   */
  public TGetAllTemplatesResp getAllTemplates() {
    GetAllSchemaTemplatePlan getAllSchemaTemplatePlan = new GetAllSchemaTemplatePlan();
    TemplateInfoResp templateResp =
        (TemplateInfoResp) getConsensusManager().read(getAllSchemaTemplatePlan).getDataset();
    TGetAllTemplatesResp resp = new TGetAllTemplatesResp();
    resp.setStatus(templateResp.getStatus());
    if (resp.getStatus().getCode() == TSStatusCode.SUCCESS_STATUS.getStatusCode()) {
      if (templateResp.getTemplateList() != null) {
        List<ByteBuffer> list = new ArrayList<>();
        templateResp.getTemplateList().forEach(template -> list.add(template.serialize()));
        resp.setTemplateList(list);
      }
    }
    return resp;
  }

  /** show nodes in schema template */
  public TGetTemplateResp getTemplate(String req) {
    GetSchemaTemplatePlan getSchemaTemplatePlan = new GetSchemaTemplatePlan(req);
    TemplateInfoResp templateResp =
        (TemplateInfoResp) getConsensusManager().read(getSchemaTemplatePlan).getDataset();
    TGetTemplateResp resp = new TGetTemplateResp();
    if (templateResp.getStatus().getCode() == TSStatusCode.SUCCESS_STATUS.getStatusCode()) {
      if (templateResp.getTemplateList() != null && !templateResp.getTemplateList().isEmpty()) {
        ByteBuffer byteBuffer = templateResp.getTemplateList().get(0).serialize();
        resp.setTemplate(byteBuffer);
      }
    }
    resp.setStatus(templateResp.getStatus());
    return resp;
  }

  /** mount template */
  public synchronized TSStatus setSchemaTemplate(String templateName, String path) {
    // check whether the template can be set on given path
    CheckTemplateSettablePlan checkTemplateSettablePlan =
        new CheckTemplateSettablePlan(templateName, path);
    TemplateInfoResp resp =
        (TemplateInfoResp) getConsensusManager().read(checkTemplateSettablePlan).getDataset();
    if (resp.getStatus().getCode() != TSStatusCode.SUCCESS_STATUS.getStatusCode()) {
      return resp.getStatus();
    }

    Template template = resp.getTemplateList().get(0);

    // prepare req
    TUpdateTemplateReq req = new TUpdateTemplateReq();
    req.setType(TemplateInternalRPCUpdateType.ADD_TEMPLATE_SET_INFO.toByte());
    req.setTemplateInfo(TemplateInternalRPCUtil.generateAddTemplateSetInfoBytes(template, path));

    // sync template set info to all dataNodes
    TSStatus status;
    List<TDataNodeConfiguration> allDataNodes =
        configManager.getNodeManager().getRegisteredDataNodes();
    for (TDataNodeConfiguration dataNodeInfo : allDataNodes) {
      status =
          SyncDataNodeClientPool.getInstance()
              .sendSyncRequestToDataNodeWithRetry(
                  dataNodeInfo.getLocation().getInternalEndPoint(),
                  req,
                  DataNodeRequestType.UPDATE_TEMPLATE);
      if (status.getCode() != TSStatusCode.SUCCESS_STATUS.getStatusCode()) {
        // roll back the synced cache on dataNodes
        return status.setSubStatus(rollbackTemplateSetInfoSync(template.getId(), path));
      }
    }

    // execute set operation on configNode
    SetSchemaTemplatePlan setSchemaTemplatePlan = new SetSchemaTemplatePlan(templateName, path);
    status = getConsensusManager().write(setSchemaTemplatePlan).getStatus();
    if (status.getCode() == TSStatusCode.SUCCESS_STATUS.getStatusCode()) {
      return status;
    } else {
      // roll back the synced cache on dataNodes
      return status.setSubStatus(rollbackTemplateSetInfoSync(template.getId(), path));
    }
  }

  private List<TSStatus> rollbackTemplateSetInfoSync(int templateId, String path) {
    // construct the rollbackReq
    TUpdateTemplateReq rollbackReq = new TUpdateTemplateReq();
    rollbackReq.setType(TemplateInternalRPCUpdateType.INVALIDATE_TEMPLATE_SET_INFO.toByte());
    rollbackReq.setTemplateInfo(
        TemplateInternalRPCUtil.generateInvalidateTemplateSetInfoBytes(templateId, path));

    // get all dataNodes
    List<TDataNodeConfiguration> allDataNodes =
        configManager.getNodeManager().getRegisteredDataNodes();

    // send rollbackReq
    TSStatus status;
    List<TSStatus> failedRollbackStatusList = new ArrayList<>();
    for (TDataNodeConfiguration dataNodeInfo : allDataNodes) {
      status =
          SyncDataNodeClientPool.getInstance()
              .sendSyncRequestToDataNodeWithRetry(
                  dataNodeInfo.getLocation().getInternalEndPoint(),
                  rollbackReq,
                  DataNodeRequestType.UPDATE_TEMPLATE);
      if (status.getCode() != TSStatusCode.SUCCESS_STATUS.getStatusCode()) {
        failedRollbackStatusList.add(status);
      }
    }
    return failedRollbackStatusList;
  }

  /** show path set template xx */
  public TGetPathsSetTemplatesResp getPathsSetTemplate(String templateName) {
    GetPathsSetTemplatePlan getPathsSetTemplatePlan = new GetPathsSetTemplatePlan(templateName);
    PathInfoResp pathInfoResp =
        (PathInfoResp) getConsensusManager().read(getPathsSetTemplatePlan).getDataset();
    if (pathInfoResp.getStatus().getCode() == TSStatusCode.SUCCESS_STATUS.getStatusCode()) {
      TGetPathsSetTemplatesResp resp = new TGetPathsSetTemplatesResp();
      resp.setStatus(RpcUtils.getStatus(TSStatusCode.SUCCESS_STATUS));
      resp.setPathList(pathInfoResp.getPathList());
      return resp;
    } else {
      return new TGetPathsSetTemplatesResp(pathInfoResp.getStatus());
    }
  }

  /**
   * get all template set info to sync to all dataNodes, the pre unset template info won't be taken
   */
  public byte[] getAllTemplateSetInfo() {
    AllTemplateSetInfoResp resp =
        (AllTemplateSetInfoResp)
            getConsensusManager().read(new GetAllTemplateSetInfoPlan()).getDataset();
    return resp.getTemplateInfo();
  }

  public TemplateSetInfoResp getTemplateSetInfo(List<PartialPath> patternList) {
    return (TemplateSetInfoResp)
        getConsensusManager().read(new GetTemplateSetInfoPlan(patternList)).getDataset();
  }

  public Pair<TSStatus, Template> checkIsTemplateSetOnPath(String templateName, String path) {
    GetSchemaTemplatePlan getSchemaTemplatePlan = new GetSchemaTemplatePlan(templateName);
    TemplateInfoResp templateResp =
        (TemplateInfoResp) getConsensusManager().read(getSchemaTemplatePlan).getDataset();
    if (templateResp.getStatus().getCode() == TSStatusCode.SUCCESS_STATUS.getStatusCode()) {
      if (templateResp.getTemplateList() == null || templateResp.getTemplateList().isEmpty()) {
        return new Pair<>(
            RpcUtils.getStatus(
                TSStatusCode.UNDEFINED_TEMPLATE.getStatusCode(),
                String.format("Undefined template name: %s", templateName)),
            null);
      }
    } else {
      return new Pair<>(templateResp.getStatus(), null);
    }

    GetPathsSetTemplatePlan getPathsSetTemplatePlan = new GetPathsSetTemplatePlan(templateName);
    PathInfoResp pathInfoResp =
        (PathInfoResp) getConsensusManager().read(getPathsSetTemplatePlan).getDataset();
    if (pathInfoResp.getStatus().getCode() == TSStatusCode.SUCCESS_STATUS.getStatusCode()) {
      List<String> templateSetPathList = pathInfoResp.getPathList();
      if (templateSetPathList == null
          || templateSetPathList.isEmpty()
          || !pathInfoResp.getPathList().contains(path)) {
        return new Pair<>(
            RpcUtils.getStatus(
                TSStatusCode.NO_TEMPLATE_ON_MNODE.getStatusCode(),
                String.format("No template on %s", path)),
            null);
      } else {
        return new Pair<>(templateResp.getStatus(), templateResp.getTemplateList().get(0));
      }
    } else {
      return new Pair<>(pathInfoResp.getStatus(), null);
    }
  }

  public TSStatus preUnsetSchemaTemplate(int templateId, PartialPath path) {
    return getConsensusManager()
        .write(new PreUnsetSchemaTemplatePlan(templateId, path))
        .getStatus();
  }

  public TSStatus rollbackPreUnsetSchemaTemplate(int templateId, PartialPath path) {
    return getConsensusManager()
        .write(new RollbackPreUnsetSchemaTemplatePlan(templateId, path))
        .getStatus();
  }

  public TSStatus unsetSchemaTemplateInBlackList(int templateId, PartialPath path) {
    return getConsensusManager().write(new UnsetSchemaTemplatePlan(templateId, path)).getStatus();
  }

  public synchronized TSStatus dropSchemaTemplate(String templateName) {

    // check template existence
    GetSchemaTemplatePlan getSchemaTemplatePlan = new GetSchemaTemplatePlan(templateName);
    TemplateInfoResp templateInfoResp =
        (TemplateInfoResp) getConsensusManager().read(getSchemaTemplatePlan).getDataset();
    if (templateInfoResp.getStatus().getCode() != TSStatusCode.SUCCESS_STATUS.getStatusCode()) {
      return templateInfoResp.getStatus();
    } else if (templateInfoResp.getTemplateList() == null
        || templateInfoResp.getTemplateList().isEmpty()) {
      return RpcUtils.getStatus(
          TSStatusCode.UNDEFINED_TEMPLATE.getStatusCode(),
          String.format("Undefined template name: %s", templateName));
    }

    // check is template set on some path, block all template set operation
    GetPathsSetTemplatePlan getPathsSetTemplatePlan = new GetPathsSetTemplatePlan(templateName);
    PathInfoResp pathInfoResp =
        (PathInfoResp) getConsensusManager().read(getPathsSetTemplatePlan).getDataset();
    if (pathInfoResp.getStatus().getCode() != TSStatusCode.SUCCESS_STATUS.getStatusCode()) {
      return pathInfoResp.getStatus();
    } else if (pathInfoResp.getPathList() != null && !pathInfoResp.getPathList().isEmpty()) {
      return RpcUtils.getStatus(
          TSStatusCode.METADATA_ERROR.getStatusCode(),
          String.format(
              "Template [%s] has been set on MTree, cannot be dropped now.", templateName));
    }

    // execute drop template
    return getConsensusManager().write(new DropSchemaTemplatePlan(templateName)).getStatus();
  }

  private NodeManager getNodeManager() {
    return configManager.getNodeManager();
  }

  private PartitionManager getPartitionManager() {
    return configManager.getPartitionManager();
  }

  private ConsensusManager getConsensusManager() {
    return configManager.getConsensusManager();
  }
}<|MERGE_RESOLUTION|>--- conflicted
+++ resolved
@@ -143,18 +143,12 @@
   }
 
   public TSStatus deleteStorageGroup(DeleteStorageGroupPlan deleteStorageGroupPlan) {
-<<<<<<< HEAD
-    // Adjust the maximum RegionGroup number of each StorageGroup
-    adjustMaxRegionGroupNum();
-    return getConsensusManager().write(deleteStorageGroupPlan).getStatus();
-=======
     TSStatus result = getConsensusManager().write(deleteStorageGroupPlan).getStatus();
     // Adjust the maximum RegionGroup number of each StorageGroup after deleting the storage group
     if (result.getCode() == TSStatusCode.SUCCESS_STATUS.getStatusCode()) {
-      adjustMaxRegionGroupCount();
+      adjustMaxRegionGroupNum();
     }
     return result;
->>>>>>> 37c2792a
   }
 
   /**
