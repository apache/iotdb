/*
 * Licensed to the Apache Software Foundation (ASF) under one
 * or more contributor license agreements.  See the NOTICE file
 * distributed with this work for additional information
 * regarding copyright ownership.  The ASF licenses this file
 * to you under the Apache License, Version 2.0 (the
 * "License"); you may not use this file except in compliance
 * with the License.  You may obtain a copy of the License at
 *
 *     http://www.apache.org/licenses/LICENSE-2.0
 *
 * Unless required by applicable law or agreed to in writing,
 * software distributed under the License is distributed on an
 * "AS IS" BASIS, WITHOUT WARRANTIES OR CONDITIONS OF ANY
 * KIND, either express or implied.  See the License for the
 * specific language governing permissions and limitations
 * under the License.
 */
package org.apache.iotdb.confignode.manager;

import org.apache.iotdb.common.rpc.thrift.TConsensusGroupType;
import org.apache.iotdb.common.rpc.thrift.TDataNodeConfiguration;
import org.apache.iotdb.common.rpc.thrift.TDataNodeLocation;
import org.apache.iotdb.common.rpc.thrift.TSStatus;
import org.apache.iotdb.common.rpc.thrift.TSetTTLReq;
import org.apache.iotdb.commons.exception.IllegalPathException;
import org.apache.iotdb.commons.exception.MetadataException;
import org.apache.iotdb.commons.path.PartialPath;
import org.apache.iotdb.commons.utils.StatusUtils;
import org.apache.iotdb.confignode.client.DataNodeRequestType;
import org.apache.iotdb.confignode.client.async.AsyncDataNodeClientPool;
import org.apache.iotdb.confignode.client.async.handlers.AsyncClientHandler;
import org.apache.iotdb.confignode.client.sync.SyncDataNodeClientPool;
import org.apache.iotdb.confignode.conf.ConfigNodeDescriptor;
import org.apache.iotdb.confignode.consensus.request.read.CountStorageGroupPlan;
import org.apache.iotdb.confignode.consensus.request.read.GetStorageGroupPlan;
import org.apache.iotdb.confignode.consensus.request.read.template.CheckTemplateSettablePlan;
import org.apache.iotdb.confignode.consensus.request.read.template.GetAllSchemaTemplatePlan;
import org.apache.iotdb.confignode.consensus.request.read.template.GetAllTemplateSetInfoPlan;
import org.apache.iotdb.confignode.consensus.request.read.template.GetPathsSetTemplatePlan;
import org.apache.iotdb.confignode.consensus.request.read.template.GetSchemaTemplatePlan;
import org.apache.iotdb.confignode.consensus.request.read.template.GetTemplateSetInfoPlan;
import org.apache.iotdb.confignode.consensus.request.write.storagegroup.AdjustMaxRegionGroupCountPlan;
import org.apache.iotdb.confignode.consensus.request.write.storagegroup.DeleteStorageGroupPlan;
import org.apache.iotdb.confignode.consensus.request.write.storagegroup.SetDataReplicationFactorPlan;
import org.apache.iotdb.confignode.consensus.request.write.storagegroup.SetSchemaReplicationFactorPlan;
import org.apache.iotdb.confignode.consensus.request.write.storagegroup.SetStorageGroupPlan;
import org.apache.iotdb.confignode.consensus.request.write.storagegroup.SetTTLPlan;
import org.apache.iotdb.confignode.consensus.request.write.storagegroup.SetTimePartitionIntervalPlan;
import org.apache.iotdb.confignode.consensus.request.write.template.CreateSchemaTemplatePlan;
<<<<<<< HEAD
import org.apache.iotdb.confignode.consensus.request.write.template.DropSchemaTemplatePlan;
=======
import org.apache.iotdb.confignode.consensus.request.write.template.PreUnsetSchemaTemplatePlan;
import org.apache.iotdb.confignode.consensus.request.write.template.RollbackPreUnsetSchemaTemplatePlan;
>>>>>>> c2ba3ae3
import org.apache.iotdb.confignode.consensus.request.write.template.SetSchemaTemplatePlan;
import org.apache.iotdb.confignode.consensus.request.write.template.UnsetSchemaTemplatePlan;
import org.apache.iotdb.confignode.consensus.response.AllTemplateSetInfoResp;
import org.apache.iotdb.confignode.consensus.response.PathInfoResp;
import org.apache.iotdb.confignode.consensus.response.StorageGroupSchemaResp;
import org.apache.iotdb.confignode.consensus.response.TemplateInfoResp;
import org.apache.iotdb.confignode.consensus.response.TemplateSetInfoResp;
import org.apache.iotdb.confignode.exception.StorageGroupNotExistsException;
import org.apache.iotdb.confignode.manager.node.NodeManager;
import org.apache.iotdb.confignode.manager.partition.PartitionManager;
import org.apache.iotdb.confignode.persistence.schema.ClusterSchemaInfo;
import org.apache.iotdb.confignode.rpc.thrift.TGetAllTemplatesResp;
import org.apache.iotdb.confignode.rpc.thrift.TGetPathsSetTemplatesResp;
import org.apache.iotdb.confignode.rpc.thrift.TGetTemplateResp;
import org.apache.iotdb.confignode.rpc.thrift.TShowStorageGroupResp;
import org.apache.iotdb.confignode.rpc.thrift.TStorageGroupInfo;
import org.apache.iotdb.confignode.rpc.thrift.TStorageGroupSchema;
import org.apache.iotdb.consensus.common.DataSet;
import org.apache.iotdb.db.metadata.template.Template;
import org.apache.iotdb.db.metadata.template.TemplateInternalRPCUpdateType;
import org.apache.iotdb.db.metadata.template.TemplateInternalRPCUtil;
import org.apache.iotdb.mpp.rpc.thrift.TUpdateTemplateReq;
import org.apache.iotdb.rpc.RpcUtils;
import org.apache.iotdb.rpc.TSStatusCode;
import org.apache.iotdb.tsfile.utils.Pair;

import org.slf4j.Logger;
import org.slf4j.LoggerFactory;

import java.nio.ByteBuffer;
import java.util.ArrayList;
import java.util.List;
import java.util.Map;
import java.util.Set;
import java.util.concurrent.ConcurrentHashMap;

/** The ClusterSchemaManager Manages cluster schema read and write requests. */
public class ClusterSchemaManager {

  private static final Logger LOGGER = LoggerFactory.getLogger(ClusterSchemaManager.class);

  private static final double schemaRegionPerDataNode =
      ConfigNodeDescriptor.getInstance().getConf().getSchemaRegionPerDataNode();
  private static final double dataRegionPerProcessor =
      ConfigNodeDescriptor.getInstance().getConf().getDataRegionPerProcessor();

  private final IManager configManager;
  private final ClusterSchemaInfo clusterSchemaInfo;

  public ClusterSchemaManager(IManager configManager, ClusterSchemaInfo clusterSchemaInfo) {
    this.configManager = configManager;
    this.clusterSchemaInfo = clusterSchemaInfo;
  }

  // ======================================================
  // Consensus read/write interfaces
  // ======================================================

  /**
   * Set StorageGroup
   *
   * @return SUCCESS_STATUS if the StorageGroup is set successfully. STORAGE_GROUP_ALREADY_EXISTS if
   *     the StorageGroup is already set. PERSISTENCE_FAILURE if fail to set StorageGroup in
   *     MTreeAboveSG.
   */
  public TSStatus setStorageGroup(SetStorageGroupPlan setStorageGroupPlan) {
    TSStatus result;
    try {
      clusterSchemaInfo.checkContainsStorageGroup(setStorageGroupPlan.getSchema().getName());
    } catch (MetadataException metadataException) {
      // Reject if StorageGroup already set
      if (metadataException instanceof IllegalPathException) {
        result = new TSStatus(TSStatusCode.PATH_ILLEGAL.getStatusCode());
      } else {
        result = new TSStatus(TSStatusCode.STORAGE_GROUP_ALREADY_EXISTS.getStatusCode());
      }
      result.setMessage(metadataException.getMessage());
      return result;
    }

    // Cache StorageGroupSchema
    result = getConsensusManager().write(setStorageGroupPlan).getStatus();

    // Adjust the maximum RegionGroup number of each StorageGroup
    adjustMaxRegionGroupCount();

    return result;
  }

  public TSStatus deleteStorageGroup(DeleteStorageGroupPlan deleteStorageGroupPlan) {
    // Adjust the maximum RegionGroup number of each StorageGroup
    adjustMaxRegionGroupCount();
    return getConsensusManager().write(deleteStorageGroupPlan).getStatus();
  }

  /**
   * Count StorageGroups by specific path pattern
   *
   * @return CountStorageGroupResp
   */
  public DataSet countMatchedStorageGroups(CountStorageGroupPlan countStorageGroupPlan) {
    return getConsensusManager().read(countStorageGroupPlan).getDataset();
  }

  /**
   * Get StorageGroupSchemas by specific path pattern
   *
   * @return StorageGroupSchemaDataSet
   */
  public DataSet getMatchedStorageGroupSchema(GetStorageGroupPlan getStorageGroupPlan) {
    return getConsensusManager().read(getStorageGroupPlan).getDataset();
  }

  /** Only used in cluster tool show StorageGroup */
  public TShowStorageGroupResp showStorageGroup(GetStorageGroupPlan getStorageGroupPlan) {
    StorageGroupSchemaResp storageGroupSchemaResp =
        (StorageGroupSchemaResp) getMatchedStorageGroupSchema(getStorageGroupPlan);
    if (storageGroupSchemaResp.getStatus().getCode()
        != TSStatusCode.SUCCESS_STATUS.getStatusCode()) {
      // Return immediately if some StorageGroups doesn't exist
      return new TShowStorageGroupResp().setStatus(storageGroupSchemaResp.getStatus());
    }

    Map<String, TStorageGroupInfo> infoMap = new ConcurrentHashMap<>();
    for (TStorageGroupSchema storageGroupSchema : storageGroupSchemaResp.getSchemaMap().values()) {
      String name = storageGroupSchema.getName();
      TStorageGroupInfo storageGroupInfo = new TStorageGroupInfo();
      storageGroupInfo.setName(name);
      storageGroupInfo.setTTL(storageGroupSchema.getTTL());
      storageGroupInfo.setSchemaReplicationFactor(storageGroupSchema.getSchemaReplicationFactor());
      storageGroupInfo.setDataReplicationFactor(storageGroupSchema.getDataReplicationFactor());
      storageGroupInfo.setTimePartitionInterval(storageGroupSchema.getTimePartitionInterval());

      try {
        storageGroupInfo.setSchemaRegionNum(
            getPartitionManager().getRegionCount(name, TConsensusGroupType.SchemaRegion));
        storageGroupInfo.setDataRegionNum(
            getPartitionManager().getRegionCount(name, TConsensusGroupType.DataRegion));
      } catch (StorageGroupNotExistsException e) {
        // Return immediately if some StorageGroups doesn't exist
        return new TShowStorageGroupResp()
            .setStatus(
                new TSStatus(TSStatusCode.STORAGE_GROUP_NOT_EXIST.getStatusCode())
                    .setMessage(e.getMessage()));
      }

      infoMap.put(name, storageGroupInfo);
    }

    return new TShowStorageGroupResp().setStorageGroupInfoMap(infoMap).setStatus(StatusUtils.OK);
  }

  /**
   * Update TTL for the specific StorageGroup or all storage groups in a path
   *
   * @param setTTLPlan setTTLPlan
   * @return SUCCESS_STATUS if successfully update the TTL, STORAGE_GROUP_NOT_EXIST if the path
   *     doesn't exist
   */
  public TSStatus setTTL(SetTTLPlan setTTLPlan) {

    Map<String, TStorageGroupSchema> storageSchemaMap =
        clusterSchemaInfo.getMatchedStorageGroupSchemasByOneName(
            setTTLPlan.getStorageGroupPathPattern());

    if (storageSchemaMap.isEmpty()) {
      return RpcUtils.getStatus(
          TSStatusCode.STORAGE_GROUP_NOT_EXIST,
          "Path [" + new PartialPath(setTTLPlan.getStorageGroupPathPattern()) + "] does not exist");
    }

    // Map<DataNodeId, TDataNodeLocation>
    Map<Integer, TDataNodeLocation> dataNodeLocationMap = new ConcurrentHashMap<>();
    // Map<DataNodeId, StorageGroupPatterns>
    Map<Integer, List<String>> dnlToSgMap = new ConcurrentHashMap<>();
    for (String storageGroup : storageSchemaMap.keySet()) {
      // Get related DataNodes
      Set<TDataNodeLocation> dataNodeLocations =
          getPartitionManager()
              .getStorageGroupRelatedDataNodes(storageGroup, TConsensusGroupType.DataRegion);

      for (TDataNodeLocation dataNodeLocation : dataNodeLocations) {
        dataNodeLocationMap.putIfAbsent(dataNodeLocation.getDataNodeId(), dataNodeLocation);
        dnlToSgMap
            .computeIfAbsent(dataNodeLocation.getDataNodeId(), empty -> new ArrayList<>())
            .add(storageGroup);
      }
    }

    AsyncClientHandler<TSetTTLReq, TSStatus> clientHandler =
        new AsyncClientHandler<>(DataNodeRequestType.SET_TTL);
    dnlToSgMap
        .keySet()
        .forEach(
            dataNodeId -> {
              TSetTTLReq setTTLReq =
                  new TSetTTLReq(dnlToSgMap.get(dataNodeId), setTTLPlan.getTTL());
              clientHandler.putRequest(dataNodeId, setTTLReq);
              clientHandler.putDataNodeLocation(dataNodeId, dataNodeLocationMap.get(dataNodeId));
            });
    // TODO: Check response
    AsyncDataNodeClientPool.getInstance().sendAsyncRequestToDataNodeWithRetry(clientHandler);

    return getConsensusManager().write(setTTLPlan).getStatus();
  }

  public TSStatus setSchemaReplicationFactor(
      SetSchemaReplicationFactorPlan setSchemaReplicationFactorPlan) {
    // TODO: Inform DataNodes
    return getConsensusManager().write(setSchemaReplicationFactorPlan).getStatus();
  }

  public TSStatus setDataReplicationFactor(
      SetDataReplicationFactorPlan setDataReplicationFactorPlan) {
    // TODO: Inform DataNodes
    return getConsensusManager().write(setDataReplicationFactorPlan).getStatus();
  }

  public TSStatus setTimePartitionInterval(
      SetTimePartitionIntervalPlan setTimePartitionIntervalPlan) {
    // TODO: Inform DataNodes
    return getConsensusManager().write(setTimePartitionIntervalPlan).getStatus();
  }

  /**
   * Only leader use this interface. Adjust the maxSchemaRegionGroupCount and
   * maxDataRegionGroupCount of each StorageGroup bases on existing cluster resources
   */
  public synchronized void adjustMaxRegionGroupCount() {
    // Get all StorageGroupSchemas
    Map<String, TStorageGroupSchema> storageGroupSchemaMap =
        getMatchedStorageGroupSchemasByName(getStorageGroupNames());
    int dataNodeNum = getNodeManager().getRegisteredDataNodeCount();
    int totalCpuCoreNum = getNodeManager().getTotalCpuCoreCount();
    int storageGroupNum = storageGroupSchemaMap.size();

    AdjustMaxRegionGroupCountPlan adjustMaxRegionGroupCountPlan =
        new AdjustMaxRegionGroupCountPlan();
    for (TStorageGroupSchema storageGroupSchema : storageGroupSchemaMap.values()) {
      try {
        // Adjust maxSchemaRegionGroupCount.
        // All StorageGroups share the DataNodes equally.
        // Allocated SchemaRegionGroups are not shrunk.
        int allocatedSchemaRegionGroupCount =
            getPartitionManager()
                .getRegionCount(storageGroupSchema.getName(), TConsensusGroupType.SchemaRegion);
        int maxSchemaRegionGroupCount =
            Math.max(
                1,
                Math.max(
                    (int)
                        (schemaRegionPerDataNode
                            * dataNodeNum
                            / (double)
                                (storageGroupNum
                                    * storageGroupSchema.getSchemaReplicationFactor())),
                    allocatedSchemaRegionGroupCount));

        // Adjust maxDataRegionGroupCount.
        // All StorageGroups divide one-third of the total cpu cores equally.
        // Allocated DataRegionGroups are not shrunk.
        int allocatedDataRegionGroupCount =
            getPartitionManager()
                .getRegionCount(storageGroupSchema.getName(), TConsensusGroupType.DataRegion);
        int maxDataRegionGroupCount =
            Math.max(
                2,
                Math.max(
                    (int)
                        (dataRegionPerProcessor
                            * totalCpuCoreNum
                            / (double)
                                (storageGroupNum * storageGroupSchema.getDataReplicationFactor())),
                    allocatedDataRegionGroupCount));

        adjustMaxRegionGroupCountPlan.putEntry(
            storageGroupSchema.getName(),
            new Pair<>(maxSchemaRegionGroupCount, maxDataRegionGroupCount));
      } catch (StorageGroupNotExistsException e) {
        LOGGER.warn("Adjust maxRegionGroupCount failed because StorageGroup doesn't exist", e);
      }
    }
    getConsensusManager().write(adjustMaxRegionGroupCountPlan);
  }

  // ======================================================
  // Leader scheduling interfaces
  // ======================================================

  /**
   * Only leader use this interface.
   *
   * @param storageGroup StorageGroupName
   * @return The specific StorageGroupSchema
   * @throws StorageGroupNotExistsException When the specific StorageGroup doesn't exist
   */
  public TStorageGroupSchema getStorageGroupSchemaByName(String storageGroup)
      throws StorageGroupNotExistsException {
    return clusterSchemaInfo.getMatchedStorageGroupSchemaByName(storageGroup);
  }

  /**
   * Only leader use this interface
   *
   * @param storageGroup StorageGroupName
   * @param consensusGroupType SchemaRegion for SchemaReplicationFactor and DataRegion for
   *     DataReplicationFactor
   * @return SchemaReplicationFactor or DataReplicationFactor
   * @throws StorageGroupNotExistsException When the specific StorageGroup doesn't exist
   */
  public int getReplicationFactor(String storageGroup, TConsensusGroupType consensusGroupType)
      throws StorageGroupNotExistsException {
    TStorageGroupSchema storageGroupSchema = getStorageGroupSchemaByName(storageGroup);
    return consensusGroupType == TConsensusGroupType.SchemaRegion
        ? storageGroupSchema.getSchemaReplicationFactor()
        : storageGroupSchema.getDataReplicationFactor();
  }

  /**
   * Only leader use this interface.
   *
   * @param rawPathList List<StorageGroupName>
   * @return the matched StorageGroupSchemas
   */
  public Map<String, TStorageGroupSchema> getMatchedStorageGroupSchemasByName(
      List<String> rawPathList) {
    return clusterSchemaInfo.getMatchedStorageGroupSchemasByName(rawPathList);
  }

  /**
   * Only leader use this interface.
   *
   * @return List<StorageGroupName>, all storageGroups' name
   */
  public List<String> getStorageGroupNames() {
    return clusterSchemaInfo.getStorageGroupNames();
  }

  /**
   * Only leader use this interface. Get the maxRegionGroupCount of specific StorageGroup.
   *
   * @param storageGroup StorageGroupName
   * @param consensusGroupType SchemaRegion or DataRegion
   * @return maxSchemaRegionGroupCount or maxDataRegionGroupCount
   */
  public int getMaxRegionGroupCount(String storageGroup, TConsensusGroupType consensusGroupType) {
    return clusterSchemaInfo.getMaxRegionGroupCount(storageGroup, consensusGroupType);
  }

  /**
   * create schema template
   *
   * @param createSchemaTemplatePlan CreateSchemaTemplatePlan
   * @return TSStatus
   */
  public TSStatus createTemplate(CreateSchemaTemplatePlan createSchemaTemplatePlan) {
    return getConsensusManager().write(createSchemaTemplatePlan).getStatus();
  }

  /**
   * show schema template
   *
   * @return TGetAllTemplatesResp
   */
  public TGetAllTemplatesResp getAllTemplates() {
    GetAllSchemaTemplatePlan getAllSchemaTemplatePlan = new GetAllSchemaTemplatePlan();
    TemplateInfoResp templateResp =
        (TemplateInfoResp) getConsensusManager().read(getAllSchemaTemplatePlan).getDataset();
    TGetAllTemplatesResp resp = new TGetAllTemplatesResp();
    resp.setStatus(templateResp.getStatus());
    if (resp.getStatus().getCode() == TSStatusCode.SUCCESS_STATUS.getStatusCode()) {
      if (templateResp.getTemplateList() != null) {
        List<ByteBuffer> list = new ArrayList<>();
        templateResp.getTemplateList().forEach(template -> list.add(template.serialize()));
        resp.setTemplateList(list);
      }
    }
    return resp;
  }

  /** show nodes in schema template */
  public TGetTemplateResp getTemplate(String req) {
    GetSchemaTemplatePlan getSchemaTemplatePlan = new GetSchemaTemplatePlan(req);
    TemplateInfoResp templateResp =
        (TemplateInfoResp) getConsensusManager().read(getSchemaTemplatePlan).getDataset();
    TGetTemplateResp resp = new TGetTemplateResp();
    if (templateResp.getStatus().getCode() == TSStatusCode.SUCCESS_STATUS.getStatusCode()) {
      if (templateResp.getTemplateList() != null && !templateResp.getTemplateList().isEmpty()) {
        ByteBuffer byteBuffer = templateResp.getTemplateList().get(0).serialize();
        resp.setTemplate(byteBuffer);
      }
    }
    resp.setStatus(templateResp.getStatus());
    return resp;
  }

  /** mount template */
  public synchronized TSStatus setSchemaTemplate(String templateName, String path) {
    // check whether the template can be set on given path
    CheckTemplateSettablePlan checkTemplateSettablePlan =
        new CheckTemplateSettablePlan(templateName, path);
    TemplateInfoResp resp =
        (TemplateInfoResp) getConsensusManager().read(checkTemplateSettablePlan).getDataset();
    if (resp.getStatus().getCode() != TSStatusCode.SUCCESS_STATUS.getStatusCode()) {
      return resp.getStatus();
    }

    Template template = resp.getTemplateList().get(0);

    // prepare req
    TUpdateTemplateReq req = new TUpdateTemplateReq();
    req.setType(TemplateInternalRPCUpdateType.ADD_TEMPLATE_SET_INFO.toByte());
    req.setTemplateInfo(TemplateInternalRPCUtil.generateAddTemplateSetInfoBytes(template, path));

    // sync template set info to all dataNodes
    TSStatus status;
    List<TDataNodeConfiguration> allDataNodes =
        configManager.getNodeManager().getRegisteredDataNodes();
    for (TDataNodeConfiguration dataNodeInfo : allDataNodes) {
      status =
          SyncDataNodeClientPool.getInstance()
              .sendSyncRequestToDataNodeWithRetry(
                  dataNodeInfo.getLocation().getInternalEndPoint(),
                  req,
                  DataNodeRequestType.UPDATE_TEMPLATE);
      if (status.getCode() != TSStatusCode.SUCCESS_STATUS.getStatusCode()) {
        // roll back the synced cache on dataNodes
        return status.setSubStatus(rollbackTemplateSetInfoSync(template.getId(), path));
      }
    }

    // execute set operation on configNode
    SetSchemaTemplatePlan setSchemaTemplatePlan = new SetSchemaTemplatePlan(templateName, path);
    status = getConsensusManager().write(setSchemaTemplatePlan).getStatus();
    if (status.getCode() == TSStatusCode.SUCCESS_STATUS.getStatusCode()) {
      return status;
    } else {
      // roll back the synced cache on dataNodes
      return status.setSubStatus(rollbackTemplateSetInfoSync(template.getId(), path));
    }
  }

  private List<TSStatus> rollbackTemplateSetInfoSync(int templateId, String path) {
    // construct the rollbackReq
    TUpdateTemplateReq rollbackReq = new TUpdateTemplateReq();
    rollbackReq.setType(TemplateInternalRPCUpdateType.INVALIDATE_TEMPLATE_SET_INFO.toByte());
    rollbackReq.setTemplateInfo(
        TemplateInternalRPCUtil.generateInvalidateTemplateSetInfoBytes(templateId, path));

    // get all dataNodes
    List<TDataNodeConfiguration> allDataNodes =
        configManager.getNodeManager().getRegisteredDataNodes();

    // send rollbackReq
    TSStatus status;
    List<TSStatus> failedRollbackStatusList = new ArrayList<>();
    for (TDataNodeConfiguration dataNodeInfo : allDataNodes) {
      status =
          SyncDataNodeClientPool.getInstance()
              .sendSyncRequestToDataNodeWithRetry(
                  dataNodeInfo.getLocation().getInternalEndPoint(),
                  rollbackReq,
                  DataNodeRequestType.UPDATE_TEMPLATE);
      if (status.getCode() != TSStatusCode.SUCCESS_STATUS.getStatusCode()) {
        failedRollbackStatusList.add(status);
      }
    }
    return failedRollbackStatusList;
  }

  /** show path set template xx */
  public TGetPathsSetTemplatesResp getPathsSetTemplate(String templateName) {
    GetPathsSetTemplatePlan getPathsSetTemplatePlan = new GetPathsSetTemplatePlan(templateName);
    PathInfoResp pathInfoResp =
        (PathInfoResp) getConsensusManager().read(getPathsSetTemplatePlan).getDataset();
    if (pathInfoResp.getStatus().getCode() == TSStatusCode.SUCCESS_STATUS.getStatusCode()) {
      TGetPathsSetTemplatesResp resp = new TGetPathsSetTemplatesResp();
      resp.setStatus(RpcUtils.getStatus(TSStatusCode.SUCCESS_STATUS));
      resp.setPathList(pathInfoResp.getPathList());
      return resp;
    } else {
      return new TGetPathsSetTemplatesResp(pathInfoResp.getStatus());
    }
  }

  /**
   * get all template set info to sync to all dataNodes, the pre unset template info won't be taken
   */
  public byte[] getAllTemplateSetInfo() {
    AllTemplateSetInfoResp resp =
        (AllTemplateSetInfoResp)
            getConsensusManager().read(new GetAllTemplateSetInfoPlan()).getDataset();
    return resp.getTemplateInfo();
  }

  public TemplateSetInfoResp getTemplateSetInfo(List<PartialPath> patternList) {
    return (TemplateSetInfoResp)
        getConsensusManager().read(new GetTemplateSetInfoPlan(patternList)).getDataset();
  }

<<<<<<< HEAD
  public synchronized TSStatus dropSchemaTemplate(String templateName) {

    // check template existence
    GetSchemaTemplatePlan getSchemaTemplatePlan = new GetSchemaTemplatePlan(templateName);
    TemplateInfoResp templateInfoResp =
        (TemplateInfoResp) getConsensusManager().read(getSchemaTemplatePlan).getDataset();
    if (templateInfoResp.getStatus().getCode() != TSStatusCode.SUCCESS_STATUS.getStatusCode()) {
      return templateInfoResp.getStatus();
    } else if (templateInfoResp.getTemplateList() == null
        || templateInfoResp.getTemplateList().isEmpty()) {
      return RpcUtils.getStatus(
          TSStatusCode.UNDEFINED_TEMPLATE.getStatusCode(),
          String.format("Undefined template name: %s", templateName));
    }

    // check is template set on some path, block all template set operation
    GetPathsSetTemplatePlan getPathsSetTemplatePlan = new GetPathsSetTemplatePlan(templateName);
    PathInfoResp pathInfoResp =
        (PathInfoResp) getConsensusManager().read(getPathsSetTemplatePlan).getDataset();
    if (pathInfoResp.getStatus().getCode() != TSStatusCode.SUCCESS_STATUS.getStatusCode()) {
      return pathInfoResp.getStatus();
    } else if (pathInfoResp.getPathList() != null && !pathInfoResp.getPathList().isEmpty()) {
      return RpcUtils.getStatus(
          TSStatusCode.METADATA_ERROR.getStatusCode(),
          String.format(
              "Template [%s] has been set on MTree, cannot be dropped now.", templateName));
    }

    // execute drop template
    return getConsensusManager().write(new DropSchemaTemplatePlan(templateName)).getStatus();
=======
  public Pair<TSStatus, Template> checkIsTemplateSetOnPath(String templateName, String path) {
    GetSchemaTemplatePlan getSchemaTemplatePlan = new GetSchemaTemplatePlan(templateName);
    TemplateInfoResp templateResp =
        (TemplateInfoResp) getConsensusManager().read(getSchemaTemplatePlan).getDataset();
    if (templateResp.getStatus().getCode() == TSStatusCode.SUCCESS_STATUS.getStatusCode()) {
      if (templateResp.getTemplateList() == null || templateResp.getTemplateList().isEmpty()) {
        return new Pair<>(
            RpcUtils.getStatus(
                TSStatusCode.UNDEFINED_TEMPLATE.getStatusCode(),
                String.format("Undefined template name: %s", templateName)),
            null);
      }
    } else {
      return new Pair<>(templateResp.getStatus(), null);
    }

    GetPathsSetTemplatePlan getPathsSetTemplatePlan = new GetPathsSetTemplatePlan(templateName);
    PathInfoResp pathInfoResp =
        (PathInfoResp) getConsensusManager().read(getPathsSetTemplatePlan).getDataset();
    if (pathInfoResp.getStatus().getCode() == TSStatusCode.SUCCESS_STATUS.getStatusCode()) {
      List<String> templateSetPathList = pathInfoResp.getPathList();
      if (templateSetPathList == null
          || templateSetPathList.isEmpty()
          || !pathInfoResp.getPathList().contains(path)) {
        return new Pair<>(
            RpcUtils.getStatus(
                TSStatusCode.NO_TEMPLATE_ON_MNODE.getStatusCode(),
                String.format("No template on %s", path)),
            null);
      } else {
        return new Pair<>(templateResp.getStatus(), templateResp.getTemplateList().get(0));
      }
    } else {
      return new Pair<>(pathInfoResp.getStatus(), null);
    }
  }

  public TSStatus preUnsetSchemaTemplate(int templateId, PartialPath path) {
    return getConsensusManager()
        .write(new PreUnsetSchemaTemplatePlan(templateId, path))
        .getStatus();
  }

  public TSStatus rollbackPreUnsetSchemaTemplate(int templateId, PartialPath path) {
    return getConsensusManager()
        .write(new RollbackPreUnsetSchemaTemplatePlan(templateId, path))
        .getStatus();
  }

  public TSStatus unsetSchemaTemplateInBlackList(int templateId, PartialPath path) {
    return getConsensusManager().write(new UnsetSchemaTemplatePlan(templateId, path)).getStatus();
>>>>>>> c2ba3ae3
  }

  private NodeManager getNodeManager() {
    return configManager.getNodeManager();
  }

  private PartitionManager getPartitionManager() {
    return configManager.getPartitionManager();
  }

  private ConsensusManager getConsensusManager() {
    return configManager.getConsensusManager();
  }
}<|MERGE_RESOLUTION|>--- conflicted
+++ resolved
@@ -48,12 +48,9 @@
 import org.apache.iotdb.confignode.consensus.request.write.storagegroup.SetTTLPlan;
 import org.apache.iotdb.confignode.consensus.request.write.storagegroup.SetTimePartitionIntervalPlan;
 import org.apache.iotdb.confignode.consensus.request.write.template.CreateSchemaTemplatePlan;
-<<<<<<< HEAD
 import org.apache.iotdb.confignode.consensus.request.write.template.DropSchemaTemplatePlan;
-=======
 import org.apache.iotdb.confignode.consensus.request.write.template.PreUnsetSchemaTemplatePlan;
 import org.apache.iotdb.confignode.consensus.request.write.template.RollbackPreUnsetSchemaTemplatePlan;
->>>>>>> c2ba3ae3
 import org.apache.iotdb.confignode.consensus.request.write.template.SetSchemaTemplatePlan;
 import org.apache.iotdb.confignode.consensus.request.write.template.UnsetSchemaTemplatePlan;
 import org.apache.iotdb.confignode.consensus.response.AllTemplateSetInfoResp;
@@ -554,38 +551,6 @@
         getConsensusManager().read(new GetTemplateSetInfoPlan(patternList)).getDataset();
   }
 
-<<<<<<< HEAD
-  public synchronized TSStatus dropSchemaTemplate(String templateName) {
-
-    // check template existence
-    GetSchemaTemplatePlan getSchemaTemplatePlan = new GetSchemaTemplatePlan(templateName);
-    TemplateInfoResp templateInfoResp =
-        (TemplateInfoResp) getConsensusManager().read(getSchemaTemplatePlan).getDataset();
-    if (templateInfoResp.getStatus().getCode() != TSStatusCode.SUCCESS_STATUS.getStatusCode()) {
-      return templateInfoResp.getStatus();
-    } else if (templateInfoResp.getTemplateList() == null
-        || templateInfoResp.getTemplateList().isEmpty()) {
-      return RpcUtils.getStatus(
-          TSStatusCode.UNDEFINED_TEMPLATE.getStatusCode(),
-          String.format("Undefined template name: %s", templateName));
-    }
-
-    // check is template set on some path, block all template set operation
-    GetPathsSetTemplatePlan getPathsSetTemplatePlan = new GetPathsSetTemplatePlan(templateName);
-    PathInfoResp pathInfoResp =
-        (PathInfoResp) getConsensusManager().read(getPathsSetTemplatePlan).getDataset();
-    if (pathInfoResp.getStatus().getCode() != TSStatusCode.SUCCESS_STATUS.getStatusCode()) {
-      return pathInfoResp.getStatus();
-    } else if (pathInfoResp.getPathList() != null && !pathInfoResp.getPathList().isEmpty()) {
-      return RpcUtils.getStatus(
-          TSStatusCode.METADATA_ERROR.getStatusCode(),
-          String.format(
-              "Template [%s] has been set on MTree, cannot be dropped now.", templateName));
-    }
-
-    // execute drop template
-    return getConsensusManager().write(new DropSchemaTemplatePlan(templateName)).getStatus();
-=======
   public Pair<TSStatus, Template> checkIsTemplateSetOnPath(String templateName, String path) {
     GetSchemaTemplatePlan getSchemaTemplatePlan = new GetSchemaTemplatePlan(templateName);
     TemplateInfoResp templateResp =
@@ -637,7 +602,38 @@
 
   public TSStatus unsetSchemaTemplateInBlackList(int templateId, PartialPath path) {
     return getConsensusManager().write(new UnsetSchemaTemplatePlan(templateId, path)).getStatus();
->>>>>>> c2ba3ae3
+  }
+
+  public synchronized TSStatus dropSchemaTemplate(String templateName) {
+
+    // check template existence
+    GetSchemaTemplatePlan getSchemaTemplatePlan = new GetSchemaTemplatePlan(templateName);
+    TemplateInfoResp templateInfoResp =
+        (TemplateInfoResp) getConsensusManager().read(getSchemaTemplatePlan).getDataset();
+    if (templateInfoResp.getStatus().getCode() != TSStatusCode.SUCCESS_STATUS.getStatusCode()) {
+      return templateInfoResp.getStatus();
+    } else if (templateInfoResp.getTemplateList() == null
+        || templateInfoResp.getTemplateList().isEmpty()) {
+      return RpcUtils.getStatus(
+          TSStatusCode.UNDEFINED_TEMPLATE.getStatusCode(),
+          String.format("Undefined template name: %s", templateName));
+    }
+
+    // check is template set on some path, block all template set operation
+    GetPathsSetTemplatePlan getPathsSetTemplatePlan = new GetPathsSetTemplatePlan(templateName);
+    PathInfoResp pathInfoResp =
+        (PathInfoResp) getConsensusManager().read(getPathsSetTemplatePlan).getDataset();
+    if (pathInfoResp.getStatus().getCode() != TSStatusCode.SUCCESS_STATUS.getStatusCode()) {
+      return pathInfoResp.getStatus();
+    } else if (pathInfoResp.getPathList() != null && !pathInfoResp.getPathList().isEmpty()) {
+      return RpcUtils.getStatus(
+          TSStatusCode.METADATA_ERROR.getStatusCode(),
+          String.format(
+              "Template [%s] has been set on MTree, cannot be dropped now.", templateName));
+    }
+
+    // execute drop template
+    return getConsensusManager().write(new DropSchemaTemplatePlan(templateName)).getStatus();
   }
 
   private NodeManager getNodeManager() {
