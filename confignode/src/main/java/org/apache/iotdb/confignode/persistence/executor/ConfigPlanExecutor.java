/*
 * Licensed to the Apache Software Foundation (ASF) under one
 * or more contributor license agreements.  See the NOTICE file
 * distributed with this work for additional information
 * regarding copyright ownership.  The ASF licenses this file
 * to you under the Apache License, Version 2.0 (the
 * "License"); you may not use this file except in compliance
 * with the License.  You may obtain a copy of the License at
 *
 *     http://www.apache.org/licenses/LICENSE-2.0
 *
 * Unless required by applicable law or agreed to in writing,
 * software distributed under the License is distributed on an
 * "AS IS" BASIS, WITHOUT WARRANTIES OR CONDITIONS OF ANY
 * KIND, either express or implied.  See the License for the
 * specific language governing permissions and limitations
 * under the License.
 */
package org.apache.iotdb.confignode.persistence.executor;

import org.apache.iotdb.common.rpc.thrift.TSStatus;
import org.apache.iotdb.common.rpc.thrift.TSchemaNode;
import org.apache.iotdb.commons.auth.AuthException;
import org.apache.iotdb.commons.path.PartialPath;
import org.apache.iotdb.commons.snapshot.SnapshotProcessor;
import org.apache.iotdb.confignode.consensus.request.ConfigPhysicalPlan;
import org.apache.iotdb.confignode.consensus.request.auth.AuthorPlan;
import org.apache.iotdb.confignode.consensus.request.read.CountStorageGroupPlan;
import org.apache.iotdb.confignode.consensus.request.read.GetDataNodeConfigurationPlan;
import org.apache.iotdb.confignode.consensus.request.read.GetDataPartitionPlan;
import org.apache.iotdb.confignode.consensus.request.read.GetNodePathsPartitionPlan;
import org.apache.iotdb.confignode.consensus.request.read.GetRegionIdPlan;
import org.apache.iotdb.confignode.consensus.request.read.GetRegionInfoListPlan;
import org.apache.iotdb.confignode.consensus.request.read.GetSchemaPartitionPlan;
import org.apache.iotdb.confignode.consensus.request.read.GetSeriesSlotListPlan;
import org.apache.iotdb.confignode.consensus.request.read.GetStorageGroupPlan;
import org.apache.iotdb.confignode.consensus.request.read.GetTimeSlotListPlan;
import org.apache.iotdb.confignode.consensus.request.read.GetTriggerJarPlan;
import org.apache.iotdb.confignode.consensus.request.read.template.CheckTemplateSettablePlan;
import org.apache.iotdb.confignode.consensus.request.read.template.GetPathsSetTemplatePlan;
import org.apache.iotdb.confignode.consensus.request.read.template.GetSchemaTemplatePlan;
import org.apache.iotdb.confignode.consensus.request.write.confignode.ApplyConfigNodePlan;
import org.apache.iotdb.confignode.consensus.request.write.confignode.RemoveConfigNodePlan;
import org.apache.iotdb.confignode.consensus.request.write.datanode.RegisterDataNodePlan;
import org.apache.iotdb.confignode.consensus.request.write.datanode.RemoveDataNodePlan;
import org.apache.iotdb.confignode.consensus.request.write.function.CreateFunctionPlan;
import org.apache.iotdb.confignode.consensus.request.write.function.DropFunctionPlan;
import org.apache.iotdb.confignode.consensus.request.write.partition.CreateDataPartitionPlan;
import org.apache.iotdb.confignode.consensus.request.write.partition.CreateSchemaPartitionPlan;
import org.apache.iotdb.confignode.consensus.request.write.partition.UpdateRegionLocationPlan;
import org.apache.iotdb.confignode.consensus.request.write.procedure.DeleteProcedurePlan;
import org.apache.iotdb.confignode.consensus.request.write.procedure.UpdateProcedurePlan;
import org.apache.iotdb.confignode.consensus.request.write.region.CreateRegionGroupsPlan;
import org.apache.iotdb.confignode.consensus.request.write.region.OfferRegionMaintainTasksPlan;
import org.apache.iotdb.confignode.consensus.request.write.statistics.UpdateLoadStatisticsPlan;
import org.apache.iotdb.confignode.consensus.request.write.storagegroup.AdjustMaxRegionGroupCountPlan;
import org.apache.iotdb.confignode.consensus.request.write.storagegroup.DeleteStorageGroupPlan;
import org.apache.iotdb.confignode.consensus.request.write.storagegroup.PreDeleteStorageGroupPlan;
import org.apache.iotdb.confignode.consensus.request.write.storagegroup.SetDataReplicationFactorPlan;
import org.apache.iotdb.confignode.consensus.request.write.storagegroup.SetSchemaReplicationFactorPlan;
import org.apache.iotdb.confignode.consensus.request.write.storagegroup.SetStorageGroupPlan;
import org.apache.iotdb.confignode.consensus.request.write.storagegroup.SetTTLPlan;
import org.apache.iotdb.confignode.consensus.request.write.storagegroup.SetTimePartitionIntervalPlan;
import org.apache.iotdb.confignode.consensus.request.write.sync.CreatePipeSinkPlan;
import org.apache.iotdb.confignode.consensus.request.write.sync.DropPipePlan;
import org.apache.iotdb.confignode.consensus.request.write.sync.DropPipeSinkPlan;
import org.apache.iotdb.confignode.consensus.request.write.sync.GetPipeSinkPlan;
import org.apache.iotdb.confignode.consensus.request.write.sync.PreCreatePipePlan;
import org.apache.iotdb.confignode.consensus.request.write.sync.SetPipeStatusPlan;
import org.apache.iotdb.confignode.consensus.request.write.sync.ShowPipePlan;
import org.apache.iotdb.confignode.consensus.request.write.template.CreateSchemaTemplatePlan;
import org.apache.iotdb.confignode.consensus.request.write.template.SetSchemaTemplatePlan;
import org.apache.iotdb.confignode.consensus.request.write.trigger.AddTriggerInTablePlan;
import org.apache.iotdb.confignode.consensus.request.write.trigger.DeleteTriggerInTablePlan;
import org.apache.iotdb.confignode.consensus.request.write.trigger.UpdateTriggerStateInTablePlan;
import org.apache.iotdb.confignode.consensus.response.SchemaNodeManagementResp;
import org.apache.iotdb.confignode.exception.physical.UnknownPhysicalPlanTypeException;
import org.apache.iotdb.confignode.persistence.AuthorInfo;
import org.apache.iotdb.confignode.persistence.ProcedureInfo;
import org.apache.iotdb.confignode.persistence.TriggerInfo;
import org.apache.iotdb.confignode.persistence.UDFInfo;
import org.apache.iotdb.confignode.persistence.node.NodeInfo;
import org.apache.iotdb.confignode.persistence.partition.PartitionInfo;
import org.apache.iotdb.confignode.persistence.schema.ClusterSchemaInfo;
import org.apache.iotdb.confignode.persistence.sync.ClusterSyncInfo;
import org.apache.iotdb.confignode.rpc.thrift.TShowRegionReq;
import org.apache.iotdb.confignode.rpc.thrift.TStorageGroupSchema;
import org.apache.iotdb.consensus.common.DataSet;
import org.apache.iotdb.db.metadata.mnode.MNodeType;
import org.apache.iotdb.rpc.TSStatusCode;
import org.apache.iotdb.tsfile.utils.Pair;

import org.apache.thrift.TException;
import org.slf4j.Logger;
import org.slf4j.LoggerFactory;

import java.io.File;
import java.io.IOException;
import java.util.ArrayList;
import java.util.List;
import java.util.Set;
import java.util.concurrent.atomic.AtomicBoolean;
import java.util.stream.Collectors;

public class ConfigPlanExecutor {

  private static final Logger LOGGER = LoggerFactory.getLogger(ConfigPlanExecutor.class);

  private final NodeInfo nodeInfo;

  private final ClusterSchemaInfo clusterSchemaInfo;

  private final PartitionInfo partitionInfo;

  private final AuthorInfo authorInfo;

  private final ProcedureInfo procedureInfo;

  private final UDFInfo udfInfo;

  private final TriggerInfo triggerInfo;
  private final ClusterSyncInfo syncInfo;

  public ConfigPlanExecutor(
      NodeInfo nodeInfo,
      ClusterSchemaInfo clusterSchemaInfo,
      PartitionInfo partitionInfo,
      AuthorInfo authorInfo,
      ProcedureInfo procedureInfo,
      UDFInfo udfInfo,
      TriggerInfo triggerInfo,
      ClusterSyncInfo syncInfo) {
    this.nodeInfo = nodeInfo;
    this.clusterSchemaInfo = clusterSchemaInfo;
    this.partitionInfo = partitionInfo;
    this.authorInfo = authorInfo;
    this.procedureInfo = procedureInfo;
    this.udfInfo = udfInfo;
    this.triggerInfo = triggerInfo;
    this.syncInfo = syncInfo;
  }

  public DataSet executeQueryPlan(ConfigPhysicalPlan req)
      throws UnknownPhysicalPlanTypeException, AuthException {
    switch (req.getType()) {
      case GetDataNodeConfiguration:
        return nodeInfo.getDataNodeConfiguration((GetDataNodeConfigurationPlan) req);
      case CountStorageGroup:
        return clusterSchemaInfo.countMatchedStorageGroups((CountStorageGroupPlan) req);
      case GetStorageGroup:
        return clusterSchemaInfo.getMatchedStorageGroupSchemas((GetStorageGroupPlan) req);
      case GetDataPartition:
      case GetOrCreateDataPartition:
        return partitionInfo.getDataPartition((GetDataPartitionPlan) req);
      case GetSchemaPartition:
      case GetOrCreateSchemaPartition:
        return partitionInfo.getSchemaPartition((GetSchemaPartitionPlan) req);
      case ListUser:
        return authorInfo.executeListUsers((AuthorPlan) req);
      case ListRole:
        return authorInfo.executeListRoles((AuthorPlan) req);
      case ListUserPrivilege:
        return authorInfo.executeListUserPrivileges((AuthorPlan) req);
      case ListRolePrivilege:
        return authorInfo.executeListRolePrivileges((AuthorPlan) req);
      case GetNodePathsPartition:
        return getSchemaNodeManagementPartition(req);
      case GetRegionInfoList:
        return getRegionInfoList(req);
      case GetAllSchemaTemplate:
        return clusterSchemaInfo.getAllTemplates();
      case GetSchemaTemplate:
        return clusterSchemaInfo.getTemplate((GetSchemaTemplatePlan) req);
      case CheckTemplateSettable:
        return clusterSchemaInfo.checkTemplateSettable((CheckTemplateSettablePlan) req);
      case GetPathsSetTemplate:
        return clusterSchemaInfo.getPathsSetTemplate((GetPathsSetTemplatePlan) req);
      case GetAllTemplateSetInfo:
        return clusterSchemaInfo.getAllTemplateSetInfo();
      case GetPipeSink:
        return syncInfo.getPipeSink((GetPipeSinkPlan) req);
      case ShowPipe:
        return syncInfo.showPipe((ShowPipePlan) req);
      case GetTriggerTable:
        return triggerInfo.getTriggerTable();
      case GetTriggerJar:
        return triggerInfo.getTriggerJar((GetTriggerJarPlan) req);
      case GetRegionId:
        return partitionInfo.getRegionId((GetRegionIdPlan) req);
      case GetTimeSlotList:
        return partitionInfo.getTimeSlotList((GetTimeSlotListPlan) req);
      case GetSeriesSlotList:
        return partitionInfo.getSeriesSlotList((GetSeriesSlotListPlan) req);
      default:
        throw new UnknownPhysicalPlanTypeException(req.getType());
    }
  }

  public TSStatus executeNonQueryPlan(ConfigPhysicalPlan physicalPlan)
      throws UnknownPhysicalPlanTypeException, AuthException {
    switch (physicalPlan.getType()) {
      case RegisterDataNode:
        return nodeInfo.registerDataNode((RegisterDataNodePlan) physicalPlan);
      case RemoveDataNode:
        return nodeInfo.removeDataNode((RemoveDataNodePlan) physicalPlan);
      case SetStorageGroup:
        TSStatus status = clusterSchemaInfo.setStorageGroup((SetStorageGroupPlan) physicalPlan);
        if (status.getCode() != TSStatusCode.SUCCESS_STATUS.getStatusCode()) {
          return status;
        }
        return partitionInfo.setStorageGroup((SetStorageGroupPlan) physicalPlan);
      case AdjustMaxRegionGroupCount:
        return clusterSchemaInfo.adjustMaxRegionGroupCount(
            (AdjustMaxRegionGroupCountPlan) physicalPlan);
      case DeleteStorageGroup:
        partitionInfo.deleteStorageGroup((DeleteStorageGroupPlan) physicalPlan);
        return clusterSchemaInfo.deleteStorageGroup((DeleteStorageGroupPlan) physicalPlan);
      case PreDeleteStorageGroup:
        return partitionInfo.preDeleteStorageGroup((PreDeleteStorageGroupPlan) physicalPlan);
      case SetTTL:
        return clusterSchemaInfo.setTTL((SetTTLPlan) physicalPlan);
      case SetSchemaReplicationFactor:
        return clusterSchemaInfo.setSchemaReplicationFactor(
            (SetSchemaReplicationFactorPlan) physicalPlan);
      case SetDataReplicationFactor:
        return clusterSchemaInfo.setDataReplicationFactor(
            (SetDataReplicationFactorPlan) physicalPlan);
      case SetTimePartitionInterval:
        return clusterSchemaInfo.setTimePartitionInterval(
            (SetTimePartitionIntervalPlan) physicalPlan);
      case CreateRegionGroups:
        return partitionInfo.createRegionGroups((CreateRegionGroupsPlan) physicalPlan);
      case OfferRegionMaintainTasks:
        return partitionInfo.offerRegionMaintainTasks((OfferRegionMaintainTasksPlan) physicalPlan);
      case PollRegionMaintainTask:
        return partitionInfo.pollRegionMaintainTask();
      case CreateSchemaPartition:
        return partitionInfo.createSchemaPartition((CreateSchemaPartitionPlan) physicalPlan);
      case CreateDataPartition:
        return partitionInfo.createDataPartition((CreateDataPartitionPlan) physicalPlan);
      case UpdateProcedure:
        return procedureInfo.updateProcedure((UpdateProcedurePlan) physicalPlan);
      case DeleteProcedure:
        return procedureInfo.deleteProcedure((DeleteProcedurePlan) physicalPlan);
      case CreateUser:
      case CreateRole:
      case DropUser:
      case DropRole:
      case GrantRole:
      case GrantUser:
      case GrantRoleToUser:
      case RevokeUser:
      case RevokeRole:
      case RevokeRoleFromUser:
      case UpdateUser:
        return authorInfo.authorNonQuery((AuthorPlan) physicalPlan);
      case ApplyConfigNode:
        return nodeInfo.applyConfigNode((ApplyConfigNodePlan) physicalPlan);
      case RemoveConfigNode:
        return nodeInfo.removeConfigNode((RemoveConfigNodePlan) physicalPlan);
      case CreateFunction:
        return udfInfo.createFunction((CreateFunctionPlan) physicalPlan);
      case DropFunction:
        return udfInfo.dropFunction((DropFunctionPlan) physicalPlan);
      case AddTriggerInTable:
        return triggerInfo.addTriggerInTable((AddTriggerInTablePlan) physicalPlan);
      case DeleteTriggerInTable:
        return triggerInfo.deleteTriggerInTable((DeleteTriggerInTablePlan) physicalPlan);
      case UpdateTriggerStateInTable:
        return triggerInfo.updateTriggerStateInTable((UpdateTriggerStateInTablePlan) physicalPlan);
      case CreateSchemaTemplate:
        return clusterSchemaInfo.createSchemaTemplate((CreateSchemaTemplatePlan) physicalPlan);
      case UpdateRegionLocation:
        return partitionInfo.updateRegionLocation((UpdateRegionLocationPlan) physicalPlan);
      case SetSchemaTemplate:
        return clusterSchemaInfo.setSchemaTemplate((SetSchemaTemplatePlan) physicalPlan);
      case CreatePipeSink:
        return syncInfo.addPipeSink((CreatePipeSinkPlan) physicalPlan);
      case DropPipeSink:
        return syncInfo.dropPipeSink((DropPipeSinkPlan) physicalPlan);
      case PreCreatePipe:
        return syncInfo.preCreatePipe((PreCreatePipePlan) physicalPlan);
      case SetPipeStatus:
<<<<<<< HEAD
        return syncInfo.operatePipe((SetPipeStatusPlan) physicalPlan);
      case UpdateLoadStatistics:
        nodeInfo.updateNodeStatistics((UpdateLoadStatisticsPlan) physicalPlan);
        return partitionInfo.updateRegionGroupStatistics((UpdateLoadStatisticsPlan) physicalPlan);
=======
        return syncInfo.setPipeStatus((SetPipeStatusPlan) physicalPlan);
      case DropPipe:
        return syncInfo.dropPipe((DropPipePlan) physicalPlan);
>>>>>>> 75d85383
      default:
        throw new UnknownPhysicalPlanTypeException(physicalPlan.getType());
    }
  }

  public boolean takeSnapshot(File snapshotDir) {

    // consensus layer needs to ensure that the directory exists.
    // if it does not exist, print a log to warn there may have a problem.
    if (!snapshotDir.exists()) {
      LOGGER.warn(
          "snapshot directory [{}] is not exist,start to create it.",
          snapshotDir.getAbsolutePath());
      // try to create a directory to enable snapshot operation
      if (!snapshotDir.mkdirs()) {
        LOGGER.error("snapshot directory [{}] can not be created.", snapshotDir.getAbsolutePath());
        return false;
      }
    }

    // If the directory is not empty, we should not continue the snapshot operation,
    // which may result in incorrect results.
    File[] fileList = snapshotDir.listFiles();
    if (fileList != null && fileList.length > 0) {
      LOGGER.error("snapshot directory [{}] is not empty.", snapshotDir.getAbsolutePath());
      return false;
    }

    AtomicBoolean result = new AtomicBoolean(true);
    getAllAttributes()
        .parallelStream()
        .forEach(
            x -> {
              boolean takeSnapshotResult = true;
              try {
                takeSnapshotResult = x.processTakeSnapshot(snapshotDir);
              } catch (TException | IOException e) {
                LOGGER.error(e.getMessage());
                takeSnapshotResult = false;
              } finally {
                // If any snapshot fails, the whole fails
                // So this is just going to be false
                if (!takeSnapshotResult) {
                  result.set(false);
                }
              }
            });
    return result.get();
  }

  public void loadSnapshot(File latestSnapshotRootDir) {
    if (!latestSnapshotRootDir.exists()) {
      LOGGER.error(
          "snapshot directory [{}] is not exist, can not load snapshot with this directory.",
          latestSnapshotRootDir.getAbsolutePath());
      return;
    }

    getAllAttributes()
        .parallelStream()
        .forEach(
            x -> {
              try {
                x.processLoadSnapshot(latestSnapshotRootDir);
              } catch (TException | IOException e) {
                LOGGER.error(e.getMessage());
              }
            });
  }

  private DataSet getSchemaNodeManagementPartition(ConfigPhysicalPlan req) {
    int level;
    PartialPath partialPath;
    Set<TSchemaNode> alreadyMatchedNode;
    Set<PartialPath> needMatchedNode;
    List<String> matchedStorageGroups = new ArrayList<>();

    GetNodePathsPartitionPlan getNodePathsPartitionPlan = (GetNodePathsPartitionPlan) req;
    partialPath = getNodePathsPartitionPlan.getPartialPath();
    level = getNodePathsPartitionPlan.getLevel();
    if (-1 == level) {
      // get child paths
      Pair<Set<TSchemaNode>, Set<PartialPath>> matchedChildInNextLevel =
          clusterSchemaInfo.getChildNodePathInNextLevel(partialPath);
      alreadyMatchedNode = matchedChildInNextLevel.left;
      needMatchedNode = matchedChildInNextLevel.right;
    } else {
      // count nodes
      Pair<List<PartialPath>, Set<PartialPath>> matchedChildInNextLevel =
          clusterSchemaInfo.getNodesListInGivenLevel(partialPath, level);
      alreadyMatchedNode =
          matchedChildInNextLevel.left.stream()
              .map(path -> new TSchemaNode(path.getFullPath(), MNodeType.UNIMPLEMENT.getNodeType()))
              .collect(Collectors.toSet());
      needMatchedNode = matchedChildInNextLevel.right;
    }

    needMatchedNode.forEach(nodePath -> matchedStorageGroups.add(nodePath.getFullPath()));
    SchemaNodeManagementResp schemaNodeManagementResp =
        (SchemaNodeManagementResp)
            partitionInfo.getSchemaNodeManagementPartition(matchedStorageGroups);
    if (schemaNodeManagementResp.getStatus().getCode()
        == TSStatusCode.SUCCESS_STATUS.getStatusCode()) {
      schemaNodeManagementResp.setMatchedNode(alreadyMatchedNode);
    }
    return schemaNodeManagementResp;
  }

  private DataSet getRegionInfoList(ConfigPhysicalPlan req) {
    final GetRegionInfoListPlan getRegionInfoListPlan = (GetRegionInfoListPlan) req;
    TShowRegionReq showRegionReq = getRegionInfoListPlan.getShowRegionReq();
    if (showRegionReq != null && showRegionReq.isSetStorageGroups()) {
      final List<String> storageGroups = showRegionReq.getStorageGroups();
      final List<String> matchedStorageGroups =
          clusterSchemaInfo.getMatchedStorageGroupSchemasByName(storageGroups).values().stream()
              .map(TStorageGroupSchema::getName)
              .collect(Collectors.toList());
      if (!matchedStorageGroups.isEmpty()) {
        showRegionReq.setStorageGroups(matchedStorageGroups);
      }
    }
    return partitionInfo.getRegionInfoList(getRegionInfoListPlan);
  }

  private List<SnapshotProcessor> getAllAttributes() {
    List<SnapshotProcessor> allAttributes = new ArrayList<>();
    allAttributes.add(clusterSchemaInfo);
    allAttributes.add(partitionInfo);
    allAttributes.add(nodeInfo);
    allAttributes.add(udfInfo);
    return allAttributes;
  }
}<|MERGE_RESOLUTION|>--- conflicted
+++ resolved
@@ -281,16 +281,12 @@
       case PreCreatePipe:
         return syncInfo.preCreatePipe((PreCreatePipePlan) physicalPlan);
       case SetPipeStatus:
-<<<<<<< HEAD
-        return syncInfo.operatePipe((SetPipeStatusPlan) physicalPlan);
+        return syncInfo.setPipeStatus((SetPipeStatusPlan) physicalPlan);
+      case DropPipe:
+        return syncInfo.dropPipe((DropPipePlan) physicalPlan);
       case UpdateLoadStatistics:
         nodeInfo.updateNodeStatistics((UpdateLoadStatisticsPlan) physicalPlan);
         return partitionInfo.updateRegionGroupStatistics((UpdateLoadStatisticsPlan) physicalPlan);
-=======
-        return syncInfo.setPipeStatus((SetPipeStatusPlan) physicalPlan);
-      case DropPipe:
-        return syncInfo.dropPipe((DropPipePlan) physicalPlan);
->>>>>>> 75d85383
       default:
         throw new UnknownPhysicalPlanTypeException(physicalPlan.getType());
     }
