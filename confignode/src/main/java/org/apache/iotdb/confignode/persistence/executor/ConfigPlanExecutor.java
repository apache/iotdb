--- conflicted
+++ resolved
@@ -109,11 +109,8 @@
 
   private final UDFInfo udfInfo;
 
-<<<<<<< HEAD
   private final TriggerInfo triggerInfo;
-=======
   private final ClusterSyncInfo syncInfo;
->>>>>>> 85329a92
 
   public ConfigPlanExecutor(
       NodeInfo nodeInfo,
@@ -122,22 +119,16 @@
       AuthorInfo authorInfo,
       ProcedureInfo procedureInfo,
       UDFInfo udfInfo,
-<<<<<<< HEAD
-      TriggerInfo triggerInfo) {
-=======
+      TriggerInfo triggerInfo,
       ClusterSyncInfo syncInfo) {
->>>>>>> 85329a92
     this.nodeInfo = nodeInfo;
     this.clusterSchemaInfo = clusterSchemaInfo;
     this.partitionInfo = partitionInfo;
     this.authorInfo = authorInfo;
     this.procedureInfo = procedureInfo;
     this.udfInfo = udfInfo;
-<<<<<<< HEAD
     this.triggerInfo = triggerInfo;
-=======
     this.syncInfo = syncInfo;
->>>>>>> 85329a92
   }
 
   public DataSet executeQueryPlan(ConfigPhysicalPlan req)
