/*
 * Licensed to the Apache Software Foundation (ASF) under one
 * or more contributor license agreements.  See the NOTICE file
 * distributed with this work for additional information
 * regarding copyright ownership.  The ASF licenses this file
 * to you under the Apache License, Version 2.0 (the
 * "License"); you may not use this file except in compliance
 * with the License.  You may obtain a copy of the License at
 *
 *     http://www.apache.org/licenses/LICENSE-2.0
 *
 * Unless required by applicable law or agreed to in writing,
 * software distributed under the License is distributed on an
 * "AS IS" BASIS, WITHOUT WARRANTIES OR CONDITIONS OF ANY
 * KIND, either express or implied.  See the License for the
 * specific language governing permissions and limitations
 * under the License.
 */
package org.apache.iotdb.confignode.persistence.executor;

import org.apache.iotdb.common.rpc.thrift.TSStatus;
import org.apache.iotdb.common.rpc.thrift.TSchemaNode;
import org.apache.iotdb.commons.auth.AuthException;
import org.apache.iotdb.commons.path.PartialPath;
import org.apache.iotdb.commons.snapshot.SnapshotProcessor;
import org.apache.iotdb.confignode.consensus.request.ConfigPhysicalPlan;
import org.apache.iotdb.confignode.consensus.request.auth.AuthorPlan;
import org.apache.iotdb.confignode.consensus.request.read.CountStorageGroupPlan;
import org.apache.iotdb.confignode.consensus.request.read.GetDataNodeConfigurationPlan;
import org.apache.iotdb.confignode.consensus.request.read.GetDataPartitionPlan;
import org.apache.iotdb.confignode.consensus.request.read.GetNodePathsPartitionPlan;
import org.apache.iotdb.confignode.consensus.request.read.GetRegionIdPlan;
import org.apache.iotdb.confignode.consensus.request.read.GetRegionInfoListPlan;
import org.apache.iotdb.confignode.consensus.request.read.GetSchemaPartitionPlan;
import org.apache.iotdb.confignode.consensus.request.read.GetSeriesSlotListPlan;
import org.apache.iotdb.confignode.consensus.request.read.GetStorageGroupPlan;
import org.apache.iotdb.confignode.consensus.request.read.GetTimeSlotListPlan;
import org.apache.iotdb.confignode.consensus.request.read.GetTransferringTriggersPlan;
import org.apache.iotdb.confignode.consensus.request.read.GetTriggerJarPlan;
import org.apache.iotdb.confignode.consensus.request.read.GetTriggerLocationPlan;
import org.apache.iotdb.confignode.consensus.request.read.GetTriggerTablePlan;
import org.apache.iotdb.confignode.consensus.request.read.template.CheckTemplateSettablePlan;
import org.apache.iotdb.confignode.consensus.request.read.template.GetPathsSetTemplatePlan;
import org.apache.iotdb.confignode.consensus.request.read.template.GetSchemaTemplatePlan;
import org.apache.iotdb.confignode.consensus.request.write.CreateFunctionPlan;
import org.apache.iotdb.confignode.consensus.request.write.DeleteProcedurePlan;
import org.apache.iotdb.confignode.consensus.request.write.DropFunctionPlan;
import org.apache.iotdb.confignode.consensus.request.write.RegisterDataNodePlan;
import org.apache.iotdb.confignode.consensus.request.write.RemoveDataNodePlan;
import org.apache.iotdb.confignode.consensus.request.write.UpdateProcedurePlan;
import org.apache.iotdb.confignode.consensus.request.write.UpdateRegionLocationPlan;
import org.apache.iotdb.confignode.consensus.request.write.confignode.ApplyConfigNodePlan;
import org.apache.iotdb.confignode.consensus.request.write.confignode.RemoveConfigNodePlan;
import org.apache.iotdb.confignode.consensus.request.write.cq.ActiveCQPlan;
import org.apache.iotdb.confignode.consensus.request.write.cq.AddCQPlan;
import org.apache.iotdb.confignode.consensus.request.write.cq.DropCQPlan;
import org.apache.iotdb.confignode.consensus.request.write.cq.ShowCQPlan;
import org.apache.iotdb.confignode.consensus.request.write.cq.UpdateCQLastExecTimePlan;
import org.apache.iotdb.confignode.consensus.request.write.partition.CreateDataPartitionPlan;
import org.apache.iotdb.confignode.consensus.request.write.partition.CreateSchemaPartitionPlan;
import org.apache.iotdb.confignode.consensus.request.write.region.CreateRegionGroupsPlan;
import org.apache.iotdb.confignode.consensus.request.write.region.OfferRegionMaintainTasksPlan;
import org.apache.iotdb.confignode.consensus.request.write.storagegroup.AdjustMaxRegionGroupCountPlan;
import org.apache.iotdb.confignode.consensus.request.write.storagegroup.DeleteStorageGroupPlan;
import org.apache.iotdb.confignode.consensus.request.write.storagegroup.PreDeleteStorageGroupPlan;
import org.apache.iotdb.confignode.consensus.request.write.storagegroup.SetDataReplicationFactorPlan;
import org.apache.iotdb.confignode.consensus.request.write.storagegroup.SetSchemaReplicationFactorPlan;
import org.apache.iotdb.confignode.consensus.request.write.storagegroup.SetStorageGroupPlan;
import org.apache.iotdb.confignode.consensus.request.write.storagegroup.SetTTLPlan;
import org.apache.iotdb.confignode.consensus.request.write.storagegroup.SetTimePartitionIntervalPlan;
import org.apache.iotdb.confignode.consensus.request.write.sync.CreatePipeSinkPlan;
import org.apache.iotdb.confignode.consensus.request.write.sync.DropPipePlan;
import org.apache.iotdb.confignode.consensus.request.write.sync.DropPipeSinkPlan;
import org.apache.iotdb.confignode.consensus.request.write.sync.GetPipeSinkPlan;
import org.apache.iotdb.confignode.consensus.request.write.sync.PreCreatePipePlan;
import org.apache.iotdb.confignode.consensus.request.write.sync.SetPipeStatusPlan;
import org.apache.iotdb.confignode.consensus.request.write.sync.ShowPipePlan;
import org.apache.iotdb.confignode.consensus.request.write.template.CreateSchemaTemplatePlan;
import org.apache.iotdb.confignode.consensus.request.write.template.SetSchemaTemplatePlan;
import org.apache.iotdb.confignode.consensus.request.write.trigger.AddTriggerInTablePlan;
import org.apache.iotdb.confignode.consensus.request.write.trigger.DeleteTriggerInTablePlan;
import org.apache.iotdb.confignode.consensus.request.write.trigger.UpdateTriggerLocationPlan;
import org.apache.iotdb.confignode.consensus.request.write.trigger.UpdateTriggerStateInTablePlan;
import org.apache.iotdb.confignode.consensus.request.write.trigger.UpdateTriggersOnTransferNodesPlan;
import org.apache.iotdb.confignode.consensus.response.SchemaNodeManagementResp;
import org.apache.iotdb.confignode.exception.physical.UnknownPhysicalPlanTypeException;
import org.apache.iotdb.confignode.persistence.AuthorInfo;
import org.apache.iotdb.confignode.persistence.NodeInfo;
import org.apache.iotdb.confignode.persistence.ProcedureInfo;
import org.apache.iotdb.confignode.persistence.TriggerInfo;
import org.apache.iotdb.confignode.persistence.UDFInfo;
import org.apache.iotdb.confignode.persistence.cq.CQInfo;
import org.apache.iotdb.confignode.persistence.partition.PartitionInfo;
import org.apache.iotdb.confignode.persistence.schema.ClusterSchemaInfo;
import org.apache.iotdb.confignode.persistence.sync.ClusterSyncInfo;
import org.apache.iotdb.confignode.rpc.thrift.TShowRegionReq;
import org.apache.iotdb.confignode.rpc.thrift.TStorageGroupSchema;
import org.apache.iotdb.consensus.common.DataSet;
import org.apache.iotdb.db.metadata.mnode.MNodeType;
import org.apache.iotdb.rpc.TSStatusCode;
import org.apache.iotdb.tsfile.utils.Pair;

import org.apache.thrift.TException;
import org.slf4j.Logger;
import org.slf4j.LoggerFactory;

import java.io.File;
import java.io.IOException;
import java.util.ArrayList;
import java.util.List;
import java.util.Set;
import java.util.concurrent.atomic.AtomicBoolean;
import java.util.stream.Collectors;

public class ConfigPlanExecutor {

  private static final Logger LOGGER = LoggerFactory.getLogger(ConfigPlanExecutor.class);

  private final NodeInfo nodeInfo;

  private final ClusterSchemaInfo clusterSchemaInfo;

  private final PartitionInfo partitionInfo;

  private final AuthorInfo authorInfo;

  private final ProcedureInfo procedureInfo;

  private final UDFInfo udfInfo;

  private final TriggerInfo triggerInfo;
  private final ClusterSyncInfo syncInfo;

  private final CQInfo cqInfo;

  public ConfigPlanExecutor(
      NodeInfo nodeInfo,
      ClusterSchemaInfo clusterSchemaInfo,
      PartitionInfo partitionInfo,
      AuthorInfo authorInfo,
      ProcedureInfo procedureInfo,
      UDFInfo udfInfo,
      TriggerInfo triggerInfo,
      ClusterSyncInfo syncInfo,
      CQInfo cqInfo) {
    this.nodeInfo = nodeInfo;
    this.clusterSchemaInfo = clusterSchemaInfo;
    this.partitionInfo = partitionInfo;
    this.authorInfo = authorInfo;
    this.procedureInfo = procedureInfo;
    this.udfInfo = udfInfo;
    this.triggerInfo = triggerInfo;
    this.syncInfo = syncInfo;
    this.cqInfo = cqInfo;
  }

  public DataSet executeQueryPlan(ConfigPhysicalPlan req)
      throws UnknownPhysicalPlanTypeException, AuthException {
    switch (req.getType()) {
      case GetDataNodeConfiguration:
        return nodeInfo.getDataNodeConfiguration((GetDataNodeConfigurationPlan) req);
      case CountStorageGroup:
        return clusterSchemaInfo.countMatchedStorageGroups((CountStorageGroupPlan) req);
      case GetStorageGroup:
        return clusterSchemaInfo.getMatchedStorageGroupSchemas((GetStorageGroupPlan) req);
      case GetDataPartition:
      case GetOrCreateDataPartition:
        return partitionInfo.getDataPartition((GetDataPartitionPlan) req);
      case GetSchemaPartition:
      case GetOrCreateSchemaPartition:
        return partitionInfo.getSchemaPartition((GetSchemaPartitionPlan) req);
      case ListUser:
        return authorInfo.executeListUsers((AuthorPlan) req);
      case ListRole:
        return authorInfo.executeListRoles((AuthorPlan) req);
      case ListUserPrivilege:
        return authorInfo.executeListUserPrivileges((AuthorPlan) req);
      case ListRolePrivilege:
        return authorInfo.executeListRolePrivileges((AuthorPlan) req);
      case GetNodePathsPartition:
        return getSchemaNodeManagementPartition(req);
      case GetRegionInfoList:
        return getRegionInfoList(req);
      case GetAllSchemaTemplate:
        return clusterSchemaInfo.getAllTemplates();
      case GetSchemaTemplate:
        return clusterSchemaInfo.getTemplate((GetSchemaTemplatePlan) req);
      case CheckTemplateSettable:
        return clusterSchemaInfo.checkTemplateSettable((CheckTemplateSettablePlan) req);
      case GetPathsSetTemplate:
        return clusterSchemaInfo.getPathsSetTemplate((GetPathsSetTemplatePlan) req);
      case GetAllTemplateSetInfo:
        return clusterSchemaInfo.getAllTemplateSetInfo();
      case GetPipeSink:
        return syncInfo.getPipeSink((GetPipeSinkPlan) req);
      case ShowPipe:
        return syncInfo.showPipe((ShowPipePlan) req);
      case GetTriggerTable:
        return triggerInfo.getTriggerTable((GetTriggerTablePlan) req);
      case GetTriggerLocation:
        return triggerInfo.getTriggerLocation((GetTriggerLocationPlan) req);
      case GetTriggerJar:
        return triggerInfo.getTriggerJar((GetTriggerJarPlan) req);
      case GetTransferringTriggers:
        return triggerInfo.getTransferringTriggers((GetTransferringTriggersPlan) req);
      case GetRegionId:
        return partitionInfo.getRegionId((GetRegionIdPlan) req);
      case GetTimeSlotList:
        return partitionInfo.getTimeSlotList((GetTimeSlotListPlan) req);
      case GetSeriesSlotList:
        return partitionInfo.getSeriesSlotList((GetSeriesSlotListPlan) req);
      case SHOW_CQ:
        return cqInfo.showCQ((ShowCQPlan) req);
      default:
        throw new UnknownPhysicalPlanTypeException(req.getType());
    }
  }

  public TSStatus executeNonQueryPlan(ConfigPhysicalPlan physicalPlan)
      throws UnknownPhysicalPlanTypeException, AuthException {
    switch (physicalPlan.getType()) {
      case RegisterDataNode:
        return nodeInfo.registerDataNode((RegisterDataNodePlan) physicalPlan);
      case RemoveDataNode:
        return nodeInfo.removeDataNode((RemoveDataNodePlan) physicalPlan);
      case SetStorageGroup:
        TSStatus status = clusterSchemaInfo.setStorageGroup((SetStorageGroupPlan) physicalPlan);
        if (status.getCode() != TSStatusCode.SUCCESS_STATUS.getStatusCode()) {
          return status;
        }
        return partitionInfo.setStorageGroup((SetStorageGroupPlan) physicalPlan);
      case AdjustMaxRegionGroupCount:
        return clusterSchemaInfo.adjustMaxRegionGroupCount(
            (AdjustMaxRegionGroupCountPlan) physicalPlan);
      case DeleteStorageGroup:
        partitionInfo.deleteStorageGroup((DeleteStorageGroupPlan) physicalPlan);
        return clusterSchemaInfo.deleteStorageGroup((DeleteStorageGroupPlan) physicalPlan);
      case PreDeleteStorageGroup:
        return partitionInfo.preDeleteStorageGroup((PreDeleteStorageGroupPlan) physicalPlan);
      case SetTTL:
        return clusterSchemaInfo.setTTL((SetTTLPlan) physicalPlan);
      case SetSchemaReplicationFactor:
        return clusterSchemaInfo.setSchemaReplicationFactor(
            (SetSchemaReplicationFactorPlan) physicalPlan);
      case SetDataReplicationFactor:
        return clusterSchemaInfo.setDataReplicationFactor(
            (SetDataReplicationFactorPlan) physicalPlan);
      case SetTimePartitionInterval:
        return clusterSchemaInfo.setTimePartitionInterval(
            (SetTimePartitionIntervalPlan) physicalPlan);
      case CreateRegionGroups:
        return partitionInfo.createRegionGroups((CreateRegionGroupsPlan) physicalPlan);
      case OfferRegionMaintainTasks:
        return partitionInfo.offerRegionMaintainTasks((OfferRegionMaintainTasksPlan) physicalPlan);
      case PollRegionMaintainTask:
        return partitionInfo.pollRegionMaintainTask();
      case CreateSchemaPartition:
        return partitionInfo.createSchemaPartition((CreateSchemaPartitionPlan) physicalPlan);
      case CreateDataPartition:
        return partitionInfo.createDataPartition((CreateDataPartitionPlan) physicalPlan);
      case UpdateProcedure:
        return procedureInfo.updateProcedure((UpdateProcedurePlan) physicalPlan);
      case DeleteProcedure:
        return procedureInfo.deleteProcedure((DeleteProcedurePlan) physicalPlan);
      case CreateUser:
      case CreateRole:
      case DropUser:
      case DropRole:
      case GrantRole:
      case GrantUser:
      case GrantRoleToUser:
      case RevokeUser:
      case RevokeRole:
      case RevokeRoleFromUser:
      case UpdateUser:
        return authorInfo.authorNonQuery((AuthorPlan) physicalPlan);
      case ApplyConfigNode:
        return nodeInfo.applyConfigNode((ApplyConfigNodePlan) physicalPlan);
      case RemoveConfigNode:
        return nodeInfo.removeConfigNode((RemoveConfigNodePlan) physicalPlan);
      case CreateFunction:
        return udfInfo.createFunction((CreateFunctionPlan) physicalPlan);
      case DropFunction:
        return udfInfo.dropFunction((DropFunctionPlan) physicalPlan);
      case AddTriggerInTable:
        return triggerInfo.addTriggerInTable((AddTriggerInTablePlan) physicalPlan);
      case DeleteTriggerInTable:
        return triggerInfo.deleteTriggerInTable((DeleteTriggerInTablePlan) physicalPlan);
      case UpdateTriggerStateInTable:
        return triggerInfo.updateTriggerStateInTable((UpdateTriggerStateInTablePlan) physicalPlan);
      case UpdateTriggersOnTransferNodes:
        return triggerInfo.updateTriggersOnTransferNodes(
            (UpdateTriggersOnTransferNodesPlan) physicalPlan);
      case UpdateTriggerLocation:
        return triggerInfo.updateTriggerLocation((UpdateTriggerLocationPlan) physicalPlan);
      case CreateSchemaTemplate:
        return clusterSchemaInfo.createSchemaTemplate((CreateSchemaTemplatePlan) physicalPlan);
      case UpdateRegionLocation:
        return partitionInfo.updateRegionLocation((UpdateRegionLocationPlan) physicalPlan);
      case SetSchemaTemplate:
        return clusterSchemaInfo.setSchemaTemplate((SetSchemaTemplatePlan) physicalPlan);
      case CreatePipeSink:
        return syncInfo.addPipeSink((CreatePipeSinkPlan) physicalPlan);
      case DropPipeSink:
        return syncInfo.dropPipeSink((DropPipeSinkPlan) physicalPlan);
      case PreCreatePipe:
        return syncInfo.preCreatePipe((PreCreatePipePlan) physicalPlan);
      case SetPipeStatus:
<<<<<<< HEAD
        return syncInfo.operatePipe((SetPipeStatusPlan) physicalPlan);
      case ADD_CQ:
        return cqInfo.addCQ((AddCQPlan) physicalPlan);
      case DROP_CQ:
        return cqInfo.dropCQ((DropCQPlan) physicalPlan);
      case ACTIVE_CQ:
        return cqInfo.activeCQ((ActiveCQPlan) physicalPlan);
      case UPDATE_CQ_LAST_EXEC_TIME:
        return cqInfo.updateCQLastExecutionTime((UpdateCQLastExecTimePlan) physicalPlan);
=======
        return syncInfo.setPipeStatus((SetPipeStatusPlan) physicalPlan);
      case DropPipe:
        return syncInfo.dropPipe((DropPipePlan) physicalPlan);
>>>>>>> d0d2ec30
      default:
        throw new UnknownPhysicalPlanTypeException(physicalPlan.getType());
    }
  }

  public boolean takeSnapshot(File snapshotDir) {

    // consensus layer needs to ensure that the directory exists.
    // if it does not exist, print a log to warn there may have a problem.
    if (!snapshotDir.exists()) {
      LOGGER.warn(
          "snapshot directory [{}] is not exist,start to create it.",
          snapshotDir.getAbsolutePath());
      // try to create a directory to enable snapshot operation
      if (!snapshotDir.mkdirs()) {
        LOGGER.error("snapshot directory [{}] can not be created.", snapshotDir.getAbsolutePath());
        return false;
      }
    }

    // If the directory is not empty, we should not continue the snapshot operation,
    // which may result in incorrect results.
    File[] fileList = snapshotDir.listFiles();
    if (fileList != null && fileList.length > 0) {
      LOGGER.error("snapshot directory [{}] is not empty.", snapshotDir.getAbsolutePath());
      return false;
    }

    AtomicBoolean result = new AtomicBoolean(true);
    getAllAttributes()
        .parallelStream()
        .forEach(
            x -> {
              boolean takeSnapshotResult = true;
              try {
                takeSnapshotResult = x.processTakeSnapshot(snapshotDir);
              } catch (TException | IOException e) {
                LOGGER.error(e.getMessage());
                takeSnapshotResult = false;
              } finally {
                // If any snapshot fails, the whole fails
                // So this is just going to be false
                if (!takeSnapshotResult) {
                  result.set(false);
                }
              }
            });
    return result.get();
  }

  public void loadSnapshot(File latestSnapshotRootDir) {
    if (!latestSnapshotRootDir.exists()) {
      LOGGER.error(
          "snapshot directory [{}] is not exist, can not load snapshot with this directory.",
          latestSnapshotRootDir.getAbsolutePath());
      return;
    }

    getAllAttributes()
        .parallelStream()
        .forEach(
            x -> {
              try {
                x.processLoadSnapshot(latestSnapshotRootDir);
              } catch (TException | IOException e) {
                LOGGER.error(e.getMessage());
              }
            });
  }

  private DataSet getSchemaNodeManagementPartition(ConfigPhysicalPlan req) {
    int level;
    PartialPath partialPath;
    Set<TSchemaNode> alreadyMatchedNode;
    Set<PartialPath> needMatchedNode;
    List<String> matchedStorageGroups = new ArrayList<>();

    GetNodePathsPartitionPlan getNodePathsPartitionPlan = (GetNodePathsPartitionPlan) req;
    partialPath = getNodePathsPartitionPlan.getPartialPath();
    level = getNodePathsPartitionPlan.getLevel();
    if (-1 == level) {
      // get child paths
      Pair<Set<TSchemaNode>, Set<PartialPath>> matchedChildInNextLevel =
          clusterSchemaInfo.getChildNodePathInNextLevel(partialPath);
      alreadyMatchedNode = matchedChildInNextLevel.left;
      needMatchedNode = matchedChildInNextLevel.right;
    } else {
      // count nodes
      Pair<List<PartialPath>, Set<PartialPath>> matchedChildInNextLevel =
          clusterSchemaInfo.getNodesListInGivenLevel(partialPath, level);
      alreadyMatchedNode =
          matchedChildInNextLevel.left.stream()
              .map(path -> new TSchemaNode(path.getFullPath(), MNodeType.UNIMPLEMENT.getNodeType()))
              .collect(Collectors.toSet());
      needMatchedNode = matchedChildInNextLevel.right;
    }

    needMatchedNode.forEach(nodePath -> matchedStorageGroups.add(nodePath.getFullPath()));
    SchemaNodeManagementResp schemaNodeManagementResp =
        (SchemaNodeManagementResp)
            partitionInfo.getSchemaNodeManagementPartition(matchedStorageGroups);
    if (schemaNodeManagementResp.getStatus().getCode()
        == TSStatusCode.SUCCESS_STATUS.getStatusCode()) {
      schemaNodeManagementResp.setMatchedNode(alreadyMatchedNode);
    }
    return schemaNodeManagementResp;
  }

  private DataSet getRegionInfoList(ConfigPhysicalPlan req) {
    final GetRegionInfoListPlan getRegionInfoListPlan = (GetRegionInfoListPlan) req;
    TShowRegionReq showRegionReq = getRegionInfoListPlan.getShowRegionReq();
    if (showRegionReq != null && showRegionReq.isSetStorageGroups()) {
      final List<String> storageGroups = showRegionReq.getStorageGroups();
      final List<String> matchedStorageGroups =
          clusterSchemaInfo.getMatchedStorageGroupSchemasByName(storageGroups).values().stream()
              .map(TStorageGroupSchema::getName)
              .collect(Collectors.toList());
      if (!matchedStorageGroups.isEmpty()) {
        showRegionReq.setStorageGroups(matchedStorageGroups);
      }
    }
    return partitionInfo.getRegionInfoList(getRegionInfoListPlan);
  }

  private List<SnapshotProcessor> getAllAttributes() {
    List<SnapshotProcessor> allAttributes = new ArrayList<>();
    allAttributes.add(clusterSchemaInfo);
    allAttributes.add(partitionInfo);
    allAttributes.add(nodeInfo);
    allAttributes.add(udfInfo);
    return allAttributes;
  }
}<|MERGE_RESOLUTION|>--- conflicted
+++ resolved
@@ -306,8 +306,9 @@
       case PreCreatePipe:
         return syncInfo.preCreatePipe((PreCreatePipePlan) physicalPlan);
       case SetPipeStatus:
-<<<<<<< HEAD
-        return syncInfo.operatePipe((SetPipeStatusPlan) physicalPlan);
+        return syncInfo.setPipeStatus((SetPipeStatusPlan) physicalPlan);
+      case DropPipe:
+        return syncInfo.dropPipe((DropPipePlan) physicalPlan);
       case ADD_CQ:
         return cqInfo.addCQ((AddCQPlan) physicalPlan);
       case DROP_CQ:
@@ -316,11 +317,6 @@
         return cqInfo.activeCQ((ActiveCQPlan) physicalPlan);
       case UPDATE_CQ_LAST_EXEC_TIME:
         return cqInfo.updateCQLastExecutionTime((UpdateCQLastExecTimePlan) physicalPlan);
-=======
-        return syncInfo.setPipeStatus((SetPipeStatusPlan) physicalPlan);
-      case DropPipe:
-        return syncInfo.dropPipe((DropPipePlan) physicalPlan);
->>>>>>> d0d2ec30
       default:
         throw new UnknownPhysicalPlanTypeException(physicalPlan.getType());
     }
