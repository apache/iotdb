/*
 * Licensed to the Apache Software Foundation (ASF) under one
 * or more contributor license agreements.  See the NOTICE file
 * distributed with this work for additional information
 * regarding copyright ownership.  The ASF licenses this file
 * to you under the Apache License, Version 2.0 (the
 * "License"); you may not use this file except in compliance
 * with the License.  You may obtain a copy of the License at
 *
 *     http://www.apache.org/licenses/LICENSE-2.0
 *
 * Unless required by applicable law or agreed to in writing,
 * software distributed under the License is distributed on an
 * "AS IS" BASIS, WITHOUT WARRANTIES OR CONDITIONS OF ANY
 * KIND, either express or implied.  See the License for the
 * specific language governing permissions and limitations
 * under the License.
 */
package org.apache.iotdb.confignode.manager.node;

import org.apache.iotdb.common.rpc.thrift.TConfigNodeLocation;
import org.apache.iotdb.common.rpc.thrift.TDataNodeConfiguration;
import org.apache.iotdb.common.rpc.thrift.TDataNodeLocation;
import org.apache.iotdb.common.rpc.thrift.TEndPoint;
import org.apache.iotdb.common.rpc.thrift.TFlushReq;
import org.apache.iotdb.common.rpc.thrift.TRegionReplicaSet;
import org.apache.iotdb.common.rpc.thrift.TSStatus;
import org.apache.iotdb.commons.cluster.NodeStatus;
import org.apache.iotdb.commons.cluster.RegionRoleType;
import org.apache.iotdb.commons.concurrent.IoTDBThreadPoolFactory;
import org.apache.iotdb.commons.concurrent.threadpool.ScheduledExecutorUtil;
import org.apache.iotdb.commons.conf.CommonConfig;
import org.apache.iotdb.commons.conf.CommonDescriptor;
import org.apache.iotdb.commons.consensus.ConsensusGroupId;
import org.apache.iotdb.commons.utils.StatusUtils;
import org.apache.iotdb.confignode.client.DataNodeRequestType;
import org.apache.iotdb.confignode.client.async.AsyncConfigNodeHeartbeatClientPool;
import org.apache.iotdb.confignode.client.async.AsyncDataNodeClientPool;
import org.apache.iotdb.confignode.client.async.AsyncDataNodeHeartbeatClientPool;
import org.apache.iotdb.confignode.client.async.handlers.AsyncClientHandler;
import org.apache.iotdb.confignode.client.async.handlers.heartbeat.ConfigNodeHeartbeatHandler;
import org.apache.iotdb.confignode.client.async.handlers.heartbeat.DataNodeHeartbeatHandler;
import org.apache.iotdb.confignode.client.sync.SyncDataNodeClientPool;
import org.apache.iotdb.confignode.conf.ConfigNodeConfig;
import org.apache.iotdb.confignode.conf.ConfigNodeDescriptor;
import org.apache.iotdb.confignode.consensus.request.read.GetDataNodeConfigurationPlan;
import org.apache.iotdb.confignode.consensus.request.write.confignode.ApplyConfigNodePlan;
import org.apache.iotdb.confignode.consensus.request.write.confignode.RemoveConfigNodePlan;
import org.apache.iotdb.confignode.consensus.request.write.datanode.RegisterDataNodePlan;
import org.apache.iotdb.confignode.consensus.request.write.datanode.RemoveDataNodePlan;
import org.apache.iotdb.confignode.consensus.response.DataNodeConfigurationResp;
import org.apache.iotdb.confignode.consensus.response.DataNodeRegisterResp;
import org.apache.iotdb.confignode.consensus.response.DataNodeToStatusResp;
import org.apache.iotdb.confignode.manager.ClusterSchemaManager;
import org.apache.iotdb.confignode.manager.ConfigManager;
import org.apache.iotdb.confignode.manager.ConsensusManager;
import org.apache.iotdb.confignode.manager.IManager;
import org.apache.iotdb.confignode.manager.partition.PartitionManager;
import org.apache.iotdb.confignode.persistence.metric.NodeInfoMetrics;
import org.apache.iotdb.confignode.persistence.node.NodeInfo;
import org.apache.iotdb.confignode.persistence.node.NodeStatistics;
import org.apache.iotdb.confignode.procedure.env.DataNodeRemoveHandler;
import org.apache.iotdb.confignode.rpc.thrift.TConfigNodeInfo;
import org.apache.iotdb.confignode.rpc.thrift.TConfigNodeRegisterReq;
import org.apache.iotdb.confignode.rpc.thrift.TConfigNodeRegisterResp;
import org.apache.iotdb.confignode.rpc.thrift.TDataNodeInfo;
import org.apache.iotdb.confignode.rpc.thrift.TGlobalConfig;
import org.apache.iotdb.confignode.rpc.thrift.TRatisConfig;
import org.apache.iotdb.consensus.common.DataSet;
import org.apache.iotdb.consensus.common.Peer;
import org.apache.iotdb.consensus.common.response.ConsensusGenericResponse;
import org.apache.iotdb.db.service.metrics.MetricService;
import org.apache.iotdb.mpp.rpc.thrift.THeartbeatReq;
import org.apache.iotdb.rpc.TSStatusCode;

import org.slf4j.Logger;
import org.slf4j.LoggerFactory;

import java.util.ArrayList;
import java.util.Arrays;
import java.util.Comparator;
import java.util.HashMap;
import java.util.HashSet;
import java.util.List;
import java.util.Map;
import java.util.Optional;
import java.util.Set;
import java.util.concurrent.ConcurrentHashMap;
import java.util.concurrent.Future;
import java.util.concurrent.ScheduledExecutorService;
import java.util.concurrent.TimeUnit;
import java.util.concurrent.atomic.AtomicInteger;
import java.util.concurrent.atomic.AtomicLong;
import java.util.concurrent.locks.ReentrantLock;
import java.util.stream.Collectors;

/** NodeManager manages cluster node addition and removal requests */
public class NodeManager {

  private static final Logger LOGGER = LoggerFactory.getLogger(NodeManager.class);

  private static final ConfigNodeConfig CONF = ConfigNodeDescriptor.getInstance().getConf();
  public static final long HEARTBEAT_INTERVAL = CONF.getHeartbeatInterval();
  private static final long UNKNOWN_DATANODE_DETECT_INTERVAL =
      CONF.getUnknownDataNodeDetectInterval();

  public static final TEndPoint CURRENT_NODE =
      new TEndPoint(CONF.getInternalAddress(), CONF.getInternalPort());

  // when fail to register a new node, set node id to -1
  private static final int ERROR_STATUS_NODE_ID = -1;

  private final IManager configManager;
  private final NodeInfo nodeInfo;

  private final ReentrantLock removeConfigNodeLock;

  /** Heartbeat executor service */
  // Monitor for leadership change
  private final Object scheduleMonitor = new Object();
  // Map<NodeId, INodeCache>
  private final Map<Integer, BaseNodeCache> nodeCacheMap;
  private final AtomicInteger heartbeatCounter = new AtomicInteger(0);
  private Future<?> currentHeartbeatFuture;
  private final ScheduledExecutorService heartBeatExecutor =
      IoTDBThreadPoolFactory.newSingleThreadScheduledExecutor("Cluster-Heartbeat-Service");

  /** Unknown DataNode Detector */
  private Future<?> currentUnknownDataNodeDetectFuture;

  private final ScheduledExecutorService unknownDataNodeDetectExecutor =
      IoTDBThreadPoolFactory.newSingleThreadScheduledExecutor("Unknown-DataNode-Detector");
  private final Set<TDataNodeLocation> oldUnknownNodes;

  public NodeManager(IManager configManager, NodeInfo nodeInfo) {
    this.configManager = configManager;
    this.nodeInfo = nodeInfo;
    this.removeConfigNodeLock = new ReentrantLock();
    this.nodeCacheMap = new ConcurrentHashMap<>();
    this.oldUnknownNodes = new HashSet<>();
  }

  private void setGlobalConfig(DataNodeRegisterResp dataSet) {
    // Set TGlobalConfig
    final ConfigNodeConfig configNodeConfig = ConfigNodeDescriptor.getInstance().getConf();
    final CommonConfig commonConfig = CommonDescriptor.getInstance().getConfig();
    TGlobalConfig globalConfig = new TGlobalConfig();
    globalConfig.setDataRegionConsensusProtocolClass(
        configNodeConfig.getDataRegionConsensusProtocolClass());
    globalConfig.setSchemaRegionConsensusProtocolClass(
        configNodeConfig.getSchemaRegionConsensusProtocolClass());
    globalConfig.setSeriesPartitionSlotNum(configNodeConfig.getSeriesPartitionSlotNum());
    globalConfig.setSeriesPartitionExecutorClass(
        configNodeConfig.getSeriesPartitionExecutorClass());
    globalConfig.setTimePartitionInterval(configNodeConfig.getTimePartitionInterval());
    globalConfig.setReadConsistencyLevel(configNodeConfig.getReadConsistencyLevel());
    globalConfig.setDiskSpaceWarningThreshold(commonConfig.getDiskSpaceWarningThreshold());
    dataSet.setGlobalConfig(globalConfig);
  }

  private void setRatisConfig(DataNodeRegisterResp dataSet) {
    final ConfigNodeConfig conf = ConfigNodeDescriptor.getInstance().getConf();
    TRatisConfig ratisConfig = new TRatisConfig();

    ratisConfig.setDataAppenderBufferSize(conf.getDataRegionRatisConsensusLogAppenderBufferSize());
    ratisConfig.setSchemaAppenderBufferSize(
        conf.getSchemaRegionRatisConsensusLogAppenderBufferSize());

    ratisConfig.setDataSnapshotTriggerThreshold(conf.getDataRegionRatisSnapshotTriggerThreshold());
    ratisConfig.setSchemaSnapshotTriggerThreshold(
        conf.getSchemaRegionRatisSnapshotTriggerThreshold());

    ratisConfig.setDataLogUnsafeFlushEnable(conf.isDataRegionRatisLogUnsafeFlushEnable());
    ratisConfig.setSchemaLogUnsafeFlushEnable(conf.isSchemaRegionRatisLogUnsafeFlushEnable());

    ratisConfig.setDataLogSegmentSizeMax(conf.getDataRegionRatisLogSegmentSizeMax());
    ratisConfig.setSchemaLogSegmentSizeMax(conf.getSchemaRegionRatisLogSegmentSizeMax());

    ratisConfig.setDataGrpcFlowControlWindow(conf.getDataRegionRatisGrpcFlowControlWindow());
    ratisConfig.setSchemaGrpcFlowControlWindow(conf.getSchemaRegionRatisGrpcFlowControlWindow());

    ratisConfig.setDataLeaderElectionTimeoutMin(
        conf.getDataRegionRatisRpcLeaderElectionTimeoutMinMs());
    ratisConfig.setSchemaLeaderElectionTimeoutMin(
        conf.getSchemaRegionRatisRpcLeaderElectionTimeoutMinMs());

    ratisConfig.setDataLeaderElectionTimeoutMax(
        conf.getDataRegionRatisRpcLeaderElectionTimeoutMaxMs());
    ratisConfig.setSchemaLeaderElectionTimeoutMax(
        conf.getSchemaRegionRatisRpcLeaderElectionTimeoutMaxMs());

    ratisConfig.setDataRequestTimeout(conf.getDataRegionRatisRequestTimeoutMs());
    ratisConfig.setSchemaRequestTimeout(conf.getSchemaRegionRatisRequestTimeoutMs());

    ratisConfig.setDataInitialSleepTime(conf.getDataRegionRatisInitialSleepTimeMs());
    ratisConfig.setDataMaxSleepTime(conf.getDataRegionRatisMaxSleepTimeMs());
    ratisConfig.setSchemaInitialSleepTime(conf.getSchemaRegionRatisInitialSleepTimeMs());
    ratisConfig.setSchemaMaxSleepTime(conf.getSchemaRegionRatisMaxSleepTimeMs());

    ratisConfig.setSchemaPreserveWhenPurge(conf.getPartitionRegionRatisPreserveLogsWhenPurge());
    ratisConfig.setDataPreserveWhenPurge(conf.getDataRegionRatisPreserveLogsWhenPurge());

    ratisConfig.setFirstElectionTimeoutMin(conf.getRatisFirstElectionTimeoutMinMs());
    ratisConfig.setFirstElectionTimeoutMax(conf.getRatisFirstElectionTimeoutMaxMs());

    dataSet.setRatisConfig(ratisConfig);
  }

  /**
   * Register DataNode
   *
   * @param registerDataNodePlan RegisterDataNodeReq
   * @return DataNodeConfigurationDataSet. The TSStatus will be set to SUCCESS_STATUS when register
   *     success, and DATANODE_ALREADY_REGISTERED when the DataNode is already exist.
   */
  public DataSet registerDataNode(RegisterDataNodePlan registerDataNodePlan) {
    DataNodeRegisterResp dataSet = new DataNodeRegisterResp();
    TSStatus status = new TSStatus();

    if (nodeInfo.isRegisteredDataNode(
        registerDataNodePlan.getDataNodeConfiguration().getLocation())) {
      status.setCode(TSStatusCode.DATANODE_ALREADY_REGISTERED.getStatusCode());
      status.setMessage("DataNode already registered.");
    } else if (registerDataNodePlan.getDataNodeConfiguration().getLocation().getDataNodeId() < 0) {
      // Generating a new dataNodeId only when current DataNode doesn't exist yet
      registerDataNodePlan
          .getDataNodeConfiguration()
          .getLocation()
          .setDataNodeId(nodeInfo.generateNextNodeId());
      getConsensusManager().write(registerDataNodePlan);

      // Adjust the maximum RegionGroup number of each StorageGroup
      getClusterSchemaManager().adjustMaxRegionGroupCount();

      status.setCode(TSStatusCode.SUCCESS_STATUS.getStatusCode());
      status.setMessage("registerDataNode success.");
    }

    dataSet.setStatus(status);
    dataSet.setDataNodeId(
        registerDataNodePlan.getDataNodeConfiguration().getLocation().getDataNodeId());
    dataSet.setConfigNodeList(getRegisteredConfigNodes());
    setGlobalConfig(dataSet);
    setRatisConfig(dataSet);
    return dataSet;
  }

  /**
   * Remove DataNodes
   *
   * @param removeDataNodePlan RemoveDataNodeReq
   * @return DataNodeToStatusResp, The TSStatue will be SUCCEED_STATUS when request is accept,
   *     DATANODE_NOT_EXIST when some datanode not exist.
   */
  public DataSet removeDataNode(RemoveDataNodePlan removeDataNodePlan) {
    LOGGER.info("NodeManager start to remove DataNode {}", removeDataNodePlan);

    DataNodeRemoveHandler dataNodeRemoveHandler =
        new DataNodeRemoveHandler((ConfigManager) configManager);
    DataNodeToStatusResp preCheckStatus =
        dataNodeRemoveHandler.checkRemoveDataNodeRequest(removeDataNodePlan);
    if (preCheckStatus.getStatus().getCode() != TSStatusCode.SUCCESS_STATUS.getStatusCode()) {
      LOGGER.error(
          "the remove Data Node request check failed.  req: {}, check result: {}",
          removeDataNodePlan,
          preCheckStatus.getStatus());
      return preCheckStatus;
    }

    DataNodeToStatusResp dataSet = new DataNodeToStatusResp();
    // do transfer of the DataNodes before remove
    if (configManager.transfer(removeDataNodePlan.getDataNodeLocations()).getCode()
        != TSStatusCode.SUCCESS_STATUS.getStatusCode()) {
      dataSet.setStatus(
          new TSStatus(TSStatusCode.NODE_DELETE_FAILED_ERROR.getStatusCode())
              .setMessage("Fail to do transfer of the DataNodes"));
      return dataSet;
    }
    // if add request to queue, then return to client
    boolean registerSucceed =
        configManager.getProcedureManager().removeDataNode(removeDataNodePlan);
    TSStatus status;
    if (registerSucceed) {
      status = new TSStatus(TSStatusCode.SUCCESS_STATUS.getStatusCode());
      status.setMessage("Server accept the request");
    } else {
      status = new TSStatus(TSStatusCode.NODE_DELETE_FAILED_ERROR.getStatusCode());
      status.setMessage("Server reject the request, maybe request is too much");
    }
    dataSet.setStatus(status);

    LOGGER.info("NodeManager finished to remove DataNode {}", removeDataNodePlan);
    return dataSet;
  }

  public TConfigNodeRegisterResp registerConfigNode(TConfigNodeRegisterReq req) {
    // Check global configuration
    TSStatus status = configManager.getConsensusManager().confirmLeader();

    if (status.getCode() == TSStatusCode.SUCCESS_STATUS.getStatusCode()) {
      TSStatus errorStatus = configManager.checkConfigNodeGlobalConfig(req);
      if (errorStatus != null) {
        return new TConfigNodeRegisterResp()
            .setStatus(errorStatus)
            .setConfigNodeId(ERROR_STATUS_NODE_ID);
      }

      int nodeId = nodeInfo.generateNextNodeId();
      req.getConfigNodeLocation().setConfigNodeId(nodeId);

      configManager.getProcedureManager().addConfigNode(req);
      return new TConfigNodeRegisterResp().setStatus(StatusUtils.OK).setConfigNodeId(nodeId);
    }

    return new TConfigNodeRegisterResp().setStatus(status).setConfigNodeId(ERROR_STATUS_NODE_ID);
  }

  /**
   * Get TDataNodeConfiguration
   *
   * @param req GetDataNodeConfigurationPlan
   * @return The specific DataNode's configuration or all DataNodes' configuration if dataNodeId in
   *     GetDataNodeConfigurationPlan is -1
   */
  public DataNodeConfigurationResp getDataNodeConfiguration(GetDataNodeConfigurationPlan req) {
    return (DataNodeConfigurationResp) getConsensusManager().read(req).getDataset();
  }

  /**
   * Only leader use this interface
   *
   * @return The number of registered DataNodes
   */
  public int getRegisteredDataNodeCount() {
    return nodeInfo.getRegisteredDataNodeCount();
  }

  /**
   * Only leader use this interface
   *
   * @return The number of total cpu cores in online DataNodes
   */
  public int getTotalCpuCoreCount() {
    return nodeInfo.getTotalCpuCoreCount();
  }

  /**
   * Only leader use this interface
   *
   * @return All registered DataNodes
   */
  public List<TDataNodeConfiguration> getRegisteredDataNodes() {
    return nodeInfo.getRegisteredDataNodes();
  }

  public Map<Integer, TDataNodeLocation> getRegisteredDataNodeLocations() {
    Map<Integer, TDataNodeLocation> dataNodeLocations = new ConcurrentHashMap<>();
    nodeInfo
        .getRegisteredDataNodes()
        .forEach(
            dataNodeConfiguration ->
                dataNodeLocations.put(
                    dataNodeConfiguration.getLocation().getDataNodeId(),
                    dataNodeConfiguration.getLocation()));
    return dataNodeLocations;
  }

  public List<TDataNodeInfo> getRegisteredDataNodeInfoList() {
    List<TDataNodeInfo> dataNodeInfoList = new ArrayList<>();
    List<TDataNodeConfiguration> registeredDataNodes = this.getRegisteredDataNodes();
    if (registeredDataNodes != null) {
      registeredDataNodes.forEach(
          (dataNodeInfo) -> {
            TDataNodeInfo info = new TDataNodeInfo();
            int dataNodeId = dataNodeInfo.getLocation().getDataNodeId();
            info.setDataNodeId(dataNodeId);
            info.setStatus(getNodeStatusWithReason(dataNodeId));
            info.setRpcAddresss(dataNodeInfo.getLocation().getClientRpcEndPoint().getIp());
            info.setRpcPort(dataNodeInfo.getLocation().getClientRpcEndPoint().getPort());
            info.setDataRegionNum(0);
            info.setSchemaRegionNum(0);
            dataNodeInfoList.add(info);
          });
    }

    // Map<DataNodeId, DataRegionNum>
    Map<Integer, AtomicInteger> dataRegionNumMap = new HashMap<>();
    // Map<DataNodeId, SchemaRegionNum>
    Map<Integer, AtomicInteger> schemaRegionNumMap = new HashMap<>();
    List<TRegionReplicaSet> regionReplicaSets = getPartitionManager().getAllReplicaSets();
    regionReplicaSets.forEach(
        regionReplicaSet ->
            regionReplicaSet
                .getDataNodeLocations()
                .forEach(
                    dataNodeLocation -> {
                      switch (regionReplicaSet.getRegionId().getType()) {
                        case SchemaRegion:
                          schemaRegionNumMap
                              .computeIfAbsent(
                                  dataNodeLocation.getDataNodeId(), key -> new AtomicInteger())
                              .getAndIncrement();
                          break;
                        case DataRegion:
                        default:
                          dataRegionNumMap
                              .computeIfAbsent(
                                  dataNodeLocation.getDataNodeId(), key -> new AtomicInteger())
                              .getAndIncrement();
                      }
                    }));
    AtomicInteger zero = new AtomicInteger(0);
    dataNodeInfoList.forEach(
        (dataNodesInfo -> {
          dataNodesInfo.setSchemaRegionNum(
              schemaRegionNumMap.getOrDefault(dataNodesInfo.getDataNodeId(), zero).get());
          dataNodesInfo.setDataRegionNum(
              dataRegionNumMap.getOrDefault(dataNodesInfo.getDataNodeId(), zero).get());
        }));

    dataNodeInfoList.sort(Comparator.comparingInt(TDataNodeInfo::getDataNodeId));
    return dataNodeInfoList;
  }

  public List<TConfigNodeInfo> getRegisteredConfigNodeInfoList() {
    List<TConfigNodeInfo> configNodeInfoList = new ArrayList<>();
    List<TConfigNodeLocation> registeredConfigNodes = this.getRegisteredConfigNodes();
    if (registeredConfigNodes != null) {
      registeredConfigNodes.forEach(
          (configNodeLocation) -> {
            TConfigNodeInfo info = new TConfigNodeInfo();
            int configNodeId = configNodeLocation.getConfigNodeId();
            info.setConfigNodeId(configNodeId);
            info.setStatus(getNodeStatusWithReason(configNodeId));
            info.setInternalAddress(configNodeLocation.getInternalEndPoint().getIp());
            info.setInternalPort(configNodeLocation.getInternalEndPoint().getPort());
            info.setRoleType(
                configNodeLocation.getInternalEndPoint().equals(CURRENT_NODE)
                    ? RegionRoleType.Leader.name()
                    : RegionRoleType.Follower.name());
            configNodeInfoList.add(info);
          });
    }
    configNodeInfoList.sort(Comparator.comparingInt(TConfigNodeInfo::getConfigNodeId));
    return configNodeInfoList;
  }

  /**
   * Only leader use this interface, record the new ConfigNode's information
   *
   * @param configNodeLocation The new ConfigNode
   */
  public void applyConfigNode(TConfigNodeLocation configNodeLocation) {
    ApplyConfigNodePlan applyConfigNodePlan = new ApplyConfigNodePlan(configNodeLocation);
    getConsensusManager().write(applyConfigNodePlan);
  }

  public void addMetrics() {
    MetricService.getInstance().addMetricSet(new NodeInfoMetrics(nodeInfo));
  }

  /**
   * Only leader use this interface, check the ConfigNode before remove it
   *
   * @param removeConfigNodePlan RemoveConfigNodePlan
   */
  public TSStatus checkConfigNodeBeforeRemove(RemoveConfigNodePlan removeConfigNodePlan) {
    removeConfigNodeLock.tryLock();
    try {
      // Check OnlineConfigNodes number
      if (filterConfigNodeThroughStatus(NodeStatus.Running).size() <= 1) {
        return new TSStatus(TSStatusCode.REMOVE_CONFIGNODE_FAILED.getStatusCode())
            .setMessage(
                "Remove ConfigNode failed because there is only one ConfigNode in current Cluster.");
      }

      // Check whether the registeredConfigNodes contain the ConfigNode to be removed.
      if (!getRegisteredConfigNodes().contains(removeConfigNodePlan.getConfigNodeLocation())) {
        return new TSStatus(TSStatusCode.REMOVE_CONFIGNODE_FAILED.getStatusCode())
            .setMessage("Remove ConfigNode failed because the ConfigNode not in current Cluster.");
      }

      // Check whether the remove ConfigNode is leader
      TConfigNodeLocation leader = getConsensusManager().getLeader();
      if (leader == null) {
        return new TSStatus(TSStatusCode.REMOVE_CONFIGNODE_FAILED.getStatusCode())
            .setMessage(
                "Remove ConfigNode failed because the ConfigNodeGroup is on leader election, please retry.");
      }

      if (leader
          .getInternalEndPoint()
          .equals(removeConfigNodePlan.getConfigNodeLocation().getInternalEndPoint())) {
        // transfer leader
        return transferLeader(removeConfigNodePlan, getConsensusManager().getConsensusGroupId());
      }

    } finally {
      removeConfigNodeLock.unlock();
    }

    return new TSStatus(TSStatusCode.SUCCESS_STATUS.getStatusCode())
        .setMessage("Success remove confignode.");
  }

  private TSStatus transferLeader(
      RemoveConfigNodePlan removeConfigNodePlan, ConsensusGroupId groupId) {
    TConfigNodeLocation newLeader =
        filterConfigNodeThroughStatus(NodeStatus.Running).stream()
            .filter(e -> !e.equals(removeConfigNodePlan.getConfigNodeLocation()))
            .findAny()
            .get();
    ConsensusGenericResponse resp =
        getConsensusManager()
            .getConsensusImpl()
            .transferLeader(
                groupId,
                new Peer(groupId, newLeader.getConfigNodeId(), newLeader.getConsensusEndPoint()));
    if (!resp.isSuccess()) {
      return new TSStatus(TSStatusCode.REMOVE_CONFIGNODE_FAILED.getStatusCode())
          .setMessage("Remove ConfigNode failed because transfer ConfigNode leader failed.");
    }
    return new TSStatus(TSStatusCode.NEED_REDIRECTION.getStatusCode())
        .setRedirectNode(newLeader.getInternalEndPoint())
        .setMessage(
            "The ConfigNode to be removed is leader, already transfer Leader to "
                + newLeader
                + ".");
  }

  public List<TSStatus> merge() {
    Map<Integer, TDataNodeLocation> dataNodeLocationMap =
        configManager.getNodeManager().getRegisteredDataNodeLocations();
    AsyncClientHandler<Object, TSStatus> clientHandler =
        new AsyncClientHandler<>(DataNodeRequestType.MERGE, dataNodeLocationMap);
    AsyncDataNodeClientPool.getInstance().sendAsyncRequestToDataNodeWithRetry(clientHandler);
    return clientHandler.getResponseList();
  }

  public List<TSStatus> flush(TFlushReq req) {
    Map<Integer, TDataNodeLocation> dataNodeLocationMap =
        configManager.getNodeManager().getRegisteredDataNodeLocations();
    AsyncClientHandler<TFlushReq, TSStatus> clientHandler =
        new AsyncClientHandler<>(DataNodeRequestType.FLUSH, req, dataNodeLocationMap);
    AsyncDataNodeClientPool.getInstance().sendAsyncRequestToDataNodeWithRetry(clientHandler);
    return clientHandler.getResponseList();
  }

  public List<TSStatus> clearCache() {
    Map<Integer, TDataNodeLocation> dataNodeLocationMap =
        configManager.getNodeManager().getRegisteredDataNodeLocations();
    AsyncClientHandler<Object, TSStatus> clientHandler =
        new AsyncClientHandler<>(DataNodeRequestType.CLEAR_CACHE, dataNodeLocationMap);
    AsyncDataNodeClientPool.getInstance().sendAsyncRequestToDataNodeWithRetry(clientHandler);
    return clientHandler.getResponseList();
  }

  public List<TSStatus> loadConfiguration() {
    Map<Integer, TDataNodeLocation> dataNodeLocationMap =
        configManager.getNodeManager().getRegisteredDataNodeLocations();
    AsyncClientHandler<Object, TSStatus> clientHandler =
        new AsyncClientHandler<>(DataNodeRequestType.LOAD_CONFIGURATION, dataNodeLocationMap);
    AsyncDataNodeClientPool.getInstance().sendAsyncRequestToDataNodeWithRetry(clientHandler);
    return clientHandler.getResponseList();
  }

  public List<TSStatus> setSystemStatus(String status) {
    Map<Integer, TDataNodeLocation> dataNodeLocationMap =
        configManager.getNodeManager().getRegisteredDataNodeLocations();
    AsyncClientHandler<String, TSStatus> clientHandler =
        new AsyncClientHandler<>(
            DataNodeRequestType.SET_SYSTEM_STATUS, status, dataNodeLocationMap);
    AsyncDataNodeClientPool.getInstance().sendAsyncRequestToDataNodeWithRetry(clientHandler);
    return clientHandler.getResponseList();
  }

  /** Start the heartbeat service */
  public void startHeartbeatService() {
    synchronized (scheduleMonitor) {
      if (currentHeartbeatFuture == null) {
        currentHeartbeatFuture =
            ScheduledExecutorUtil.safelyScheduleWithFixedDelay(
                heartBeatExecutor,
                this::heartbeatLoopBody,
                0,
                HEARTBEAT_INTERVAL,
                TimeUnit.MILLISECONDS);
        LOGGER.info("Heartbeat service is started successfully.");
      }
    }
  }

  /** loop body of the heartbeat thread */
  private void heartbeatLoopBody() {
    // The consensusManager of configManager may not be fully initialized at this time
    Optional.ofNullable(getConsensusManager())
        .ifPresent(
            consensusManager -> {
              if (getConsensusManager().isLeader()) {
                // Generate HeartbeatReq
                THeartbeatReq heartbeatReq = genHeartbeatReq();
                // Send heartbeat requests to all the registered DataNodes
                pingRegisteredDataNodes(heartbeatReq, getRegisteredDataNodes());
                // Send heartbeat requests to all the registered ConfigNodes
                pingRegisteredConfigNodes(heartbeatReq, getRegisteredConfigNodes());
              }
            });
  }

  private THeartbeatReq genHeartbeatReq() {
    /* Generate heartbeat request */
    THeartbeatReq heartbeatReq = new THeartbeatReq();
    heartbeatReq.setHeartbeatTimestamp(System.currentTimeMillis());
    // Always sample RegionGroups' leadership as the Region heartbeat
    heartbeatReq.setNeedJudgeLeader(true);
    // We sample DataNode's load in every 10 heartbeat loop
    heartbeatReq.setNeedSamplingLoad(heartbeatCounter.get() % 10 == 0);

    /* Update heartbeat counter */
    heartbeatCounter.getAndUpdate((x) -> (x + 1) % 10);
    return heartbeatReq;
  }

  /**
   * Send heartbeat requests to all the Registered DataNodes
   *
   * @param registeredDataNodes DataNodes that registered in cluster
   */
  private void pingRegisteredDataNodes(
      THeartbeatReq heartbeatReq, List<TDataNodeConfiguration> registeredDataNodes) {
    // Send heartbeat requests
    for (TDataNodeConfiguration dataNodeInfo : registeredDataNodes) {
      DataNodeHeartbeatHandler handler =
          new DataNodeHeartbeatHandler(
              dataNodeInfo.getLocation(),
              (DataNodeHeartbeatCache)
                  nodeCacheMap.computeIfAbsent(
                      dataNodeInfo.getLocation().getDataNodeId(),
                      empty -> new DataNodeHeartbeatCache()),
              getPartitionManager().getRegionGroupCacheMap());
      AsyncDataNodeHeartbeatClientPool.getInstance()
          .getDataNodeHeartBeat(
              dataNodeInfo.getLocation().getInternalEndPoint(), heartbeatReq, handler);
    }
  }

  /**
   * Send heartbeat requests to all the Registered ConfigNodes
   *
   * @param registeredConfigNodes ConfigNodes that registered in cluster
   */
  private void pingRegisteredConfigNodes(
      THeartbeatReq heartbeatReq, List<TConfigNodeLocation> registeredConfigNodes) {
    // Send heartbeat requests
    for (TConfigNodeLocation configNodeLocation : registeredConfigNodes) {
      if (configNodeLocation.getInternalEndPoint().equals(CURRENT_NODE)) {
        // Skip itself
        nodeCacheMap.putIfAbsent(
            configNodeLocation.getConfigNodeId(), new ConfigNodeHeartbeatCache(configNodeLocation));
        continue;
      }

      ConfigNodeHeartbeatHandler handler =
          new ConfigNodeHeartbeatHandler(
              (ConfigNodeHeartbeatCache)
                  nodeCacheMap.computeIfAbsent(
                      configNodeLocation.getConfigNodeId(),
                      empty -> new ConfigNodeHeartbeatCache(configNodeLocation)));
      AsyncConfigNodeHeartbeatClientPool.getInstance()
          .getConfigNodeHeartBeat(
              configNodeLocation.getInternalEndPoint(),
              heartbeatReq.getHeartbeatTimestamp(),
              handler);
    }
  }

  /** Stop the heartbeat service */
  public void stopHeartbeatService() {
    synchronized (scheduleMonitor) {
      if (currentHeartbeatFuture != null) {
        currentHeartbeatFuture.cancel(false);
        currentHeartbeatFuture = null;
        nodeCacheMap.clear();
        LOGGER.info("Heartbeat service is stopped successfully.");
      }
    }
  }

  public Map<Integer, BaseNodeCache> getNodeCacheMap() {
    return nodeCacheMap;
  }

  /** Start unknownDataNodeDetector */
  public void startUnknownDataNodeDetector() {
    synchronized (scheduleMonitor) {
      if (currentUnknownDataNodeDetectFuture == null) {
        currentUnknownDataNodeDetectFuture =
            ScheduledExecutorUtil.safelyScheduleWithFixedDelay(
                unknownDataNodeDetectExecutor,
                this::detectTask,
                0,
                UNKNOWN_DATANODE_DETECT_INTERVAL,
                TimeUnit.MILLISECONDS);
        LOGGER.info("Unknown-DataNode-Detector is started successfully.");
      }
    }
  }

  /**
   * The detectTask executed periodically to find newest UnknownDataNodes
   *
   * <p>1.If one DataNode is continuing Unknown, we shouldn't always activate Transfer of this Node.
   *
   * <p>2.The selected DataNodes may not truly need to transfer, so you should ensure safety of the
   * Data when implement transferMethod in Manager.
   */
  private void detectTask() {
    List<TDataNodeLocation> newUnknownNodes = new ArrayList<>();

    getRegisteredDataNodes()
        .forEach(
            DataNodeConfiguration -> {
              TDataNodeLocation dataNodeLocation = DataNodeConfiguration.getLocation();
              BaseNodeCache newestNodeInformation = nodeCacheMap.get(dataNodeLocation.dataNodeId);
              if (newestNodeInformation != null) {
                if (newestNodeInformation.getNodeStatus() == NodeStatus.Running) {
                  oldUnknownNodes.remove(dataNodeLocation);
                } else if (!oldUnknownNodes.contains(dataNodeLocation)
                    && newestNodeInformation.getNodeStatus() == NodeStatus.Unknown) {
                  newUnknownNodes.add(dataNodeLocation);
                }
              }
            });

    if (!newUnknownNodes.isEmpty()) {
      TSStatus transferResult = configManager.transfer(newUnknownNodes);
      if (transferResult.getCode() == TSStatusCode.SUCCESS_STATUS.getStatusCode()) {
        oldUnknownNodes.addAll(newUnknownNodes);
      }
    }
  }

  /** Stop the heartbeat service */
  public void stopUnknownDataNodeDetector() {
    synchronized (scheduleMonitor) {
      if (currentUnknownDataNodeDetectFuture != null) {
        currentUnknownDataNodeDetectFuture.cancel(false);
        currentUnknownDataNodeDetectFuture = null;
        LOGGER.info("Unknown-DataNode-Detector is stopped successfully.");
      }
    }
  }

  public void removeNodeCache(int nodeId) {
    nodeCacheMap.remove(nodeId);
  }

  /**
   * Safely get the specific Node's current status for showing cluster
   *
   * @param nodeId The specific Node's index
   * @return The specific Node's current status if the nodeCache contains it, Unknown otherwise
   */
  private String getNodeStatusWithReason(int nodeId) {
    BaseNodeCache nodeCache = nodeCacheMap.get(nodeId);
    return nodeCache == null
        ? NodeStatus.Unknown.getStatus() + "(NoHeartbeat)"
        : nodeCache.getNodeStatusWithReason();
  }

  /**
   * Filter the registered ConfigNodes through the specific NodeStatus
   *
   * @param status The specific NodeStatus
   * @return Filtered ConfigNodes with the specific NodeStatus
   */
  public List<TConfigNodeLocation> filterConfigNodeThroughStatus(NodeStatus... status) {
    return getRegisteredConfigNodes().stream()
        .filter(
            registeredConfigNode -> {
              int configNodeId = registeredConfigNode.getConfigNodeId();
              return nodeCacheMap.containsKey(configNodeId)
                  && Arrays.stream(status)
                      .anyMatch(s -> s.equals(nodeCacheMap.get(configNodeId).getNodeStatus()));
            })
        .collect(Collectors.toList());
  }

  /**
   * Filter the registered DataNodes through the specific NodeStatus
   *
   * @param status The specific NodeStatus
   * @return Filtered DataNodes with the specific NodeStatus
   */
  public List<TDataNodeConfiguration> filterDataNodeThroughStatus(NodeStatus... status) {
    return getRegisteredDataNodes().stream()
        .filter(
            registeredDataNode -> {
              int dataNodeId = registeredDataNode.getLocation().getDataNodeId();
              return nodeCacheMap.containsKey(dataNodeId)
                  && Arrays.stream(status)
                      .anyMatch(s -> s.equals(nodeCacheMap.get(dataNodeId).getNodeStatus()));
            })
        .collect(Collectors.toList());
  }

  /**
   * Get the loadScore of each DataNode
   *
   * @return Map<DataNodeId, loadScore>
   */
  public Map<Integer, Long> getAllLoadScores() {
    Map<Integer, Long> result = new ConcurrentHashMap<>();

    nodeCacheMap.forEach(
        (dataNodeId, heartbeatCache) -> result.put(dataNodeId, heartbeatCache.getLoadScore()));

    return result;
  }

  /**
   * Get the DataNodeLocation of the DataNode which has the lowest load
   *
   * @return TDataNodeLocation
   */
  public TDataNodeLocation getLowestLoadDataNode() {
    AtomicInteger result = new AtomicInteger();
    AtomicLong lowestLoadScore = new AtomicLong(Long.MAX_VALUE);

    nodeCacheMap.forEach(
        (dataNodeId, heartbeatCache) -> {
          long score = heartbeatCache.getLoadScore();
          if (score < lowestLoadScore.get()) {
            result.set(dataNodeId);
            lowestLoadScore.set(score);
          }
        });

    LOGGER.info(
        "get the lowest load DataNode, NodeID: [{}], LoadScore: [{}]", result, lowestLoadScore);
    return configManager.getNodeManager().getRegisteredDataNodeLocations().get(result.get());
  }

<<<<<<< HEAD
  /** Recover the nodeCacheMap when the ConfigNode-Leader is switched */
  public void recoverNodeCacheMap() {
    Map<Integer, NodeStatistics> nodeStatisticsMap = nodeInfo.getNodeStatisticsMap();
    nodeCacheMap.clear();

    getRegisteredConfigNodes()
        .forEach(
            configNodeLocation -> {
              int configNodeId = configNodeLocation.getConfigNodeId();
              nodeCacheMap.put(
                  configNodeId,
                  new ConfigNodeHeartbeatCache(
                      configNodeLocation,
                      nodeStatisticsMap.getOrDefault(
                          configNodeId, NodeStatistics.generateDefaultNodeStatistics())));
            });
    getRegisteredDataNodes()
        .forEach(
            dataNodeConfiguration -> {
              int dataNodeId = dataNodeConfiguration.getLocation().getDataNodeId();
              nodeCacheMap.put(
                  dataNodeId,
                  new DataNodeHeartbeatCache(
                      nodeStatisticsMap.getOrDefault(
                          dataNodeId, NodeStatistics.generateDefaultNodeStatistics())));
            });
=======
  /**
   * Get the DataNodeLocation of the lowest load DataNode in input
   *
   * @return TDataNodeLocation
   */
  public TDataNodeLocation getLowestLoadDataNode(Set<Integer> nodes) {
    AtomicInteger result = new AtomicInteger();
    AtomicLong lowestLoadScore = new AtomicLong(Long.MAX_VALUE);

    nodes.forEach(
        nodeID -> {
          BaseNodeCache cache = nodeCacheMap.get(nodeID);
          long score = (cache == null) ? Long.MAX_VALUE : cache.getLoadScore();
          if (score < lowestLoadScore.get()) {
            result.set(nodeID);
            lowestLoadScore.set(score);
          }
        });

    LOGGER.info(
        "get the lowest load DataNode, NodeID: [{}], LoadScore: [{}]", result, lowestLoadScore);
    return configManager.getNodeManager().getRegisteredDataNodeLocations().get(result.get());
>>>>>>> 40571eb2
  }

  public boolean isNodeRemoving(int dataNodeId) {
    DataNodeHeartbeatCache cache =
        (DataNodeHeartbeatCache) configManager.getNodeManager().getNodeCacheMap().get(dataNodeId);
    if (cache != null) {
      return NodeStatus.Removing.equals(cache.getNodeStatus());
    }
    return false;
  }

  public void setNodeRemovingStatus(TDataNodeLocation dataNodeLocation) {
    SyncDataNodeClientPool.getInstance()
        .sendSyncRequestToDataNodeWithRetry(
            dataNodeLocation.getInternalEndPoint(),
            NodeStatus.Removing.getStatus(),
            DataNodeRequestType.SET_SYSTEM_STATUS);
    DataNodeHeartbeatCache cache =
        (DataNodeHeartbeatCache)
            configManager.getNodeManager().getNodeCacheMap().get(dataNodeLocation.getDataNodeId());
    if (cache != null) {
      cache.setRemoving();
    }
  }

  public List<TConfigNodeLocation> getRegisteredConfigNodes() {
    return nodeInfo.getRegisteredConfigNodes();
  }

  private ConsensusManager getConsensusManager() {
    return configManager.getConsensusManager();
  }

  private ClusterSchemaManager getClusterSchemaManager() {
    return configManager.getClusterSchemaManager();
  }

  private PartitionManager getPartitionManager() {
    return configManager.getPartitionManager();
  }
}<|MERGE_RESOLUTION|>--- conflicted
+++ resolved
@@ -841,7 +841,6 @@
     return configManager.getNodeManager().getRegisteredDataNodeLocations().get(result.get());
   }
 
-<<<<<<< HEAD
   /** Recover the nodeCacheMap when the ConfigNode-Leader is switched */
   public void recoverNodeCacheMap() {
     Map<Integer, NodeStatistics> nodeStatisticsMap = nodeInfo.getNodeStatisticsMap();
@@ -868,7 +867,8 @@
                       nodeStatisticsMap.getOrDefault(
                           dataNodeId, NodeStatistics.generateDefaultNodeStatistics())));
             });
-=======
+  }
+
   /**
    * Get the DataNodeLocation of the lowest load DataNode in input
    *
@@ -891,7 +891,6 @@
     LOGGER.info(
         "get the lowest load DataNode, NodeID: [{}], LoadScore: [{}]", result, lowestLoadScore);
     return configManager.getNodeManager().getRegisteredDataNodeLocations().get(result.get());
->>>>>>> 40571eb2
   }
 
   public boolean isNodeRemoving(int dataNodeId) {
