/*
 * Licensed to the Apache Software Foundation (ASF) under one
 * or more contributor license agreements.  See the NOTICE file
 * distributed with this work for additional information
 * regarding copyright ownership.  The ASF licenses this file
 * to you under the Apache License, Version 2.0 (the
 * "License"); you may not use this file except in compliance
 * with the License.  You may obtain a copy of the License at
 *
 *     http://www.apache.org/licenses/LICENSE-2.0
 *
 * Unless required by applicable law or agreed to in writing,
 * software distributed under the License is distributed on an
 * "AS IS" BASIS, WITHOUT WARRANTIES OR CONDITIONS OF ANY
 * KIND, either express or implied.  See the License for the
 * specific language governing permissions and limitations
 * under the License.
 */
package org.apache.iotdb.confignode.manager.node;

import org.apache.iotdb.common.rpc.thrift.TConfigNodeLocation;
import org.apache.iotdb.common.rpc.thrift.TDataNodeConfiguration;
import org.apache.iotdb.common.rpc.thrift.TDataNodeLocation;
import org.apache.iotdb.common.rpc.thrift.TFlushReq;
import org.apache.iotdb.common.rpc.thrift.TRegionReplicaSet;
import org.apache.iotdb.common.rpc.thrift.TSStatus;
import org.apache.iotdb.commons.cluster.NodeStatus;
import org.apache.iotdb.commons.cluster.RegionRoleType;
import org.apache.iotdb.commons.concurrent.IoTDBThreadPoolFactory;
import org.apache.iotdb.commons.concurrent.threadpool.ScheduledExecutorUtil;
import org.apache.iotdb.commons.conf.CommonConfig;
import org.apache.iotdb.commons.conf.CommonDescriptor;
import org.apache.iotdb.commons.consensus.ConsensusGroupId;
import org.apache.iotdb.commons.service.metric.MetricService;
import org.apache.iotdb.commons.utils.StatusUtils;
import org.apache.iotdb.confignode.client.DataNodeRequestType;
import org.apache.iotdb.confignode.client.async.AsyncConfigNodeHeartbeatClientPool;
import org.apache.iotdb.confignode.client.async.AsyncDataNodeClientPool;
import org.apache.iotdb.confignode.client.async.AsyncDataNodeHeartbeatClientPool;
import org.apache.iotdb.confignode.client.async.handlers.AsyncClientHandler;
import org.apache.iotdb.confignode.client.async.handlers.heartbeat.ConfigNodeHeartbeatHandler;
import org.apache.iotdb.confignode.client.async.handlers.heartbeat.DataNodeHeartbeatHandler;
import org.apache.iotdb.confignode.conf.ConfigNodeConfig;
import org.apache.iotdb.confignode.conf.ConfigNodeDescriptor;
import org.apache.iotdb.confignode.consensus.request.read.datanode.GetDataNodeConfigurationPlan;
import org.apache.iotdb.confignode.consensus.request.write.confignode.ApplyConfigNodePlan;
import org.apache.iotdb.confignode.consensus.request.write.confignode.RemoveConfigNodePlan;
import org.apache.iotdb.confignode.consensus.request.write.datanode.RegisterDataNodePlan;
import org.apache.iotdb.confignode.consensus.request.write.datanode.RemoveDataNodePlan;
import org.apache.iotdb.confignode.consensus.request.write.datanode.UpdateDataNodePlan;
import org.apache.iotdb.confignode.consensus.response.DataNodeConfigurationResp;
import org.apache.iotdb.confignode.consensus.response.DataNodeRegisterResp;
import org.apache.iotdb.confignode.consensus.response.DataNodeToStatusResp;
import org.apache.iotdb.confignode.manager.ClusterSchemaManager;
import org.apache.iotdb.confignode.manager.ConfigManager;
import org.apache.iotdb.confignode.manager.ConsensusManager;
import org.apache.iotdb.confignode.manager.IManager;
import org.apache.iotdb.confignode.manager.load.LoadManager;
import org.apache.iotdb.confignode.manager.node.heartbeat.BaseNodeCache;
import org.apache.iotdb.confignode.manager.node.heartbeat.ConfigNodeHeartbeatCache;
import org.apache.iotdb.confignode.manager.node.heartbeat.DataNodeHeartbeatCache;
import org.apache.iotdb.confignode.manager.partition.PartitionManager;
import org.apache.iotdb.confignode.persistence.metric.NodeInfoMetrics;
import org.apache.iotdb.confignode.persistence.node.NodeInfo;
import org.apache.iotdb.confignode.procedure.env.DataNodeRemoveHandler;
import org.apache.iotdb.confignode.rpc.thrift.TCQConfig;
import org.apache.iotdb.confignode.rpc.thrift.TConfigNodeInfo;
import org.apache.iotdb.confignode.rpc.thrift.TConfigNodeRegisterReq;
import org.apache.iotdb.confignode.rpc.thrift.TConfigNodeRegisterResp;
import org.apache.iotdb.confignode.rpc.thrift.TDataNodeInfo;
import org.apache.iotdb.confignode.rpc.thrift.TGlobalConfig;
import org.apache.iotdb.confignode.rpc.thrift.TRatisConfig;
import org.apache.iotdb.consensus.common.DataSet;
import org.apache.iotdb.consensus.common.Peer;
import org.apache.iotdb.consensus.common.response.ConsensusGenericResponse;
import org.apache.iotdb.mpp.rpc.thrift.THeartbeatReq;
import org.apache.iotdb.rpc.TSStatusCode;

import org.slf4j.Logger;
import org.slf4j.LoggerFactory;

import java.util.ArrayList;
import java.util.Arrays;
import java.util.Comparator;
import java.util.HashMap;
import java.util.HashSet;
import java.util.List;
import java.util.Map;
import java.util.Optional;
import java.util.Random;
import java.util.Set;
import java.util.concurrent.ConcurrentHashMap;
import java.util.concurrent.Future;
import java.util.concurrent.ScheduledExecutorService;
import java.util.concurrent.TimeUnit;
import java.util.concurrent.atomic.AtomicInteger;
import java.util.concurrent.atomic.AtomicLong;
import java.util.concurrent.locks.ReentrantLock;
import java.util.stream.Collectors;

/** NodeManager manages cluster node addition and removal requests */
public class NodeManager {

  private static final Logger LOGGER = LoggerFactory.getLogger(NodeManager.class);

  private static final ConfigNodeConfig CONF = ConfigNodeDescriptor.getInstance().getConf();
<<<<<<< HEAD

  public static final long HEARTBEAT_INTERVAL = CONF.getHeartbeatInterval();
=======
  public static final long HEARTBEAT_INTERVAL = CONF.getHeartbeatIntervalInMs();
>>>>>>> 04aebce3
  private static final long UNKNOWN_DATANODE_DETECT_INTERVAL =
      CONF.getUnknownDataNodeDetectInterval();

  // when fail to register a new node, set node id to -1
  private static final int ERROR_STATUS_NODE_ID = -1;

  private final IManager configManager;
  private final NodeInfo nodeInfo;

  private final ReentrantLock removeConfigNodeLock;

  /** Heartbeat executor service */
  // Monitor for leadership change
  private final Object scheduleMonitor = new Object();
  // Map<NodeId, INodeCache>
  private final Map<Integer, BaseNodeCache> nodeCacheMap;
  private final AtomicInteger heartbeatCounter = new AtomicInteger(0);
  private Future<?> currentHeartbeatFuture;
  private final ScheduledExecutorService heartBeatExecutor =
      IoTDBThreadPoolFactory.newSingleThreadScheduledExecutor("Cluster-Heartbeat-Service");

  /** Unknown DataNode Detector */
  private Future<?> currentUnknownDataNodeDetectFuture;

  private final ScheduledExecutorService unknownDataNodeDetectExecutor =
      IoTDBThreadPoolFactory.newSingleThreadScheduledExecutor("Unknown-DataNode-Detector");
  private final Set<TDataNodeLocation> oldUnknownNodes;

  private final Random random;

  public NodeManager(IManager configManager, NodeInfo nodeInfo) {
    this.configManager = configManager;
    this.nodeInfo = nodeInfo;
    this.removeConfigNodeLock = new ReentrantLock();
    this.nodeCacheMap = new ConcurrentHashMap<>();
    this.oldUnknownNodes = new HashSet<>();
    this.random = new Random(System.currentTimeMillis());
  }

  private void setGlobalConfig(DataNodeRegisterResp dataSet) {
    // Set TGlobalConfig
    final ConfigNodeConfig configNodeConfig = ConfigNodeDescriptor.getInstance().getConf();
    final CommonConfig commonConfig = CommonDescriptor.getInstance().getConfig();
    TGlobalConfig globalConfig = new TGlobalConfig();
    globalConfig.setDataRegionConsensusProtocolClass(
        configNodeConfig.getDataRegionConsensusProtocolClass());
    globalConfig.setSchemaRegionConsensusProtocolClass(
        configNodeConfig.getSchemaRegionConsensusProtocolClass());
    globalConfig.setSeriesPartitionSlotNum(configNodeConfig.getSeriesPartitionSlotNum());
    globalConfig.setSeriesPartitionExecutorClass(
        configNodeConfig.getSeriesPartitionExecutorClass());
    globalConfig.setTimePartitionInterval(configNodeConfig.getTimePartitionInterval());
    globalConfig.setReadConsistencyLevel(configNodeConfig.getReadConsistencyLevel());
    globalConfig.setDiskSpaceWarningThreshold(commonConfig.getDiskSpaceWarningThreshold());
    dataSet.setGlobalConfig(globalConfig);
  }

  private void setRatisConfig(DataNodeRegisterResp dataSet) {
    final ConfigNodeConfig conf = ConfigNodeDescriptor.getInstance().getConf();
    TRatisConfig ratisConfig = new TRatisConfig();

    ratisConfig.setDataAppenderBufferSize(conf.getDataRegionRatisConsensusLogAppenderBufferSize());
    ratisConfig.setSchemaAppenderBufferSize(
        conf.getSchemaRegionRatisConsensusLogAppenderBufferSize());

    ratisConfig.setDataSnapshotTriggerThreshold(conf.getDataRegionRatisSnapshotTriggerThreshold());
    ratisConfig.setSchemaSnapshotTriggerThreshold(
        conf.getSchemaRegionRatisSnapshotTriggerThreshold());

    ratisConfig.setDataLogUnsafeFlushEnable(conf.isDataRegionRatisLogUnsafeFlushEnable());
    ratisConfig.setSchemaLogUnsafeFlushEnable(conf.isSchemaRegionRatisLogUnsafeFlushEnable());

    ratisConfig.setDataLogSegmentSizeMax(conf.getDataRegionRatisLogSegmentSizeMax());
    ratisConfig.setSchemaLogSegmentSizeMax(conf.getSchemaRegionRatisLogSegmentSizeMax());

    ratisConfig.setDataGrpcFlowControlWindow(conf.getDataRegionRatisGrpcFlowControlWindow());
    ratisConfig.setSchemaGrpcFlowControlWindow(conf.getSchemaRegionRatisGrpcFlowControlWindow());

    ratisConfig.setDataLeaderElectionTimeoutMin(
        conf.getDataRegionRatisRpcLeaderElectionTimeoutMinMs());
    ratisConfig.setSchemaLeaderElectionTimeoutMin(
        conf.getSchemaRegionRatisRpcLeaderElectionTimeoutMinMs());

    ratisConfig.setDataLeaderElectionTimeoutMax(
        conf.getDataRegionRatisRpcLeaderElectionTimeoutMaxMs());
    ratisConfig.setSchemaLeaderElectionTimeoutMax(
        conf.getSchemaRegionRatisRpcLeaderElectionTimeoutMaxMs());

    ratisConfig.setDataRequestTimeout(conf.getDataRegionRatisRequestTimeoutMs());
    ratisConfig.setSchemaRequestTimeout(conf.getSchemaRegionRatisRequestTimeoutMs());

    ratisConfig.setDataInitialSleepTime(conf.getDataRegionRatisInitialSleepTimeMs());
    ratisConfig.setDataMaxSleepTime(conf.getDataRegionRatisMaxSleepTimeMs());
    ratisConfig.setSchemaInitialSleepTime(conf.getSchemaRegionRatisInitialSleepTimeMs());
    ratisConfig.setSchemaMaxSleepTime(conf.getSchemaRegionRatisMaxSleepTimeMs());

    ratisConfig.setSchemaPreserveWhenPurge(conf.getPartitionRegionRatisPreserveLogsWhenPurge());
    ratisConfig.setDataPreserveWhenPurge(conf.getDataRegionRatisPreserveLogsWhenPurge());

    ratisConfig.setFirstElectionTimeoutMin(conf.getRatisFirstElectionTimeoutMinMs());
    ratisConfig.setFirstElectionTimeoutMax(conf.getRatisFirstElectionTimeoutMaxMs());

    dataSet.setRatisConfig(ratisConfig);
  }

  private void setCQConfig(DataNodeRegisterResp dataSet) {
    final ConfigNodeConfig conf = ConfigNodeDescriptor.getInstance().getConf();
    TCQConfig cqConfig = new TCQConfig();
    cqConfig.setCqMinEveryIntervalInMs(conf.getCqMinEveryIntervalInMs());

    dataSet.setCqConfig(cqConfig);
  }

  /**
   * Register DataNode
   *
   * @param registerDataNodePlan RegisterDataNodeReq
   * @return DataNodeConfigurationDataSet. The TSStatus will be set to SUCCESS_STATUS when register
   *     success, and DATANODE_ALREADY_REGISTERED when the DataNode is already exist.
   */
  public DataSet registerDataNode(RegisterDataNodePlan registerDataNodePlan) {
    DataNodeRegisterResp dataSet = new DataNodeRegisterResp();
    TSStatus status = new TSStatus();

    if (nodeInfo.isRegisteredDataNode(
        registerDataNodePlan.getDataNodeConfiguration().getLocation())) {
      status.setCode(TSStatusCode.DATANODE_ALREADY_REGISTERED.getStatusCode());
      status.setMessage("DataNode already registered.");
    } else if (registerDataNodePlan.getDataNodeConfiguration().getLocation().getDataNodeId() < 0) {
      // Generating a new dataNodeId only when current DataNode doesn't exist yet
      registerDataNodePlan
          .getDataNodeConfiguration()
          .getLocation()
          .setDataNodeId(nodeInfo.generateNextNodeId());
      getConsensusManager().write(registerDataNodePlan);

      // Adjust the maximum RegionGroup number of each StorageGroup
      getClusterSchemaManager().adjustMaxRegionGroupCount();

      status.setCode(TSStatusCode.SUCCESS_STATUS.getStatusCode());
      status.setMessage("registerDataNode success.");
    }

    dataSet.setStatus(status);
    dataSet.setDataNodeId(
        registerDataNodePlan.getDataNodeConfiguration().getLocation().getDataNodeId());
    dataSet.setConfigNodeList(getRegisteredConfigNodes());
    setGlobalConfig(dataSet);
    setRatisConfig(dataSet);
    setCQConfig(dataSet);
    return dataSet;
  }

  /**
   * Remove DataNodes
   *
   * @param removeDataNodePlan removeDataNodePlan
   * @return DataNodeToStatusResp, The TSStatus will be SUCCEED_STATUS if the request is accepted,
   *     DATANODE_NOT_EXIST when some datanode does not exist.
   */
  public DataSet removeDataNode(RemoveDataNodePlan removeDataNodePlan) {
    LOGGER.info("NodeManager start to remove DataNode {}", removeDataNodePlan);

    DataNodeRemoveHandler dataNodeRemoveHandler =
        new DataNodeRemoveHandler((ConfigManager) configManager);
    DataNodeToStatusResp preCheckStatus =
        dataNodeRemoveHandler.checkRemoveDataNodeRequest(removeDataNodePlan);
    if (preCheckStatus.getStatus().getCode() != TSStatusCode.SUCCESS_STATUS.getStatusCode()) {
      LOGGER.error(
          "The remove DataNode request check failed.  req: {}, check result: {}",
          removeDataNodePlan,
          preCheckStatus.getStatus());
      return preCheckStatus;
    }

    DataNodeToStatusResp dataSet = new DataNodeToStatusResp();
    // do transfer of the DataNodes before remove
    if (configManager.transfer(removeDataNodePlan.getDataNodeLocations()).getCode()
        != TSStatusCode.SUCCESS_STATUS.getStatusCode()) {
      dataSet.setStatus(
          new TSStatus(TSStatusCode.NODE_DELETE_FAILED_ERROR.getStatusCode())
              .setMessage("Fail to do transfer of the DataNodes"));
      return dataSet;
    }
    // if add request to queue, then return to client
    boolean registerSucceed =
        configManager.getProcedureManager().removeDataNode(removeDataNodePlan);
    TSStatus status;
    if (registerSucceed) {
      status = new TSStatus(TSStatusCode.SUCCESS_STATUS.getStatusCode());
      status.setMessage("Server accepted the request");
    } else {
      status = new TSStatus(TSStatusCode.NODE_DELETE_FAILED_ERROR.getStatusCode());
      status.setMessage("Server rejected the request, maybe requests are too many");
    }
    dataSet.setStatus(status);

    LOGGER.info("NodeManager finished to remove DataNode {}", removeDataNodePlan);
    return dataSet;
  }

  /**
   * Update the specified DataNode‘s location
   *
   * @param updateDataNodePlan UpdateDataNodePlan
   * @return TSStatus. The TSStatus will be set to SUCCESS_STATUS when update success, and
   *     DATANODE_NOT_EXIST when some datanode is not exist, UPDATE_DATANODE_FAILED when update
   *     failed.
   */
  public DataSet updateDataNode(UpdateDataNodePlan updateDataNodePlan) {
    LOGGER.info("NodeManager start to update DataNode {}", updateDataNodePlan);

    DataNodeRegisterResp dataSet = new DataNodeRegisterResp();
    TSStatus status;
    // check if node is already exist
    boolean found = false;
    List<TDataNodeConfiguration> configurationList = getRegisteredDataNodes();
    for (TDataNodeConfiguration configuration : configurationList) {
      if (configuration.getLocation().getDataNodeId()
          == updateDataNodePlan.getDataNodeLocation().getDataNodeId()) {
        found = true;
        break;
      }
    }
    if (found) {
      getConsensusManager().write(updateDataNodePlan);
      status =
          new TSStatus(TSStatusCode.SUCCESS_STATUS.getStatusCode())
              .setMessage("updateDataNode(nodeId=%d) success.");
    } else {
      status =
          new TSStatus(TSStatusCode.DATANODE_NOT_EXIST.getStatusCode())
              .setMessage(
                  String.format(
                      "The specified DataNode(nodeId=%d) doesn't exist",
                      updateDataNodePlan.getDataNodeLocation().getDataNodeId()));
    }
    dataSet.setStatus(status);
    dataSet.setDataNodeId(updateDataNodePlan.getDataNodeLocation().getDataNodeId());
    dataSet.setConfigNodeList(getRegisteredConfigNodes());
    setGlobalConfig(dataSet);
    setRatisConfig(dataSet);
    return dataSet;
  }

  public TConfigNodeRegisterResp registerConfigNode(TConfigNodeRegisterReq req) {
    // Check global configuration
    TSStatus status = configManager.getConsensusManager().confirmLeader();

    if (status.getCode() == TSStatusCode.SUCCESS_STATUS.getStatusCode()) {
      TSStatus errorStatus = configManager.checkConfigNodeGlobalConfig(req);
      if (errorStatus != null) {
        return new TConfigNodeRegisterResp()
            .setStatus(errorStatus)
            .setConfigNodeId(ERROR_STATUS_NODE_ID);
      }

      int nodeId = nodeInfo.generateNextNodeId();
      req.getConfigNodeLocation().setConfigNodeId(nodeId);

      configManager.getProcedureManager().addConfigNode(req);
      return new TConfigNodeRegisterResp().setStatus(StatusUtils.OK).setConfigNodeId(nodeId);
    }

    return new TConfigNodeRegisterResp().setStatus(status).setConfigNodeId(ERROR_STATUS_NODE_ID);
  }

  /**
   * Get TDataNodeConfiguration
   *
   * @param req GetDataNodeConfigurationPlan
   * @return The specific DataNode's configuration or all DataNodes' configuration if dataNodeId in
   *     GetDataNodeConfigurationPlan is -1
   */
  public DataNodeConfigurationResp getDataNodeConfiguration(GetDataNodeConfigurationPlan req) {
    return (DataNodeConfigurationResp) getConsensusManager().read(req).getDataset();
  }

  /**
   * Only leader use this interface
   *
   * @return The number of registered DataNodes
   */
  public int getRegisteredDataNodeCount() {
    return nodeInfo.getRegisteredDataNodeCount();
  }

  /**
   * Only leader use this interface
   *
   * @return The number of total cpu cores in online DataNodes
   */
  public int getTotalCpuCoreCount() {
    return nodeInfo.getTotalCpuCoreCount();
  }

  /**
   * Only leader use this interface
   *
   * @return All registered DataNodes
   */
  public List<TDataNodeConfiguration> getRegisteredDataNodes() {
    return nodeInfo.getRegisteredDataNodes();
  }

  public Map<Integer, TDataNodeLocation> getRegisteredDataNodeLocations() {
    Map<Integer, TDataNodeLocation> dataNodeLocations = new ConcurrentHashMap<>();
    nodeInfo
        .getRegisteredDataNodes()
        .forEach(
            dataNodeConfiguration ->
                dataNodeLocations.put(
                    dataNodeConfiguration.getLocation().getDataNodeId(),
                    dataNodeConfiguration.getLocation()));
    return dataNodeLocations;
  }

  public List<TDataNodeInfo> getRegisteredDataNodeInfoList() {
    List<TDataNodeInfo> dataNodeInfoList = new ArrayList<>();
    List<TDataNodeConfiguration> registeredDataNodes = this.getRegisteredDataNodes();
    if (registeredDataNodes != null) {
      registeredDataNodes.forEach(
          (dataNodeInfo) -> {
            TDataNodeInfo info = new TDataNodeInfo();
            int dataNodeId = dataNodeInfo.getLocation().getDataNodeId();
            info.setDataNodeId(dataNodeId);
            info.setStatus(getNodeStatusWithReason(dataNodeId));
            info.setRpcAddresss(dataNodeInfo.getLocation().getClientRpcEndPoint().getIp());
            info.setRpcPort(dataNodeInfo.getLocation().getClientRpcEndPoint().getPort());
            info.setDataRegionNum(0);
            info.setSchemaRegionNum(0);
            dataNodeInfoList.add(info);
          });
    }

    // Map<DataNodeId, DataRegionNum>
    Map<Integer, AtomicInteger> dataRegionNumMap = new HashMap<>();
    // Map<DataNodeId, SchemaRegionNum>
    Map<Integer, AtomicInteger> schemaRegionNumMap = new HashMap<>();
    List<TRegionReplicaSet> regionReplicaSets = getPartitionManager().getAllReplicaSets();
    regionReplicaSets.forEach(
        regionReplicaSet ->
            regionReplicaSet
                .getDataNodeLocations()
                .forEach(
                    dataNodeLocation -> {
                      switch (regionReplicaSet.getRegionId().getType()) {
                        case SchemaRegion:
                          schemaRegionNumMap
                              .computeIfAbsent(
                                  dataNodeLocation.getDataNodeId(), key -> new AtomicInteger())
                              .getAndIncrement();
                          break;
                        case DataRegion:
                        default:
                          dataRegionNumMap
                              .computeIfAbsent(
                                  dataNodeLocation.getDataNodeId(), key -> new AtomicInteger())
                              .getAndIncrement();
                      }
                    }));
    AtomicInteger zero = new AtomicInteger(0);
    dataNodeInfoList.forEach(
        (dataNodesInfo -> {
          dataNodesInfo.setSchemaRegionNum(
              schemaRegionNumMap.getOrDefault(dataNodesInfo.getDataNodeId(), zero).get());
          dataNodesInfo.setDataRegionNum(
              dataRegionNumMap.getOrDefault(dataNodesInfo.getDataNodeId(), zero).get());
        }));

    dataNodeInfoList.sort(Comparator.comparingInt(TDataNodeInfo::getDataNodeId));
    return dataNodeInfoList;
  }

  public List<TConfigNodeLocation> getRegisteredConfigNodes() {
    return nodeInfo.getRegisteredConfigNodes();
  }

  public List<TConfigNodeInfo> getRegisteredConfigNodeInfoList() {
    List<TConfigNodeInfo> configNodeInfoList = new ArrayList<>();
    List<TConfigNodeLocation> registeredConfigNodes = this.getRegisteredConfigNodes();
    if (registeredConfigNodes != null) {
      registeredConfigNodes.forEach(
          (configNodeLocation) -> {
            TConfigNodeInfo info = new TConfigNodeInfo();
            int configNodeId = configNodeLocation.getConfigNodeId();
            info.setConfigNodeId(configNodeId);
            info.setStatus(getNodeStatusWithReason(configNodeId));
            info.setInternalAddress(configNodeLocation.getInternalEndPoint().getIp());
            info.setInternalPort(configNodeLocation.getInternalEndPoint().getPort());
            info.setRoleType(
                configNodeLocation.getConfigNodeId() == ConfigNodeHeartbeatCache.CURRENT_NODE_ID
                    ? RegionRoleType.Leader.name()
                    : RegionRoleType.Follower.name());
            configNodeInfoList.add(info);
          });
    }
    configNodeInfoList.sort(Comparator.comparingInt(TConfigNodeInfo::getConfigNodeId));
    return configNodeInfoList;
  }

  /**
   * Only leader use this interface, record the new ConfigNode's information
   *
   * @param configNodeLocation The new ConfigNode
   */
  public void applyConfigNode(TConfigNodeLocation configNodeLocation) {
    ApplyConfigNodePlan applyConfigNodePlan = new ApplyConfigNodePlan(configNodeLocation);
    getConsensusManager().write(applyConfigNodePlan);
  }

  public void addMetrics() {
    MetricService.getInstance().addMetricSet(new NodeInfoMetrics(nodeInfo));
  }

  /**
   * Only leader use this interface, check the ConfigNode before remove it
   *
   * @param removeConfigNodePlan RemoveConfigNodePlan
   */
  public TSStatus checkConfigNodeBeforeRemove(RemoveConfigNodePlan removeConfigNodePlan) {
    removeConfigNodeLock.lock();
    try {
      // Check OnlineConfigNodes number
      if (filterConfigNodeThroughStatus(NodeStatus.Running).size() <= 1) {
        return new TSStatus(TSStatusCode.REMOVE_CONFIGNODE_FAILED.getStatusCode())
            .setMessage(
                "Remove ConfigNode failed because there is only one ConfigNode in current Cluster.");
      }

      // Check whether the registeredConfigNodes contain the ConfigNode to be removed.
      if (!getRegisteredConfigNodes().contains(removeConfigNodePlan.getConfigNodeLocation())) {
        return new TSStatus(TSStatusCode.REMOVE_CONFIGNODE_FAILED.getStatusCode())
            .setMessage("Remove ConfigNode failed because the ConfigNode not in current Cluster.");
      }

      // Check whether the remove ConfigNode is leader
      TConfigNodeLocation leader = getConsensusManager().getLeader();
      if (leader == null) {
        return new TSStatus(TSStatusCode.REMOVE_CONFIGNODE_FAILED.getStatusCode())
            .setMessage(
                "Remove ConfigNode failed because the ConfigNodeGroup is on leader election, please retry.");
      }

      if (leader
          .getInternalEndPoint()
          .equals(removeConfigNodePlan.getConfigNodeLocation().getInternalEndPoint())) {
        // transfer leader
        return transferLeader(removeConfigNodePlan, getConsensusManager().getConsensusGroupId());
      }

    } finally {
      removeConfigNodeLock.unlock();
    }

    return new TSStatus(TSStatusCode.SUCCESS_STATUS.getStatusCode())
        .setMessage("Successfully remove confignode.");
  }

  private TSStatus transferLeader(
      RemoveConfigNodePlan removeConfigNodePlan, ConsensusGroupId groupId) {
    TConfigNodeLocation newLeader =
        filterConfigNodeThroughStatus(NodeStatus.Running).stream()
            .filter(e -> !e.equals(removeConfigNodePlan.getConfigNodeLocation()))
            .findAny()
            .get();
    ConsensusGenericResponse resp =
        getConsensusManager()
            .getConsensusImpl()
            .transferLeader(
                groupId,
                new Peer(groupId, newLeader.getConfigNodeId(), newLeader.getConsensusEndPoint()));
    if (!resp.isSuccess()) {
      return new TSStatus(TSStatusCode.REMOVE_CONFIGNODE_FAILED.getStatusCode())
          .setMessage("Remove ConfigNode failed because transfer ConfigNode leader failed.");
    }
    return new TSStatus(TSStatusCode.NEED_REDIRECTION.getStatusCode())
        .setRedirectNode(newLeader.getInternalEndPoint())
        .setMessage(
            "The ConfigNode to be removed is leader, already transfer Leader to "
                + newLeader
                + ".");
  }

  public List<TSStatus> merge() {
    Map<Integer, TDataNodeLocation> dataNodeLocationMap =
        configManager.getNodeManager().getRegisteredDataNodeLocations();
    AsyncClientHandler<Object, TSStatus> clientHandler =
        new AsyncClientHandler<>(DataNodeRequestType.MERGE, dataNodeLocationMap);
    AsyncDataNodeClientPool.getInstance().sendAsyncRequestToDataNodeWithRetry(clientHandler);
    return clientHandler.getResponseList();
  }

  public List<TSStatus> flush(TFlushReq req) {
    Map<Integer, TDataNodeLocation> dataNodeLocationMap =
        configManager.getNodeManager().getRegisteredDataNodeLocations();
    AsyncClientHandler<TFlushReq, TSStatus> clientHandler =
        new AsyncClientHandler<>(DataNodeRequestType.FLUSH, req, dataNodeLocationMap);
    AsyncDataNodeClientPool.getInstance().sendAsyncRequestToDataNodeWithRetry(clientHandler);
    return clientHandler.getResponseList();
  }

  public List<TSStatus> clearCache() {
    Map<Integer, TDataNodeLocation> dataNodeLocationMap =
        configManager.getNodeManager().getRegisteredDataNodeLocations();
    AsyncClientHandler<Object, TSStatus> clientHandler =
        new AsyncClientHandler<>(DataNodeRequestType.CLEAR_CACHE, dataNodeLocationMap);
    AsyncDataNodeClientPool.getInstance().sendAsyncRequestToDataNodeWithRetry(clientHandler);
    return clientHandler.getResponseList();
  }

  public List<TSStatus> loadConfiguration() {
    Map<Integer, TDataNodeLocation> dataNodeLocationMap =
        configManager.getNodeManager().getRegisteredDataNodeLocations();
    AsyncClientHandler<Object, TSStatus> clientHandler =
        new AsyncClientHandler<>(DataNodeRequestType.LOAD_CONFIGURATION, dataNodeLocationMap);
    AsyncDataNodeClientPool.getInstance().sendAsyncRequestToDataNodeWithRetry(clientHandler);
    return clientHandler.getResponseList();
  }

  public List<TSStatus> setSystemStatus(String status) {
    Map<Integer, TDataNodeLocation> dataNodeLocationMap =
        configManager.getNodeManager().getRegisteredDataNodeLocations();
    AsyncClientHandler<String, TSStatus> clientHandler =
        new AsyncClientHandler<>(
            DataNodeRequestType.SET_SYSTEM_STATUS, status, dataNodeLocationMap);
    AsyncDataNodeClientPool.getInstance().sendAsyncRequestToDataNodeWithRetry(clientHandler);
    return clientHandler.getResponseList();
  }

  /** Start the heartbeat service */
  public void startHeartbeatService() {
    synchronized (scheduleMonitor) {
      if (currentHeartbeatFuture == null) {
        currentHeartbeatFuture =
            ScheduledExecutorUtil.safelyScheduleWithFixedDelay(
                heartBeatExecutor,
                this::heartbeatLoopBody,
                0,
                HEARTBEAT_INTERVAL,
                TimeUnit.MILLISECONDS);
        LOGGER.info("Heartbeat service is started successfully.");
      }
    }
  }

  /** loop body of the heartbeat thread */
  private void heartbeatLoopBody() {
    // The consensusManager of configManager may not be fully initialized at this time
    Optional.ofNullable(getConsensusManager())
        .ifPresent(
            consensusManager -> {
              if (getConsensusManager().isLeader()) {
                // Generate HeartbeatReq
                THeartbeatReq heartbeatReq = genHeartbeatReq();
                // Send heartbeat requests to all the registered DataNodes
                pingRegisteredDataNodes(heartbeatReq, getRegisteredDataNodes());
                // Send heartbeat requests to all the registered ConfigNodes
                pingRegisteredConfigNodes(heartbeatReq, getRegisteredConfigNodes());
              }
            });
  }

  private THeartbeatReq genHeartbeatReq() {
    /* Generate heartbeat request */
    THeartbeatReq heartbeatReq = new THeartbeatReq();
    heartbeatReq.setHeartbeatTimestamp(System.currentTimeMillis());
    // Always sample RegionGroups' leadership as the Region heartbeat
    heartbeatReq.setNeedJudgeLeader(true);
    // We sample DataNode's load in every 10 heartbeat loop
    heartbeatReq.setNeedSamplingLoad(heartbeatCounter.get() % 10 == 0);

    /* Update heartbeat counter */
    heartbeatCounter.getAndUpdate((x) -> (x + 1) % 10);
    return heartbeatReq;
  }

  /**
   * Send heartbeat requests to all the Registered DataNodes
   *
   * @param registeredDataNodes DataNodes that registered in cluster
   */
  private void pingRegisteredDataNodes(
      THeartbeatReq heartbeatReq, List<TDataNodeConfiguration> registeredDataNodes) {
    // Send heartbeat requests
    for (TDataNodeConfiguration dataNodeInfo : registeredDataNodes) {
      DataNodeHeartbeatHandler handler =
          new DataNodeHeartbeatHandler(
              dataNodeInfo.getLocation(),
              (DataNodeHeartbeatCache)
                  nodeCacheMap.computeIfAbsent(
                      dataNodeInfo.getLocation().getDataNodeId(),
                      empty -> new DataNodeHeartbeatCache()),
              getPartitionManager().getRegionGroupCacheMap(),
              getLoadManager().getRouteBalancer());
      AsyncDataNodeHeartbeatClientPool.getInstance()
          .getDataNodeHeartBeat(
              dataNodeInfo.getLocation().getInternalEndPoint(), heartbeatReq, handler);
    }
  }

  /**
   * Send heartbeat requests to all the Registered ConfigNodes
   *
   * @param registeredConfigNodes ConfigNodes that registered in cluster
   */
  private void pingRegisteredConfigNodes(
      THeartbeatReq heartbeatReq, List<TConfigNodeLocation> registeredConfigNodes) {
    // Send heartbeat requests
    for (TConfigNodeLocation configNodeLocation : registeredConfigNodes) {
      if (configNodeLocation.getConfigNodeId() == ConfigNodeHeartbeatCache.CURRENT_NODE_ID) {
        // Skip itself
        continue;
      }

      ConfigNodeHeartbeatHandler handler =
          new ConfigNodeHeartbeatHandler(
              (ConfigNodeHeartbeatCache)
                  nodeCacheMap.computeIfAbsent(
                      configNodeLocation.getConfigNodeId(),
                      empty -> new ConfigNodeHeartbeatCache(configNodeLocation.getConfigNodeId())));
      AsyncConfigNodeHeartbeatClientPool.getInstance()
          .getConfigNodeHeartBeat(
              configNodeLocation.getInternalEndPoint(),
              heartbeatReq.getHeartbeatTimestamp(),
              handler);
    }
  }

  /** Stop the heartbeat service */
  public void stopHeartbeatService() {
    synchronized (scheduleMonitor) {
      if (currentHeartbeatFuture != null) {
        currentHeartbeatFuture.cancel(false);
        currentHeartbeatFuture = null;
        nodeCacheMap.clear();
        LOGGER.info("Heartbeat service is stopped successfully.");
      }
    }
  }

  public Map<Integer, BaseNodeCache> getNodeCacheMap() {
    return nodeCacheMap;
  }

  /** Start unknownDataNodeDetector */
  public void startUnknownDataNodeDetector() {
    synchronized (scheduleMonitor) {
      if (currentUnknownDataNodeDetectFuture == null) {
        currentUnknownDataNodeDetectFuture =
            ScheduledExecutorUtil.safelyScheduleWithFixedDelay(
                unknownDataNodeDetectExecutor,
                this::detectTask,
                0,
                UNKNOWN_DATANODE_DETECT_INTERVAL,
                TimeUnit.MILLISECONDS);
        LOGGER.info("Unknown-DataNode-Detector is started successfully.");
      }
    }
  }

  /**
   * The detectTask executed periodically to find newest UnknownDataNodes
   *
   * <p>1.If one DataNode is continuing Unknown, we shouldn't always activate Transfer of this Node.
   *
   * <p>2.The selected DataNodes may not truly need to transfer, so you should ensure safety of the
   * Data when implement transferMethod in Manager.
   */
  private void detectTask() {
    List<TDataNodeLocation> newUnknownNodes = new ArrayList<>();

    getRegisteredDataNodes()
        .forEach(
            DataNodeConfiguration -> {
              TDataNodeLocation dataNodeLocation = DataNodeConfiguration.getLocation();
              BaseNodeCache newestNodeInformation = nodeCacheMap.get(dataNodeLocation.dataNodeId);
              if (newestNodeInformation != null) {
                if (newestNodeInformation.getNodeStatus() == NodeStatus.Running) {
                  oldUnknownNodes.remove(dataNodeLocation);
                } else if (!oldUnknownNodes.contains(dataNodeLocation)
                    && newestNodeInformation.getNodeStatus() == NodeStatus.Unknown) {
                  newUnknownNodes.add(dataNodeLocation);
                }
              }
            });

    if (!newUnknownNodes.isEmpty()) {
      TSStatus transferResult = configManager.transfer(newUnknownNodes);
      if (transferResult.getCode() == TSStatusCode.SUCCESS_STATUS.getStatusCode()) {
        oldUnknownNodes.addAll(newUnknownNodes);
      }
    }
  }

  /** Stop the heartbeat service */
  public void stopUnknownDataNodeDetector() {
    synchronized (scheduleMonitor) {
      if (currentUnknownDataNodeDetectFuture != null) {
        currentUnknownDataNodeDetectFuture.cancel(false);
        currentUnknownDataNodeDetectFuture = null;
        LOGGER.info("Unknown-DataNode-Detector is stopped successfully.");
      }
    }
  }

  public void removeNodeCache(int nodeId) {
    nodeCacheMap.remove(nodeId);
  }

  /**
   * Safely get the specific Node's current status for showing cluster
   *
   * @param nodeId The specific Node's index
   * @return The specific Node's current status if the nodeCache contains it, Unknown otherwise
   */
  private String getNodeStatusWithReason(int nodeId) {
    BaseNodeCache nodeCache = nodeCacheMap.get(nodeId);
    return nodeCache == null
        ? NodeStatus.Unknown.getStatus() + "(NoHeartbeat)"
        : nodeCache.getNodeStatusWithReason();
  }

  /**
   * Filter the registered ConfigNodes through the specific NodeStatus
   *
   * @param status The specific NodeStatus
   * @return Filtered ConfigNodes with the specific NodeStatus
   */
  public List<TConfigNodeLocation> filterConfigNodeThroughStatus(NodeStatus... status) {
    return getRegisteredConfigNodes().stream()
        .filter(
            registeredConfigNode -> {
              int configNodeId = registeredConfigNode.getConfigNodeId();
              return nodeCacheMap.containsKey(configNodeId)
                  && Arrays.stream(status)
                      .anyMatch(s -> s.equals(nodeCacheMap.get(configNodeId).getNodeStatus()));
            })
        .collect(Collectors.toList());
  }

  /**
   * Get NodeStatus by nodeId
   *
   * @param nodeId The specific NodeId
   * @return NodeStatus of the specific node. If node does not exist, return null.
   */
  public NodeStatus getNodeStatusByNodeId(int nodeId) {
    BaseNodeCache baseNodeCache = nodeCacheMap.get(nodeId);
    return baseNodeCache == null ? null : baseNodeCache.getNodeStatus();
  }

  /**
   * Filter the registered DataNodes through the specific NodeStatus
   *
   * @param status The specific NodeStatus
   * @return Filtered DataNodes with the specific NodeStatus
   */
  public List<TDataNodeConfiguration> filterDataNodeThroughStatus(NodeStatus... status) {
    return getRegisteredDataNodes().stream()
        .filter(
            registeredDataNode -> {
              int dataNodeId = registeredDataNode.getLocation().getDataNodeId();
              return nodeCacheMap.containsKey(dataNodeId)
                  && Arrays.stream(status)
                      .anyMatch(s -> s.equals(nodeCacheMap.get(dataNodeId).getNodeStatus()));
            })
        .collect(Collectors.toList());
  }

  /**
   * Get the loadScore of each DataNode
   *
   * @return Map<DataNodeId, loadScore>
   */
  public Map<Integer, Long> getAllLoadScores() {
    Map<Integer, Long> result = new ConcurrentHashMap<>();

    nodeCacheMap.forEach(
        (dataNodeId, heartbeatCache) -> result.put(dataNodeId, heartbeatCache.getLoadScore()));

    return result;
  }

  /**
   * Get the DataNodeLocation of the DataNode which has the lowest loadScore
   *
   * @return TDataNodeLocation with the lowest loadScore
   */
  public Optional<TDataNodeLocation> getLowestLoadDataNode() {
    // TODO get real lowest load data node after scoring algorithm being implemented
    List<TDataNodeConfiguration> targetDataNodeList =
        filterDataNodeThroughStatus(NodeStatus.Running);

    if (targetDataNodeList == null || targetDataNodeList.isEmpty()) {
      return Optional.empty();
    } else {
      int index = random.nextInt(targetDataNodeList.size());
      return Optional.of(targetDataNodeList.get(index).location);
    }
  }

  /**
   * Get the DataNodeLocation which has the lowest loadScore within input
   *
   * @return TDataNodeLocation with the lowest loadScore
   */
  public TDataNodeLocation getLowestLoadDataNode(Set<Integer> nodes) {
    AtomicInteger result = new AtomicInteger();
    AtomicLong lowestLoadScore = new AtomicLong(Long.MAX_VALUE);

    nodes.forEach(
        nodeID -> {
          BaseNodeCache cache = nodeCacheMap.get(nodeID);
          long score = (cache == null) ? Long.MAX_VALUE : cache.getLoadScore();
          if (score < lowestLoadScore.get()) {
            result.set(nodeID);
            lowestLoadScore.set(score);
          }
        });

    LOGGER.info(
        "get the lowest load DataNode, NodeID: [{}], LoadScore: [{}]", result, lowestLoadScore);
    return configManager.getNodeManager().getRegisteredDataNodeLocations().get(result.get());
  }

  /** Initialize the nodeCacheMap when the ConfigNode-Leader is switched */
  public void initNodeHeartbeatCache() {
    final int CURRENT_NODE_ID = ConfigNodeHeartbeatCache.CURRENT_NODE_ID;
    nodeCacheMap.clear();

    // Init ConfigNodeHeartbeatCache
    getRegisteredConfigNodes()
        .forEach(
            configNodeLocation -> {
              if (configNodeLocation.getConfigNodeId() != CURRENT_NODE_ID) {
                nodeCacheMap.put(
                    configNodeLocation.getConfigNodeId(),
                    new ConfigNodeHeartbeatCache(configNodeLocation.getConfigNodeId()));
              }
            });
    // Force set itself and never update
    nodeCacheMap.put(
        ConfigNodeHeartbeatCache.CURRENT_NODE_ID,
        new ConfigNodeHeartbeatCache(
            CURRENT_NODE_ID, ConfigNodeHeartbeatCache.CURRENT_NODE_STATISTICS));

    // Init DataNodeHeartbeatCache
    getRegisteredDataNodes()
        .forEach(
            dataNodeConfiguration ->
                nodeCacheMap.put(
                    dataNodeConfiguration.getLocation().getDataNodeId(),
                    new DataNodeHeartbeatCache()));
  }

  private ConsensusManager getConsensusManager() {
    return configManager.getConsensusManager();
  }

  private ClusterSchemaManager getClusterSchemaManager() {
    return configManager.getClusterSchemaManager();
  }

  private PartitionManager getPartitionManager() {
    return configManager.getPartitionManager();
  }

  private LoadManager getLoadManager() {
    return configManager.getLoadManager();
  }
}<|MERGE_RESOLUTION|>--- conflicted
+++ resolved
@@ -104,12 +104,7 @@
   private static final Logger LOGGER = LoggerFactory.getLogger(NodeManager.class);
 
   private static final ConfigNodeConfig CONF = ConfigNodeDescriptor.getInstance().getConf();
-<<<<<<< HEAD
-
-  public static final long HEARTBEAT_INTERVAL = CONF.getHeartbeatInterval();
-=======
   public static final long HEARTBEAT_INTERVAL = CONF.getHeartbeatIntervalInMs();
->>>>>>> 04aebce3
   private static final long UNKNOWN_DATANODE_DETECT_INTERVAL =
       CONF.getUnknownDataNodeDetectInterval();
 
