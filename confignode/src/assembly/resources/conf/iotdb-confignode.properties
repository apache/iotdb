#
# Licensed to the Apache Software Foundation (ASF) under one
# or more contributor license agreements.  See the NOTICE file
# distributed with this work for additional information
# regarding copyright ownership.  The ASF licenses this file
# to you under the Apache License, Version 2.0 (the
# "License"); you may not use this file except in compliance
# with the License.  You may obtain a copy of the License at
#
#     http://www.apache.org/licenses/LICENSE-2.0
#
# Unless required by applicable law or agreed to in writing,
# software distributed under the License is distributed on an
# "AS IS" BASIS, WITHOUT WARRANTIES OR CONDITIONS OF ANY
# KIND, either express or implied.  See the License for the
# specific language governing permissions and limitations
# under the License.
#

####################
### Config Node RPC Configuration
####################


# Used for cluster internal RPC communication.
# Could set 0.0.0.0, 127.0.0.1(for local test) or ipv4 address.
# Datatype: String
cn_internal_address=0.0.0.0


# Used for cluster internal RPC communication
# Datatype: int
cn_internal_port=22277


# Used for ConfigNodeGroup's ConsensusLayer interior communication
# Datatype: int
cn_consensus_port=22278

####################
### Target Config Nodes
####################

# At least one running ConfigNode should be set for joining the cluster
# Format: ip:port
# where the ip should be consistent with the target ConfigNode's confignode_internal_address,
# and the port should be consistent with the target ConfigNode's confignode_internal_port.
# For the first ConfigNode to start, target_config_nodes points to its own internal_address:internal_port.
# For other ConfigNodes that are started or restarted, target_config_nodes points to any running ConfigNode's internal_address:internal_port.
# Notice: The ip for any target_config_node should never be 0.0.0.0
# Datatype: String
<<<<<<< HEAD
target_config_nodes=127.0.0.1:22277


####################
### Region configuration
####################

# ConfigNode consensus protocol type.
# This parameter is unmodifiable after ConfigNode starts for the first time.
# These consensus protocols are currently supported:
# 1. org.apache.iotdb.consensus.standalone.StandAloneConsensus(Consensus patterns optimized specifically for single replica)
# 2. org.apache.iotdb.consensus.ratis.RatisConsensus(Raft protocol)
# config_node_consensus_protocol_class=org.apache.iotdb.consensus.standalone.RatisConsensus

# SchemaRegion consensus protocol type.
# This parameter is unmodifiable after ConfigNode starts for the first time.
# These consensus protocols are currently supported:
# 1. org.apache.iotdb.consensus.standalone.StandAloneConsensus(Consensus patterns optimized specifically for single replica)
# 2. org.apache.iotdb.consensus.ratis.RatisConsensus(Raft protocol)
# Datatype: String
# schema_region_consensus_protocol_class=org.apache.iotdb.consensus.standalone.StandAloneConsensus

# The maximum number of SchemaRegion expected to be managed by each DataNode.
# Notice: Since each StorageGroup requires at least one SchemaRegion to manage its schema,
# this parameter doesn't limit the number of SchemaRegions when there are too many StorageGroups.
# Datatype: Double
# schema_region_per_data_node=1.0

# DataRegion consensus protocol type.
# This parameter is unmodifiable after ConfigNode starts for the first time.
# These consensus protocols are currently supported:
# 1. org.apache.iotdb.consensus.standalone.StandAloneConsensus(Consensus patterns optimized specifically for single replica)
# 2. org.apache.iotdb.consensus.multileader.MultiLeaderConsensus(weak consistency, high performance)
# 3. org.apache.iotdb.consensus.ratis.RatisConsensus(Raft protocol)
# Datatype: String
# data_region_consensus_protocol_class=org.apache.iotdb.consensus.standalone.StandAloneConsensus

# The maximum number of DataRegion expected to be managed by each processor.
# Notice: Since each StorageGroup requires at least two DataRegions to manage its data,
# this parameter doesn't limit the number of DataRegions when there are too many StorageGroups.
# Datatype: Double
# data_region_per_processor=0.5

# Region allocate strategy
# These allocate strategies are currently supported:
# 1. GREEDY(Default, when region is allocated, always choose the dataNode that has bean allocated the least regions)
# 2. COPY_SET(Random replication according to wight calculated from number of regions on all online dataNodes, suitable for large clusters)
# Datatype: String
# region_allocate_strategy=GREEDY

####################
### PartitionSlot configuration
####################

# All parameters in PartitionSlot configuration is unmodifiable after ConfigNode starts for the first time.
# And these parameters should be consistent within the ConfigNodeGroup.


# Number of SeriesPartitionSlots per StorageGroup
# Datatype: int
# series_partition_slot_num=10000


# SeriesPartitionSlot executor class
# These hashing algorithms are currently supported:
# 1. BKDRHashExecutor(Default)
# 2. APHashExecutor
# 3. JSHashExecutor
# 4. SDBMHashExecutor
# Also, if you want to implement your own SeriesPartition executor, you can inherit the SeriesPartitionExecutor class and
# modify this parameter to correspond to your Java class
# Datatype: String
# series_partition_executor_class=org.apache.iotdb.commons.partition.executor.hash.BKDRHashExecutor


####################
### StorageGroup configuration
####################

# All parameters in StorageGroup configuration is unmodifiable after ConfigNode starts for the first time.
# And these parameters should be consistent within the ConfigNodeGroup.


# Default TTL for storage groups that are not set TTL by statements, in ms. If not set (default),
# the TTL will be unlimited.
# Notice: if this property is changed, previous created storage group which are not set TTL will
# also be affected. And negative values are accepted, which means you can only insert future data.
# Datatype: long
# default_ttl=36000000


# Time partition interval in milliseconds, default is equal to one week
# Datatype: long
# time_partition_interval_for_routing=604800000


# Default number of SchemaRegion replicas
# Datatype: int
# schema_replication_factor=1


# Default number of DataRegion replicas
# Datatype: int
# data_replication_factor=1


####################
### thrift rpc configuration
####################


# this feature is under development, set this as false before it is done.
# Datatype: boolean
# rpc_thrift_compression_enable=false


# if true, a snappy based compression method will be called before sending data by the network
# Datatype: boolean
# this feature is under development, set this as false before it is done.
# rpc_advanced_compression_enable=false


# Datatype: int
# rpc_max_concurrent_client_num=65535


# thrift max frame size, 512MB by default
# Datatype: int
# thrift_max_frame_size=536870912


# thrift init buffer size
# Datatype: int
# thrift_init_buffer_size=1024


# Thrift socket and connection timeout between raft nodes, in milliseconds.
# Datatype: int
# connection_timeout_ms=20000


# selector thread (TAsyncClientManager) nums for async thread in a clientManager
# Datatype: int
# selector_thread_nums_of_client_manager=1
=======
cn_target_config_nodes=127.0.0.1:22277
>>>>>>> a2ccdeb9


####################
### Directory configuration
####################


# system dir
# If this property is unset, system will save the data in the default relative path directory under the confignode folder(i.e., %CONFIGNODE_HOME%/data/confignode/system).
# If it is absolute, system will save the data in exact location it points to.
# If it is relative, system will save the data in the relative path directory it indicates under the confignode folder.
# For windows platform
# If its prefix is a drive specifier followed by "\\", or if its prefix is "\\\\", then the path is absolute. Otherwise, it is relative.
# cn_system_dir=data\\confignode\\system
# For Linux platform
# If its prefix is "/", then the path is absolute. Otherwise, it is relative.
# cn_system_dir=data/confignode/system


# consensus dir
# If this property is unset, system will save the data in the default relative path directory under the confignode folder(i.e., %CONFIGNODE_HOME%/data/confignode/consensus).
# If it is absolute, system will save the data in exact location it points to.
# If it is relative, system will save the data in the relative path directory it indicates under the confignode folder.
# Note: If data_dir is assigned an empty string(i.e.,zero-size), it will be handled as a relative path.
# For windows platform
# If its prefix is a drive specifier followed by "\\", or if its prefix is "\\\\", then the path is absolute. Otherwise, it is relative.
# cn_consensus_dir=data\\confignode\\consensus
# For Linux platform
# If its prefix is "/", then the path is absolute. Otherwise, it is relative.
# cn_consensus_dir=data/confignode/consensus



####################
### thrift rpc configuration
####################


# this feature is under development, set this as false before it is done.
# Datatype: boolean
# cn_rpc_thrift_compression_enable=false


# if true, a snappy based compression method will be called before sending data by the network
# Datatype: boolean
# this feature is under development, set this as false before it is done.
# cn_rpc_advanced_compression_enable=false


# Datatype: int
# cn_rpc_max_concurrent_client_num=65535


# thrift max frame size, 512MB by default
# Datatype: int
# cn_thrift_max_frame_size=536870912


# thrift init buffer size
# Datatype: int
# cn_thrift_init_buffer_size=1024


<<<<<<< HEAD
# max payload size for a single log-sync-RPC from leader to follower
# partition_region_ratis_log_appender_buffer_size_max = 4194304
# schema_region_ratis_log_appender_buffer_size_max = 4194304
# data_region_ratis_log_appender_buffer_size_max = 4194304

# trigger a snapshot when standalone_snapshot_trigger_threshold logs are written
# partition_region_standalone_snapshot_trigger_threshold=40000

# trigger a snapshot when ratis_snapshot_trigger_threshold logs are written
# partition_region_ratis_snapshot_trigger_threshold = 400000
# schema_region_ratis_snapshot_trigger_threshold = 400000
# data_region_ratis_snapshot_trigger_threshold = 400000

# allow flushing Raft Log asynchronously
# partition_region_ratis_log_unsafe_flush_enable = false
# schema_region_ratis_log_unsafe_flush_enable = false
# data_region_ratis_log_unsafe_flush_enable = false

# max capacity of a single Raft Log segment (by default 24MB)
# partition_region_ratis_log_segment_size_max = 25165824
# schema_region_ratis_log_segment_size_max = 25165824
# data_region_ratis_log_segment_size_max = 25165824

# flow control window for ratis grpc log appender
# partition_region_ratis_grpc_flow_control_window = 4194304
# schema_region_ratis_grpc_flow_control_window = 4194304
# data_region_ratis_grpc_flow_control_window = 4194304

# min election timeout for leader election
# partition_region_ratis_rpc_leader_election_timeout_min_ms = 2000
# schema_region_ratis_rpc_leader_election_timeout_min_ms = 2000
# data_region_ratis_rpc_leader_election_timeout_min_ms = 2000

# max election timeout for leader election
# partition_region_ratis_rpc_leader_election_timeout_max_ms = 4000
# schema_region_ratis_rpc_leader_election_timeout_max_ms = 4000
# data_region_ratis_rpc_leader_election_timeout_max_ms = 4000

# ratis client retry threshold
# partition_region_ratis_request_timeout_ms = 10000
# schema_region_ratis_request_timeout_ms = 10000
# data_region_ratis_request_timeout_ms = 10000

# currently we use exponential back-off retry policy for ratis
# partition_region_ratis_max_retry_attempts = 10
# partition_region_ratis_initial_sleep_time_ms = 100
# partition_region_ratis_max_sleep_time_ms = 10000
# schema_region_ratis_max_retry_attempts = 10
# schema_region_ratis_initial_sleep_time_ms = 100
# schema_region_ratis_max_sleep_time_ms = 10000
# data_region_ratis_max_retry_attempts = 10
# data_region_ratis_initial_sleep_time_ms = 100
# data_region_ratis_max_sleep_time_ms = 10000

# preserve certain logs when take snapshot and purge
# partition_region_ratis_preserve_logs_num_when_purge = 1000
# schema_region_ratis_preserve_logs_num_when_purge = 1000
# data_region_ratis_preserve_logs_num_when_purge = 1000

# first election timeout
# ratis_first_election_timeout_min_ms = 50
# ratis_first_election_timeout_max_ms = 150
=======
# Thrift socket and connection timeout between raft nodes, in milliseconds.
# Datatype: int
# cn_connection_timeout_ms=20000
>>>>>>> a2ccdeb9


# selector thread (TAsyncClientManager) nums for async thread in a clientManager
# Datatype: int
# cn_selector_thread_nums_of_client_manager=1

<|MERGE_RESOLUTION|>--- conflicted
+++ resolved
@@ -49,12 +49,11 @@
 # For other ConfigNodes that are started or restarted, target_config_nodes points to any running ConfigNode's internal_address:internal_port.
 # Notice: The ip for any target_config_node should never be 0.0.0.0
 # Datatype: String
-<<<<<<< HEAD
-target_config_nodes=127.0.0.1:22277
-
-
-####################
-### Region configuration
+# cn_target_config_nodes=127.0.0.1:22277
+
+
+####################
+### Directory configuration
 ####################
 
 # ConfigNode consensus protocol type.
@@ -62,147 +61,7 @@
 # These consensus protocols are currently supported:
 # 1. org.apache.iotdb.consensus.standalone.StandAloneConsensus(Consensus patterns optimized specifically for single replica)
 # 2. org.apache.iotdb.consensus.ratis.RatisConsensus(Raft protocol)
-# config_node_consensus_protocol_class=org.apache.iotdb.consensus.standalone.RatisConsensus
-
-# SchemaRegion consensus protocol type.
-# This parameter is unmodifiable after ConfigNode starts for the first time.
-# These consensus protocols are currently supported:
-# 1. org.apache.iotdb.consensus.standalone.StandAloneConsensus(Consensus patterns optimized specifically for single replica)
-# 2. org.apache.iotdb.consensus.ratis.RatisConsensus(Raft protocol)
-# Datatype: String
-# schema_region_consensus_protocol_class=org.apache.iotdb.consensus.standalone.StandAloneConsensus
-
-# The maximum number of SchemaRegion expected to be managed by each DataNode.
-# Notice: Since each StorageGroup requires at least one SchemaRegion to manage its schema,
-# this parameter doesn't limit the number of SchemaRegions when there are too many StorageGroups.
-# Datatype: Double
-# schema_region_per_data_node=1.0
-
-# DataRegion consensus protocol type.
-# This parameter is unmodifiable after ConfigNode starts for the first time.
-# These consensus protocols are currently supported:
-# 1. org.apache.iotdb.consensus.standalone.StandAloneConsensus(Consensus patterns optimized specifically for single replica)
-# 2. org.apache.iotdb.consensus.multileader.MultiLeaderConsensus(weak consistency, high performance)
-# 3. org.apache.iotdb.consensus.ratis.RatisConsensus(Raft protocol)
-# Datatype: String
-# data_region_consensus_protocol_class=org.apache.iotdb.consensus.standalone.StandAloneConsensus
-
-# The maximum number of DataRegion expected to be managed by each processor.
-# Notice: Since each StorageGroup requires at least two DataRegions to manage its data,
-# this parameter doesn't limit the number of DataRegions when there are too many StorageGroups.
-# Datatype: Double
-# data_region_per_processor=0.5
-
-# Region allocate strategy
-# These allocate strategies are currently supported:
-# 1. GREEDY(Default, when region is allocated, always choose the dataNode that has bean allocated the least regions)
-# 2. COPY_SET(Random replication according to wight calculated from number of regions on all online dataNodes, suitable for large clusters)
-# Datatype: String
-# region_allocate_strategy=GREEDY
-
-####################
-### PartitionSlot configuration
-####################
-
-# All parameters in PartitionSlot configuration is unmodifiable after ConfigNode starts for the first time.
-# And these parameters should be consistent within the ConfigNodeGroup.
-
-
-# Number of SeriesPartitionSlots per StorageGroup
-# Datatype: int
-# series_partition_slot_num=10000
-
-
-# SeriesPartitionSlot executor class
-# These hashing algorithms are currently supported:
-# 1. BKDRHashExecutor(Default)
-# 2. APHashExecutor
-# 3. JSHashExecutor
-# 4. SDBMHashExecutor
-# Also, if you want to implement your own SeriesPartition executor, you can inherit the SeriesPartitionExecutor class and
-# modify this parameter to correspond to your Java class
-# Datatype: String
-# series_partition_executor_class=org.apache.iotdb.commons.partition.executor.hash.BKDRHashExecutor
-
-
-####################
-### StorageGroup configuration
-####################
-
-# All parameters in StorageGroup configuration is unmodifiable after ConfigNode starts for the first time.
-# And these parameters should be consistent within the ConfigNodeGroup.
-
-
-# Default TTL for storage groups that are not set TTL by statements, in ms. If not set (default),
-# the TTL will be unlimited.
-# Notice: if this property is changed, previous created storage group which are not set TTL will
-# also be affected. And negative values are accepted, which means you can only insert future data.
-# Datatype: long
-# default_ttl=36000000
-
-
-# Time partition interval in milliseconds, default is equal to one week
-# Datatype: long
-# time_partition_interval_for_routing=604800000
-
-
-# Default number of SchemaRegion replicas
-# Datatype: int
-# schema_replication_factor=1
-
-
-# Default number of DataRegion replicas
-# Datatype: int
-# data_replication_factor=1
-
-
-####################
-### thrift rpc configuration
-####################
-
-
-# this feature is under development, set this as false before it is done.
-# Datatype: boolean
-# rpc_thrift_compression_enable=false
-
-
-# if true, a snappy based compression method will be called before sending data by the network
-# Datatype: boolean
-# this feature is under development, set this as false before it is done.
-# rpc_advanced_compression_enable=false
-
-
-# Datatype: int
-# rpc_max_concurrent_client_num=65535
-
-
-# thrift max frame size, 512MB by default
-# Datatype: int
-# thrift_max_frame_size=536870912
-
-
-# thrift init buffer size
-# Datatype: int
-# thrift_init_buffer_size=1024
-
-
-# Thrift socket and connection timeout between raft nodes, in milliseconds.
-# Datatype: int
-# connection_timeout_ms=20000
-
-
-# selector thread (TAsyncClientManager) nums for async thread in a clientManager
-# Datatype: int
-# selector_thread_nums_of_client_manager=1
-=======
-cn_target_config_nodes=127.0.0.1:22277
->>>>>>> a2ccdeb9
-
-
-####################
-### Directory configuration
-####################
-
+# cn_consensus_protocol_class=org.apache.iotdb.consensus.standalone.RatisConsensus
 
 # system dir
 # If this property is unset, system will save the data in the default relative path directory under the confignode folder(i.e., %CONFIGNODE_HOME%/data/confignode/system).
@@ -260,7 +119,171 @@
 # cn_thrift_init_buffer_size=1024
 
 
-<<<<<<< HEAD
+# Thrift socket and connection timeout between raft nodes, in milliseconds.
+# Datatype: int
+# cn_connection_timeout_ms=20000
+
+
+# selector thread (TAsyncClientManager) nums for async thread in a clientManager
+# Datatype: int
+# cn_selector_thread_nums_of_client_manager=1
+
+
+####################
+### Directory configuration
+####################
+
+
+# system dir
+# If this property is unset, system will save the data in the default relative path directory under the confignode folder(i.e., %CONFIGNODE_HOME%/data/system).
+# If it is absolute, system will save the data in exact location it points to.
+# If it is relative, system will save the data in the relative path directory it indicates under the confignode folder.
+# For windows platform
+# If its prefix is a drive specifier followed by "\\", or if its prefix is "\\\\", then the path is absolute. Otherwise, it is relative.
+# system_dir=data\\system
+# For Linux platform
+# If its prefix is "/", then the path is absolute. Otherwise, it is relative.
+# system_dir=data/system
+
+
+# consensus dir
+# If this property is unset, system will save the data in the default relative path directory under the confignode folder(i.e., %CONFIGNODE_HOME%/data/consensus).
+# If it is absolute, system will save the data in exact location it points to.
+# If it is relative, system will save the data in the relative path directory it indicates under the confignode folder.
+# Note: If data_dir is assigned an empty string(i.e.,zero-size), it will be handled as a relative path.
+# For windows platform
+# If its prefix is a drive specifier followed by "\\", or if its prefix is "\\\\", then the path is absolute. Otherwise, it is relative.
+# consensus_dir=data\\consensus
+# For Linux platform
+# If its prefix is "/", then the path is absolute. Otherwise, it is relative.
+# consensus_dir=data/consensus
+
+# UDF lib dir
+# If this property is unset, system will save the data in the default relative path directory under
+# the UDF folder(i.e., %CONFIGNODE_HOME%/ext/udf).
+#
+# If it is absolute, system will save the data in exact location it points to.
+# If it is relative, system will save the data in the relative path directory it indicates under the
+# UDF folder.
+# Note: If data_dir is assigned an empty string(i.e.,zero-size), it will be handled as a relative
+# path.
+#
+# For Window platform
+# If its prefix is a drive specifier followed by "\\", or if its prefix is "\\\\", then the path is
+# absolute. Otherwise, it is relative.
+# udf_lib_dir=ext\\udf
+#
+# For Linux platform
+# If its prefix is "/", then the path is absolute. Otherwise, it is relative.
+# udf_lib_dir=ext/udf
+
+
+# temporary lib dir
+# If this property is unset, system will save the data in the default relative path directory under
+# the UDF folder(i.e., %CONFIGNODE_HOME%/ext/temporary).
+#
+# If it is absolute, system will save the data in exact location it points to.
+# If it is relative, system will save the data in the relative path directory it indicates under the
+# UDF folder.
+# Note: If data_dir is assigned an empty string(i.e.,zero-size), it will be handled as a relative
+# path.
+#
+# For Window platform
+# If its prefix is a drive specifier followed by "\\", or if its prefix is "\\\\", then the path is
+# absolute. Otherwise, it is relative.
+# udf_temporary_lib_dir=ext\\udf_temporary
+#
+# For Linux platform
+# If its prefix is "/", then the path is absolute. Otherwise, it is relative.
+# udf_temporary_lib_dir=ext/udf_temporary
+
+
+####################
+### Procedure Configuration
+####################
+
+
+# Default number of worker thread count
+# Datatype: int
+#procedure_core_worker_thread_size=4
+
+
+# Default time interval of completed procedure cleaner work in, time unit is second
+# Datatype: int
+#procedure_completed_clean_interval=30
+
+
+# Default ttl of completed procedure, time unit is second
+# Datatype: int
+#procedure_completed_evict_ttl=800
+
+####################
+### Heartbeat configuration
+####################
+
+
+# The heartbeat interval in milliseconds, default is 1000ms
+# Datatype: long
+# heartbeat_interval=1000
+
+
+####################
+### Routing policy
+####################
+
+
+# The routing policy of read/write requests
+# These routing policy are currently supported:
+# 1. leader(Default, routing to leader replica)
+# 2. greedy(Routing to replica with the lowest load, might cause read un-consistent)
+# Datatype: string
+# routing_policy=leader
+
+
+####################
+### Read configuration
+####################
+
+
+# The read consistency level
+# These consistency levels are currently supported:
+# 1. strong(Default, read from the leader replica)
+# 2. weak(Read from a random replica)
+# Datatype: string
+# read_consistency_level=strong
+
+
+####################
+### Authorization Configuration
+####################
+
+
+# which class to serve for authorization. By default, it is LocalFileAuthorizer.
+# Another choice is org.apache.iotdb.db.auth.authorizer.OpenIdAuthorizer
+# authorizer_provider_class=org.apache.iotdb.commons.auth.authorizer.LocalFileAuthorizer
+
+# If OpenIdAuthorizer is enabled, then openID_url must be set.
+# openID_url=
+
+# admin username, default is root
+# Datatype: string
+# admin_name=root
+
+# encryption provider class
+# iotdb_server_encrypt_decrypt_provider=org.apache.iotdb.commons.security.encrypt.MessageDigestEncrypt
+
+# encryption provided class parameter
+# iotdb_server_encrypt_decrypt_provider_parameter=
+
+# admin password, default is root
+# Datatype: string
+# admin_password=root
+
+
+####################
+### RatisConsensus Configuration
+####################
+
 # max payload size for a single log-sync-RPC from leader to follower
 # partition_region_ratis_log_appender_buffer_size_max = 4194304
 # schema_region_ratis_log_appender_buffer_size_max = 4194304
@@ -323,14 +346,13 @@
 # first election timeout
 # ratis_first_election_timeout_min_ms = 50
 # ratis_first_election_timeout_max_ms = 150
-=======
-# Thrift socket and connection timeout between raft nodes, in milliseconds.
-# Datatype: int
-# cn_connection_timeout_ms=20000
->>>>>>> a2ccdeb9
-
-
-# selector thread (TAsyncClientManager) nums for async thread in a clientManager
-# Datatype: int
-# cn_selector_thread_nums_of_client_manager=1
-
+
+####################
+### Disk Monitor
+####################
+
+
+# Disk remaining threshold at which DataNode is set to ReadOnly status
+# Datatype: double(percentage)
+# disk_space_warning_threshold=5.0
+
