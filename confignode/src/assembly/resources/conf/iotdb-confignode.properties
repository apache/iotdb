#
# Licensed to the Apache Software Foundation (ASF) under one
# or more contributor license agreements.  See the NOTICE file
# distributed with this work for additional information
# regarding copyright ownership.  The ASF licenses this file
# to you under the Apache License, Version 2.0 (the
# "License"); you may not use this file except in compliance
# with the License.  You may obtain a copy of the License at
#
#     http://www.apache.org/licenses/LICENSE-2.0
#
# Unless required by applicable law or agreed to in writing,
# software distributed under the License is distributed on an
# "AS IS" BASIS, WITHOUT WARRANTIES OR CONDITIONS OF ANY
# KIND, either express or implied.  See the License for the
# specific language governing permissions and limitations
# under the License.
#

####################
### Startup configuration
####################


# Used for cluster internal RPC communication.
# Could set 0.0.0.0, 127.0.0.1(for local test) or ipv4 address.
# Datatype: String
internal_address=0.0.0.0


# Used for cluster internal RPC communication
# Datatype: int
internal_port=22277


# Used for ConfigNodeGroup's ConsensusLayer interior communication
# Datatype: int
consensus_port=22278


# At least one running ConfigNode should be set for joining the cluster
# Format: ip:port
# where the ip should be consistent with the target ConfigNode's confignode_internal_address,
# and the port should be consistent with the target ConfigNode's confignode_internal_port.
# For the first ConfigNode to start, target_config_nodes points to its own internal_address:internal_port.
# For other ConfigNodes that are started or restarted, target_config_nodes points to any running ConfigNode's internal_address:internal_port.
# Notice: The ip for any target_config_node should never be 0.0.0.0
# Datatype: String
target_config_nodes=127.0.0.1:22277


####################
### Region configuration
####################


# SchemaRegion consensus protocol type.
# This parameter is unmodifiable after ConfigNode starts for the first time.
# These consensus protocols are currently supported:
# 1. org.apache.iotdb.consensus.standalone.StandAloneConsensus(Consensus patterns optimized specifically for single replica)
# 2. org.apache.iotdb.consensus.ratis.RatisConsensus(Raft protocol)
# Datatype: String
# schema_region_consensus_protocol_class=org.apache.iotdb.consensus.standalone.StandAloneConsensus

# The maximum number of SchemaRegion expected to be managed by each DataNode.
# Notice: Since each StorageGroup requires at least one SchemaRegion to manage its schema,
# this parameter doesn't limit the number of SchemaRegions when there are too many StorageGroups.
# Datatype: Double
# schema_region_per_data_node=1.0

# DataRegion consensus protocol type.
# This parameter is unmodifiable after ConfigNode starts for the first time.
# These consensus protocols are currently supported:
# 1. org.apache.iotdb.consensus.standalone.StandAloneConsensus(Consensus patterns optimized specifically for single replica)
# 2. org.apache.iotdb.consensus.multileader.MultiLeaderConsensus(weak consistency, high performance)
# 3. org.apache.iotdb.consensus.ratis.RatisConsensus(Raft protocol)
# Datatype: String
# data_region_consensus_protocol_class=org.apache.iotdb.consensus.standalone.StandAloneConsensus

# The maximum number of DataRegion expected to be managed by each processor.
# Notice: Since each StorageGroup requires at least two DataRegions to manage its data,
# this parameter doesn't limit the number of DataRegions when there are too many StorageGroups.
# Datatype: Double
# data_region_per_processor=0.5

# Region allocate strategy
# These allocate strategies are currently supported:
# 1. GREEDY(Default, when region is allocated, always choose the dataNode that has bean allocated the least regions)
# 2. COPY_SET(Random replication according to wight calculated from number of regions on all online dataNodes, suitable for large clusters)
# Datatype: String
# region_allocate_strategy=GREEDY

####################
### PartitionSlot configuration
####################

# All parameters in PartitionSlot configuration is unmodifiable after ConfigNode starts for the first time.
# And these parameters should be consistent within the ConfigNodeGroup.


# Number of SeriesPartitionSlots per StorageGroup
# Datatype: int
# series_partition_slot_num=10000


# SeriesPartitionSlot executor class
# These hashing algorithms are currently supported:
# 1. BKDRHashExecutor(Default)
# 2. APHashExecutor
# 3. JSHashExecutor
# 4. SDBMHashExecutor
# Also, if you want to implement your own SeriesPartition executor, you can inherit the SeriesPartitionExecutor class and
# modify this parameter to correspond to your Java class
# Datatype: String
# series_partition_executor_class=org.apache.iotdb.commons.partition.executor.hash.BKDRHashExecutor


####################
### StorageGroup configuration
####################

# All parameters in StorageGroup configuration is unmodifiable after ConfigNode starts for the first time.
# And these parameters should be consistent within the ConfigNodeGroup.


# Default TTL for storage groups that are not set TTL by statements, in ms. If not set (default),
# the TTL will be unlimited.
# Notice: if this property is changed, previous created storage group which are not set TTL will
# also be affected. And negative values are accepted, which means you can only insert future data.
# Datatype: long
# default_ttl=36000000


# Time partition interval in seconds, default is equal to one day
# Datatype: long
# time_partition_interval=86400


# Default number of SchemaRegion replicas
# Datatype: int
# schema_replication_factor=1


# Default number of DataRegion replicas
# Datatype: int
# data_replication_factor=1


####################
### thrift rpc configuration
####################


# this feature is under development, set this as false before it is done.
# Datatype: boolean
# rpc_thrift_compression_enable=false


# if true, a snappy based compression method will be called before sending data by the network
# Datatype: boolean
# this feature is under development, set this as false before it is done.
# rpc_advanced_compression_enable=false


# Datatype: int
# rpc_max_concurrent_client_num=65535


# thrift max frame size, 512MB by default
# Datatype: int
# thrift_max_frame_size=536870912


# thrift init buffer size
# Datatype: int
# thrift_init_buffer_size=1024


# Thrift socket and connection timeout between raft nodes, in milliseconds.
# Datatype: int
# connection_timeout_ms=20000


# selector thread (TAsyncClientManager) nums for async thread in a clientManager
# Datatype: int
# selector_thread_nums_of_client_manager=1


####################
### Directory configuration
####################


# system dir
# If this property is unset, system will save the data in the default relative path directory under the confignode folder(i.e., %CONFIGNODE_HOME%/data/system).
# If it is absolute, system will save the data in exact location it points to.
# If it is relative, system will save the data in the relative path directory it indicates under the confignode folder.
# For windows platform
# If its prefix is a drive specifier followed by "\\", or if its prefix is "\\\\", then the path is absolute. Otherwise, it is relative.
# system_dir=data\\system
# For Linux platform
# If its prefix is "/", then the path is absolute. Otherwise, it is relative.
# system_dir=data/system


# consensus dir
# If this property is unset, system will save the data in the default relative path directory under the confignode folder(i.e., %CONFIGNODE_HOME%/data/consensus).
# If it is absolute, system will save the data in exact location it points to.
# If it is relative, system will save the data in the relative path directory it indicates under the confignode folder.
# Note: If data_dir is assigned an empty string(i.e.,zero-size), it will be handled as a relative path.
# For windows platform
# If its prefix is a drive specifier followed by "\\", or if its prefix is "\\\\", then the path is absolute. Otherwise, it is relative.
# consensus_dir=data\\consensus
# For Linux platform
# If its prefix is "/", then the path is absolute. Otherwise, it is relative.
# consensus_dir=data/consensus

# UDF lib dir
# If this property is unset, system will save the data in the default relative path directory under
# the UDF folder(i.e., %CONFIGNODE_HOME%/ext/udf).
#
# If it is absolute, system will save the data in exact location it points to.
# If it is relative, system will save the data in the relative path directory it indicates under the
# UDF folder.
# Note: If data_dir is assigned an empty string(i.e.,zero-size), it will be handled as a relative
# path.
#
# For Window platform
# If its prefix is a drive specifier followed by "\\", or if its prefix is "\\\\", then the path is
# absolute. Otherwise, it is relative.
# udf_lib_dir=ext\\udf
#
# For Linux platform
# If its prefix is "/", then the path is absolute. Otherwise, it is relative.
# udf_lib_dir=ext/udf


# temporary lib dir
# If this property is unset, system will save the data in the default relative path directory under
# the UDF folder(i.e., %CONFIGNODE_HOME%/ext/temporary).
#
# If it is absolute, system will save the data in exact location it points to.
# If it is relative, system will save the data in the relative path directory it indicates under the
# UDF folder.
# Note: If data_dir is assigned an empty string(i.e.,zero-size), it will be handled as a relative
# path.
#
# For Window platform
# If its prefix is a drive specifier followed by "\\", or if its prefix is "\\\\", then the path is
# absolute. Otherwise, it is relative.
# temporary_lib_dir=ext\\temporary
#
# For Linux platform
# If its prefix is "/", then the path is absolute. Otherwise, it is relative.
# temporary_lib_dir=ext/temporary


####################
### Procedure Configuration
####################


# Default number of worker thread count
# Datatype: int
#procedure_core_worker_thread_size=4


# Default time interval of completed procedure cleaner work in, time unit is second
# Datatype: int
#procedure_completed_clean_interval=30


# Default ttl of completed procedure, time unit is second
# Datatype: int
#procedure_completed_evict_ttl=800

####################
### Heartbeat configuration
####################


# The heartbeat interval in milliseconds, default is 1000ms
# Datatype: long
# heartbeat_interval=1000


####################
### Routing policy
####################


# The routing policy of read/write requests
# These routing policy are currently supported:
# 1. leader(Default, routing to leader replica)
# 2. greedy(Routing to replica with the lowest load, might cause read un-consistent)
# Datatype: string
# routing_policy=leader


####################
### Read configuration
####################


# The read consistency level
# These consistency levels are currently supported:
# 1. strong(Default, read from the leader replica)
# 2. weak(Read from a random replica)
# Datatype: string
# read_consistency_level=strong


####################
### Authorization Configuration
####################


# which class to serve for authorization. By default, it is LocalFileAuthorizer.
# Another choice is org.apache.iotdb.db.auth.authorizer.OpenIdAuthorizer
# authorizer_provider_class=org.apache.iotdb.commons.auth.authorizer.LocalFileAuthorizer

# If OpenIdAuthorizer is enabled, then openID_url must be set.
# openID_url=

# admin username, default is root
# Datatype: string
# admin_name=root

# encryption provider class
# iotdb_server_encrypt_decrypt_provider=org.apache.iotdb.commons.security.encrypt.MessageDigestEncrypt

# encryption provided class parameter
# iotdb_server_encrypt_decrypt_provider_parameter=

# admin password, default is root
# Datatype: string
# admin_password=root


####################
### RatisConsensus Configuration
####################

# max payload size for a single log-sync-RPC from leader to follower
# ratis_log_appender_buffer_size_max = 4194304

<<<<<<< HEAD

####################
### Disk Monitor
####################


# Disk remaining threshold at which DataNode is set to ReadOnly status
# Datatype: double(percentage)
# disk_full_threshold=5.0
=======
# trigger a snapshot when ratis_snapshot_trigger_threshold logs are written
# ratis_snapshot_trigger_threshold = 400000

# allow flushing Raft Log asynchronously
# ratis_log_unsafe_flush_enable = false

# max capacity of a single Raft Log segment (by default 24MB)
# ratis_log_segment_size_max = 25165824

# flow control window for ratis grpc log appender
# ratis_grpc_flow_control_window = 4194304

# min election timeout for leader election
# ratis_rpc_leader_election_timeout_min_ms = 2000

# max election timeout for leader election
# ratis_rpc_leader_election_timeout_max_ms = 4000
>>>>>>> e6a85b63
<|MERGE_RESOLUTION|>--- conflicted
+++ resolved
@@ -344,7 +344,23 @@
 # max payload size for a single log-sync-RPC from leader to follower
 # ratis_log_appender_buffer_size_max = 4194304
 
-<<<<<<< HEAD
+# trigger a snapshot when ratis_snapshot_trigger_threshold logs are written
+# ratis_snapshot_trigger_threshold = 400000
+
+# allow flushing Raft Log asynchronously
+# ratis_log_unsafe_flush_enable = false
+
+# max capacity of a single Raft Log segment (by default 24MB)
+# ratis_log_segment_size_max = 25165824
+
+# flow control window for ratis grpc log appender
+# ratis_grpc_flow_control_window = 4194304
+
+# min election timeout for leader election
+# ratis_rpc_leader_election_timeout_min_ms = 2000
+
+# max election timeout for leader election
+# ratis_rpc_leader_election_timeout_max_ms = 4000
 
 ####################
 ### Disk Monitor
@@ -354,22 +370,3 @@
 # Disk remaining threshold at which DataNode is set to ReadOnly status
 # Datatype: double(percentage)
 # disk_full_threshold=5.0
-=======
-# trigger a snapshot when ratis_snapshot_trigger_threshold logs are written
-# ratis_snapshot_trigger_threshold = 400000
-
-# allow flushing Raft Log asynchronously
-# ratis_log_unsafe_flush_enable = false
-
-# max capacity of a single Raft Log segment (by default 24MB)
-# ratis_log_segment_size_max = 25165824
-
-# flow control window for ratis grpc log appender
-# ratis_grpc_flow_control_window = 4194304
-
-# min election timeout for leader election
-# ratis_rpc_leader_election_timeout_min_ms = 2000
-
-# max election timeout for leader election
-# ratis_rpc_leader_election_timeout_max_ms = 4000
->>>>>>> e6a85b63
