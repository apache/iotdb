--- conflicted
+++ resolved
@@ -73,12 +73,7 @@
     collectorAttributes.put("collector", "org.apache.iotdb.pipe.collector.DefaultCollector");
     processorAttributes.put("processor", "org.apache.iotdb.pipe.processor.SDTFilterProcessor");
     connectorAttributes.put("connector", "org.apache.iotdb.pipe.protocal.ThriftTransporter");
-<<<<<<< HEAD
     PipeTaskMeta pipeTaskMeta = new PipeTaskMeta(new MinimumConsensusIndex(), 1);
-    pipeTaskMeta.trackException(true, "someError");
-=======
-    PipeTaskMeta pipeTaskMeta = new PipeTaskMeta(0, 1);
->>>>>>> 5b83ed50
     Map<TConsensusGroupId, PipeTaskMeta> pipeTasks = new HashMap<>();
     pipeTasks.put(new TConsensusGroupId(DataRegion, 1), pipeTaskMeta);
     PipeStaticMeta pipeStaticMeta =
