/*
 * Licensed to the Apache Software Foundation (ASF) under one
 * or more contributor license agreements.  See the NOTICE file
 * distributed with this work for additional information
 * regarding copyright ownership.  The ASF licenses this file
 * to you under the Apache License, Version 2.0 (the
 * "License"); you may not use this file except in compliance
 * with the License.  You may obtain a copy of the License at
 *
 *     http://www.apache.org/licenses/LICENSE-2.0
 *
 * Unless required by applicable law or agreed to in writing,
 * software distributed under the License is distributed on an
 * "AS IS" BASIS, WITHOUT WARRANTIES OR CONDITIONS OF ANY
 * KIND, either express or implied.  See the License for the
 * specific language governing permissions and limitations
 * under the License.
 */
package org.apache.iotdb.confignode.service.thrift;

import org.apache.iotdb.common.rpc.thrift.TConsensusGroupType;
import org.apache.iotdb.common.rpc.thrift.TDataNodeInfo;
import org.apache.iotdb.common.rpc.thrift.TDataNodeLocation;
import org.apache.iotdb.common.rpc.thrift.TEndPoint;
import org.apache.iotdb.common.rpc.thrift.TRegionReplicaSet;
import org.apache.iotdb.common.rpc.thrift.TSStatus;
import org.apache.iotdb.common.rpc.thrift.TSeriesPartitionSlot;
import org.apache.iotdb.common.rpc.thrift.TSetTTLReq;
import org.apache.iotdb.common.rpc.thrift.TTimePartitionSlot;
import org.apache.iotdb.commons.auth.entity.PrivilegeType;
import org.apache.iotdb.commons.conf.CommonDescriptor;
import org.apache.iotdb.commons.conf.IoTDBConstant;
import org.apache.iotdb.commons.exception.ConfigurationException;
import org.apache.iotdb.commons.exception.IllegalPathException;
import org.apache.iotdb.commons.exception.StartupException;
import org.apache.iotdb.commons.path.PartialPath;
import org.apache.iotdb.commons.udf.service.UDFClassLoaderManager;
import org.apache.iotdb.commons.udf.service.UDFExecutableManager;
import org.apache.iotdb.commons.udf.service.UDFRegistrationService;
import org.apache.iotdb.confignode.conf.ConfigNodeConfig;
import org.apache.iotdb.confignode.conf.ConfigNodeConstant;
import org.apache.iotdb.confignode.conf.ConfigNodeDescriptor;
import org.apache.iotdb.confignode.conf.ConfigNodeStartupCheck;
import org.apache.iotdb.confignode.manager.ConfigManager;
import org.apache.iotdb.confignode.procedure.env.ConfigNodeProcedureEnv;
import org.apache.iotdb.confignode.rpc.thrift.TAuthorizerReq;
import org.apache.iotdb.confignode.rpc.thrift.TAuthorizerResp;
import org.apache.iotdb.confignode.rpc.thrift.TCheckUserPrivilegesReq;
import org.apache.iotdb.confignode.rpc.thrift.TClusterNodeInfos;
import org.apache.iotdb.confignode.rpc.thrift.TCountStorageGroupResp;
import org.apache.iotdb.confignode.rpc.thrift.TDataNodeActiveReq;
import org.apache.iotdb.confignode.rpc.thrift.TDataNodeInfoResp;
import org.apache.iotdb.confignode.rpc.thrift.TDataNodeRegisterReq;
import org.apache.iotdb.confignode.rpc.thrift.TDataNodeRegisterResp;
import org.apache.iotdb.confignode.rpc.thrift.TDataPartitionReq;
import org.apache.iotdb.confignode.rpc.thrift.TDataPartitionResp;
import org.apache.iotdb.confignode.rpc.thrift.TDeleteStorageGroupsReq;
import org.apache.iotdb.confignode.rpc.thrift.TGlobalConfig;
import org.apache.iotdb.confignode.rpc.thrift.TSchemaNodeManagementReq;
import org.apache.iotdb.confignode.rpc.thrift.TSchemaNodeManagementResp;
import org.apache.iotdb.confignode.rpc.thrift.TSchemaPartitionReq;
import org.apache.iotdb.confignode.rpc.thrift.TSchemaPartitionResp;
import org.apache.iotdb.confignode.rpc.thrift.TSetDataReplicationFactorReq;
import org.apache.iotdb.confignode.rpc.thrift.TSetSchemaReplicationFactorReq;
import org.apache.iotdb.confignode.rpc.thrift.TSetStorageGroupReq;
import org.apache.iotdb.confignode.rpc.thrift.TSetTimePartitionIntervalReq;
import org.apache.iotdb.confignode.rpc.thrift.TStorageGroupSchema;
import org.apache.iotdb.confignode.rpc.thrift.TStorageGroupSchemaResp;
import org.apache.iotdb.db.mpp.common.schematree.PathPatternTree;
import org.apache.iotdb.db.qp.logical.sys.AuthorOperator;
import org.apache.iotdb.rpc.TSStatusCode;
import org.apache.iotdb.tsfile.utils.PublicBAOS;

import org.apache.ratis.util.FileUtils;
import org.apache.thrift.TException;
import org.junit.After;
import org.junit.AfterClass;
import org.junit.Assert;
import org.junit.Before;
import org.junit.BeforeClass;
import org.junit.Test;

import java.io.File;
import java.io.IOException;
import java.nio.ByteBuffer;
import java.util.ArrayList;
import java.util.Arrays;
import java.util.Comparator;
import java.util.HashMap;
import java.util.HashSet;
import java.util.List;
import java.util.Map;
import java.util.Set;

public class ConfigNodeRPCServiceProcessorTest {

  ConfigNodeRPCServiceProcessor processor;

  @BeforeClass
  public static void beforeClass() throws StartupException, ConfigurationException, IOException {
    final ConfigNodeConfig configNodeConfig = ConfigNodeDescriptor.getInstance().getConf();
    UDFExecutableManager.setupAndGetInstance(
        configNodeConfig.getTemporaryLibDir(), configNodeConfig.getUdfLibDir());
    UDFClassLoaderManager.setupAndGetInstance(configNodeConfig.getUdfLibDir());
    UDFRegistrationService.setupAndGetInstance(configNodeConfig.getSystemUdfDir());
    ConfigNodeStartupCheck.getInstance().startUpCheck();
  }

  @Before
  public void before() throws IOException {
    processor = new ConfigNodeRPCServiceProcessor(new ConfigManager());
    processor.getConsensusManager().singleCopyMayWaitUntilLeaderReady();
  }

  @After
  public void after() throws IOException {
    processor.close();
    FileUtils.deleteFully(new File(ConfigNodeDescriptor.getInstance().getConf().getConsensusDir()));
    FileUtils.deleteFully(
        new File(CommonDescriptor.getInstance().getConfig().getProcedureWalFolder()));
  }

  @AfterClass
  public static void afterClass() throws IOException {
    UDFExecutableManager.getInstance().stop();
    UDFClassLoaderManager.getInstance().stop();
    UDFRegistrationService.getInstance().stop();
    FileUtils.deleteFully(new File(ConfigNodeConstant.DATA_DIR));
  }

  private void checkGlobalConfig(TGlobalConfig globalConfig) {
    Assert.assertEquals(
        ConfigNodeDescriptor.getInstance().getConf().getDataRegionConsensusProtocolClass(),
        globalConfig.getDataRegionConsensusProtocolClass());
    Assert.assertEquals(
        ConfigNodeDescriptor.getInstance().getConf().getSchemaRegionConsensusProtocolClass(),
        globalConfig.getSchemaRegionConsensusProtocolClass());
    Assert.assertEquals(
        ConfigNodeDescriptor.getInstance().getConf().getSeriesPartitionSlotNum(),
        globalConfig.getSeriesPartitionSlotNum());
    Assert.assertEquals(
        ConfigNodeDescriptor.getInstance().getConf().getSeriesPartitionExecutorClass(),
        globalConfig.getSeriesPartitionExecutorClass());
  }

  private void registerAndActivateDataNodes() throws TException {
    for (int i = 0; i < 3; i++) {
      TDataNodeLocation dataNodeLocation = new TDataNodeLocation();
      dataNodeLocation.setClientRpcEndPoint(new TEndPoint("0.0.0.0", 6667 + i));
      dataNodeLocation.setInternalEndPoint(new TEndPoint("0.0.0.0", 9003 + i));
      dataNodeLocation.setMPPDataExchangeEndPoint(new TEndPoint("0.0.0.0", 8777 + i));
      dataNodeLocation.setDataRegionConsensusEndPoint(new TEndPoint("0.0.0.0", 40010 + i));
      dataNodeLocation.setSchemaRegionConsensusEndPoint(new TEndPoint("0.0.0.0", 50010 + i));

      TDataNodeInfo dataNodeInfo = new TDataNodeInfo();
      dataNodeInfo.setLocation(dataNodeLocation);
      dataNodeInfo.setCpuCoreNum(8);
      dataNodeInfo.setMaxMemory(1024 * 1024);

      TDataNodeRegisterReq req = new TDataNodeRegisterReq(dataNodeInfo);
      TDataNodeRegisterResp resp = processor.registerDataNode(req);

      Assert.assertEquals(TSStatusCode.SUCCESS_STATUS.getStatusCode(), resp.getStatus().getCode());
      Assert.assertEquals(i, resp.getDataNodeId());
      checkGlobalConfig(resp.getGlobalConfig());
      // activate dataNode
      dataNodeLocation.setDataNodeId(resp.getDataNodeId());
      TDataNodeActiveReq dataNodeActiveReq = new TDataNodeActiveReq(dataNodeInfo);
      TSStatus activeDataNodeRsp = processor.activeDataNode(dataNodeActiveReq);
      Assert.assertEquals(TSStatusCode.SUCCESS_STATUS.getStatusCode(), activeDataNodeRsp.getCode());
    }
  }

  @Test
  public void testRegisterAndQueryDataNode() throws TException {
    registerAndActivateDataNodes();
    TDataNodeLocation dataNodeLocation = new TDataNodeLocation();
    TDataNodeInfo dataNodeInfo = new TDataNodeInfo();
    dataNodeInfo.setLocation(dataNodeLocation);
    dataNodeInfo.setCpuCoreNum(8);
    dataNodeInfo.setMaxMemory(1024 * 1024);

    TDataNodeRegisterReq req = new TDataNodeRegisterReq(dataNodeInfo);
    TDataNodeRegisterResp resp = new TDataNodeRegisterResp();

    // test only register not activate
    dataNodeLocation.setClientRpcEndPoint(new TEndPoint("0.0.0.0", 6670));
    dataNodeLocation.setInternalEndPoint(new TEndPoint("0.0.0.0", 9007));
    dataNodeLocation.setMPPDataExchangeEndPoint(new TEndPoint("0.0.0.0", 8781));
    dataNodeLocation.setDataRegionConsensusEndPoint(new TEndPoint("0.0.0.0", 40014));
    dataNodeLocation.setSchemaRegionConsensusEndPoint(new TEndPoint("0.0.0.0", 50014));
    resp = processor.registerDataNode(req);
    Assert.assertEquals(TSStatusCode.SUCCESS_STATUS.getStatusCode(), resp.getStatus().getCode());
    Assert.assertEquals(4, resp.getDataNodeId());

    // test success re-register
    dataNodeLocation.setClientRpcEndPoint(new TEndPoint("0.0.0.0", 6668));
    dataNodeLocation.setInternalEndPoint(new TEndPoint("0.0.0.0", 9004));
    dataNodeLocation.setMPPDataExchangeEndPoint(new TEndPoint("0.0.0.0", 8778));
    dataNodeLocation.setDataRegionConsensusEndPoint(new TEndPoint("0.0.0.0", 40011));
    dataNodeLocation.setSchemaRegionConsensusEndPoint(new TEndPoint("0.0.0.0", 50011));

    resp = processor.registerDataNode(req);
    Assert.assertEquals(
        TSStatusCode.DATANODE_ALREADY_REGISTERED.getStatusCode(), resp.getStatus().getCode());
    Assert.assertEquals(1, resp.getDataNodeId());
    checkGlobalConfig(resp.getGlobalConfig());

    // test query DataNodeInfo
    TDataNodeInfoResp infoResp = processor.getDataNodeInfo(-1);
    Assert.assertEquals(
        TSStatusCode.SUCCESS_STATUS.getStatusCode(), infoResp.getStatus().getCode());
    Map<Integer, TDataNodeInfo> infoMap = infoResp.getDataNodeInfoMap();
    Assert.assertEquals(3, infoMap.size());
    List<Map.Entry<Integer, TDataNodeInfo>> infoList = new ArrayList<>(infoMap.entrySet());
    infoList.sort(Comparator.comparingInt(Map.Entry::getKey));
    for (int i = 0; i < 3; i++) {
      dataNodeLocation.setDataNodeId(i);
      dataNodeLocation.setClientRpcEndPoint(new TEndPoint("0.0.0.0", 6667 + i));
      dataNodeLocation.setInternalEndPoint(new TEndPoint("0.0.0.0", 9003 + i));
      dataNodeLocation.setMPPDataExchangeEndPoint(new TEndPoint("0.0.0.0", 8777 + i));
      dataNodeLocation.setDataRegionConsensusEndPoint(new TEndPoint("0.0.0.0", 40010 + i));
      dataNodeLocation.setSchemaRegionConsensusEndPoint(new TEndPoint("0.0.0.0", 50010 + i));
      Assert.assertEquals(dataNodeLocation, infoList.get(i).getValue().getLocation());
    }

<<<<<<< HEAD
    infoResp = processor.getDataNodeInfo(4);
    Assert.assertEquals(
        TSStatusCode.SUCCESS_STATUS.getStatusCode(), infoResp.getStatus().getCode());
    infoMap = infoResp.getDataNodeInfoMap();
    Assert.assertEquals(1, infoMap.size());
    Assert.assertNull(infoMap.get(1));

    infoResp = processor.getDataNodeInfo(1);
=======
    infoResp = processor.getDataNodeInfo(0);
>>>>>>> 897ed48e
    Assert.assertEquals(
        TSStatusCode.SUCCESS_STATUS.getStatusCode(), infoResp.getStatus().getCode());
    infoMap = infoResp.getDataNodeInfoMap();
    Assert.assertEquals(1, infoMap.size());
    Assert.assertNotNull(infoMap.get(0));
    dataNodeLocation.setDataNodeId(0);
    dataNodeLocation.setClientRpcEndPoint(new TEndPoint("0.0.0.0", 6667));
    dataNodeLocation.setInternalEndPoint(new TEndPoint("0.0.0.0", 9003));
    dataNodeLocation.setMPPDataExchangeEndPoint(new TEndPoint("0.0.0.0", 8777));
    dataNodeLocation.setDataRegionConsensusEndPoint(new TEndPoint("0.0.0.0", 40010));
    dataNodeLocation.setSchemaRegionConsensusEndPoint(new TEndPoint("0.0.0.0", 50010));
    Assert.assertEquals(dataNodeLocation, infoMap.get(0).getLocation());
  }

  @Test
  public void getAllClusterNodeInfosTest() throws TException {
    registerAndActivateDataNodes();

    TClusterNodeInfos clusterNodes = processor.getAllClusterNodeInfos();

    List<TDataNodeLocation> dataNodeInfos = clusterNodes.getDataNodeList();
    Assert.assertEquals(3, dataNodeInfos.size());
    TDataNodeLocation dataNodeLocation = new TDataNodeLocation();
    for (int i = 0; i < 3; i++) {
      dataNodeLocation.setDataNodeId(i);
      dataNodeLocation.setClientRpcEndPoint(new TEndPoint("0.0.0.0", 6667 + i));
      dataNodeLocation.setInternalEndPoint(new TEndPoint("0.0.0.0", 9003 + i));
      dataNodeLocation.setMPPDataExchangeEndPoint(new TEndPoint("0.0.0.0", 8777 + i));
      dataNodeLocation.setDataRegionConsensusEndPoint(new TEndPoint("0.0.0.0", 40010 + i));
      dataNodeLocation.setSchemaRegionConsensusEndPoint(new TEndPoint("0.0.0.0", 50010 + i));
      Assert.assertEquals(dataNodeLocation, dataNodeInfos.get(i));
    }
  }

  @Test
  public void testSetAndQueryStorageGroup() throws TException {
    TSStatus status;
    final String sg0 = "root.sg0";
    final String sg1 = "root.sg1";

    // register DataNodes
    registerAndActivateDataNodes();

    // set StorageGroup0 by default values
    TSetStorageGroupReq setReq0 = new TSetStorageGroupReq(new TStorageGroupSchema(sg0));
    status = processor.setStorageGroup(setReq0);
    Assert.assertEquals(TSStatusCode.SUCCESS_STATUS.getStatusCode(), status.getCode());

    // set StorageGroup1 by specific values
    TSetStorageGroupReq setReq1 =
        new TSetStorageGroupReq(
            new TStorageGroupSchema(sg1)
                .setTTL(1024L)
                .setSchemaReplicationFactor(5)
                .setDataReplicationFactor(5)
                .setTimePartitionInterval(2048L));
    status = processor.setStorageGroup(setReq1);
    Assert.assertEquals(TSStatusCode.SUCCESS_STATUS.getStatusCode(), status.getCode());

    // test count all StorageGroups
    TCountStorageGroupResp countResp =
        processor.countMatchedStorageGroups(Arrays.asList("root", "**"));
    Assert.assertEquals(
        TSStatusCode.SUCCESS_STATUS.getStatusCode(), countResp.getStatus().getCode());
    Assert.assertEquals(2, countResp.getCount());

    // test count one StorageGroup
    countResp = processor.countMatchedStorageGroups(Arrays.asList("root", "sg0", "**"));
    Assert.assertEquals(
        TSStatusCode.SUCCESS_STATUS.getStatusCode(), countResp.getStatus().getCode());
    Assert.assertEquals(1, countResp.getCount());

    // test query all StorageGroupSchemas
    TStorageGroupSchemaResp getResp =
        processor.getMatchedStorageGroupSchemas(Arrays.asList("root", "**"));
    Assert.assertEquals(TSStatusCode.SUCCESS_STATUS.getStatusCode(), getResp.getStatus().getCode());
    Map<String, TStorageGroupSchema> schemaMap = getResp.getStorageGroupSchemaMap();
    Assert.assertEquals(2, schemaMap.size());
    TStorageGroupSchema storageGroupSchema = schemaMap.get(sg0);
    Assert.assertNotNull(storageGroupSchema);
    Assert.assertEquals(sg0, storageGroupSchema.getName());
    Assert.assertEquals(Long.MAX_VALUE, storageGroupSchema.getTTL());
    Assert.assertEquals(1, storageGroupSchema.getSchemaReplicationFactor());
    Assert.assertEquals(1, storageGroupSchema.getDataReplicationFactor());
    Assert.assertEquals(604800, storageGroupSchema.getTimePartitionInterval());
    storageGroupSchema = schemaMap.get(sg1);
    Assert.assertNotNull(storageGroupSchema);
    Assert.assertEquals(sg1, storageGroupSchema.getName());
    Assert.assertEquals(1024L, storageGroupSchema.getTTL());
    Assert.assertEquals(5, storageGroupSchema.getSchemaReplicationFactor());
    Assert.assertEquals(5, storageGroupSchema.getDataReplicationFactor());
    Assert.assertEquals(2048L, storageGroupSchema.getTimePartitionInterval());

    // test fail by re-register
    status = processor.setStorageGroup(setReq0);
    Assert.assertEquals(
        TSStatusCode.STORAGE_GROUP_ALREADY_EXISTS.getStatusCode(), status.getCode());

    // test StorageGroup setter interfaces
    status = processor.setTTL(new TSetTTLReq(sg1, Long.MAX_VALUE));
    Assert.assertEquals(TSStatusCode.SUCCESS_STATUS.getStatusCode(), status.getCode());
    status = processor.setSchemaReplicationFactor(new TSetSchemaReplicationFactorReq(sg1, 1));
    Assert.assertEquals(TSStatusCode.SUCCESS_STATUS.getStatusCode(), status.getCode());
    status = processor.setDataReplicationFactor(new TSetDataReplicationFactorReq(sg1, 1));
    Assert.assertEquals(TSStatusCode.SUCCESS_STATUS.getStatusCode(), status.getCode());
    status = processor.setTimePartitionInterval(new TSetTimePartitionIntervalReq(sg1, 604800L));
    Assert.assertEquals(TSStatusCode.SUCCESS_STATUS.getStatusCode(), status.getCode());

    // test setter results
    getResp = processor.getMatchedStorageGroupSchemas(Arrays.asList("root", "sg1"));
    Assert.assertEquals(TSStatusCode.SUCCESS_STATUS.getStatusCode(), getResp.getStatus().getCode());
    schemaMap = getResp.getStorageGroupSchemaMap();
    Assert.assertEquals(1, schemaMap.size());
    storageGroupSchema = schemaMap.get(sg1);
    Assert.assertNotNull(storageGroupSchema);
    Assert.assertEquals(sg1, storageGroupSchema.getName());
    Assert.assertEquals(Long.MAX_VALUE, storageGroupSchema.getTTL());
    Assert.assertEquals(1, storageGroupSchema.getSchemaReplicationFactor());
    Assert.assertEquals(1, storageGroupSchema.getDataReplicationFactor());
    Assert.assertEquals(604800, storageGroupSchema.getTimePartitionInterval());
  }

  /** Generate a PatternTree and serialize it into a ByteBuffer */
  private ByteBuffer generatePatternTreeBuffer(String[] paths)
      throws IllegalPathException, IOException {
    PathPatternTree patternTree = new PathPatternTree();
    for (String path : paths) {
      patternTree.appendPathPattern(new PartialPath(path));
    }
    patternTree.constructTree();

    PublicBAOS baos = new PublicBAOS();
    patternTree.serialize(baos);
    return ByteBuffer.wrap(baos.toByteArray());
  }

  @Test
  public void testGetAndCreateSchemaPartition()
      throws TException, IOException, IllegalPathException {
    final String sg = "root.sg";
    final String sg0 = "root.sg0";
    final String sg1 = "root.sg1";

    final String d00 = sg0 + ".d0.s";
    final String d01 = sg0 + ".d1.s";
    final String d10 = sg1 + ".d0.s";
    final String d11 = sg1 + ".d1.s";

    final String allPaths = "root.**";
    final String allSg0 = "root.sg0.**";
    final String allSg1 = "root.sg1.**";

    TSStatus status;
    ByteBuffer buffer;
    TSchemaPartitionReq schemaPartitionReq;
    TSchemaPartitionResp schemaPartitionResp;

    Map<String, Map<TSeriesPartitionSlot, TRegionReplicaSet>> schemaPartitionMap;

    // Set StorageGroups
    status = processor.setStorageGroup(new TSetStorageGroupReq(new TStorageGroupSchema(sg0)));
    Assert.assertEquals(TSStatusCode.SUCCESS_STATUS.getStatusCode(), status.getCode());
    status = processor.setStorageGroup(new TSetStorageGroupReq(new TStorageGroupSchema(sg1)));
    Assert.assertEquals(TSStatusCode.SUCCESS_STATUS.getStatusCode(), status.getCode());

    // Test getOrCreateSchemaPartition, the result should be NOT_ENOUGH_DATANODE
    buffer = generatePatternTreeBuffer(new String[] {d00, d01, allSg1});
    schemaPartitionReq = new TSchemaPartitionReq(buffer);
    schemaPartitionResp = processor.getOrCreateSchemaPartition(schemaPartitionReq);
    Assert.assertEquals(
        TSStatusCode.NOT_ENOUGH_DATA_NODE.getStatusCode(),
        schemaPartitionResp.getStatus().getCode());
    Assert.assertNull(schemaPartitionResp.getSchemaRegionMap());

    // register DataNodes
    registerAndActivateDataNodes();

    // Test getSchemaPartition, the result should be empty
    buffer = generatePatternTreeBuffer(new String[] {d00, d01, allSg1});
    schemaPartitionReq = new TSchemaPartitionReq(buffer);
    schemaPartitionResp = processor.getSchemaPartition(schemaPartitionReq);
    Assert.assertEquals(
        TSStatusCode.SUCCESS_STATUS.getStatusCode(), schemaPartitionResp.getStatus().getCode());
    Assert.assertEquals(0, schemaPartitionResp.getSchemaRegionMapSize());

    // Test getOrCreateSchemaPartition, ConfigNode should create SchemaPartitions and return
    buffer = generatePatternTreeBuffer(new String[] {d00, d01, d10, d11});
    schemaPartitionReq.setPathPatternTree(buffer);
    schemaPartitionResp = processor.getOrCreateSchemaPartition(schemaPartitionReq);
    Assert.assertEquals(
        TSStatusCode.SUCCESS_STATUS.getStatusCode(), schemaPartitionResp.getStatus().getCode());
    Assert.assertEquals(2, schemaPartitionResp.getSchemaRegionMapSize());
    schemaPartitionMap = schemaPartitionResp.getSchemaRegionMap();
    for (int i = 0; i < 2; i++) {
      Assert.assertTrue(schemaPartitionMap.containsKey(sg + i));
      Assert.assertEquals(2, schemaPartitionMap.get(sg + i).size());
      schemaPartitionMap
          .get(sg + i)
          .forEach(
              (tSeriesPartitionSlot, tRegionReplicaSet) -> {
                Assert.assertEquals(1, tRegionReplicaSet.getDataNodeLocationsSize());
                Assert.assertEquals(
                    TConsensusGroupType.SchemaRegion, tRegionReplicaSet.getRegionId().getType());
              });
    }

    // Test getSchemaPartition, when a device path doesn't match any StorageGroup and including
    // "**",
    // ConfigNode will return all the SchemaPartitions
    buffer = generatePatternTreeBuffer(new String[] {allPaths});
    schemaPartitionReq.setPathPatternTree(buffer);
    schemaPartitionResp = processor.getSchemaPartition(schemaPartitionReq);
    Assert.assertEquals(
        TSStatusCode.SUCCESS_STATUS.getStatusCode(), schemaPartitionResp.getStatus().getCode());
    Assert.assertEquals(2, schemaPartitionResp.getSchemaRegionMapSize());
    schemaPartitionMap = schemaPartitionResp.getSchemaRegionMap();
    for (int i = 0; i < 2; i++) {
      Assert.assertTrue(schemaPartitionMap.containsKey(sg + i));
      Assert.assertEquals(2, schemaPartitionMap.get(sg + i).size());
      schemaPartitionMap
          .get(sg + i)
          .forEach(
              (tSeriesPartitionSlot, tRegionReplicaSet) -> {
                Assert.assertEquals(1, tRegionReplicaSet.getDataNodeLocationsSize());
                Assert.assertEquals(
                    TConsensusGroupType.SchemaRegion, tRegionReplicaSet.getRegionId().getType());
              });
    }

    // Test getSchemaPartition, when a device path matches with a StorageGroup and end with "*",
    // ConfigNode will return all the SchemaPartitions in this StorageGroup
    buffer = generatePatternTreeBuffer(new String[] {allSg0, d11});
    schemaPartitionReq.setPathPatternTree(buffer);
    schemaPartitionResp = processor.getSchemaPartition(schemaPartitionReq);
    Assert.assertEquals(
        TSStatusCode.SUCCESS_STATUS.getStatusCode(), schemaPartitionResp.getStatus().getCode());
    Assert.assertEquals(2, schemaPartitionResp.getSchemaRegionMapSize());
    schemaPartitionMap = schemaPartitionResp.getSchemaRegionMap();
    // Check "root.sg0"
    Assert.assertTrue(schemaPartitionMap.containsKey(sg0));
    Assert.assertEquals(2, schemaPartitionMap.get(sg0).size());
    schemaPartitionMap
        .get(sg0)
        .forEach(
            (tSeriesPartitionSlot, tRegionReplicaSet) -> {
              Assert.assertEquals(1, tRegionReplicaSet.getDataNodeLocationsSize());
              Assert.assertEquals(
                  TConsensusGroupType.SchemaRegion, tRegionReplicaSet.getRegionId().getType());
            });
    // Check "root.sg1"
    Assert.assertTrue(schemaPartitionMap.containsKey(sg1));
    Assert.assertEquals(1, schemaPartitionMap.get(sg1).size());
    schemaPartitionMap
        .get(sg1)
        .forEach(
            (tSeriesPartitionSlot, tRegionReplicaSet) -> {
              Assert.assertEquals(1, tRegionReplicaSet.getDataNodeLocationsSize());
              Assert.assertEquals(
                  TConsensusGroupType.SchemaRegion, tRegionReplicaSet.getRegionId().getType());
            });
  }

  private Map<String, Map<TSeriesPartitionSlot, List<TTimePartitionSlot>>>
      constructPartitionSlotsMap(
          int storageGroupNum, int seriesPartitionSlotNum, long timePartitionSlotNum) {
    final String sg = "root.sg";
    Map<String, Map<TSeriesPartitionSlot, List<TTimePartitionSlot>>> result = new HashMap<>();

    for (int i = 0; i < storageGroupNum; i++) {
      String storageGroup = sg + i;
      result.put(storageGroup, new HashMap<>());
      for (int j = 0; j < seriesPartitionSlotNum; j++) {
        TSeriesPartitionSlot seriesPartitionSlot = new TSeriesPartitionSlot(j);
        result.get(storageGroup).put(seriesPartitionSlot, new ArrayList<>());
        for (long k = 0; k < timePartitionSlotNum; k++) {
          TTimePartitionSlot timePartitionSlot = new TTimePartitionSlot(k);
          result.get(storageGroup).get(seriesPartitionSlot).add(timePartitionSlot);
        }
      }
    }

    return result;
  }

  private void checkDataPartitionMap(
      int storageGroupNum,
      int seriesPartitionSlotNum,
      long timePartitionSlotNum,
      Map<String, Map<TSeriesPartitionSlot, Map<TTimePartitionSlot, List<TRegionReplicaSet>>>>
          dataPartitionMap) {
    final String sg = "root.sg";
    Assert.assertEquals(storageGroupNum, dataPartitionMap.size());
    for (int i = 0; i < storageGroupNum; i++) {
      String storageGroup = sg + i;
      Assert.assertTrue(dataPartitionMap.containsKey(storageGroup));
      Assert.assertEquals(seriesPartitionSlotNum, dataPartitionMap.get(storageGroup).size());
      for (int j = 0; j < seriesPartitionSlotNum; j++) {
        TSeriesPartitionSlot seriesPartitionSlot = new TSeriesPartitionSlot(j);
        Assert.assertTrue(dataPartitionMap.get(storageGroup).containsKey(seriesPartitionSlot));
        Assert.assertEquals(
            timePartitionSlotNum,
            dataPartitionMap.get(storageGroup).get(seriesPartitionSlot).size());
        for (long k = 0; k < timePartitionSlotNum; k++) {
          TTimePartitionSlot timePartitionSlot = new TTimePartitionSlot(k);
          Assert.assertTrue(
              dataPartitionMap
                  .get(storageGroup)
                  .get(seriesPartitionSlot)
                  .containsKey(timePartitionSlot));
          // One RegionReplicaSet
          Assert.assertEquals(
              1,
              dataPartitionMap
                  .get(storageGroup)
                  .get(seriesPartitionSlot)
                  .get(timePartitionSlot)
                  .size());
          // Is DataRegion
          Assert.assertEquals(
              TConsensusGroupType.DataRegion,
              dataPartitionMap
                  .get(storageGroup)
                  .get(seriesPartitionSlot)
                  .get(timePartitionSlot)
                  .get(0)
                  .getRegionId()
                  .getType());
          // Including one RegionReplica
          Assert.assertEquals(
              1,
              dataPartitionMap
                  .get(storageGroup)
                  .get(seriesPartitionSlot)
                  .get(timePartitionSlot)
                  .get(0)
                  .getDataNodeLocationsSize());
        }
      }
    }
  }

  @Test
  public void testGetAndCreateDataPartition() throws TException {
    final String sg = "root.sg";
    final int storageGroupNum = 2;
    final int seriesPartitionSlotNum = 4;
    final long timePartitionSlotNum = 6;

    TSStatus status;
    TDataPartitionReq dataPartitionReq;
    TDataPartitionResp dataPartitionResp;

    // Prepare partitionSlotsMap
    Map<String, Map<TSeriesPartitionSlot, List<TTimePartitionSlot>>> partitionSlotsMap0 =
        constructPartitionSlotsMap(storageGroupNum, seriesPartitionSlotNum, timePartitionSlotNum);
    Map<String, Map<TSeriesPartitionSlot, List<TTimePartitionSlot>>> partitionSlotsMap1 =
        constructPartitionSlotsMap(
            storageGroupNum * 2, seriesPartitionSlotNum * 2, timePartitionSlotNum * 2);

    // set StorageGroups
    for (int i = 0; i < storageGroupNum; i++) {
      TSetStorageGroupReq setReq = new TSetStorageGroupReq(new TStorageGroupSchema(sg + i));
      status = processor.setStorageGroup(setReq);
      Assert.assertEquals(TSStatusCode.SUCCESS_STATUS.getStatusCode(), status.getCode());
    }

    // Test getOrCreateDataPartition, the result should be NOT_ENOUGH_DATANODE
    dataPartitionReq = new TDataPartitionReq(partitionSlotsMap0);
    dataPartitionResp = processor.getOrCreateDataPartition(dataPartitionReq);
    Assert.assertEquals(
        TSStatusCode.NOT_ENOUGH_DATA_NODE.getStatusCode(), dataPartitionResp.getStatus().getCode());
    Assert.assertNull(dataPartitionResp.getDataPartitionMap());

    // register DataNodes
    registerAndActivateDataNodes();

    // Test getDataPartition, the result should be empty
    dataPartitionReq = new TDataPartitionReq(partitionSlotsMap0);
    dataPartitionResp = processor.getDataPartition(dataPartitionReq);
    Assert.assertEquals(
        TSStatusCode.SUCCESS_STATUS.getStatusCode(), dataPartitionResp.getStatus().getCode());
    Assert.assertNotNull(dataPartitionResp.getDataPartitionMap());
    Assert.assertEquals(0, dataPartitionResp.getDataPartitionMapSize());

    // Test getOrCreateDataPartition, ConfigNode should create DataPartition and return
    dataPartitionResp = processor.getOrCreateDataPartition(dataPartitionReq);
    Assert.assertEquals(
        TSStatusCode.SUCCESS_STATUS.getStatusCode(), dataPartitionResp.getStatus().getCode());
    Assert.assertNotNull(dataPartitionResp.getDataPartitionMap());
    checkDataPartitionMap(
        storageGroupNum,
        seriesPartitionSlotNum,
        timePartitionSlotNum,
        dataPartitionResp.getDataPartitionMap());

    // Test getDataPartition, the result should only contain DataPartition created before
    dataPartitionReq.setPartitionSlotsMap(partitionSlotsMap1);
    dataPartitionResp = processor.getDataPartition(dataPartitionReq);
    Assert.assertEquals(
        TSStatusCode.SUCCESS_STATUS.getStatusCode(), dataPartitionResp.getStatus().getCode());
    Assert.assertNotNull(dataPartitionResp.getDataPartitionMap());
    checkDataPartitionMap(
        storageGroupNum,
        seriesPartitionSlotNum,
        timePartitionSlotNum,
        dataPartitionResp.getDataPartitionMap());
  }

  @Test
  public void testPermission() throws TException {
    TSStatus status;

    List<String> userList = new ArrayList<>();
    userList.add("root");
    userList.add("tempuser0");
    userList.add("tempuser1");

    List<String> roleList = new ArrayList<>();
    roleList.add("temprole0");
    roleList.add("temprole1");

    TAuthorizerReq authorizerReq;
    TAuthorizerResp authorizerResp;
    TCheckUserPrivilegesReq checkUserPrivilegesReq;

    Set<Integer> privilegeList = new HashSet<>();
    privilegeList.add(PrivilegeType.DELETE_USER.ordinal());
    privilegeList.add(PrivilegeType.CREATE_USER.ordinal());

    Set<Integer> revokePrivilege = new HashSet<>();
    revokePrivilege.add(PrivilegeType.DELETE_USER.ordinal());

    Map<String, List<String>> permissionInfo;
    List<String> privilege = new ArrayList<>();
    privilege.add("root.** : CREATE_USER");
    privilege.add("root.** : CREATE_USER");

    List<String> paths = new ArrayList<>();
    paths.add("root.ln.**");

    cleanUserAndRole();

    // create user
    authorizerReq =
        new TAuthorizerReq(
            AuthorOperator.AuthorType.CREATE_USER.ordinal(),
            "tempuser0",
            "",
            "passwd",
            "",
            new HashSet<>(),
            "");
    status = processor.operatePermission(authorizerReq);
    Assert.assertEquals(TSStatusCode.SUCCESS_STATUS.getStatusCode(), status.getCode());
    authorizerReq.setUserName("tempuser1");
    status = processor.operatePermission(authorizerReq);
    Assert.assertEquals(TSStatusCode.SUCCESS_STATUS.getStatusCode(), status.getCode());

    // check user privileges
    checkUserPrivilegesReq =
        new TCheckUserPrivilegesReq("tempuser0", paths, PrivilegeType.DELETE_USER.ordinal());
    status = processor.checkUserPrivileges(checkUserPrivilegesReq).getStatus();
    Assert.assertEquals(TSStatusCode.NO_PERMISSION_ERROR.getStatusCode(), status.getCode());

    // drop user
    authorizerReq =
        new TAuthorizerReq(
            AuthorOperator.AuthorType.DROP_USER.ordinal(),
            "tempuser1",
            "",
            "",
            "",
            new HashSet<>(),
            "");
    status = processor.operatePermission(authorizerReq);
    Assert.assertEquals(TSStatusCode.SUCCESS_STATUS.getStatusCode(), status.getCode());

    // list user
    authorizerReq =
        new TAuthorizerReq(
            AuthorOperator.AuthorType.LIST_USER.ordinal(), "", "", "", "", new HashSet<>(), "");
    authorizerResp = processor.queryPermission(authorizerReq);
    status = authorizerResp.getStatus();
    Assert.assertEquals(TSStatusCode.SUCCESS_STATUS.getStatusCode(), status.getCode());
    userList.remove("tempuser1");
    Assert.assertEquals(
        userList, authorizerResp.getAuthorizerInfo().get(IoTDBConstant.COLUMN_USER));

    // create role
    authorizerReq =
        new TAuthorizerReq(
            AuthorOperator.AuthorType.CREATE_ROLE.ordinal(),
            "",
            "temprole0",
            "",
            "",
            new HashSet<>(),
            "");
    status = processor.operatePermission(authorizerReq);
    Assert.assertEquals(TSStatusCode.SUCCESS_STATUS.getStatusCode(), status.getCode());
    authorizerReq.setRoleName("temprole1");
    status = processor.operatePermission(authorizerReq);
    Assert.assertEquals(TSStatusCode.SUCCESS_STATUS.getStatusCode(), status.getCode());

    // drop role
    authorizerReq =
        new TAuthorizerReq(
            AuthorOperator.AuthorType.DROP_ROLE.ordinal(),
            "",
            "temprole1",
            "",
            "",
            new HashSet<>(),
            "");
    status = processor.operatePermission(authorizerReq);
    Assert.assertEquals(TSStatusCode.SUCCESS_STATUS.getStatusCode(), status.getCode());

    // list role
    authorizerReq =
        new TAuthorizerReq(
            AuthorOperator.AuthorType.LIST_ROLE.ordinal(), "", "", "", "", new HashSet<>(), "");
    authorizerResp = processor.queryPermission(authorizerReq);
    status = authorizerResp.getStatus();
    Assert.assertEquals(TSStatusCode.SUCCESS_STATUS.getStatusCode(), status.getCode());
    roleList.remove("temprole1");
    Assert.assertEquals(
        roleList, authorizerResp.getAuthorizerInfo().get(IoTDBConstant.COLUMN_ROLE));

    // alter user
    authorizerReq =
        new TAuthorizerReq(
            AuthorOperator.AuthorType.UPDATE_USER.ordinal(),
            "tempuser0",
            "",
            "",
            "newpwd",
            new HashSet<>(),
            "");
    status = processor.operatePermission(authorizerReq);
    Assert.assertEquals(TSStatusCode.SUCCESS_STATUS.getStatusCode(), status.getCode());

    // grant user
    authorizerReq =
        new TAuthorizerReq(
            AuthorOperator.AuthorType.GRANT_USER.ordinal(),
            "tempuser0",
            "",
            "",
            "",
            privilegeList,
            "root.ln.**");
    status = processor.operatePermission(authorizerReq);
    Assert.assertEquals(TSStatusCode.SUCCESS_STATUS.getStatusCode(), status.getCode());

    // check user privileges
    checkUserPrivilegesReq =
        new TCheckUserPrivilegesReq("tempuser0", paths, PrivilegeType.DELETE_USER.ordinal());
    status = processor.checkUserPrivileges(checkUserPrivilegesReq).getStatus();
    Assert.assertEquals(TSStatusCode.SUCCESS_STATUS.getStatusCode(), status.getCode());

    // grant role
    authorizerReq =
        new TAuthorizerReq(
            AuthorOperator.AuthorType.GRANT_ROLE.ordinal(),
            "",
            "temprole0",
            "",
            "",
            privilegeList,
            "root.ln.**");
    status = processor.operatePermission(authorizerReq);
    Assert.assertEquals(TSStatusCode.SUCCESS_STATUS.getStatusCode(), status.getCode());

    // grant role to user
    authorizerReq =
        new TAuthorizerReq(
            AuthorOperator.AuthorType.GRANT_ROLE_TO_USER.ordinal(),
            "tempuser0",
            "temprole0",
            "",
            "",
            new HashSet<>(),
            "");
    status = processor.operatePermission(authorizerReq);
    Assert.assertEquals(TSStatusCode.SUCCESS_STATUS.getStatusCode(), status.getCode());

    // revoke user
    authorizerReq =
        new TAuthorizerReq(
            AuthorOperator.AuthorType.REVOKE_USER.ordinal(),
            "tempuser0",
            "",
            "",
            "",
            revokePrivilege,
            "root.ln.**");
    status = processor.operatePermission(authorizerReq);
    Assert.assertEquals(TSStatusCode.SUCCESS_STATUS.getStatusCode(), status.getCode());

    // revoke role
    authorizerReq =
        new TAuthorizerReq(
            AuthorOperator.AuthorType.REVOKE_ROLE.ordinal(),
            "",
            "temprole0",
            "",
            "",
            revokePrivilege,
            "root.ln.**");
    status = processor.operatePermission(authorizerReq);
    Assert.assertEquals(TSStatusCode.SUCCESS_STATUS.getStatusCode(), status.getCode());

    // list privileges user
    authorizerReq =
        new TAuthorizerReq(
            AuthorOperator.AuthorType.LIST_USER_PRIVILEGE.ordinal(),
            "tempuser0",
            "",
            "",
            "",
            new HashSet<>(),
            "root.ln.**");
    authorizerResp = processor.queryPermission(authorizerReq);
    status = authorizerResp.getStatus();
    Assert.assertEquals(TSStatusCode.SUCCESS_STATUS.getStatusCode(), status.getCode());
    Assert.assertEquals(
        privilege, authorizerResp.getAuthorizerInfo().get(IoTDBConstant.COLUMN_PRIVILEGE));

    // list user privileges
    authorizerReq =
        new TAuthorizerReq(
            AuthorOperator.AuthorType.LIST_USER_PRIVILEGE.ordinal(),
            "tempuser0",
            "",
            "",
            "",
            new HashSet<>(),
            "");
    authorizerResp = processor.queryPermission(authorizerReq);
    status = authorizerResp.getStatus();
    Assert.assertEquals(TSStatusCode.SUCCESS_STATUS.getStatusCode(), status.getCode());
    Assert.assertEquals(
        privilege, authorizerResp.getAuthorizerInfo().get(IoTDBConstant.COLUMN_PRIVILEGE));

    // list privileges role
    authorizerReq =
        new TAuthorizerReq(
            AuthorOperator.AuthorType.LIST_ROLE_PRIVILEGE.ordinal(),
            "",
            "temprole0",
            "",
            "",
            new HashSet<>(),
            "root.ln.**");
    authorizerResp = processor.queryPermission(authorizerReq);
    status = authorizerResp.getStatus();
    Assert.assertEquals(TSStatusCode.SUCCESS_STATUS.getStatusCode(), status.getCode());
    privilege.remove(0);
    Assert.assertEquals(
        privilege, authorizerResp.getAuthorizerInfo().get(IoTDBConstant.COLUMN_PRIVILEGE));

    // list role privileges
    authorizerReq =
        new TAuthorizerReq(
            AuthorOperator.AuthorType.LIST_ROLE_PRIVILEGE.ordinal(),
            "",
            "temprole0",
            "",
            "",
            new HashSet<>(),
            "");
    authorizerResp = processor.queryPermission(authorizerReq);
    status = authorizerResp.getStatus();
    Assert.assertEquals(TSStatusCode.SUCCESS_STATUS.getStatusCode(), status.getCode());
    Assert.assertEquals(
        privilege, authorizerResp.getAuthorizerInfo().get(IoTDBConstant.COLUMN_PRIVILEGE));

    // list all role of user
    authorizerReq =
        new TAuthorizerReq(
            AuthorOperator.AuthorType.LIST_USER_ROLES.ordinal(),
            "tempuser0",
            "",
            "",
            "",
            new HashSet<>(),
            "");
    authorizerResp = processor.queryPermission(authorizerReq);
    status = authorizerResp.getStatus();
    Assert.assertEquals(TSStatusCode.SUCCESS_STATUS.getStatusCode(), status.getCode());
    roleList.remove("temprole1");
    Assert.assertEquals(
        roleList, authorizerResp.getAuthorizerInfo().get(IoTDBConstant.COLUMN_ROLE));

    // list all user of role
    authorizerReq =
        new TAuthorizerReq(
            AuthorOperator.AuthorType.LIST_ROLE_USERS.ordinal(),
            "",
            "temprole0",
            "",
            "",
            new HashSet<>(),
            "");
    authorizerResp = processor.queryPermission(authorizerReq);
    status = authorizerResp.getStatus();
    Assert.assertEquals(TSStatusCode.SUCCESS_STATUS.getStatusCode(), status.getCode());
    userList.remove("tempuser1");
    userList.remove("root");
    Assert.assertEquals(
        userList, authorizerResp.getAuthorizerInfo().get(IoTDBConstant.COLUMN_USER));

    // revoke role from user
    authorizerReq =
        new TAuthorizerReq(
            AuthorOperator.AuthorType.REVOKE_ROLE_FROM_USER.ordinal(),
            "tempuser0",
            "temprole0",
            "",
            "",
            new HashSet<>(),
            "");
    status = processor.operatePermission(authorizerReq);
    Assert.assertEquals(TSStatusCode.SUCCESS_STATUS.getStatusCode(), status.getCode());

    // list root privileges
    authorizerReq =
        new TAuthorizerReq(
            AuthorOperator.AuthorType.LIST_USER_PRIVILEGE.ordinal(),
            "root",
            "",
            "",
            "",
            new HashSet<>(),
            "");
    authorizerResp = processor.queryPermission(authorizerReq);
    status = authorizerResp.getStatus();
    Assert.assertEquals(TSStatusCode.SUCCESS_STATUS.getStatusCode(), status.getCode());
    for (int i = 0; i < PrivilegeType.values().length; i++) {
      Assert.assertEquals(
          PrivilegeType.values()[i].toString(),
          authorizerResp.getAuthorizerInfo().get(IoTDBConstant.COLUMN_PRIVILEGE).get(i));
    }
  }

  @Test
  public void testDeleteStorageGroup() throws TException {
    TSStatus status;
    final String sg0 = "root.sg0";
    final String sg1 = "root.sg1";
    // register DataNodes
    registerAndActivateDataNodes();
    ConfigNodeProcedureEnv.setSkipForTest(true);
    TSetStorageGroupReq setReq0 = new TSetStorageGroupReq(new TStorageGroupSchema(sg0));
    // set StorageGroup0 by default values
    status = processor.setStorageGroup(setReq0);
    Assert.assertEquals(TSStatusCode.SUCCESS_STATUS.getStatusCode(), status.getCode());
    // set StorageGroup1 by specific values
    TSetStorageGroupReq setReq1 = new TSetStorageGroupReq(new TStorageGroupSchema(sg1));
    status = processor.setStorageGroup(setReq1);
    Assert.assertEquals(TSStatusCode.SUCCESS_STATUS.getStatusCode(), status.getCode());
    TDeleteStorageGroupsReq deleteStorageGroupsReq = new TDeleteStorageGroupsReq();
    List<String> sgs = Arrays.asList(sg0, sg1);
    deleteStorageGroupsReq.setPrefixPathList(sgs);
    TSStatus deleteSgStatus = processor.deleteStorageGroups(deleteStorageGroupsReq);
    TStorageGroupSchemaResp root =
        processor.getMatchedStorageGroupSchemas(Arrays.asList("root", "*"));
    Assert.assertTrue(root.getStorageGroupSchemaMap().isEmpty());
    Assert.assertEquals(TSStatusCode.SUCCESS_STATUS.getStatusCode(), deleteSgStatus.getCode());
  }

  @Test
  public void testDeleteStorageGroupInvalidateCacheFailed() throws TException {
    TSStatus status;
    final String sg0 = "root.sg0";
    final String sg1 = "root.sg1";
    // register DataNodes
    registerAndActivateDataNodes();
    ConfigNodeProcedureEnv.setSkipForTest(true);
    ConfigNodeProcedureEnv.setInvalidCacheResult(false);
    TSetStorageGroupReq setReq0 = new TSetStorageGroupReq(new TStorageGroupSchema(sg0));
    // set StorageGroup0 by default values
    status = processor.setStorageGroup(setReq0);
    Assert.assertEquals(TSStatusCode.SUCCESS_STATUS.getStatusCode(), status.getCode());
    // set StorageGroup1 by specific values
    TSetStorageGroupReq setReq1 = new TSetStorageGroupReq(new TStorageGroupSchema(sg1));
    status = processor.setStorageGroup(setReq1);
    Assert.assertEquals(TSStatusCode.SUCCESS_STATUS.getStatusCode(), status.getCode());
    TDeleteStorageGroupsReq deleteStorageGroupsReq = new TDeleteStorageGroupsReq();
    List<String> sgs = Arrays.asList(sg0, sg1);
    deleteStorageGroupsReq.setPrefixPathList(sgs);
    TSStatus deleteSgStatus = processor.deleteStorageGroups(deleteStorageGroupsReq);
    TStorageGroupSchemaResp root =
        processor.getMatchedStorageGroupSchemas(Arrays.asList("root", "*"));
    // rollback success
    Assert.assertEquals(root.getStorageGroupSchemaMap().size(), 2);
    Assert.assertEquals(TSStatusCode.MULTIPLE_ERROR.getStatusCode(), deleteSgStatus.getCode());
  }

  private void cleanUserAndRole() throws TException {
    TSStatus status;

    // clean user
    TAuthorizerReq authorizerReq =
        new TAuthorizerReq(
            AuthorOperator.AuthorType.LIST_USER.ordinal(), "", "", "", "", new HashSet<>(), "");
    TAuthorizerResp authorizerResp = processor.queryPermission(authorizerReq);
    status = authorizerResp.getStatus();
    Assert.assertEquals(TSStatusCode.SUCCESS_STATUS.getStatusCode(), status.getCode());

    List<String> allUsers = authorizerResp.getAuthorizerInfo().get(IoTDBConstant.COLUMN_USER);
    for (String user : allUsers) {
      if (!user.equals("root")) {
        authorizerReq =
            new TAuthorizerReq(
                AuthorOperator.AuthorType.DROP_USER.ordinal(),
                user,
                "",
                "",
                "",
                new HashSet<>(),
                "");
        status = processor.operatePermission(authorizerReq);
        Assert.assertEquals(TSStatusCode.SUCCESS_STATUS.getStatusCode(), status.getCode());
      }
    }

    // clean role
    authorizerReq =
        new TAuthorizerReq(
            AuthorOperator.AuthorType.LIST_ROLE.ordinal(), "", "", "", "", new HashSet<>(), "");
    authorizerResp = processor.queryPermission(authorizerReq);
    status = authorizerResp.getStatus();
    Assert.assertEquals(TSStatusCode.SUCCESS_STATUS.getStatusCode(), status.getCode());

    List<String> roleList = authorizerResp.getAuthorizerInfo().get(IoTDBConstant.COLUMN_ROLE);
    for (String roleN : roleList) {
      authorizerReq =
          new TAuthorizerReq(
              AuthorOperator.AuthorType.DROP_ROLE.ordinal(),
              "",
              roleN,
              "",
              "",
              new HashSet<>(),
              "");
      status = processor.operatePermission(authorizerReq);
      Assert.assertEquals(TSStatusCode.SUCCESS_STATUS.getStatusCode(), status.getCode());
    }
  }

  @Test
  public void testGetSchemaNodeManagementPartition()
      throws TException, IllegalPathException, IOException {
    final String sg = "root.sg";
    final int storageGroupNum = 2;

    TSStatus status;
    TSchemaNodeManagementReq nodeManagementReq;
    TSchemaNodeManagementResp nodeManagementResp;

    // register DataNodes
    registerAndActivateDataNodes();

    // set StorageGroups
    for (int i = 0; i < storageGroupNum; i++) {
      TSetStorageGroupReq setReq = new TSetStorageGroupReq(new TStorageGroupSchema(sg + i));
      status = processor.setStorageGroup(setReq);
      Assert.assertEquals(TSStatusCode.SUCCESS_STATUS.getStatusCode(), status.getCode());
    }

    ByteBuffer byteBuffer = generatePatternTreeBuffer(new String[] {"root"});
    nodeManagementReq = new TSchemaNodeManagementReq(byteBuffer);
    nodeManagementReq.setLevel(-1);
    nodeManagementResp = processor.getSchemaNodeManagementPartition(nodeManagementReq);
    Assert.assertEquals(
        TSStatusCode.SUCCESS_STATUS.getStatusCode(), nodeManagementResp.getStatus().getCode());
    Assert.assertEquals(2, nodeManagementResp.getMatchedNodeSize());
    Assert.assertNotNull(nodeManagementResp.getSchemaRegionMap());
    Assert.assertEquals(0, nodeManagementResp.getSchemaRegionMapSize());
  }
}<|MERGE_RESOLUTION|>--- conflicted
+++ resolved
@@ -224,7 +224,6 @@
       Assert.assertEquals(dataNodeLocation, infoList.get(i).getValue().getLocation());
     }
 
-<<<<<<< HEAD
     infoResp = processor.getDataNodeInfo(4);
     Assert.assertEquals(
         TSStatusCode.SUCCESS_STATUS.getStatusCode(), infoResp.getStatus().getCode());
@@ -232,10 +231,7 @@
     Assert.assertEquals(1, infoMap.size());
     Assert.assertNull(infoMap.get(1));
 
-    infoResp = processor.getDataNodeInfo(1);
-=======
     infoResp = processor.getDataNodeInfo(0);
->>>>>>> 897ed48e
     Assert.assertEquals(
         TSStatusCode.SUCCESS_STATUS.getStatusCode(), infoResp.getStatus().getCode());
     infoMap = infoResp.getDataNodeInfoMap();
