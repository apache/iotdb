/*
 * Licensed to the Apache Software Foundation (ASF) under one
 * or more contributor license agreements.  See the NOTICE file
 * distributed with this work for additional information
 * regarding copyright ownership.  The ASF licenses this file
 * to you under the Apache License, Version 2.0 (the
 * "License"); you may not use this file except in compliance
 * with the License.  You may obtain a copy of the License at
 *
 *     http://www.apache.org/licenses/LICENSE-2.0
 *
 * Unless required by applicable law or agreed to in writing,
 * software distributed under the License is distributed on an
 * "AS IS" BASIS, WITHOUT WARRANTIES OR CONDITIONS OF ANY
 * KIND, either express or implied.  See the License for the
 * specific language governing permissions and limitations
 * under the License.
 */
package org.apache.iotdb.confignode.service.thrift;

import org.apache.iotdb.common.rpc.thrift.TDataNodeConfiguration;
import org.apache.iotdb.common.rpc.thrift.TDataNodeLocation;
import org.apache.iotdb.common.rpc.thrift.TEndPoint;
import org.apache.iotdb.common.rpc.thrift.TNodeResource;
import org.apache.iotdb.common.rpc.thrift.TSStatus;
import org.apache.iotdb.common.rpc.thrift.TSetTTLReq;
<<<<<<< HEAD
import org.apache.iotdb.commons.auth.entity.PrivilegeType;
=======
import org.apache.iotdb.common.rpc.thrift.TTimePartitionSlot;
>>>>>>> f1787b83
import org.apache.iotdb.commons.conf.CommonDescriptor;
import org.apache.iotdb.commons.exception.ConfigurationException;
import org.apache.iotdb.commons.exception.IllegalPathException;
import org.apache.iotdb.commons.exception.StartupException;
import org.apache.iotdb.commons.path.PartialPath;
import org.apache.iotdb.commons.udf.service.UDFClassLoaderManager;
import org.apache.iotdb.commons.udf.service.UDFExecutableManager;
import org.apache.iotdb.commons.udf.service.UDFRegistrationService;
import org.apache.iotdb.confignode.conf.ConfigNodeConfig;
import org.apache.iotdb.confignode.conf.ConfigNodeConstant;
import org.apache.iotdb.confignode.conf.ConfigNodeDescriptor;
import org.apache.iotdb.confignode.conf.ConfigNodeStartupCheck;
import org.apache.iotdb.confignode.manager.ConfigManager;
import org.apache.iotdb.confignode.procedure.env.ConfigNodeProcedureEnv;
import org.apache.iotdb.confignode.rpc.thrift.TCountStorageGroupResp;
import org.apache.iotdb.confignode.rpc.thrift.TDataNodeRegisterReq;
import org.apache.iotdb.confignode.rpc.thrift.TDataNodeRegisterResp;
import org.apache.iotdb.confignode.rpc.thrift.TDeleteStorageGroupsReq;
import org.apache.iotdb.confignode.rpc.thrift.TGlobalConfig;
import org.apache.iotdb.confignode.rpc.thrift.TSchemaNodeManagementReq;
import org.apache.iotdb.confignode.rpc.thrift.TSchemaNodeManagementResp;
import org.apache.iotdb.confignode.rpc.thrift.TSetDataReplicationFactorReq;
import org.apache.iotdb.confignode.rpc.thrift.TSetSchemaReplicationFactorReq;
import org.apache.iotdb.confignode.rpc.thrift.TSetStorageGroupReq;
import org.apache.iotdb.confignode.rpc.thrift.TSetTimePartitionIntervalReq;
import org.apache.iotdb.confignode.rpc.thrift.TStorageGroupSchema;
import org.apache.iotdb.confignode.rpc.thrift.TStorageGroupSchemaResp;
import org.apache.iotdb.db.mpp.common.schematree.PathPatternTree;
import org.apache.iotdb.rpc.TSStatusCode;
import org.apache.iotdb.tsfile.utils.PublicBAOS;

import org.apache.ratis.util.FileUtils;
import org.apache.thrift.TException;
import org.junit.After;
import org.junit.AfterClass;
import org.junit.Assert;
import org.junit.Before;
import org.junit.BeforeClass;
import org.junit.Test;

import java.io.File;
import java.io.IOException;
import java.nio.ByteBuffer;
import java.util.ArrayList;
import java.util.Arrays;
<<<<<<< HEAD
import java.util.Comparator;
import java.util.HashSet;
=======
import java.util.HashMap;
>>>>>>> f1787b83
import java.util.List;
import java.util.Map;

public class ConfigNodeRPCServiceProcessorTest {

  ConfigNodeRPCServiceProcessor processor;

  @BeforeClass
  public static void beforeClass() throws StartupException, ConfigurationException, IOException {
    final ConfigNodeConfig configNodeConfig = ConfigNodeDescriptor.getInstance().getConf();
    UDFExecutableManager.setupAndGetInstance(
        configNodeConfig.getTemporaryLibDir(), configNodeConfig.getUdfLibDir());
    UDFClassLoaderManager.setupAndGetInstance(configNodeConfig.getUdfLibDir());
    UDFRegistrationService.setupAndGetInstance(configNodeConfig.getSystemUdfDir());
    ConfigNodeStartupCheck.getInstance().startUpCheck();
  }

  @Before
  public void before() throws IOException {
    processor = new ConfigNodeRPCServiceProcessor(new ConfigManager());
    processor.getConsensusManager().singleCopyMayWaitUntilLeaderReady();
  }

  @After
  public void after() throws IOException {
    processor.close();
    FileUtils.deleteFully(new File(ConfigNodeDescriptor.getInstance().getConf().getConsensusDir()));
    FileUtils.deleteFully(
        new File(CommonDescriptor.getInstance().getConfig().getProcedureWalFolder()));
  }

  @AfterClass
  public static void afterClass() throws IOException {
    UDFExecutableManager.getInstance().stop();
    UDFClassLoaderManager.getInstance().stop();
    UDFRegistrationService.getInstance().stop();
    FileUtils.deleteFully(new File(ConfigNodeConstant.DATA_DIR));
  }

  private void checkGlobalConfig(TGlobalConfig globalConfig) {
    Assert.assertEquals(
        ConfigNodeDescriptor.getInstance().getConf().getDataRegionConsensusProtocolClass(),
        globalConfig.getDataRegionConsensusProtocolClass());
    Assert.assertEquals(
        ConfigNodeDescriptor.getInstance().getConf().getSchemaRegionConsensusProtocolClass(),
        globalConfig.getSchemaRegionConsensusProtocolClass());
    Assert.assertEquals(
        ConfigNodeDescriptor.getInstance().getConf().getSeriesPartitionSlotNum(),
        globalConfig.getSeriesPartitionSlotNum());
    Assert.assertEquals(
        ConfigNodeDescriptor.getInstance().getConf().getSeriesPartitionExecutorClass(),
        globalConfig.getSeriesPartitionExecutorClass());
  }

  private void registerDataNodes() throws TException {
    for (int i = 0; i < 3; i++) {
      TDataNodeLocation dataNodeLocation = new TDataNodeLocation();
      dataNodeLocation.setDataNodeId(-1);
      dataNodeLocation.setClientRpcEndPoint(new TEndPoint("0.0.0.0", 6667 + i));
      dataNodeLocation.setInternalEndPoint(new TEndPoint("0.0.0.0", 9003 + i));
      dataNodeLocation.setMPPDataExchangeEndPoint(new TEndPoint("0.0.0.0", 8777 + i));
      dataNodeLocation.setDataRegionConsensusEndPoint(new TEndPoint("0.0.0.0", 40010 + i));
      dataNodeLocation.setSchemaRegionConsensusEndPoint(new TEndPoint("0.0.0.0", 50010 + i));

      TDataNodeConfiguration dataNodeConfiguration = new TDataNodeConfiguration();
      dataNodeConfiguration.setLocation(dataNodeLocation);
      dataNodeConfiguration.setResource(new TNodeResource(8, 1024 * 1024));

      TDataNodeRegisterReq req = new TDataNodeRegisterReq(dataNodeConfiguration);
      TDataNodeRegisterResp resp = processor.registerDataNode(req);

      Assert.assertEquals(TSStatusCode.SUCCESS_STATUS.getStatusCode(), resp.getStatus().getCode());
      Assert.assertEquals(i, resp.getDataNodeId());
      checkGlobalConfig(resp.getGlobalConfig());
    }
  }

  @Test
  public void testSetAndQueryStorageGroup() throws IllegalPathException, TException {
    TSStatus status;
    final String sg0 = "root.sg0";
    final String sg1 = "root.sg1";

    // register DataNodes
    registerDataNodes();

    // set StorageGroup0 by default values
    TSetStorageGroupReq setReq0 = new TSetStorageGroupReq(new TStorageGroupSchema(sg0));
    status = processor.setStorageGroup(setReq0);
    Assert.assertEquals(TSStatusCode.SUCCESS_STATUS.getStatusCode(), status.getCode());

    // set StorageGroup1 by specific values
    TSetStorageGroupReq setReq1 =
        new TSetStorageGroupReq(
            new TStorageGroupSchema(sg1)
                .setTTL(1024L)
                .setSchemaReplicationFactor(5)
                .setDataReplicationFactor(5)
                .setTimePartitionInterval(2048L));
    status = processor.setStorageGroup(setReq1);
    Assert.assertEquals(TSStatusCode.SUCCESS_STATUS.getStatusCode(), status.getCode());

    // test count all StorageGroups
    TCountStorageGroupResp countResp =
        processor.countMatchedStorageGroups(Arrays.asList("root", "**"));
    Assert.assertEquals(
        TSStatusCode.SUCCESS_STATUS.getStatusCode(), countResp.getStatus().getCode());
    Assert.assertEquals(2, countResp.getCount());

    // test count one StorageGroup
    countResp = processor.countMatchedStorageGroups(Arrays.asList("root", "sg0"));
    Assert.assertEquals(
        TSStatusCode.SUCCESS_STATUS.getStatusCode(), countResp.getStatus().getCode());
    Assert.assertEquals(1, countResp.getCount());

    // test query all StorageGroupSchemas
    TStorageGroupSchemaResp getResp =
        processor.getMatchedStorageGroupSchemas(Arrays.asList("root", "**"));
    Assert.assertEquals(TSStatusCode.SUCCESS_STATUS.getStatusCode(), getResp.getStatus().getCode());
    Map<String, TStorageGroupSchema> schemaMap = getResp.getStorageGroupSchemaMap();
    Assert.assertEquals(2, schemaMap.size());
    TStorageGroupSchema storageGroupSchema = schemaMap.get(sg0);
    Assert.assertNotNull(storageGroupSchema);
    Assert.assertEquals(sg0, storageGroupSchema.getName());
    Assert.assertEquals(Long.MAX_VALUE, storageGroupSchema.getTTL());
    Assert.assertEquals(1, storageGroupSchema.getSchemaReplicationFactor());
    Assert.assertEquals(1, storageGroupSchema.getDataReplicationFactor());
    Assert.assertEquals(86400, storageGroupSchema.getTimePartitionInterval());
    storageGroupSchema = schemaMap.get(sg1);
    Assert.assertNotNull(storageGroupSchema);
    Assert.assertEquals(sg1, storageGroupSchema.getName());
    Assert.assertEquals(1024L, storageGroupSchema.getTTL());
    Assert.assertEquals(5, storageGroupSchema.getSchemaReplicationFactor());
    Assert.assertEquals(5, storageGroupSchema.getDataReplicationFactor());
    Assert.assertEquals(2048L, storageGroupSchema.getTimePartitionInterval());

    // test fail by re-register
    status = processor.setStorageGroup(setReq0);
    Assert.assertEquals(
        TSStatusCode.STORAGE_GROUP_ALREADY_EXISTS.getStatusCode(), status.getCode());

    // test StorageGroup setter interfaces
    PartialPath patternPath = new PartialPath(sg1);
    status =
        processor.setTTL(new TSetTTLReq(Arrays.asList(patternPath.getNodes()), Long.MAX_VALUE));
    Assert.assertEquals(TSStatusCode.SUCCESS_STATUS.getStatusCode(), status.getCode());
    status = processor.setSchemaReplicationFactor(new TSetSchemaReplicationFactorReq(sg1, 1));
    Assert.assertEquals(TSStatusCode.SUCCESS_STATUS.getStatusCode(), status.getCode());
    status = processor.setDataReplicationFactor(new TSetDataReplicationFactorReq(sg1, 1));
    Assert.assertEquals(TSStatusCode.SUCCESS_STATUS.getStatusCode(), status.getCode());
    status = processor.setTimePartitionInterval(new TSetTimePartitionIntervalReq(sg1, 604800L));
    Assert.assertEquals(TSStatusCode.SUCCESS_STATUS.getStatusCode(), status.getCode());

    // test setter results
    getResp = processor.getMatchedStorageGroupSchemas(Arrays.asList("root", "sg1"));
    Assert.assertEquals(TSStatusCode.SUCCESS_STATUS.getStatusCode(), getResp.getStatus().getCode());
    schemaMap = getResp.getStorageGroupSchemaMap();
    Assert.assertEquals(1, schemaMap.size());
    storageGroupSchema = schemaMap.get(sg1);
    Assert.assertNotNull(storageGroupSchema);
    Assert.assertEquals(sg1, storageGroupSchema.getName());
    Assert.assertEquals(Long.MAX_VALUE, storageGroupSchema.getTTL());
    Assert.assertEquals(1, storageGroupSchema.getSchemaReplicationFactor());
    Assert.assertEquals(1, storageGroupSchema.getDataReplicationFactor());
    Assert.assertEquals(604800, storageGroupSchema.getTimePartitionInterval());
  }

  /** Generate a PatternTree and serialize it into a ByteBuffer */
  private ByteBuffer generatePatternTreeBuffer(String[] paths)
      throws IllegalPathException, IOException {
    PathPatternTree patternTree = new PathPatternTree();
    for (String path : paths) {
      patternTree.appendPathPattern(new PartialPath(path));
    }
    patternTree.constructTree();

    PublicBAOS baos = new PublicBAOS();
    patternTree.serialize(baos);
    return ByteBuffer.wrap(baos.toByteArray());
  }

  @Test
<<<<<<< HEAD
  public void testPermission() throws TException {
    TSStatus status;

    List<String> userList = new ArrayList<>();
    userList.add("root");
    userList.add("tempuser0");
    userList.add("tempuser1");

    List<String> roleList = new ArrayList<>();
    roleList.add("temprole0");
    roleList.add("temprole1");

    TAuthorizerReq authorizerReq;
    TAuthorizerResp authorizerResp;
    TCheckUserPrivilegesReq checkUserPrivilegesReq;

    Set<Integer> privilegeList = new HashSet<>();
    privilegeList.add(PrivilegeType.DELETE_USER.ordinal());
    privilegeList.add(PrivilegeType.CREATE_USER.ordinal());

    Set<Integer> revokePrivilege = new HashSet<>();
    revokePrivilege.add(PrivilegeType.DELETE_USER.ordinal());

    Map<String, List<String>> permissionInfo;
    List<String> privilege = new ArrayList<>();
    privilege.add("root.** : CREATE_USER");
    privilege.add("root.** : CREATE_USER");

    List<String> paths = new ArrayList<>();
    paths.add("root.ln.**");

    cleanUserAndRole();

    // create user
    authorizerReq =
        new TAuthorizerReq(
            AuthorOperator.AuthorType.CREATE_USER.ordinal(),
            "tempuser0",
            "",
            "passwd",
            "",
            new HashSet<>(),
            new ArrayList<>());
    status = processor.operatePermission(authorizerReq);
    Assert.assertEquals(TSStatusCode.SUCCESS_STATUS.getStatusCode(), status.getCode());
    authorizerReq.setUserName("tempuser1");
    status = processor.operatePermission(authorizerReq);
    Assert.assertEquals(TSStatusCode.SUCCESS_STATUS.getStatusCode(), status.getCode());

    // check user privileges
    checkUserPrivilegesReq =
        new TCheckUserPrivilegesReq("tempuser0", paths, PrivilegeType.DELETE_USER.ordinal());
    status = processor.checkUserPrivileges(checkUserPrivilegesReq).getStatus();
    Assert.assertEquals(TSStatusCode.NO_PERMISSION_ERROR.getStatusCode(), status.getCode());

    // drop user
    authorizerReq =
        new TAuthorizerReq(
            AuthorOperator.AuthorType.DROP_USER.ordinal(),
            "tempuser1",
            "",
            "",
            "",
            new HashSet<>(),
            new ArrayList<>());
    status = processor.operatePermission(authorizerReq);
    Assert.assertEquals(TSStatusCode.SUCCESS_STATUS.getStatusCode(), status.getCode());

    // list user
    authorizerReq =
        new TAuthorizerReq(
            AuthorOperator.AuthorType.LIST_USER.ordinal(),
            "",
            "",
            "",
            "",
            new HashSet<>(),
            new ArrayList<>());
    authorizerResp = processor.queryPermission(authorizerReq);
    status = authorizerResp.getStatus();
    Assert.assertEquals(TSStatusCode.SUCCESS_STATUS.getStatusCode(), status.getCode());
    userList.remove("tempuser1");
    Assert.assertEquals(
        userList, authorizerResp.getAuthorizerInfo().get(IoTDBConstant.COLUMN_USER));

    // create role
    authorizerReq =
        new TAuthorizerReq(
            AuthorOperator.AuthorType.CREATE_ROLE.ordinal(),
            "",
            "temprole0",
            "",
            "",
            new HashSet<>(),
            new ArrayList<>());
    status = processor.operatePermission(authorizerReq);
    Assert.assertEquals(TSStatusCode.SUCCESS_STATUS.getStatusCode(), status.getCode());
    authorizerReq.setRoleName("temprole1");
    status = processor.operatePermission(authorizerReq);
    Assert.assertEquals(TSStatusCode.SUCCESS_STATUS.getStatusCode(), status.getCode());

    // drop role
    authorizerReq =
        new TAuthorizerReq(
            AuthorOperator.AuthorType.DROP_ROLE.ordinal(),
            "",
            "temprole1",
            "",
            "",
            new HashSet<>(),
            new ArrayList<>());
    status = processor.operatePermission(authorizerReq);
    Assert.assertEquals(TSStatusCode.SUCCESS_STATUS.getStatusCode(), status.getCode());

    // list role
    authorizerReq =
        new TAuthorizerReq(
            AuthorOperator.AuthorType.LIST_ROLE.ordinal(),
            "",
            "",
            "",
            "",
            new HashSet<>(),
            new ArrayList<>());
    authorizerResp = processor.queryPermission(authorizerReq);
    status = authorizerResp.getStatus();
    Assert.assertEquals(TSStatusCode.SUCCESS_STATUS.getStatusCode(), status.getCode());
    roleList.remove("temprole1");
    Assert.assertEquals(
        roleList, authorizerResp.getAuthorizerInfo().get(IoTDBConstant.COLUMN_ROLE));

    // alter user
    authorizerReq =
        new TAuthorizerReq(
            AuthorOperator.AuthorType.UPDATE_USER.ordinal(),
            "tempuser0",
            "",
            "",
            "newpwd",
            new HashSet<>(),
            new ArrayList<>());
    status = processor.operatePermission(authorizerReq);
    Assert.assertEquals(TSStatusCode.SUCCESS_STATUS.getStatusCode(), status.getCode());

    // grant user
    List<String> nodeNameList = new ArrayList<>();
    nodeNameList.add("root.ln.**");
    authorizerReq =
        new TAuthorizerReq(
            AuthorOperator.AuthorType.GRANT_USER.ordinal(),
            "tempuser0",
            "",
            "",
            "",
            privilegeList,
            nodeNameList);
    status = processor.operatePermission(authorizerReq);
    Assert.assertEquals(TSStatusCode.SUCCESS_STATUS.getStatusCode(), status.getCode());

    // check user privileges
    checkUserPrivilegesReq =
        new TCheckUserPrivilegesReq("tempuser0", paths, PrivilegeType.DELETE_USER.ordinal());
    status = processor.checkUserPrivileges(checkUserPrivilegesReq).getStatus();
    Assert.assertEquals(TSStatusCode.SUCCESS_STATUS.getStatusCode(), status.getCode());

    // grant role
    authorizerReq =
        new TAuthorizerReq(
            AuthorOperator.AuthorType.GRANT_ROLE.ordinal(),
            "",
            "temprole0",
            "",
            "",
            privilegeList,
            nodeNameList);
    status = processor.operatePermission(authorizerReq);
    Assert.assertEquals(TSStatusCode.SUCCESS_STATUS.getStatusCode(), status.getCode());

    // grant role to user
    authorizerReq =
        new TAuthorizerReq(
            AuthorOperator.AuthorType.GRANT_ROLE_TO_USER.ordinal(),
            "tempuser0",
            "temprole0",
            "",
            "",
            new HashSet<>(),
            nodeNameList);
    status = processor.operatePermission(authorizerReq);
    Assert.assertEquals(TSStatusCode.SUCCESS_STATUS.getStatusCode(), status.getCode());

    // revoke user
    authorizerReq =
        new TAuthorizerReq(
            AuthorOperator.AuthorType.REVOKE_USER.ordinal(),
            "tempuser0",
            "",
            "",
            "",
            revokePrivilege,
            nodeNameList);
    status = processor.operatePermission(authorizerReq);
    Assert.assertEquals(TSStatusCode.SUCCESS_STATUS.getStatusCode(), status.getCode());

    // revoke role
    authorizerReq =
        new TAuthorizerReq(
            AuthorOperator.AuthorType.REVOKE_ROLE.ordinal(),
            "",
            "temprole0",
            "",
            "",
            revokePrivilege,
            nodeNameList);
    status = processor.operatePermission(authorizerReq);
    Assert.assertEquals(TSStatusCode.SUCCESS_STATUS.getStatusCode(), status.getCode());

    // list privileges user
    authorizerReq =
        new TAuthorizerReq(
            AuthorOperator.AuthorType.LIST_USER_PRIVILEGE.ordinal(),
            "tempuser0",
            "",
            "",
            "",
            new HashSet<>(),
            nodeNameList);
    authorizerResp = processor.queryPermission(authorizerReq);
    status = authorizerResp.getStatus();
    Assert.assertEquals(TSStatusCode.SUCCESS_STATUS.getStatusCode(), status.getCode());
    Assert.assertEquals(
        privilege, authorizerResp.getAuthorizerInfo().get(IoTDBConstant.COLUMN_PRIVILEGE));

    // list user privileges
    authorizerReq =
        new TAuthorizerReq(
            AuthorOperator.AuthorType.LIST_USER_PRIVILEGE.ordinal(),
            "tempuser0",
            "",
            "",
            "",
            new HashSet<>(),
            new ArrayList<>());
    authorizerResp = processor.queryPermission(authorizerReq);
    status = authorizerResp.getStatus();
    Assert.assertEquals(TSStatusCode.SUCCESS_STATUS.getStatusCode(), status.getCode());
    Assert.assertEquals(
        privilege, authorizerResp.getAuthorizerInfo().get(IoTDBConstant.COLUMN_PRIVILEGE));

    // list privileges role
    authorizerReq =
        new TAuthorizerReq(
            AuthorOperator.AuthorType.LIST_ROLE_PRIVILEGE.ordinal(),
            "",
            "temprole0",
            "",
            "",
            new HashSet<>(),
            nodeNameList);
    authorizerResp = processor.queryPermission(authorizerReq);
    status = authorizerResp.getStatus();
    Assert.assertEquals(TSStatusCode.SUCCESS_STATUS.getStatusCode(), status.getCode());
    privilege.remove(0);
    Assert.assertEquals(
        privilege, authorizerResp.getAuthorizerInfo().get(IoTDBConstant.COLUMN_PRIVILEGE));

    // list role privileges
    authorizerReq =
        new TAuthorizerReq(
            AuthorOperator.AuthorType.LIST_ROLE_PRIVILEGE.ordinal(),
            "",
            "temprole0",
            "",
            "",
            new HashSet<>(),
            new ArrayList<>());
    authorizerResp = processor.queryPermission(authorizerReq);
    status = authorizerResp.getStatus();
    Assert.assertEquals(TSStatusCode.SUCCESS_STATUS.getStatusCode(), status.getCode());
    Assert.assertEquals(
        privilege, authorizerResp.getAuthorizerInfo().get(IoTDBConstant.COLUMN_PRIVILEGE));

    // list all role of user
    authorizerReq =
        new TAuthorizerReq(
            AuthorOperator.AuthorType.LIST_ROLE.ordinal(),
            "tempuser0",
            "",
            "",
            "",
            new HashSet<>(),
            new ArrayList<>());
    authorizerResp = processor.queryPermission(authorizerReq);
    status = authorizerResp.getStatus();
    Assert.assertEquals(TSStatusCode.SUCCESS_STATUS.getStatusCode(), status.getCode());
    roleList.remove("temprole1");
    Assert.assertEquals(
        roleList, authorizerResp.getAuthorizerInfo().get(IoTDBConstant.COLUMN_ROLE));

    // list all user of role
    authorizerReq =
        new TAuthorizerReq(
            AuthorOperator.AuthorType.LIST_USER.ordinal(),
            "",
            "temprole0",
            "",
            "",
            new HashSet<>(),
            new ArrayList<>());
    authorizerResp = processor.queryPermission(authorizerReq);
    status = authorizerResp.getStatus();
    Assert.assertEquals(TSStatusCode.SUCCESS_STATUS.getStatusCode(), status.getCode());
    userList.remove("tempuser1");
    userList.remove("root");
    Assert.assertEquals(
        userList, authorizerResp.getAuthorizerInfo().get(IoTDBConstant.COLUMN_USER));

    // revoke role from user
    authorizerReq =
        new TAuthorizerReq(
            AuthorOperator.AuthorType.REVOKE_ROLE_FROM_USER.ordinal(),
            "tempuser0",
            "temprole0",
            "",
            "",
            new HashSet<>(),
            new ArrayList<>());
    status = processor.operatePermission(authorizerReq);
    Assert.assertEquals(TSStatusCode.SUCCESS_STATUS.getStatusCode(), status.getCode());

    // list root privileges
    authorizerReq =
        new TAuthorizerReq(
            AuthorOperator.AuthorType.LIST_USER_PRIVILEGE.ordinal(),
            "root",
            "",
            "",
            "",
            new HashSet<>(),
            new ArrayList<>());
    authorizerResp = processor.queryPermission(authorizerReq);
    status = authorizerResp.getStatus();
    Assert.assertEquals(TSStatusCode.SUCCESS_STATUS.getStatusCode(), status.getCode());
    for (int i = 0; i < PrivilegeType.values().length; i++) {
      Assert.assertEquals(
          PrivilegeType.values()[i].toString(),
          authorizerResp.getAuthorizerInfo().get(IoTDBConstant.COLUMN_PRIVILEGE).get(i));
    }
=======
  public void testGetAndCreateSchemaPartition()
      throws TException, IOException, IllegalPathException {
    final String sg = "root.sg";
    final String sg0 = "root.sg0";
    final String sg1 = "root.sg1";

    final String d00 = sg0 + ".d0.s";
    final String d01 = sg0 + ".d1.s";
    final String d10 = sg1 + ".d0.s";
    final String d11 = sg1 + ".d1.s";

    final String allPaths = "root.**";
    final String allSg0 = "root.sg0.**";
    final String allSg1 = "root.sg1.**";

    TSStatus status;
    ByteBuffer buffer;
    TSchemaPartitionReq schemaPartitionReq;
    TSchemaPartitionResp schemaPartitionResp;

    Map<String, Map<TSeriesPartitionSlot, TRegionReplicaSet>> schemaPartitionMap;

    // Set StorageGroups
    status = processor.setStorageGroup(new TSetStorageGroupReq(new TStorageGroupSchema(sg0)));
    Assert.assertEquals(TSStatusCode.SUCCESS_STATUS.getStatusCode(), status.getCode());
    status = processor.setStorageGroup(new TSetStorageGroupReq(new TStorageGroupSchema(sg1)));
    Assert.assertEquals(TSStatusCode.SUCCESS_STATUS.getStatusCode(), status.getCode());

    // Test getOrCreateSchemaPartition, the result should be NOT_ENOUGH_DATANODE
    buffer = generatePatternTreeBuffer(new String[] {d00, d01, allSg1});
    schemaPartitionReq = new TSchemaPartitionReq(buffer);
    schemaPartitionResp = processor.getOrCreateSchemaPartition(schemaPartitionReq);
    Assert.assertEquals(
        TSStatusCode.NOT_ENOUGH_DATA_NODE.getStatusCode(),
        schemaPartitionResp.getStatus().getCode());
    Assert.assertNull(schemaPartitionResp.getSchemaRegionMap());

    // register DataNodes
    registerDataNodes();

    // Test getSchemaPartition, the result should be empty
    buffer = generatePatternTreeBuffer(new String[] {d00, d01, allSg1});
    schemaPartitionReq = new TSchemaPartitionReq(buffer);
    schemaPartitionResp = processor.getSchemaPartition(schemaPartitionReq);
    Assert.assertEquals(
        TSStatusCode.SUCCESS_STATUS.getStatusCode(), schemaPartitionResp.getStatus().getCode());
    Assert.assertEquals(0, schemaPartitionResp.getSchemaRegionMapSize());

    // Test getOrCreateSchemaPartition, ConfigNode should create SchemaPartitions and return
    buffer = generatePatternTreeBuffer(new String[] {d00, d01, d10, d11});
    schemaPartitionReq.setPathPatternTree(buffer);
    schemaPartitionResp = processor.getOrCreateSchemaPartition(schemaPartitionReq);
    Assert.assertEquals(
        TSStatusCode.SUCCESS_STATUS.getStatusCode(), schemaPartitionResp.getStatus().getCode());
    Assert.assertEquals(2, schemaPartitionResp.getSchemaRegionMapSize());
    schemaPartitionMap = schemaPartitionResp.getSchemaRegionMap();
    for (int i = 0; i < 2; i++) {
      Assert.assertTrue(schemaPartitionMap.containsKey(sg + i));
      Assert.assertEquals(2, schemaPartitionMap.get(sg + i).size());
      schemaPartitionMap
          .get(sg + i)
          .forEach(
              (tSeriesPartitionSlot, tRegionReplicaSet) -> {
                Assert.assertEquals(1, tRegionReplicaSet.getDataNodeLocationsSize());
                Assert.assertEquals(
                    TConsensusGroupType.SchemaRegion, tRegionReplicaSet.getRegionId().getType());
              });
    }

    // Test getSchemaPartition, when a device path doesn't match any StorageGroup and including
    // "**",
    // ConfigNode will return all the SchemaPartitions
    buffer = generatePatternTreeBuffer(new String[] {allPaths});
    schemaPartitionReq.setPathPatternTree(buffer);
    schemaPartitionResp = processor.getSchemaPartition(schemaPartitionReq);
    Assert.assertEquals(
        TSStatusCode.SUCCESS_STATUS.getStatusCode(), schemaPartitionResp.getStatus().getCode());
    Assert.assertEquals(2, schemaPartitionResp.getSchemaRegionMapSize());
    schemaPartitionMap = schemaPartitionResp.getSchemaRegionMap();
    for (int i = 0; i < 2; i++) {
      Assert.assertTrue(schemaPartitionMap.containsKey(sg + i));
      Assert.assertEquals(2, schemaPartitionMap.get(sg + i).size());
      schemaPartitionMap
          .get(sg + i)
          .forEach(
              (tSeriesPartitionSlot, tRegionReplicaSet) -> {
                Assert.assertEquals(1, tRegionReplicaSet.getDataNodeLocationsSize());
                Assert.assertEquals(
                    TConsensusGroupType.SchemaRegion, tRegionReplicaSet.getRegionId().getType());
              });
    }

    // Test getSchemaPartition, when a device path matches with a StorageGroup and end with "*",
    // ConfigNode will return all the SchemaPartitions in this StorageGroup
    buffer = generatePatternTreeBuffer(new String[] {allSg0, d11});
    schemaPartitionReq.setPathPatternTree(buffer);
    schemaPartitionResp = processor.getSchemaPartition(schemaPartitionReq);
    Assert.assertEquals(
        TSStatusCode.SUCCESS_STATUS.getStatusCode(), schemaPartitionResp.getStatus().getCode());
    Assert.assertEquals(2, schemaPartitionResp.getSchemaRegionMapSize());
    schemaPartitionMap = schemaPartitionResp.getSchemaRegionMap();
    // Check "root.sg0"
    Assert.assertTrue(schemaPartitionMap.containsKey(sg0));
    Assert.assertEquals(2, schemaPartitionMap.get(sg0).size());
    schemaPartitionMap
        .get(sg0)
        .forEach(
            (tSeriesPartitionSlot, tRegionReplicaSet) -> {
              Assert.assertEquals(1, tRegionReplicaSet.getDataNodeLocationsSize());
              Assert.assertEquals(
                  TConsensusGroupType.SchemaRegion, tRegionReplicaSet.getRegionId().getType());
            });
    // Check "root.sg1"
    Assert.assertTrue(schemaPartitionMap.containsKey(sg1));
    Assert.assertEquals(1, schemaPartitionMap.get(sg1).size());
    schemaPartitionMap
        .get(sg1)
        .forEach(
            (tSeriesPartitionSlot, tRegionReplicaSet) -> {
              Assert.assertEquals(1, tRegionReplicaSet.getDataNodeLocationsSize());
              Assert.assertEquals(
                  TConsensusGroupType.SchemaRegion, tRegionReplicaSet.getRegionId().getType());
            });
  }

  private Map<String, Map<TSeriesPartitionSlot, List<TTimePartitionSlot>>>
      constructPartitionSlotsMap(
          int storageGroupNum, int seriesPartitionSlotNum, long timePartitionSlotNum) {
    final String sg = "root.sg";
    Map<String, Map<TSeriesPartitionSlot, List<TTimePartitionSlot>>> result = new HashMap<>();

    for (int i = 0; i < storageGroupNum; i++) {
      String storageGroup = sg + i;
      result.put(storageGroup, new HashMap<>());
      for (int j = 0; j < seriesPartitionSlotNum; j++) {
        TSeriesPartitionSlot seriesPartitionSlot = new TSeriesPartitionSlot(j);
        result.get(storageGroup).put(seriesPartitionSlot, new ArrayList<>());
        for (long k = 0; k < timePartitionSlotNum; k++) {
          TTimePartitionSlot timePartitionSlot = new TTimePartitionSlot(k);
          result.get(storageGroup).get(seriesPartitionSlot).add(timePartitionSlot);
        }
      }
    }

    return result;
  }

  private void checkDataPartitionMap(
      int storageGroupNum,
      int seriesPartitionSlotNum,
      long timePartitionSlotNum,
      Map<String, Map<TSeriesPartitionSlot, Map<TTimePartitionSlot, List<TRegionReplicaSet>>>>
          dataPartitionMap) {
    final String sg = "root.sg";
    Assert.assertEquals(storageGroupNum, dataPartitionMap.size());
    for (int i = 0; i < storageGroupNum; i++) {
      String storageGroup = sg + i;
      Assert.assertTrue(dataPartitionMap.containsKey(storageGroup));
      Assert.assertEquals(seriesPartitionSlotNum, dataPartitionMap.get(storageGroup).size());
      for (int j = 0; j < seriesPartitionSlotNum; j++) {
        TSeriesPartitionSlot seriesPartitionSlot = new TSeriesPartitionSlot(j);
        Assert.assertTrue(dataPartitionMap.get(storageGroup).containsKey(seriesPartitionSlot));
        Assert.assertEquals(
            timePartitionSlotNum,
            dataPartitionMap.get(storageGroup).get(seriesPartitionSlot).size());
        for (long k = 0; k < timePartitionSlotNum; k++) {
          TTimePartitionSlot timePartitionSlot = new TTimePartitionSlot(k);
          Assert.assertTrue(
              dataPartitionMap
                  .get(storageGroup)
                  .get(seriesPartitionSlot)
                  .containsKey(timePartitionSlot));
          // One RegionReplicaSet
          Assert.assertEquals(
              1,
              dataPartitionMap
                  .get(storageGroup)
                  .get(seriesPartitionSlot)
                  .get(timePartitionSlot)
                  .size());
          // Is DataRegion
          Assert.assertEquals(
              TConsensusGroupType.DataRegion,
              dataPartitionMap
                  .get(storageGroup)
                  .get(seriesPartitionSlot)
                  .get(timePartitionSlot)
                  .get(0)
                  .getRegionId()
                  .getType());
          // Including one RegionReplica
          Assert.assertEquals(
              1,
              dataPartitionMap
                  .get(storageGroup)
                  .get(seriesPartitionSlot)
                  .get(timePartitionSlot)
                  .get(0)
                  .getDataNodeLocationsSize());
        }
      }
    }
  }

  @Test
  public void testGetAndCreateDataPartition() throws TException {
    final String sg = "root.sg";
    final int storageGroupNum = 2;
    final int seriesPartitionSlotNum = 4;
    final long timePartitionSlotNum = 6;

    TSStatus status;
    TDataPartitionReq dataPartitionReq;
    TDataPartitionResp dataPartitionResp;

    // Prepare partitionSlotsMap
    Map<String, Map<TSeriesPartitionSlot, List<TTimePartitionSlot>>> partitionSlotsMap0 =
        constructPartitionSlotsMap(storageGroupNum, seriesPartitionSlotNum, timePartitionSlotNum);
    Map<String, Map<TSeriesPartitionSlot, List<TTimePartitionSlot>>> partitionSlotsMap1 =
        constructPartitionSlotsMap(
            storageGroupNum * 2, seriesPartitionSlotNum * 2, timePartitionSlotNum * 2);

    // set StorageGroups
    for (int i = 0; i < storageGroupNum; i++) {
      TSetStorageGroupReq setReq = new TSetStorageGroupReq(new TStorageGroupSchema(sg + i));
      status = processor.setStorageGroup(setReq);
      Assert.assertEquals(TSStatusCode.SUCCESS_STATUS.getStatusCode(), status.getCode());
    }

    // Test getOrCreateDataPartition, the result should be NOT_ENOUGH_DATANODE
    dataPartitionReq = new TDataPartitionReq(partitionSlotsMap0);
    dataPartitionResp = processor.getOrCreateDataPartition(dataPartitionReq);
    Assert.assertEquals(
        TSStatusCode.NOT_ENOUGH_DATA_NODE.getStatusCode(), dataPartitionResp.getStatus().getCode());
    Assert.assertNull(dataPartitionResp.getDataPartitionMap());

    // register DataNodes
    registerDataNodes();

    // Test getDataPartition, the result should be empty
    dataPartitionReq = new TDataPartitionReq(partitionSlotsMap0);
    dataPartitionResp = processor.getDataPartition(dataPartitionReq);
    Assert.assertEquals(
        TSStatusCode.SUCCESS_STATUS.getStatusCode(), dataPartitionResp.getStatus().getCode());
    Assert.assertNotNull(dataPartitionResp.getDataPartitionMap());
    Assert.assertEquals(0, dataPartitionResp.getDataPartitionMapSize());

    // Test getOrCreateDataPartition, ConfigNode should create DataPartition and return
    dataPartitionResp = processor.getOrCreateDataPartition(dataPartitionReq);
    Assert.assertEquals(
        TSStatusCode.SUCCESS_STATUS.getStatusCode(), dataPartitionResp.getStatus().getCode());
    Assert.assertNotNull(dataPartitionResp.getDataPartitionMap());
    checkDataPartitionMap(
        storageGroupNum,
        seriesPartitionSlotNum,
        timePartitionSlotNum,
        dataPartitionResp.getDataPartitionMap());

    // Test getDataPartition, the result should only contain DataPartition created before
    dataPartitionReq.setPartitionSlotsMap(partitionSlotsMap1);
    dataPartitionResp = processor.getDataPartition(dataPartitionReq);
    Assert.assertEquals(
        TSStatusCode.SUCCESS_STATUS.getStatusCode(), dataPartitionResp.getStatus().getCode());
    Assert.assertNotNull(dataPartitionResp.getDataPartitionMap());
    checkDataPartitionMap(
        storageGroupNum,
        seriesPartitionSlotNum,
        timePartitionSlotNum,
        dataPartitionResp.getDataPartitionMap());
>>>>>>> f1787b83
  }

  @Test
  public void testDeleteStorageGroup() throws TException {
    TSStatus status;
    final String sg0 = "root.sg0";
    final String sg1 = "root.sg1";
    // register DataNodes
    registerDataNodes();
    ConfigNodeProcedureEnv.setSkipForTest(true);
    TSetStorageGroupReq setReq0 = new TSetStorageGroupReq(new TStorageGroupSchema(sg0));
    // set StorageGroup0 by default values
    status = processor.setStorageGroup(setReq0);
    Assert.assertEquals(TSStatusCode.SUCCESS_STATUS.getStatusCode(), status.getCode());
    // set StorageGroup1 by specific values
    TSetStorageGroupReq setReq1 = new TSetStorageGroupReq(new TStorageGroupSchema(sg1));
    status = processor.setStorageGroup(setReq1);
    Assert.assertEquals(TSStatusCode.SUCCESS_STATUS.getStatusCode(), status.getCode());
    TDeleteStorageGroupsReq deleteStorageGroupsReq = new TDeleteStorageGroupsReq();
    List<String> sgs = Arrays.asList(sg0, sg1);
    deleteStorageGroupsReq.setPrefixPathList(sgs);
    TSStatus deleteSgStatus = processor.deleteStorageGroups(deleteStorageGroupsReq);
    TStorageGroupSchemaResp root =
        processor.getMatchedStorageGroupSchemas(Arrays.asList("root", "*"));
    Assert.assertTrue(root.getStorageGroupSchemaMap().isEmpty());
    Assert.assertEquals(TSStatusCode.SUCCESS_STATUS.getStatusCode(), deleteSgStatus.getCode());
  }

  @Test
  public void testDeleteStorageGroupInvalidateCacheFailed() throws TException {
    TSStatus status;
    final String sg0 = "root.sg0";
    final String sg1 = "root.sg1";
    // register DataNodes
    registerDataNodes();
    ConfigNodeProcedureEnv.setSkipForTest(true);
    ConfigNodeProcedureEnv.setInvalidCacheResult(false);
    TSetStorageGroupReq setReq0 = new TSetStorageGroupReq(new TStorageGroupSchema(sg0));
    // set StorageGroup0 by default values
    status = processor.setStorageGroup(setReq0);
    Assert.assertEquals(TSStatusCode.SUCCESS_STATUS.getStatusCode(), status.getCode());
    // set StorageGroup1 by specific values
    TSetStorageGroupReq setReq1 = new TSetStorageGroupReq(new TStorageGroupSchema(sg1));
    status = processor.setStorageGroup(setReq1);
    Assert.assertEquals(TSStatusCode.SUCCESS_STATUS.getStatusCode(), status.getCode());
    TDeleteStorageGroupsReq deleteStorageGroupsReq = new TDeleteStorageGroupsReq();
    List<String> sgs = Arrays.asList(sg0, sg1);
    deleteStorageGroupsReq.setPrefixPathList(sgs);
    TSStatus deleteSgStatus = processor.deleteStorageGroups(deleteStorageGroupsReq);
    TStorageGroupSchemaResp root =
        processor.getMatchedStorageGroupSchemas(Arrays.asList("root", "*"));
    // rollback success
    Assert.assertEquals(root.getStorageGroupSchemaMap().size(), 2);
    Assert.assertEquals(TSStatusCode.MULTIPLE_ERROR.getStatusCode(), deleteSgStatus.getCode());
  }

  @Test
  public void testGetSchemaNodeManagementPartition()
      throws TException, IllegalPathException, IOException {
    final String sg = "root.sg";
    final int storageGroupNum = 2;

    TSStatus status;
    TSchemaNodeManagementReq nodeManagementReq;
    TSchemaNodeManagementResp nodeManagementResp;

    // register DataNodes
    registerDataNodes();

    // set StorageGroups
    for (int i = 0; i < storageGroupNum; i++) {
      TSetStorageGroupReq setReq = new TSetStorageGroupReq(new TStorageGroupSchema(sg + i));
      status = processor.setStorageGroup(setReq);
      Assert.assertEquals(TSStatusCode.SUCCESS_STATUS.getStatusCode(), status.getCode());
    }

    ByteBuffer byteBuffer = generatePatternTreeBuffer(new String[] {"root"});
    nodeManagementReq = new TSchemaNodeManagementReq(byteBuffer);
    nodeManagementReq.setLevel(-1);
    nodeManagementResp = processor.getSchemaNodeManagementPartition(nodeManagementReq);
    Assert.assertEquals(
        TSStatusCode.SUCCESS_STATUS.getStatusCode(), nodeManagementResp.getStatus().getCode());
    Assert.assertEquals(2, nodeManagementResp.getMatchedNodeSize());
    Assert.assertNotNull(nodeManagementResp.getSchemaRegionMap());
    Assert.assertEquals(0, nodeManagementResp.getSchemaRegionMapSize());
  }
}<|MERGE_RESOLUTION|>--- conflicted
+++ resolved
@@ -24,11 +24,8 @@
 import org.apache.iotdb.common.rpc.thrift.TNodeResource;
 import org.apache.iotdb.common.rpc.thrift.TSStatus;
 import org.apache.iotdb.common.rpc.thrift.TSetTTLReq;
-<<<<<<< HEAD
 import org.apache.iotdb.commons.auth.entity.PrivilegeType;
-=======
 import org.apache.iotdb.common.rpc.thrift.TTimePartitionSlot;
->>>>>>> f1787b83
 import org.apache.iotdb.commons.conf.CommonDescriptor;
 import org.apache.iotdb.commons.exception.ConfigurationException;
 import org.apache.iotdb.commons.exception.IllegalPathException;
@@ -74,12 +71,8 @@
 import java.nio.ByteBuffer;
 import java.util.ArrayList;
 import java.util.Arrays;
-<<<<<<< HEAD
-import java.util.Comparator;
 import java.util.HashSet;
-=======
 import java.util.HashMap;
->>>>>>> f1787b83
 import java.util.List;
 import java.util.Map;
 
@@ -262,629 +255,6 @@
   }
 
   @Test
-<<<<<<< HEAD
-  public void testPermission() throws TException {
-    TSStatus status;
-
-    List<String> userList = new ArrayList<>();
-    userList.add("root");
-    userList.add("tempuser0");
-    userList.add("tempuser1");
-
-    List<String> roleList = new ArrayList<>();
-    roleList.add("temprole0");
-    roleList.add("temprole1");
-
-    TAuthorizerReq authorizerReq;
-    TAuthorizerResp authorizerResp;
-    TCheckUserPrivilegesReq checkUserPrivilegesReq;
-
-    Set<Integer> privilegeList = new HashSet<>();
-    privilegeList.add(PrivilegeType.DELETE_USER.ordinal());
-    privilegeList.add(PrivilegeType.CREATE_USER.ordinal());
-
-    Set<Integer> revokePrivilege = new HashSet<>();
-    revokePrivilege.add(PrivilegeType.DELETE_USER.ordinal());
-
-    Map<String, List<String>> permissionInfo;
-    List<String> privilege = new ArrayList<>();
-    privilege.add("root.** : CREATE_USER");
-    privilege.add("root.** : CREATE_USER");
-
-    List<String> paths = new ArrayList<>();
-    paths.add("root.ln.**");
-
-    cleanUserAndRole();
-
-    // create user
-    authorizerReq =
-        new TAuthorizerReq(
-            AuthorOperator.AuthorType.CREATE_USER.ordinal(),
-            "tempuser0",
-            "",
-            "passwd",
-            "",
-            new HashSet<>(),
-            new ArrayList<>());
-    status = processor.operatePermission(authorizerReq);
-    Assert.assertEquals(TSStatusCode.SUCCESS_STATUS.getStatusCode(), status.getCode());
-    authorizerReq.setUserName("tempuser1");
-    status = processor.operatePermission(authorizerReq);
-    Assert.assertEquals(TSStatusCode.SUCCESS_STATUS.getStatusCode(), status.getCode());
-
-    // check user privileges
-    checkUserPrivilegesReq =
-        new TCheckUserPrivilegesReq("tempuser0", paths, PrivilegeType.DELETE_USER.ordinal());
-    status = processor.checkUserPrivileges(checkUserPrivilegesReq).getStatus();
-    Assert.assertEquals(TSStatusCode.NO_PERMISSION_ERROR.getStatusCode(), status.getCode());
-
-    // drop user
-    authorizerReq =
-        new TAuthorizerReq(
-            AuthorOperator.AuthorType.DROP_USER.ordinal(),
-            "tempuser1",
-            "",
-            "",
-            "",
-            new HashSet<>(),
-            new ArrayList<>());
-    status = processor.operatePermission(authorizerReq);
-    Assert.assertEquals(TSStatusCode.SUCCESS_STATUS.getStatusCode(), status.getCode());
-
-    // list user
-    authorizerReq =
-        new TAuthorizerReq(
-            AuthorOperator.AuthorType.LIST_USER.ordinal(),
-            "",
-            "",
-            "",
-            "",
-            new HashSet<>(),
-            new ArrayList<>());
-    authorizerResp = processor.queryPermission(authorizerReq);
-    status = authorizerResp.getStatus();
-    Assert.assertEquals(TSStatusCode.SUCCESS_STATUS.getStatusCode(), status.getCode());
-    userList.remove("tempuser1");
-    Assert.assertEquals(
-        userList, authorizerResp.getAuthorizerInfo().get(IoTDBConstant.COLUMN_USER));
-
-    // create role
-    authorizerReq =
-        new TAuthorizerReq(
-            AuthorOperator.AuthorType.CREATE_ROLE.ordinal(),
-            "",
-            "temprole0",
-            "",
-            "",
-            new HashSet<>(),
-            new ArrayList<>());
-    status = processor.operatePermission(authorizerReq);
-    Assert.assertEquals(TSStatusCode.SUCCESS_STATUS.getStatusCode(), status.getCode());
-    authorizerReq.setRoleName("temprole1");
-    status = processor.operatePermission(authorizerReq);
-    Assert.assertEquals(TSStatusCode.SUCCESS_STATUS.getStatusCode(), status.getCode());
-
-    // drop role
-    authorizerReq =
-        new TAuthorizerReq(
-            AuthorOperator.AuthorType.DROP_ROLE.ordinal(),
-            "",
-            "temprole1",
-            "",
-            "",
-            new HashSet<>(),
-            new ArrayList<>());
-    status = processor.operatePermission(authorizerReq);
-    Assert.assertEquals(TSStatusCode.SUCCESS_STATUS.getStatusCode(), status.getCode());
-
-    // list role
-    authorizerReq =
-        new TAuthorizerReq(
-            AuthorOperator.AuthorType.LIST_ROLE.ordinal(),
-            "",
-            "",
-            "",
-            "",
-            new HashSet<>(),
-            new ArrayList<>());
-    authorizerResp = processor.queryPermission(authorizerReq);
-    status = authorizerResp.getStatus();
-    Assert.assertEquals(TSStatusCode.SUCCESS_STATUS.getStatusCode(), status.getCode());
-    roleList.remove("temprole1");
-    Assert.assertEquals(
-        roleList, authorizerResp.getAuthorizerInfo().get(IoTDBConstant.COLUMN_ROLE));
-
-    // alter user
-    authorizerReq =
-        new TAuthorizerReq(
-            AuthorOperator.AuthorType.UPDATE_USER.ordinal(),
-            "tempuser0",
-            "",
-            "",
-            "newpwd",
-            new HashSet<>(),
-            new ArrayList<>());
-    status = processor.operatePermission(authorizerReq);
-    Assert.assertEquals(TSStatusCode.SUCCESS_STATUS.getStatusCode(), status.getCode());
-
-    // grant user
-    List<String> nodeNameList = new ArrayList<>();
-    nodeNameList.add("root.ln.**");
-    authorizerReq =
-        new TAuthorizerReq(
-            AuthorOperator.AuthorType.GRANT_USER.ordinal(),
-            "tempuser0",
-            "",
-            "",
-            "",
-            privilegeList,
-            nodeNameList);
-    status = processor.operatePermission(authorizerReq);
-    Assert.assertEquals(TSStatusCode.SUCCESS_STATUS.getStatusCode(), status.getCode());
-
-    // check user privileges
-    checkUserPrivilegesReq =
-        new TCheckUserPrivilegesReq("tempuser0", paths, PrivilegeType.DELETE_USER.ordinal());
-    status = processor.checkUserPrivileges(checkUserPrivilegesReq).getStatus();
-    Assert.assertEquals(TSStatusCode.SUCCESS_STATUS.getStatusCode(), status.getCode());
-
-    // grant role
-    authorizerReq =
-        new TAuthorizerReq(
-            AuthorOperator.AuthorType.GRANT_ROLE.ordinal(),
-            "",
-            "temprole0",
-            "",
-            "",
-            privilegeList,
-            nodeNameList);
-    status = processor.operatePermission(authorizerReq);
-    Assert.assertEquals(TSStatusCode.SUCCESS_STATUS.getStatusCode(), status.getCode());
-
-    // grant role to user
-    authorizerReq =
-        new TAuthorizerReq(
-            AuthorOperator.AuthorType.GRANT_ROLE_TO_USER.ordinal(),
-            "tempuser0",
-            "temprole0",
-            "",
-            "",
-            new HashSet<>(),
-            nodeNameList);
-    status = processor.operatePermission(authorizerReq);
-    Assert.assertEquals(TSStatusCode.SUCCESS_STATUS.getStatusCode(), status.getCode());
-
-    // revoke user
-    authorizerReq =
-        new TAuthorizerReq(
-            AuthorOperator.AuthorType.REVOKE_USER.ordinal(),
-            "tempuser0",
-            "",
-            "",
-            "",
-            revokePrivilege,
-            nodeNameList);
-    status = processor.operatePermission(authorizerReq);
-    Assert.assertEquals(TSStatusCode.SUCCESS_STATUS.getStatusCode(), status.getCode());
-
-    // revoke role
-    authorizerReq =
-        new TAuthorizerReq(
-            AuthorOperator.AuthorType.REVOKE_ROLE.ordinal(),
-            "",
-            "temprole0",
-            "",
-            "",
-            revokePrivilege,
-            nodeNameList);
-    status = processor.operatePermission(authorizerReq);
-    Assert.assertEquals(TSStatusCode.SUCCESS_STATUS.getStatusCode(), status.getCode());
-
-    // list privileges user
-    authorizerReq =
-        new TAuthorizerReq(
-            AuthorOperator.AuthorType.LIST_USER_PRIVILEGE.ordinal(),
-            "tempuser0",
-            "",
-            "",
-            "",
-            new HashSet<>(),
-            nodeNameList);
-    authorizerResp = processor.queryPermission(authorizerReq);
-    status = authorizerResp.getStatus();
-    Assert.assertEquals(TSStatusCode.SUCCESS_STATUS.getStatusCode(), status.getCode());
-    Assert.assertEquals(
-        privilege, authorizerResp.getAuthorizerInfo().get(IoTDBConstant.COLUMN_PRIVILEGE));
-
-    // list user privileges
-    authorizerReq =
-        new TAuthorizerReq(
-            AuthorOperator.AuthorType.LIST_USER_PRIVILEGE.ordinal(),
-            "tempuser0",
-            "",
-            "",
-            "",
-            new HashSet<>(),
-            new ArrayList<>());
-    authorizerResp = processor.queryPermission(authorizerReq);
-    status = authorizerResp.getStatus();
-    Assert.assertEquals(TSStatusCode.SUCCESS_STATUS.getStatusCode(), status.getCode());
-    Assert.assertEquals(
-        privilege, authorizerResp.getAuthorizerInfo().get(IoTDBConstant.COLUMN_PRIVILEGE));
-
-    // list privileges role
-    authorizerReq =
-        new TAuthorizerReq(
-            AuthorOperator.AuthorType.LIST_ROLE_PRIVILEGE.ordinal(),
-            "",
-            "temprole0",
-            "",
-            "",
-            new HashSet<>(),
-            nodeNameList);
-    authorizerResp = processor.queryPermission(authorizerReq);
-    status = authorizerResp.getStatus();
-    Assert.assertEquals(TSStatusCode.SUCCESS_STATUS.getStatusCode(), status.getCode());
-    privilege.remove(0);
-    Assert.assertEquals(
-        privilege, authorizerResp.getAuthorizerInfo().get(IoTDBConstant.COLUMN_PRIVILEGE));
-
-    // list role privileges
-    authorizerReq =
-        new TAuthorizerReq(
-            AuthorOperator.AuthorType.LIST_ROLE_PRIVILEGE.ordinal(),
-            "",
-            "temprole0",
-            "",
-            "",
-            new HashSet<>(),
-            new ArrayList<>());
-    authorizerResp = processor.queryPermission(authorizerReq);
-    status = authorizerResp.getStatus();
-    Assert.assertEquals(TSStatusCode.SUCCESS_STATUS.getStatusCode(), status.getCode());
-    Assert.assertEquals(
-        privilege, authorizerResp.getAuthorizerInfo().get(IoTDBConstant.COLUMN_PRIVILEGE));
-
-    // list all role of user
-    authorizerReq =
-        new TAuthorizerReq(
-            AuthorOperator.AuthorType.LIST_ROLE.ordinal(),
-            "tempuser0",
-            "",
-            "",
-            "",
-            new HashSet<>(),
-            new ArrayList<>());
-    authorizerResp = processor.queryPermission(authorizerReq);
-    status = authorizerResp.getStatus();
-    Assert.assertEquals(TSStatusCode.SUCCESS_STATUS.getStatusCode(), status.getCode());
-    roleList.remove("temprole1");
-    Assert.assertEquals(
-        roleList, authorizerResp.getAuthorizerInfo().get(IoTDBConstant.COLUMN_ROLE));
-
-    // list all user of role
-    authorizerReq =
-        new TAuthorizerReq(
-            AuthorOperator.AuthorType.LIST_USER.ordinal(),
-            "",
-            "temprole0",
-            "",
-            "",
-            new HashSet<>(),
-            new ArrayList<>());
-    authorizerResp = processor.queryPermission(authorizerReq);
-    status = authorizerResp.getStatus();
-    Assert.assertEquals(TSStatusCode.SUCCESS_STATUS.getStatusCode(), status.getCode());
-    userList.remove("tempuser1");
-    userList.remove("root");
-    Assert.assertEquals(
-        userList, authorizerResp.getAuthorizerInfo().get(IoTDBConstant.COLUMN_USER));
-
-    // revoke role from user
-    authorizerReq =
-        new TAuthorizerReq(
-            AuthorOperator.AuthorType.REVOKE_ROLE_FROM_USER.ordinal(),
-            "tempuser0",
-            "temprole0",
-            "",
-            "",
-            new HashSet<>(),
-            new ArrayList<>());
-    status = processor.operatePermission(authorizerReq);
-    Assert.assertEquals(TSStatusCode.SUCCESS_STATUS.getStatusCode(), status.getCode());
-
-    // list root privileges
-    authorizerReq =
-        new TAuthorizerReq(
-            AuthorOperator.AuthorType.LIST_USER_PRIVILEGE.ordinal(),
-            "root",
-            "",
-            "",
-            "",
-            new HashSet<>(),
-            new ArrayList<>());
-    authorizerResp = processor.queryPermission(authorizerReq);
-    status = authorizerResp.getStatus();
-    Assert.assertEquals(TSStatusCode.SUCCESS_STATUS.getStatusCode(), status.getCode());
-    for (int i = 0; i < PrivilegeType.values().length; i++) {
-      Assert.assertEquals(
-          PrivilegeType.values()[i].toString(),
-          authorizerResp.getAuthorizerInfo().get(IoTDBConstant.COLUMN_PRIVILEGE).get(i));
-    }
-=======
-  public void testGetAndCreateSchemaPartition()
-      throws TException, IOException, IllegalPathException {
-    final String sg = "root.sg";
-    final String sg0 = "root.sg0";
-    final String sg1 = "root.sg1";
-
-    final String d00 = sg0 + ".d0.s";
-    final String d01 = sg0 + ".d1.s";
-    final String d10 = sg1 + ".d0.s";
-    final String d11 = sg1 + ".d1.s";
-
-    final String allPaths = "root.**";
-    final String allSg0 = "root.sg0.**";
-    final String allSg1 = "root.sg1.**";
-
-    TSStatus status;
-    ByteBuffer buffer;
-    TSchemaPartitionReq schemaPartitionReq;
-    TSchemaPartitionResp schemaPartitionResp;
-
-    Map<String, Map<TSeriesPartitionSlot, TRegionReplicaSet>> schemaPartitionMap;
-
-    // Set StorageGroups
-    status = processor.setStorageGroup(new TSetStorageGroupReq(new TStorageGroupSchema(sg0)));
-    Assert.assertEquals(TSStatusCode.SUCCESS_STATUS.getStatusCode(), status.getCode());
-    status = processor.setStorageGroup(new TSetStorageGroupReq(new TStorageGroupSchema(sg1)));
-    Assert.assertEquals(TSStatusCode.SUCCESS_STATUS.getStatusCode(), status.getCode());
-
-    // Test getOrCreateSchemaPartition, the result should be NOT_ENOUGH_DATANODE
-    buffer = generatePatternTreeBuffer(new String[] {d00, d01, allSg1});
-    schemaPartitionReq = new TSchemaPartitionReq(buffer);
-    schemaPartitionResp = processor.getOrCreateSchemaPartition(schemaPartitionReq);
-    Assert.assertEquals(
-        TSStatusCode.NOT_ENOUGH_DATA_NODE.getStatusCode(),
-        schemaPartitionResp.getStatus().getCode());
-    Assert.assertNull(schemaPartitionResp.getSchemaRegionMap());
-
-    // register DataNodes
-    registerDataNodes();
-
-    // Test getSchemaPartition, the result should be empty
-    buffer = generatePatternTreeBuffer(new String[] {d00, d01, allSg1});
-    schemaPartitionReq = new TSchemaPartitionReq(buffer);
-    schemaPartitionResp = processor.getSchemaPartition(schemaPartitionReq);
-    Assert.assertEquals(
-        TSStatusCode.SUCCESS_STATUS.getStatusCode(), schemaPartitionResp.getStatus().getCode());
-    Assert.assertEquals(0, schemaPartitionResp.getSchemaRegionMapSize());
-
-    // Test getOrCreateSchemaPartition, ConfigNode should create SchemaPartitions and return
-    buffer = generatePatternTreeBuffer(new String[] {d00, d01, d10, d11});
-    schemaPartitionReq.setPathPatternTree(buffer);
-    schemaPartitionResp = processor.getOrCreateSchemaPartition(schemaPartitionReq);
-    Assert.assertEquals(
-        TSStatusCode.SUCCESS_STATUS.getStatusCode(), schemaPartitionResp.getStatus().getCode());
-    Assert.assertEquals(2, schemaPartitionResp.getSchemaRegionMapSize());
-    schemaPartitionMap = schemaPartitionResp.getSchemaRegionMap();
-    for (int i = 0; i < 2; i++) {
-      Assert.assertTrue(schemaPartitionMap.containsKey(sg + i));
-      Assert.assertEquals(2, schemaPartitionMap.get(sg + i).size());
-      schemaPartitionMap
-          .get(sg + i)
-          .forEach(
-              (tSeriesPartitionSlot, tRegionReplicaSet) -> {
-                Assert.assertEquals(1, tRegionReplicaSet.getDataNodeLocationsSize());
-                Assert.assertEquals(
-                    TConsensusGroupType.SchemaRegion, tRegionReplicaSet.getRegionId().getType());
-              });
-    }
-
-    // Test getSchemaPartition, when a device path doesn't match any StorageGroup and including
-    // "**",
-    // ConfigNode will return all the SchemaPartitions
-    buffer = generatePatternTreeBuffer(new String[] {allPaths});
-    schemaPartitionReq.setPathPatternTree(buffer);
-    schemaPartitionResp = processor.getSchemaPartition(schemaPartitionReq);
-    Assert.assertEquals(
-        TSStatusCode.SUCCESS_STATUS.getStatusCode(), schemaPartitionResp.getStatus().getCode());
-    Assert.assertEquals(2, schemaPartitionResp.getSchemaRegionMapSize());
-    schemaPartitionMap = schemaPartitionResp.getSchemaRegionMap();
-    for (int i = 0; i < 2; i++) {
-      Assert.assertTrue(schemaPartitionMap.containsKey(sg + i));
-      Assert.assertEquals(2, schemaPartitionMap.get(sg + i).size());
-      schemaPartitionMap
-          .get(sg + i)
-          .forEach(
-              (tSeriesPartitionSlot, tRegionReplicaSet) -> {
-                Assert.assertEquals(1, tRegionReplicaSet.getDataNodeLocationsSize());
-                Assert.assertEquals(
-                    TConsensusGroupType.SchemaRegion, tRegionReplicaSet.getRegionId().getType());
-              });
-    }
-
-    // Test getSchemaPartition, when a device path matches with a StorageGroup and end with "*",
-    // ConfigNode will return all the SchemaPartitions in this StorageGroup
-    buffer = generatePatternTreeBuffer(new String[] {allSg0, d11});
-    schemaPartitionReq.setPathPatternTree(buffer);
-    schemaPartitionResp = processor.getSchemaPartition(schemaPartitionReq);
-    Assert.assertEquals(
-        TSStatusCode.SUCCESS_STATUS.getStatusCode(), schemaPartitionResp.getStatus().getCode());
-    Assert.assertEquals(2, schemaPartitionResp.getSchemaRegionMapSize());
-    schemaPartitionMap = schemaPartitionResp.getSchemaRegionMap();
-    // Check "root.sg0"
-    Assert.assertTrue(schemaPartitionMap.containsKey(sg0));
-    Assert.assertEquals(2, schemaPartitionMap.get(sg0).size());
-    schemaPartitionMap
-        .get(sg0)
-        .forEach(
-            (tSeriesPartitionSlot, tRegionReplicaSet) -> {
-              Assert.assertEquals(1, tRegionReplicaSet.getDataNodeLocationsSize());
-              Assert.assertEquals(
-                  TConsensusGroupType.SchemaRegion, tRegionReplicaSet.getRegionId().getType());
-            });
-    // Check "root.sg1"
-    Assert.assertTrue(schemaPartitionMap.containsKey(sg1));
-    Assert.assertEquals(1, schemaPartitionMap.get(sg1).size());
-    schemaPartitionMap
-        .get(sg1)
-        .forEach(
-            (tSeriesPartitionSlot, tRegionReplicaSet) -> {
-              Assert.assertEquals(1, tRegionReplicaSet.getDataNodeLocationsSize());
-              Assert.assertEquals(
-                  TConsensusGroupType.SchemaRegion, tRegionReplicaSet.getRegionId().getType());
-            });
-  }
-
-  private Map<String, Map<TSeriesPartitionSlot, List<TTimePartitionSlot>>>
-      constructPartitionSlotsMap(
-          int storageGroupNum, int seriesPartitionSlotNum, long timePartitionSlotNum) {
-    final String sg = "root.sg";
-    Map<String, Map<TSeriesPartitionSlot, List<TTimePartitionSlot>>> result = new HashMap<>();
-
-    for (int i = 0; i < storageGroupNum; i++) {
-      String storageGroup = sg + i;
-      result.put(storageGroup, new HashMap<>());
-      for (int j = 0; j < seriesPartitionSlotNum; j++) {
-        TSeriesPartitionSlot seriesPartitionSlot = new TSeriesPartitionSlot(j);
-        result.get(storageGroup).put(seriesPartitionSlot, new ArrayList<>());
-        for (long k = 0; k < timePartitionSlotNum; k++) {
-          TTimePartitionSlot timePartitionSlot = new TTimePartitionSlot(k);
-          result.get(storageGroup).get(seriesPartitionSlot).add(timePartitionSlot);
-        }
-      }
-    }
-
-    return result;
-  }
-
-  private void checkDataPartitionMap(
-      int storageGroupNum,
-      int seriesPartitionSlotNum,
-      long timePartitionSlotNum,
-      Map<String, Map<TSeriesPartitionSlot, Map<TTimePartitionSlot, List<TRegionReplicaSet>>>>
-          dataPartitionMap) {
-    final String sg = "root.sg";
-    Assert.assertEquals(storageGroupNum, dataPartitionMap.size());
-    for (int i = 0; i < storageGroupNum; i++) {
-      String storageGroup = sg + i;
-      Assert.assertTrue(dataPartitionMap.containsKey(storageGroup));
-      Assert.assertEquals(seriesPartitionSlotNum, dataPartitionMap.get(storageGroup).size());
-      for (int j = 0; j < seriesPartitionSlotNum; j++) {
-        TSeriesPartitionSlot seriesPartitionSlot = new TSeriesPartitionSlot(j);
-        Assert.assertTrue(dataPartitionMap.get(storageGroup).containsKey(seriesPartitionSlot));
-        Assert.assertEquals(
-            timePartitionSlotNum,
-            dataPartitionMap.get(storageGroup).get(seriesPartitionSlot).size());
-        for (long k = 0; k < timePartitionSlotNum; k++) {
-          TTimePartitionSlot timePartitionSlot = new TTimePartitionSlot(k);
-          Assert.assertTrue(
-              dataPartitionMap
-                  .get(storageGroup)
-                  .get(seriesPartitionSlot)
-                  .containsKey(timePartitionSlot));
-          // One RegionReplicaSet
-          Assert.assertEquals(
-              1,
-              dataPartitionMap
-                  .get(storageGroup)
-                  .get(seriesPartitionSlot)
-                  .get(timePartitionSlot)
-                  .size());
-          // Is DataRegion
-          Assert.assertEquals(
-              TConsensusGroupType.DataRegion,
-              dataPartitionMap
-                  .get(storageGroup)
-                  .get(seriesPartitionSlot)
-                  .get(timePartitionSlot)
-                  .get(0)
-                  .getRegionId()
-                  .getType());
-          // Including one RegionReplica
-          Assert.assertEquals(
-              1,
-              dataPartitionMap
-                  .get(storageGroup)
-                  .get(seriesPartitionSlot)
-                  .get(timePartitionSlot)
-                  .get(0)
-                  .getDataNodeLocationsSize());
-        }
-      }
-    }
-  }
-
-  @Test
-  public void testGetAndCreateDataPartition() throws TException {
-    final String sg = "root.sg";
-    final int storageGroupNum = 2;
-    final int seriesPartitionSlotNum = 4;
-    final long timePartitionSlotNum = 6;
-
-    TSStatus status;
-    TDataPartitionReq dataPartitionReq;
-    TDataPartitionResp dataPartitionResp;
-
-    // Prepare partitionSlotsMap
-    Map<String, Map<TSeriesPartitionSlot, List<TTimePartitionSlot>>> partitionSlotsMap0 =
-        constructPartitionSlotsMap(storageGroupNum, seriesPartitionSlotNum, timePartitionSlotNum);
-    Map<String, Map<TSeriesPartitionSlot, List<TTimePartitionSlot>>> partitionSlotsMap1 =
-        constructPartitionSlotsMap(
-            storageGroupNum * 2, seriesPartitionSlotNum * 2, timePartitionSlotNum * 2);
-
-    // set StorageGroups
-    for (int i = 0; i < storageGroupNum; i++) {
-      TSetStorageGroupReq setReq = new TSetStorageGroupReq(new TStorageGroupSchema(sg + i));
-      status = processor.setStorageGroup(setReq);
-      Assert.assertEquals(TSStatusCode.SUCCESS_STATUS.getStatusCode(), status.getCode());
-    }
-
-    // Test getOrCreateDataPartition, the result should be NOT_ENOUGH_DATANODE
-    dataPartitionReq = new TDataPartitionReq(partitionSlotsMap0);
-    dataPartitionResp = processor.getOrCreateDataPartition(dataPartitionReq);
-    Assert.assertEquals(
-        TSStatusCode.NOT_ENOUGH_DATA_NODE.getStatusCode(), dataPartitionResp.getStatus().getCode());
-    Assert.assertNull(dataPartitionResp.getDataPartitionMap());
-
-    // register DataNodes
-    registerDataNodes();
-
-    // Test getDataPartition, the result should be empty
-    dataPartitionReq = new TDataPartitionReq(partitionSlotsMap0);
-    dataPartitionResp = processor.getDataPartition(dataPartitionReq);
-    Assert.assertEquals(
-        TSStatusCode.SUCCESS_STATUS.getStatusCode(), dataPartitionResp.getStatus().getCode());
-    Assert.assertNotNull(dataPartitionResp.getDataPartitionMap());
-    Assert.assertEquals(0, dataPartitionResp.getDataPartitionMapSize());
-
-    // Test getOrCreateDataPartition, ConfigNode should create DataPartition and return
-    dataPartitionResp = processor.getOrCreateDataPartition(dataPartitionReq);
-    Assert.assertEquals(
-        TSStatusCode.SUCCESS_STATUS.getStatusCode(), dataPartitionResp.getStatus().getCode());
-    Assert.assertNotNull(dataPartitionResp.getDataPartitionMap());
-    checkDataPartitionMap(
-        storageGroupNum,
-        seriesPartitionSlotNum,
-        timePartitionSlotNum,
-        dataPartitionResp.getDataPartitionMap());
-
-    // Test getDataPartition, the result should only contain DataPartition created before
-    dataPartitionReq.setPartitionSlotsMap(partitionSlotsMap1);
-    dataPartitionResp = processor.getDataPartition(dataPartitionReq);
-    Assert.assertEquals(
-        TSStatusCode.SUCCESS_STATUS.getStatusCode(), dataPartitionResp.getStatus().getCode());
-    Assert.assertNotNull(dataPartitionResp.getDataPartitionMap());
-    checkDataPartitionMap(
-        storageGroupNum,
-        seriesPartitionSlotNum,
-        timePartitionSlotNum,
-        dataPartitionResp.getDataPartitionMap());
->>>>>>> f1787b83
-  }
-
-  @Test
   public void testDeleteStorageGroup() throws TException {
     TSStatus status;
     final String sg0 = "root.sg0";
