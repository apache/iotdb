--- conflicted
+++ resolved
@@ -1186,7 +1186,14 @@
   }
 
   @Test
-<<<<<<< HEAD
+  public void GetUDFTablePlanTest() throws IOException {
+    GetFunctionTablePlan getUDFTablePlan0 = new GetFunctionTablePlan();
+    Assert.assertTrue(
+        ConfigPhysicalPlan.Factory.create(getUDFTablePlan0.serializeToByteBuffer())
+            instanceof GetFunctionTablePlan);
+  }
+
+  @Test
   public void PreUnsetSchemaTemplatePlanTest() throws IllegalPathException, IOException {
     PreUnsetSchemaTemplatePlan plan = new PreUnsetSchemaTemplatePlan(1, new PartialPath("root.sg"));
     PreUnsetSchemaTemplatePlan deserializedPlan =
@@ -1214,12 +1221,5 @@
         (UnsetSchemaTemplatePlan) ConfigPhysicalPlan.Factory.create(plan.serializeToByteBuffer());
     Assert.assertEquals(plan.getTemplateId(), deserializedPlan.getTemplateId());
     Assert.assertEquals(plan.getPath(), deserializedPlan.getPath());
-=======
-  public void GetUDFTablePlanTest() throws IOException {
-    GetFunctionTablePlan getUDFTablePlan0 = new GetFunctionTablePlan();
-    Assert.assertTrue(
-        ConfigPhysicalPlan.Factory.create(getUDFTablePlan0.serializeToByteBuffer())
-            instanceof GetFunctionTablePlan);
->>>>>>> 8ff0b58c
   }
 }