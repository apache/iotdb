/*
 * Licensed to the Apache Software Foundation (ASF) under one
 * or more contributor license agreements.  See the NOTICE file
 * distributed with this work for additional information
 * regarding copyright ownership.  The ASF licenses this file
 * to you under the Apache License, Version 2.0 (the
 * "License"); you may not use this file except in compliance
 * with the License.  You may obtain a copy of the License at
 *
 *     http://www.apache.org/licenses/LICENSE-2.0
 *
 * Unless required by applicable law or agreed to in writing,
 * software distributed under the License is distributed on an
 * "AS IS" BASIS, WITHOUT WARRANTIES OR CONDITIONS OF ANY
 * KIND, either express or implied.  See the License for the
 * specific language governing permissions and limitations
 * under the License.
 */
package org.apache.iotdb.confignode.consensus.request;

import org.apache.iotdb.common.rpc.thrift.TConfigNodeLocation;
import org.apache.iotdb.common.rpc.thrift.TConsensusGroupId;
import org.apache.iotdb.common.rpc.thrift.TConsensusGroupType;
import org.apache.iotdb.common.rpc.thrift.TDataNodeConfiguration;
import org.apache.iotdb.common.rpc.thrift.TDataNodeLocation;
import org.apache.iotdb.common.rpc.thrift.TEndPoint;
import org.apache.iotdb.common.rpc.thrift.TNodeResource;
import org.apache.iotdb.common.rpc.thrift.TRegionReplicaSet;
import org.apache.iotdb.common.rpc.thrift.TSeriesPartitionSlot;
import org.apache.iotdb.common.rpc.thrift.TTimePartitionSlot;
import org.apache.iotdb.commons.auth.AuthException;
import org.apache.iotdb.commons.auth.entity.PrivilegeType;
import org.apache.iotdb.commons.cluster.NodeStatus;
import org.apache.iotdb.commons.cluster.RegionStatus;
import org.apache.iotdb.commons.exception.IllegalPathException;
import org.apache.iotdb.commons.partition.DataPartitionTable;
import org.apache.iotdb.commons.partition.SchemaPartitionTable;
import org.apache.iotdb.commons.partition.SeriesPartitionTable;
import org.apache.iotdb.commons.path.PartialPath;
import org.apache.iotdb.commons.sync.pipe.PipeInfo;
import org.apache.iotdb.commons.sync.pipe.PipeStatus;
import org.apache.iotdb.commons.sync.pipe.TsFilePipeInfo;
import org.apache.iotdb.commons.trigger.TriggerInformation;
import org.apache.iotdb.confignode.consensus.request.auth.AuthorPlan;
import org.apache.iotdb.confignode.consensus.request.read.CountStorageGroupPlan;
import org.apache.iotdb.confignode.consensus.request.read.GetDataNodeConfigurationPlan;
import org.apache.iotdb.confignode.consensus.request.read.GetDataPartitionPlan;
import org.apache.iotdb.confignode.consensus.request.read.GetFunctionTablePlan;
import org.apache.iotdb.confignode.consensus.request.read.GetNodePathsPartitionPlan;
import org.apache.iotdb.confignode.consensus.request.read.GetOrCreateDataPartitionPlan;
import org.apache.iotdb.confignode.consensus.request.read.GetOrCreateSchemaPartitionPlan;
import org.apache.iotdb.confignode.consensus.request.read.GetRegionIdPlan;
import org.apache.iotdb.confignode.consensus.request.read.GetRegionInfoListPlan;
import org.apache.iotdb.confignode.consensus.request.read.GetSchemaPartitionPlan;
import org.apache.iotdb.confignode.consensus.request.read.GetSeriesSlotListPlan;
import org.apache.iotdb.confignode.consensus.request.read.GetStorageGroupPlan;
import org.apache.iotdb.confignode.consensus.request.read.GetTimeSlotListPlan;
import org.apache.iotdb.confignode.consensus.request.read.GetTransferringTriggersPlan;
import org.apache.iotdb.confignode.consensus.request.read.GetTriggerJarPlan;
import org.apache.iotdb.confignode.consensus.request.read.GetTriggerLocationPlan;
import org.apache.iotdb.confignode.consensus.request.read.GetTriggerTablePlan;
import org.apache.iotdb.confignode.consensus.request.read.GetUDFJarPlan;
import org.apache.iotdb.confignode.consensus.request.read.template.GetAllSchemaTemplatePlan;
import org.apache.iotdb.confignode.consensus.request.read.template.GetAllTemplateSetInfoPlan;
import org.apache.iotdb.confignode.consensus.request.read.template.GetPathsSetTemplatePlan;
import org.apache.iotdb.confignode.consensus.request.read.template.GetSchemaTemplatePlan;
import org.apache.iotdb.confignode.consensus.request.write.confignode.ApplyConfigNodePlan;
import org.apache.iotdb.confignode.consensus.request.write.confignode.RemoveConfigNodePlan;
import org.apache.iotdb.confignode.consensus.request.write.cq.ActiveCQPlan;
import org.apache.iotdb.confignode.consensus.request.write.cq.AddCQPlan;
import org.apache.iotdb.confignode.consensus.request.write.cq.DropCQPlan;
import org.apache.iotdb.confignode.consensus.request.write.cq.ShowCQPlan;
import org.apache.iotdb.confignode.consensus.request.write.cq.UpdateCQLastExecTimePlan;
import org.apache.iotdb.confignode.consensus.request.write.datanode.RegisterDataNodePlan;
import org.apache.iotdb.confignode.consensus.request.write.datanode.RemoveDataNodePlan;
import org.apache.iotdb.confignode.consensus.request.write.datanode.UpdateDataNodePlan;
import org.apache.iotdb.confignode.consensus.request.write.partition.CreateDataPartitionPlan;
import org.apache.iotdb.confignode.consensus.request.write.partition.CreateSchemaPartitionPlan;
import org.apache.iotdb.confignode.consensus.request.write.procedure.DeleteProcedurePlan;
import org.apache.iotdb.confignode.consensus.request.write.procedure.UpdateProcedurePlan;
import org.apache.iotdb.confignode.consensus.request.write.region.CreateRegionGroupsPlan;
import org.apache.iotdb.confignode.consensus.request.write.region.OfferRegionMaintainTasksPlan;
import org.apache.iotdb.confignode.consensus.request.write.region.PollRegionMaintainTaskPlan;
import org.apache.iotdb.confignode.consensus.request.write.statistics.UpdateLoadStatisticsPlan;
import org.apache.iotdb.confignode.consensus.request.write.storagegroup.AdjustMaxRegionGroupCountPlan;
import org.apache.iotdb.confignode.consensus.request.write.storagegroup.DeleteStorageGroupPlan;
import org.apache.iotdb.confignode.consensus.request.write.storagegroup.SetDataReplicationFactorPlan;
import org.apache.iotdb.confignode.consensus.request.write.storagegroup.SetSchemaReplicationFactorPlan;
import org.apache.iotdb.confignode.consensus.request.write.storagegroup.SetStorageGroupPlan;
import org.apache.iotdb.confignode.consensus.request.write.storagegroup.SetTTLPlan;
import org.apache.iotdb.confignode.consensus.request.write.storagegroup.SetTimePartitionIntervalPlan;
import org.apache.iotdb.confignode.consensus.request.write.sync.CreatePipeSinkPlan;
import org.apache.iotdb.confignode.consensus.request.write.sync.DropPipeSinkPlan;
import org.apache.iotdb.confignode.consensus.request.write.sync.GetPipeSinkPlan;
import org.apache.iotdb.confignode.consensus.request.write.sync.PreCreatePipePlan;
import org.apache.iotdb.confignode.consensus.request.write.sync.SetPipeStatusPlan;
import org.apache.iotdb.confignode.consensus.request.write.sync.ShowPipePlan;
import org.apache.iotdb.confignode.consensus.request.write.template.CreateSchemaTemplatePlan;
import org.apache.iotdb.confignode.consensus.request.write.template.PreUnsetSchemaTemplatePlan;
import org.apache.iotdb.confignode.consensus.request.write.template.RollbackPreUnsetSchemaTemplatePlan;
import org.apache.iotdb.confignode.consensus.request.write.template.SetSchemaTemplatePlan;
import org.apache.iotdb.confignode.consensus.request.write.template.UnsetSchemaTemplatePlan;
import org.apache.iotdb.confignode.consensus.request.write.trigger.AddTriggerInTablePlan;
import org.apache.iotdb.confignode.consensus.request.write.trigger.DeleteTriggerInTablePlan;
import org.apache.iotdb.confignode.consensus.request.write.trigger.UpdateTriggerLocationPlan;
import org.apache.iotdb.confignode.consensus.request.write.trigger.UpdateTriggerStateInTablePlan;
import org.apache.iotdb.confignode.consensus.request.write.trigger.UpdateTriggersOnTransferNodesPlan;
import org.apache.iotdb.confignode.manager.partition.RegionGroupStatus;
import org.apache.iotdb.confignode.persistence.node.NodeStatistics;
import org.apache.iotdb.confignode.persistence.partition.maintainer.RegionCreateTask;
import org.apache.iotdb.confignode.persistence.partition.maintainer.RegionDeleteTask;
import org.apache.iotdb.confignode.persistence.partition.statistics.RegionGroupStatistics;
import org.apache.iotdb.confignode.persistence.partition.statistics.RegionStatistics;
import org.apache.iotdb.confignode.procedure.Procedure;
import org.apache.iotdb.confignode.procedure.impl.schema.DeleteStorageGroupProcedure;
import org.apache.iotdb.confignode.procedure.impl.statemachine.CreateRegionGroupsProcedure;
import org.apache.iotdb.confignode.rpc.thrift.TCreateCQReq;
import org.apache.iotdb.confignode.rpc.thrift.TPipeSinkInfo;
import org.apache.iotdb.confignode.rpc.thrift.TShowRegionReq;
import org.apache.iotdb.confignode.rpc.thrift.TStorageGroupSchema;
import org.apache.iotdb.confignode.rpc.thrift.TTriggerState;
import org.apache.iotdb.db.metadata.template.Template;
import org.apache.iotdb.db.mpp.plan.statement.metadata.template.CreateSchemaTemplateStatement;
import org.apache.iotdb.trigger.api.enums.FailureStrategy;
import org.apache.iotdb.trigger.api.enums.TriggerEvent;
import org.apache.iotdb.tsfile.file.metadata.enums.CompressionType;
import org.apache.iotdb.tsfile.file.metadata.enums.TSDataType;
import org.apache.iotdb.tsfile.file.metadata.enums.TSEncoding;
import org.apache.iotdb.tsfile.utils.Binary;
import org.apache.iotdb.tsfile.utils.Pair;

import org.junit.Assert;
import org.junit.Test;

import java.io.IOException;
import java.util.ArrayList;
import java.util.Arrays;
import java.util.Collections;
import java.util.HashMap;
import java.util.HashSet;
import java.util.List;
import java.util.Map;
import java.util.Set;

import static org.apache.iotdb.common.rpc.thrift.TConsensusGroupType.DataRegion;
import static org.apache.iotdb.common.rpc.thrift.TConsensusGroupType.PartitionRegion;
import static org.apache.iotdb.common.rpc.thrift.TConsensusGroupType.SchemaRegion;
import static org.junit.Assert.assertEquals;

public class ConfigPhysicalPlanSerDeTest {

  @Test
  public void RegisterDataNodePlanTest() throws IOException {
    TDataNodeLocation dataNodeLocation = new TDataNodeLocation();
    dataNodeLocation.setDataNodeId(1);
    dataNodeLocation.setClientRpcEndPoint(new TEndPoint("0.0.0.0", 6667));
    dataNodeLocation.setInternalEndPoint(new TEndPoint("0.0.0.0", 9003));
    dataNodeLocation.setMPPDataExchangeEndPoint(new TEndPoint("0.0.0.0", 8777));
    dataNodeLocation.setDataRegionConsensusEndPoint(new TEndPoint("0.0.0.0", 40010));
    dataNodeLocation.setSchemaRegionConsensusEndPoint(new TEndPoint("0.0.0.0", 50010));

    TDataNodeConfiguration dataNodeConfiguration = new TDataNodeConfiguration();
    dataNodeConfiguration.setLocation(dataNodeLocation);
    dataNodeConfiguration.setResource(new TNodeResource(16, 34359738368L));

    RegisterDataNodePlan plan0 = new RegisterDataNodePlan(dataNodeConfiguration);
    RegisterDataNodePlan plan1 =
        (RegisterDataNodePlan) ConfigPhysicalPlan.Factory.create(plan0.serializeToByteBuffer());
    Assert.assertEquals(plan0, plan1);
  }

  @Test
  public void UpdateDataNodePlanTest() throws IOException {
    TDataNodeLocation dataNodeLocation = new TDataNodeLocation();
    dataNodeLocation.setDataNodeId(1);
    dataNodeLocation.setClientRpcEndPoint(new TEndPoint("0.0.0.0", 6667));
    dataNodeLocation.setInternalEndPoint(new TEndPoint("0.0.0.0", 9003));
    dataNodeLocation.setMPPDataExchangeEndPoint(new TEndPoint("0.0.0.0", 8777));
    dataNodeLocation.setDataRegionConsensusEndPoint(new TEndPoint("0.0.0.0", 40010));
    dataNodeLocation.setSchemaRegionConsensusEndPoint(new TEndPoint("0.0.0.0", 50010));

    UpdateDataNodePlan plan0 = new UpdateDataNodePlan(dataNodeLocation);
    UpdateDataNodePlan plan1 =
        (UpdateDataNodePlan) ConfigPhysicalPlan.Factory.create(plan0.serializeToByteBuffer());
    Assert.assertEquals(plan0, plan1);
  }

  @Test
  public void QueryDataNodeInfoPlanTest() throws IOException {
    GetDataNodeConfigurationPlan plan0 = new GetDataNodeConfigurationPlan(-1);
    GetDataNodeConfigurationPlan plan1 =
        (GetDataNodeConfigurationPlan)
            ConfigPhysicalPlan.Factory.create(plan0.serializeToByteBuffer());
    Assert.assertEquals(plan0, plan1);
  }

  @Test
  public void SetStorageGroupPlanTest() throws IOException {
    SetStorageGroupPlan req0 =
        new SetStorageGroupPlan(
            new TStorageGroupSchema()
                .setName("sg")
                .setTTL(Long.MAX_VALUE)
                .setSchemaReplicationFactor(3)
                .setDataReplicationFactor(3)
                .setTimePartitionInterval(604800));
    SetStorageGroupPlan req1 =
        (SetStorageGroupPlan) ConfigPhysicalPlan.Factory.create(req0.serializeToByteBuffer());
    Assert.assertEquals(req0, req1);
  }

  @Test
  public void DeleteStorageGroupPlanTest() throws IOException {
    // TODO: Add serialize and deserialize test
    DeleteStorageGroupPlan req0 = new DeleteStorageGroupPlan("root.sg");
    DeleteStorageGroupPlan req1 =
        (DeleteStorageGroupPlan) ConfigPhysicalPlan.Factory.create(req0.serializeToByteBuffer());
    Assert.assertEquals(req0, req1);
  }

  @Test
  public void SetTTLPlanTest() throws IOException {
    SetTTLPlan req0 = new SetTTLPlan(Arrays.asList("root", "sg0"), Long.MAX_VALUE);
    SetTTLPlan req1 = (SetTTLPlan) ConfigPhysicalPlan.Factory.create(req0.serializeToByteBuffer());
    Assert.assertEquals(req0, req1);
  }

  @Test
  public void SetSchemaReplicationFactorPlanTest() throws IOException {
    SetSchemaReplicationFactorPlan req0 = new SetSchemaReplicationFactorPlan("root.sg0", 3);
    SetSchemaReplicationFactorPlan req1 =
        (SetSchemaReplicationFactorPlan)
            ConfigPhysicalPlan.Factory.create(req0.serializeToByteBuffer());
    Assert.assertEquals(req0, req1);
  }

  @Test
  public void SetDataReplicationFactorPlanTest() throws IOException {
    SetDataReplicationFactorPlan req0 = new SetDataReplicationFactorPlan("root.sg0", 3);
    SetDataReplicationFactorPlan req1 =
        (SetDataReplicationFactorPlan)
            ConfigPhysicalPlan.Factory.create(req0.serializeToByteBuffer());
    Assert.assertEquals(req0, req1);
  }

  @Test
  public void SetTimePartitionIntervalPlanTest() throws IOException {
    SetTimePartitionIntervalPlan req0 = new SetTimePartitionIntervalPlan("root.sg0", 6048000L);
    SetTimePartitionIntervalPlan req1 =
        (SetTimePartitionIntervalPlan)
            ConfigPhysicalPlan.Factory.create(req0.serializeToByteBuffer());
    Assert.assertEquals(req0, req1);
  }

  @Test
  public void AdjustMaxRegionGroupCountPlanTest() throws IOException {
    AdjustMaxRegionGroupCountPlan req0 = new AdjustMaxRegionGroupCountPlan();
    for (int i = 0; i < 3; i++) {
      req0.putEntry("root.sg" + i, new Pair<>(i, i));
    }

    AdjustMaxRegionGroupCountPlan req1 =
        (AdjustMaxRegionGroupCountPlan)
            ConfigPhysicalPlan.Factory.create(req0.serializeToByteBuffer());
    Assert.assertEquals(req0, req1);
  }

  @Test
  public void CountStorageGroupPlanTest() throws IOException {
    CountStorageGroupPlan req0 = new CountStorageGroupPlan(Arrays.asList("root", "sg"));
    CountStorageGroupPlan req1 =
        (CountStorageGroupPlan) ConfigPhysicalPlan.Factory.create(req0.serializeToByteBuffer());
    Assert.assertEquals(req0, req1);
  }

  @Test
  public void GetStorageGroupPlanTest() throws IOException {
    GetStorageGroupPlan req0 = new GetStorageGroupPlan(Arrays.asList("root", "sg"));
    CountStorageGroupPlan req1 =
        (CountStorageGroupPlan) ConfigPhysicalPlan.Factory.create(req0.serializeToByteBuffer());
    Assert.assertEquals(req0, req1);
  }

  @Test
  public void CreateRegionsPlanTest() throws IOException {
    TDataNodeLocation dataNodeLocation = new TDataNodeLocation();
    dataNodeLocation.setDataNodeId(0);
    dataNodeLocation.setClientRpcEndPoint(new TEndPoint("0.0.0.0", 6667));
    dataNodeLocation.setInternalEndPoint(new TEndPoint("0.0.0.0", 9003));
    dataNodeLocation.setMPPDataExchangeEndPoint(new TEndPoint("0.0.0.0", 8777));
    dataNodeLocation.setDataRegionConsensusEndPoint(new TEndPoint("0.0.0.0", 40010));
    dataNodeLocation.setSchemaRegionConsensusEndPoint(new TEndPoint("0.0.0.0", 50010));

    CreateRegionGroupsPlan req0 = new CreateRegionGroupsPlan();
    TRegionReplicaSet dataRegionSet = new TRegionReplicaSet();
    dataRegionSet.setRegionId(new TConsensusGroupId(TConsensusGroupType.DataRegion, 0));
    dataRegionSet.setDataNodeLocations(Collections.singletonList(dataNodeLocation));
    req0.addRegionGroup("root.sg0", dataRegionSet);

    TRegionReplicaSet schemaRegionSet = new TRegionReplicaSet();
    schemaRegionSet.setRegionId(new TConsensusGroupId(TConsensusGroupType.SchemaRegion, 1));
    schemaRegionSet.setDataNodeLocations(Collections.singletonList(dataNodeLocation));
    req0.addRegionGroup("root.sg1", schemaRegionSet);

    CreateRegionGroupsPlan req1 =
        (CreateRegionGroupsPlan) ConfigPhysicalPlan.Factory.create(req0.serializeToByteBuffer());
    Assert.assertEquals(req0, req1);
  }

  @Test
  public void OfferRegionMaintainTasksPlanTest() throws IOException {
    TDataNodeLocation dataNodeLocation = new TDataNodeLocation();
    dataNodeLocation.setDataNodeId(0);
    dataNodeLocation.setClientRpcEndPoint(new TEndPoint("0.0.0.0", 6667));
    dataNodeLocation.setInternalEndPoint(new TEndPoint("0.0.0.0", 9003));
    dataNodeLocation.setMPPDataExchangeEndPoint(new TEndPoint("0.0.0.0", 8777));
    dataNodeLocation.setDataRegionConsensusEndPoint(new TEndPoint("0.0.0.0", 40010));
    dataNodeLocation.setSchemaRegionConsensusEndPoint(new TEndPoint("0.0.0.0", 50010));

    TRegionReplicaSet regionReplicaSet = new TRegionReplicaSet();
    regionReplicaSet.setRegionId(new TConsensusGroupId(TConsensusGroupType.DataRegion, 0));
    regionReplicaSet.setDataNodeLocations(Collections.singletonList(dataNodeLocation));

    OfferRegionMaintainTasksPlan plan0 = new OfferRegionMaintainTasksPlan();
    plan0.appendRegionMaintainTask(
        new RegionCreateTask(dataNodeLocation, "root.sg", regionReplicaSet));
    plan0.appendRegionMaintainTask(
        new RegionCreateTask(dataNodeLocation, "root.sg", regionReplicaSet).setTTL(86400));
    plan0.appendRegionMaintainTask(
        new RegionDeleteTask(
            dataNodeLocation, new TConsensusGroupId(TConsensusGroupType.SchemaRegion, 2)));

    OfferRegionMaintainTasksPlan plan1 =
        (OfferRegionMaintainTasksPlan)
            ConfigPhysicalPlan.Factory.create(plan0.serializeToByteBuffer());
    Assert.assertEquals(plan0, plan1);
  }

  @Test
  public void PollRegionMaintainTaskPlan() throws IOException {
    PollRegionMaintainTaskPlan plan0 = new PollRegionMaintainTaskPlan();
    PollRegionMaintainTaskPlan plan1 =
        (PollRegionMaintainTaskPlan)
            ConfigPhysicalPlan.Factory.create(plan0.serializeToByteBuffer());
    Assert.assertEquals(plan0, plan1);
  }

  @Test
  public void CreateSchemaPartitionPlanTest() throws IOException {
    TDataNodeLocation dataNodeLocation = new TDataNodeLocation();
    dataNodeLocation.setDataNodeId(0);
    dataNodeLocation.setClientRpcEndPoint(new TEndPoint("0.0.0.0", 6667));
    dataNodeLocation.setInternalEndPoint(new TEndPoint("0.0.0.0", 9003));
    dataNodeLocation.setMPPDataExchangeEndPoint(new TEndPoint("0.0.0.0", 8777));
    dataNodeLocation.setDataRegionConsensusEndPoint(new TEndPoint("0.0.0.0", 40010));
    dataNodeLocation.setSchemaRegionConsensusEndPoint(new TEndPoint("0.0.0.0", 50010));

    String storageGroup = "root.sg0";
    TSeriesPartitionSlot seriesPartitionSlot = new TSeriesPartitionSlot(10);
    TConsensusGroupId consensusGroupId = new TConsensusGroupId(TConsensusGroupType.SchemaRegion, 0);

    Map<String, SchemaPartitionTable> assignedSchemaPartition = new HashMap<>();
    Map<TSeriesPartitionSlot, TConsensusGroupId> schemaPartitionMap = new HashMap<>();
    schemaPartitionMap.put(seriesPartitionSlot, consensusGroupId);
    assignedSchemaPartition.put(storageGroup, new SchemaPartitionTable(schemaPartitionMap));

    CreateSchemaPartitionPlan req0 = new CreateSchemaPartitionPlan();
    req0.setAssignedSchemaPartition(assignedSchemaPartition);
    CreateSchemaPartitionPlan req1 =
        (CreateSchemaPartitionPlan) ConfigPhysicalPlan.Factory.create(req0.serializeToByteBuffer());
    Assert.assertEquals(req0, req1);
  }

  @Test
  public void GetSchemaPartitionPlanTest() throws IOException {
    String storageGroup = "root.sg0";
    TSeriesPartitionSlot seriesPartitionSlot = new TSeriesPartitionSlot(10);

    Map<String, List<TSeriesPartitionSlot>> partitionSlotsMap = new HashMap<>();
    partitionSlotsMap.put(storageGroup, Collections.singletonList(seriesPartitionSlot));

    GetSchemaPartitionPlan req0 = new GetSchemaPartitionPlan(partitionSlotsMap);
    GetSchemaPartitionPlan req1 =
        (GetSchemaPartitionPlan) ConfigPhysicalPlan.Factory.create(req0.serializeToByteBuffer());
    Assert.assertEquals(req0, req1);
  }

  @Test
  public void GetOrCreateSchemaPartitionPlanTest() throws IOException {
    String storageGroup = "root.sg0";
    TSeriesPartitionSlot seriesPartitionSlot = new TSeriesPartitionSlot(10);

    Map<String, List<TSeriesPartitionSlot>> partitionSlotsMap = new HashMap<>();
    partitionSlotsMap.put(storageGroup, Collections.singletonList(seriesPartitionSlot));

    GetOrCreateSchemaPartitionPlan req0 = new GetOrCreateSchemaPartitionPlan(partitionSlotsMap);
    GetOrCreateSchemaPartitionPlan req1 =
        (GetOrCreateSchemaPartitionPlan)
            ConfigPhysicalPlan.Factory.create(req0.serializeToByteBuffer());
    Assert.assertEquals(req0, req1);
  }

  @Test
  public void CreateDataPartitionPlanTest() throws IOException {
    TDataNodeLocation dataNodeLocation = new TDataNodeLocation();
    dataNodeLocation.setDataNodeId(0);
    dataNodeLocation.setClientRpcEndPoint(new TEndPoint("0.0.0.0", 6667));
    dataNodeLocation.setInternalEndPoint(new TEndPoint("0.0.0.0", 9003));
    dataNodeLocation.setMPPDataExchangeEndPoint(new TEndPoint("0.0.0.0", 8777));
    dataNodeLocation.setDataRegionConsensusEndPoint(new TEndPoint("0.0.0.0", 40010));
    dataNodeLocation.setSchemaRegionConsensusEndPoint(new TEndPoint("0.0.0.0", 50010));

    String storageGroup = "root.sg0";
    TSeriesPartitionSlot seriesPartitionSlot = new TSeriesPartitionSlot(10);
    TTimePartitionSlot timePartitionSlot = new TTimePartitionSlot(100);
    TRegionReplicaSet regionReplicaSet = new TRegionReplicaSet();
    regionReplicaSet.setRegionId(new TConsensusGroupId(TConsensusGroupType.DataRegion, 0));
    regionReplicaSet.setDataNodeLocations(Collections.singletonList(dataNodeLocation));

    Map<String, DataPartitionTable> assignedDataPartition = new HashMap<>();
    Map<TSeriesPartitionSlot, SeriesPartitionTable> dataPartitionMap = new HashMap<>();
    Map<TTimePartitionSlot, List<TConsensusGroupId>> seriesPartitionMap = new HashMap<>();

    seriesPartitionMap.put(
        timePartitionSlot,
        Collections.singletonList(new TConsensusGroupId(TConsensusGroupType.DataRegion, 0)));
    dataPartitionMap.put(seriesPartitionSlot, new SeriesPartitionTable(seriesPartitionMap));
    assignedDataPartition.put(storageGroup, new DataPartitionTable(dataPartitionMap));

    CreateDataPartitionPlan req0 = new CreateDataPartitionPlan();
    req0.setAssignedDataPartition(assignedDataPartition);
    CreateDataPartitionPlan req1 =
        (CreateDataPartitionPlan) ConfigPhysicalPlan.Factory.create(req0.serializeToByteBuffer());
    Assert.assertEquals(req0, req1);
  }

  @Test
  public void GetDataPartitionPlanTest() throws IOException {
    String storageGroup = "root.sg0";
    TSeriesPartitionSlot seriesPartitionSlot = new TSeriesPartitionSlot(10);
    TTimePartitionSlot timePartitionSlot = new TTimePartitionSlot(100);

    Map<String, Map<TSeriesPartitionSlot, List<TTimePartitionSlot>>> partitionSlotsMap =
        new HashMap<>();
    partitionSlotsMap.put(storageGroup, new HashMap<>());
    partitionSlotsMap.get(storageGroup).put(seriesPartitionSlot, new ArrayList<>());
    partitionSlotsMap.get(storageGroup).get(seriesPartitionSlot).add(timePartitionSlot);

    GetDataPartitionPlan req0 = new GetDataPartitionPlan(partitionSlotsMap);
    GetDataPartitionPlan req1 =
        (GetDataPartitionPlan) ConfigPhysicalPlan.Factory.create(req0.serializeToByteBuffer());
    Assert.assertEquals(req0, req1);
  }

  @Test
  public void GetOrCreateDataPartitionPlanTest() throws IOException {
    String storageGroup = "root.sg0";
    TSeriesPartitionSlot seriesPartitionSlot = new TSeriesPartitionSlot(10);
    TTimePartitionSlot timePartitionSlot = new TTimePartitionSlot(100);

    Map<String, Map<TSeriesPartitionSlot, List<TTimePartitionSlot>>> partitionSlotsMap =
        new HashMap<>();
    partitionSlotsMap.put(storageGroup, new HashMap<>());
    partitionSlotsMap.get(storageGroup).put(seriesPartitionSlot, new ArrayList<>());
    partitionSlotsMap.get(storageGroup).get(seriesPartitionSlot).add(timePartitionSlot);

    GetOrCreateDataPartitionPlan req0 = new GetOrCreateDataPartitionPlan(partitionSlotsMap);
    GetOrCreateDataPartitionPlan req1 =
        (GetOrCreateDataPartitionPlan)
            ConfigPhysicalPlan.Factory.create(req0.serializeToByteBuffer());
    Assert.assertEquals(req0, req1);
  }

  @Test
  public void AuthorPlanTest() throws IOException, AuthException {

    AuthorPlan req0;
    AuthorPlan req1;
    Set<Integer> permissions = new HashSet<>();
    permissions.add(PrivilegeType.GRANT_USER_PRIVILEGE.ordinal());
    permissions.add(PrivilegeType.REVOKE_USER_ROLE.ordinal());

    // create user
    req0 =
        new AuthorPlan(
            ConfigPhysicalPlanType.CreateUser,
            "thulab",
            "",
            "passwd",
            "",
            new HashSet<>(),
            new ArrayList<>());
    req1 = (AuthorPlan) ConfigPhysicalPlan.Factory.create(req0.serializeToByteBuffer());
    Assert.assertEquals(req0, req1);

    // create role
    req0 =
        new AuthorPlan(
            ConfigPhysicalPlanType.CreateRole,
            "",
            "admin",
            "",
            "",
            new HashSet<>(),
            new ArrayList<>());
    req1 = (AuthorPlan) ConfigPhysicalPlan.Factory.create(req0.serializeToByteBuffer());
    Assert.assertEquals(req0, req1);

    // alter user
    req0 =
        new AuthorPlan(
            ConfigPhysicalPlanType.UpdateUser,
            "tempuser",
            "",
            "",
            "newpwd",
            new HashSet<>(),
            new ArrayList<>());
    req1 = (AuthorPlan) ConfigPhysicalPlan.Factory.create(req0.serializeToByteBuffer());
    Assert.assertEquals(req0, req1);

    // grant user
    List<String> nodeNameList = new ArrayList<>();
    nodeNameList.add("root.ln.**");
    nodeNameList.add("root.abc.**");
    req0 =
        new AuthorPlan(
            ConfigPhysicalPlanType.GrantUser, "tempuser", "", "", "", permissions, nodeNameList);
    req1 = (AuthorPlan) ConfigPhysicalPlan.Factory.create(req0.serializeToByteBuffer());
    Assert.assertEquals(req0, req1);

    // grant role
    req0 =
        new AuthorPlan(
            ConfigPhysicalPlanType.GrantRoleToUser,
            "tempuser",
            "temprole",
            "",
            "",
            permissions,
            nodeNameList);
    req1 = (AuthorPlan) ConfigPhysicalPlan.Factory.create(req0.serializeToByteBuffer());
    Assert.assertEquals(req0, req1);

    // grant role to user
    req0 =
        new AuthorPlan(
            ConfigPhysicalPlanType.GrantRole,
            "",
            "temprole",
            "",
            "",
            new HashSet<>(),
            new ArrayList<>());
    req1 = (AuthorPlan) ConfigPhysicalPlan.Factory.create(req0.serializeToByteBuffer());
    Assert.assertEquals(req0, req1);

    // revoke user
    req0 =
        new AuthorPlan(
            ConfigPhysicalPlanType.RevokeUser, "tempuser", "", "", "", permissions, nodeNameList);
    req1 = (AuthorPlan) ConfigPhysicalPlan.Factory.create(req0.serializeToByteBuffer());
    Assert.assertEquals(req0, req1);

    // revoke role
    req0 =
        new AuthorPlan(
            ConfigPhysicalPlanType.RevokeRole, "", "temprole", "", "", permissions, nodeNameList);
    req1 = (AuthorPlan) ConfigPhysicalPlan.Factory.create(req0.serializeToByteBuffer());
    Assert.assertEquals(req0, req1);

    // revoke role from user
    req0 =
        new AuthorPlan(
            ConfigPhysicalPlanType.RevokeRoleFromUser,
            "tempuser",
            "temprole",
            "",
            "",
            new HashSet<>(),
            new ArrayList<>());
    req1 = (AuthorPlan) ConfigPhysicalPlan.Factory.create(req0.serializeToByteBuffer());
    Assert.assertEquals(req0, req1);

    // drop user
    req0 =
        new AuthorPlan(
            ConfigPhysicalPlanType.DropUser,
            "xiaoming",
            "",
            "",
            "",
            new HashSet<>(),
            new ArrayList<>());
    req1 = (AuthorPlan) ConfigPhysicalPlan.Factory.create(req0.serializeToByteBuffer());
    Assert.assertEquals(req0, req1);

    // drop role
    req0 =
        new AuthorPlan(
            ConfigPhysicalPlanType.DropRole,
            "",
            "admin",
            "",
            "",
            new HashSet<>(),
            new ArrayList<>());
    req1 = (AuthorPlan) ConfigPhysicalPlan.Factory.create(req0.serializeToByteBuffer());
    Assert.assertEquals(req0, req1);

    // list user
    req0 =
        new AuthorPlan(
            ConfigPhysicalPlanType.ListUser, "", "", "", "", new HashSet<>(), new ArrayList<>());
    req1 = (AuthorPlan) ConfigPhysicalPlan.Factory.create(req0.serializeToByteBuffer());
    Assert.assertEquals(req0, req1);

    // list role
    req0 =
        new AuthorPlan(
            ConfigPhysicalPlanType.ListRole, "", "", "", "", new HashSet<>(), new ArrayList<>());
    req1 = (AuthorPlan) ConfigPhysicalPlan.Factory.create(req0.serializeToByteBuffer());
    Assert.assertEquals(req0, req1);

    // list privileges user
    req0 =
        new AuthorPlan(
            ConfigPhysicalPlanType.ListUserPrivilege,
            "",
            "",
            "",
            "",
            new HashSet<>(),
            new ArrayList<>());
    req1 = (AuthorPlan) ConfigPhysicalPlan.Factory.create(req0.serializeToByteBuffer());
    Assert.assertEquals(req0, req1);

    // list privileges role
    req0 =
        new AuthorPlan(
            ConfigPhysicalPlanType.ListRolePrivilege,
            "",
            "",
            "",
            "",
            new HashSet<>(),
            new ArrayList<>());
    req1 = (AuthorPlan) ConfigPhysicalPlan.Factory.create(req0.serializeToByteBuffer());
    Assert.assertEquals(req0, req1);

    // list user privileges
    req0 =
        new AuthorPlan(
            ConfigPhysicalPlanType.ListUserPrivilege,
            "",
            "",
            "",
            "",
            new HashSet<>(),
            new ArrayList<>());
    req1 = (AuthorPlan) ConfigPhysicalPlan.Factory.create(req0.serializeToByteBuffer());
    Assert.assertEquals(req0, req1);

    // list role privileges
    req0 =
        new AuthorPlan(
            ConfigPhysicalPlanType.ListRolePrivilege,
            "",
            "",
            "",
            "",
            new HashSet<>(),
            new ArrayList<>());
    req1 = (AuthorPlan) ConfigPhysicalPlan.Factory.create(req0.serializeToByteBuffer());
    Assert.assertEquals(req0, req1);

    // list all role of user
    req0 =
        new AuthorPlan(
            ConfigPhysicalPlanType.ListUserRoles,
            "",
            "",
            "",
            "",
            new HashSet<>(),
            new ArrayList<>());
    req1 = (AuthorPlan) ConfigPhysicalPlan.Factory.create(req0.serializeToByteBuffer());
    Assert.assertEquals(req0, req1);

    // list all user of role
    req0 =
        new AuthorPlan(
            ConfigPhysicalPlanType.ListRoleUsers,
            "",
            "",
            "",
            "",
            new HashSet<>(),
            new ArrayList<>());
    req1 = (AuthorPlan) ConfigPhysicalPlan.Factory.create(req0.serializeToByteBuffer());
    Assert.assertEquals(req0, req1);
  }

  @Test
  public void registerConfigNodePlanTest() throws IOException {
    ApplyConfigNodePlan req0 =
        new ApplyConfigNodePlan(
            new TConfigNodeLocation(
                0, new TEndPoint("0.0.0.0", 22277), new TEndPoint("0.0.0.0", 22278)));
    ApplyConfigNodePlan req1 =
        (ApplyConfigNodePlan) ConfigPhysicalPlan.Factory.create(req0.serializeToByteBuffer());
    Assert.assertEquals(req0, req1);
  }

  @Test
  public void removeConfigNodePlanTest() throws IOException {
    RemoveConfigNodePlan req0 =
        new RemoveConfigNodePlan(
            new TConfigNodeLocation(
                0, new TEndPoint("0.0.0.0", 22277), new TEndPoint("0.0.0.0", 22278)));
    RemoveConfigNodePlan req1 =
        (RemoveConfigNodePlan) ConfigPhysicalPlan.Factory.create(req0.serializeToByteBuffer());
    Assert.assertEquals(req0, req1);
  }

  @Test
  public void updateProcedureTest() throws IOException {
    // test procedure equals DeleteStorageGroupProcedure
    DeleteStorageGroupProcedure deleteStorageGroupProcedure = new DeleteStorageGroupProcedure();
    deleteStorageGroupProcedure.setDeleteSgSchema(new TStorageGroupSchema("root.sg"));
    UpdateProcedurePlan updateProcedurePlan0 = new UpdateProcedurePlan();
    updateProcedurePlan0.setProcedure(deleteStorageGroupProcedure);
    UpdateProcedurePlan updateProcedurePlan1 =
        (UpdateProcedurePlan)
            ConfigPhysicalPlan.Factory.create(updateProcedurePlan0.serializeToByteBuffer());
    Procedure proc = updateProcedurePlan1.getProcedure();
    Assert.assertEquals(proc, deleteStorageGroupProcedure);

    // test procedure equals CreateRegionGroupsProcedure
    TDataNodeLocation dataNodeLocation0 = new TDataNodeLocation();
    dataNodeLocation0.setDataNodeId(5);
    dataNodeLocation0.setClientRpcEndPoint(new TEndPoint("0.0.0.0", 6667));
    dataNodeLocation0.setInternalEndPoint(new TEndPoint("0.0.0.0", 9003));
    dataNodeLocation0.setMPPDataExchangeEndPoint(new TEndPoint("0.0.0.0", 8777));
    dataNodeLocation0.setDataRegionConsensusEndPoint(new TEndPoint("0.0.0.0", 40010));
    dataNodeLocation0.setSchemaRegionConsensusEndPoint(new TEndPoint("0.0.0.0", 50010));

    TConsensusGroupId schemaRegionGroupId = new TConsensusGroupId(SchemaRegion, 1);
    TConsensusGroupId dataRegionGroupId = new TConsensusGroupId(DataRegion, 0);
    TRegionReplicaSet schemaRegionSet =
        new TRegionReplicaSet(schemaRegionGroupId, Collections.singletonList(dataNodeLocation0));
    TRegionReplicaSet dataRegionSet =
        new TRegionReplicaSet(dataRegionGroupId, Collections.singletonList(dataNodeLocation0));
    Map<TConsensusGroupId, TRegionReplicaSet> failedRegions = new HashMap<>();
    failedRegions.put(dataRegionGroupId, dataRegionSet);
    failedRegions.put(schemaRegionGroupId, schemaRegionSet);
    CreateRegionGroupsPlan createRegionGroupsPlan = new CreateRegionGroupsPlan();
    createRegionGroupsPlan.addRegionGroup("root.sg0", dataRegionSet);
    createRegionGroupsPlan.addRegionGroup("root.sg1", schemaRegionSet);
    CreateRegionGroupsProcedure procedure0 =
        new CreateRegionGroupsProcedure(
            TConsensusGroupType.DataRegion, createRegionGroupsPlan, failedRegions);

    updateProcedurePlan0.setProcedure(procedure0);
    updateProcedurePlan1 =
        (UpdateProcedurePlan)
            ConfigPhysicalPlan.Factory.create(updateProcedurePlan0.serializeToByteBuffer());
    assertEquals(updateProcedurePlan0, updateProcedurePlan1);
  }

  @Test
  public void UpdateProcedurePlanTest() throws IOException {
    UpdateProcedurePlan req0 = new UpdateProcedurePlan();
    DeleteStorageGroupProcedure deleteStorageGroupProcedure = new DeleteStorageGroupProcedure();
    TStorageGroupSchema tStorageGroupSchema = new TStorageGroupSchema();
    tStorageGroupSchema.setName("root.sg");
    deleteStorageGroupProcedure.setDeleteSgSchema(tStorageGroupSchema);
    req0.setProcedure(deleteStorageGroupProcedure);
    UpdateProcedurePlan req1 =
        (UpdateProcedurePlan) ConfigPhysicalPlan.Factory.create(req0.serializeToByteBuffer());
    Assert.assertEquals(req0, req1);
  }

  @Test
  public void DeleteProcedurePlanTest() throws IOException {
    DeleteProcedurePlan req0 = new DeleteProcedurePlan();
    req0.setProcId(1L);
    DeleteProcedurePlan req1 =
        (DeleteProcedurePlan) ConfigPhysicalPlan.Factory.create(req0.serializeToByteBuffer());
    Assert.assertEquals(req0, req1);
  }

  @Test
  public void GetRegionLocationsPlanTest() throws IOException {
    GetRegionInfoListPlan req0 = new GetRegionInfoListPlan();
    TShowRegionReq showRegionReq = new TShowRegionReq();
    req0.setShowRegionReq(showRegionReq);
    showRegionReq.setConsensusGroupType(TConsensusGroupType.DataRegion);
    GetRegionInfoListPlan req1 =
        (GetRegionInfoListPlan) ConfigPhysicalPlan.Factory.create(req0.serializeToByteBuffer());
    Assert.assertEquals(req0.getType(), req1.getType());
    Assert.assertEquals(req0.getShowRegionReq(), req1.getShowRegionReq());
    final List<String> sgList = Collections.singletonList("root.sg1, root.sg2, root.*");
    showRegionReq.setStorageGroups(new ArrayList<>(sgList));
    GetRegionInfoListPlan req2 =
        (GetRegionInfoListPlan) ConfigPhysicalPlan.Factory.create(req0.serializeToByteBuffer());
    Assert.assertEquals(req0.getType(), req1.getType());
    Assert.assertEquals(req0.getShowRegionReq(), req2.getShowRegionReq());
  }

  @Test
  public void CreateSchemaTemplatePlanTest() throws IOException, IllegalPathException {
    Template template = new Template(newCreateSchemaTemplateStatement("template_name"));
    CreateSchemaTemplatePlan createSchemaTemplatePlan0 =
        new CreateSchemaTemplatePlan(template.serialize().array());
    CreateSchemaTemplatePlan createSchemaTemplatePlan1 =
        (CreateSchemaTemplatePlan)
            ConfigPhysicalPlan.Factory.create(createSchemaTemplatePlan0.serializeToByteBuffer());
    Assert.assertEquals(createSchemaTemplatePlan0, createSchemaTemplatePlan1);
  }

  private CreateSchemaTemplateStatement newCreateSchemaTemplateStatement(String name) {
    List<List<String>> measurements =
        Arrays.asList(
            Collections.singletonList(name + "_" + "temperature"),
            Collections.singletonList(name + "_" + "status"));
    List<List<TSDataType>> dataTypes =
        Arrays.asList(
            Collections.singletonList(TSDataType.FLOAT),
            Collections.singletonList(TSDataType.BOOLEAN));
    List<List<TSEncoding>> encodings =
        Arrays.asList(
            Collections.singletonList(TSEncoding.RLE), Collections.singletonList(TSEncoding.PLAIN));
    List<List<CompressionType>> compressors =
        Arrays.asList(
            Collections.singletonList(CompressionType.SNAPPY),
            Collections.singletonList(CompressionType.SNAPPY));
    return new CreateSchemaTemplateStatement(name, measurements, dataTypes, encodings, compressors);
  }

  @Test
  public void GetSchemaTemplatePlanTest() throws IOException {
    GetSchemaTemplatePlan getSchemaTemplatePlan = new GetSchemaTemplatePlan("template1");
    GetSchemaTemplatePlan deserializedPlan =
        (GetSchemaTemplatePlan)
            ConfigPhysicalPlan.Factory.create(getSchemaTemplatePlan.serializeToByteBuffer());
    Assert.assertEquals("template1", deserializedPlan.getTemplateName());
  }

  @Test
  public void GetAllSchemaTemplatePlanTest() throws IOException {
    GetAllSchemaTemplatePlan getAllSchemaTemplatePlan0 = new GetAllSchemaTemplatePlan();
    Assert.assertTrue(
        ConfigPhysicalPlan.Factory.create(getAllSchemaTemplatePlan0.serializeToByteBuffer())
            instanceof GetAllSchemaTemplatePlan);
  }

  @Test
  public void GetNodesInSchemaTemplatePlanTest() throws IOException {
    GetSchemaTemplatePlan getSchemaTemplatePlan0 = new GetSchemaTemplatePlan("template_name_test");
    GetSchemaTemplatePlan getSchemaTemplatePlan1 =
        (GetSchemaTemplatePlan)
            ConfigPhysicalPlan.Factory.create(getSchemaTemplatePlan0.serializeToByteBuffer());
    Assert.assertEquals(getSchemaTemplatePlan0, getSchemaTemplatePlan1);
  }

  @Test
  public void GetNodePathsPartitionPlanTest() throws IOException, IllegalPathException {
    GetNodePathsPartitionPlan getNodePathsPartitionPlan0 = new GetNodePathsPartitionPlan();
    getNodePathsPartitionPlan0.setPartialPath(new PartialPath("root.sg1.**"));
    GetNodePathsPartitionPlan getNodePathsPartitionPlan1 =
        (GetNodePathsPartitionPlan)
            ConfigPhysicalPlan.Factory.create(getNodePathsPartitionPlan0.serializeToByteBuffer());
    Assert.assertEquals(getNodePathsPartitionPlan0, getNodePathsPartitionPlan1);
  }

  @Test
  public void GetAllTemplateSetInfoPlanTest() throws IOException {
    GetAllTemplateSetInfoPlan getAllTemplateSetInfoPlan = new GetAllTemplateSetInfoPlan();
    Assert.assertTrue(
        ConfigPhysicalPlan.Factory.create(getAllTemplateSetInfoPlan.serializeToByteBuffer())
            instanceof GetAllTemplateSetInfoPlan);
  }

  @Test
  public void SetSchemaTemplatePlanTest() throws IOException {
    SetSchemaTemplatePlan setSchemaTemplatePlanPlan0 =
        new SetSchemaTemplatePlan("template_name_test", "root.in.sg.dw");
    SetSchemaTemplatePlan setSchemaTemplatePlanPlan1 =
        (SetSchemaTemplatePlan)
            ConfigPhysicalPlan.Factory.create(setSchemaTemplatePlanPlan0.serializeToByteBuffer());
    Assert.assertEquals(
        setSchemaTemplatePlanPlan0.getName().equalsIgnoreCase(setSchemaTemplatePlanPlan1.getName()),
        setSchemaTemplatePlanPlan0.getPath().equals(setSchemaTemplatePlanPlan1.getPath()));
  }

  @Test
  public void ShowPathSetTemplatePlanTest() throws IOException {
    GetPathsSetTemplatePlan getPathsSetTemplatePlan0 =
        new GetPathsSetTemplatePlan("template_name_test");
    GetPathsSetTemplatePlan getPathsSetTemplatePlan1 =
        (GetPathsSetTemplatePlan)
            ConfigPhysicalPlan.Factory.create(getPathsSetTemplatePlan0.serializeToByteBuffer());
    Assert.assertEquals(getPathsSetTemplatePlan0.getName(), getPathsSetTemplatePlan1.getName());
  }

  @Test
  public void CreatePipeSinkPlanTest() throws IOException {
    Map<String, String> attributes = new HashMap<>();
    attributes.put("ip", "127.0.0.1");
    attributes.put("port", "6667");
    TPipeSinkInfo pipeSinkInfo =
        new TPipeSinkInfo()
            .setPipeSinkName("demo")
            .setPipeSinkType("IoTDB")
            .setAttributes(attributes);
    CreatePipeSinkPlan createPipeSinkPlan = new CreatePipeSinkPlan(pipeSinkInfo);
    CreatePipeSinkPlan createPipeSinkPlan1 =
        (CreatePipeSinkPlan)
            ConfigPhysicalPlan.Factory.create(createPipeSinkPlan.serializeToByteBuffer());
    Assert.assertEquals(
        createPipeSinkPlan.getPipeSinkInfo(), createPipeSinkPlan1.getPipeSinkInfo());
  }

  @Test
  public void DropPipeSinkPlanTest() throws IOException {
    DropPipeSinkPlan dropPipeSinkPlan = new DropPipeSinkPlan("demo");
    DropPipeSinkPlan dropPipeSinkPlan1 =
        (DropPipeSinkPlan)
            ConfigPhysicalPlan.Factory.create(dropPipeSinkPlan.serializeToByteBuffer());
    Assert.assertEquals(dropPipeSinkPlan.getPipeSinkName(), dropPipeSinkPlan1.getPipeSinkName());
  }

  @Test
  public void GetPipeSinkPlanTest() throws IOException {
    GetPipeSinkPlan getPipeSinkPlan = new GetPipeSinkPlan("demo");
    GetPipeSinkPlan getPipeSinkPlan1 =
        (GetPipeSinkPlan)
            ConfigPhysicalPlan.Factory.create(getPipeSinkPlan.serializeToByteBuffer());
    Assert.assertEquals(getPipeSinkPlan.getPipeSinkName(), getPipeSinkPlan1.getPipeSinkName());
    GetPipeSinkPlan getPipeSinkPlanWithNullName = new GetPipeSinkPlan();
    GetPipeSinkPlan getPipeSinkPlanWithNullName1 =
        (GetPipeSinkPlan)
            ConfigPhysicalPlan.Factory.create(getPipeSinkPlanWithNullName.serializeToByteBuffer());
    Assert.assertEquals(
        getPipeSinkPlanWithNullName.getPipeSinkName(),
        getPipeSinkPlanWithNullName1.getPipeSinkName());
  }

  @Test
  public void PreCreatePipePlanTest() throws IOException {
    PipeInfo pipeInfo =
        new TsFilePipeInfo(
            "name", "demo", PipeStatus.PREPARE_CREATE, System.currentTimeMillis(), 999, false);
    PreCreatePipePlan PreCreatePipePlan = new PreCreatePipePlan(pipeInfo);
    PreCreatePipePlan PreCreatePipePlan1 =
        (PreCreatePipePlan)
            ConfigPhysicalPlan.Factory.create(PreCreatePipePlan.serializeToByteBuffer());
    Assert.assertEquals(PreCreatePipePlan.getPipeInfo(), PreCreatePipePlan1.getPipeInfo());
  }

  @Test
  public void SetPipeStatusPlan() throws IOException {
    SetPipeStatusPlan setPipeStatusPlan = new SetPipeStatusPlan("pipe", PipeStatus.PREPARE_CREATE);
    SetPipeStatusPlan setPipeStatusPlan1 =
        (SetPipeStatusPlan)
            ConfigPhysicalPlan.Factory.create(setPipeStatusPlan.serializeToByteBuffer());
    Assert.assertEquals(setPipeStatusPlan.getPipeName(), setPipeStatusPlan1.getPipeName());
    Assert.assertEquals(setPipeStatusPlan.getPipeStatus(), setPipeStatusPlan1.getPipeStatus());
  }

  @Test
  public void ShowPipePlanTest() throws IOException {
    ShowPipePlan showPipePlan = new ShowPipePlan("demo");
    ShowPipePlan showPipePlan1 =
        (ShowPipePlan) ConfigPhysicalPlan.Factory.create(showPipePlan.serializeToByteBuffer());
    Assert.assertEquals(showPipePlan.getPipeName(), showPipePlan1.getPipeName());
    ShowPipePlan showPipePlanWithNullName = new ShowPipePlan();
    ShowPipePlan showPipePlanWithNullName1 =
        (ShowPipePlan)
            ConfigPhysicalPlan.Factory.create(showPipePlanWithNullName.serializeToByteBuffer());
    Assert.assertEquals(
        showPipePlanWithNullName.getPipeName(), showPipePlanWithNullName1.getPipeName());
  }

  @Test
  public void GetTriggerTablePlanTest() throws IOException {
    GetTriggerTablePlan getTriggerTablePlan0 = new GetTriggerTablePlan(true);
    GetTriggerTablePlan getTriggerTablePlan1 =
        (GetTriggerTablePlan)
            ConfigPhysicalPlan.Factory.create(getTriggerTablePlan0.serializeToByteBuffer());
    Assert.assertEquals(
        getTriggerTablePlan0.isOnlyStateful(), getTriggerTablePlan1.isOnlyStateful());
  }

  @Test
  public void GetTriggerLocationPlanTest() throws IOException {
    GetTriggerLocationPlan getTriggerLocationPlan0 = new GetTriggerLocationPlan("test1");
    GetTriggerLocationPlan getTriggerLocationPlan1 =
        (GetTriggerLocationPlan)
            ConfigPhysicalPlan.Factory.create(getTriggerLocationPlan0.serializeToByteBuffer());
    Assert.assertEquals(
        getTriggerLocationPlan0.getTriggerName(), getTriggerLocationPlan1.getTriggerName());
  }

  @Test
  public void AddTriggerInTablePlanTest() throws IOException, IllegalPathException {
    TriggerInformation triggerInformation =
        new TriggerInformation(
            new PartialPath("root.test.**"),
            "test",
            "test.class",
            "test.jar",
            null,
            TriggerEvent.AFTER_INSERT,
            TTriggerState.INACTIVE,
            false,
            null,
            FailureStrategy.OPTIMISTIC,
            "testMD5test");
    AddTriggerInTablePlan addTriggerInTablePlan0 =
        new AddTriggerInTablePlan(triggerInformation, new Binary(new byte[] {1, 2, 3}));
    AddTriggerInTablePlan addTriggerInTablePlan1 =
        (AddTriggerInTablePlan)
            ConfigPhysicalPlan.Factory.create(addTriggerInTablePlan0.serializeToByteBuffer());
    Assert.assertEquals(
        addTriggerInTablePlan0.getTriggerInformation(),
        addTriggerInTablePlan1.getTriggerInformation());
    Assert.assertEquals(addTriggerInTablePlan0.getJarFile(), addTriggerInTablePlan1.getJarFile());
  }

  @Test
  public void DeleteTriggerInTablePlanTest() throws IOException {
    DeleteTriggerInTablePlan deleteTriggerInTablePlan0 = new DeleteTriggerInTablePlan("test");
    DeleteTriggerInTablePlan deleteTriggerInTablePlan1 =
        (DeleteTriggerInTablePlan)
            ConfigPhysicalPlan.Factory.create(deleteTriggerInTablePlan0.serializeToByteBuffer());
    Assert.assertEquals(
        deleteTriggerInTablePlan0.getTriggerName(), deleteTriggerInTablePlan1.getTriggerName());
  }

  @Test
  public void UpdateTriggerStateInTablePlanTest() throws IOException {
    UpdateTriggerStateInTablePlan updateTriggerStateInTablePlan0 =
        new UpdateTriggerStateInTablePlan("test", TTriggerState.ACTIVE);
    UpdateTriggerStateInTablePlan updateTriggerStateInTablePlan1 =
        (UpdateTriggerStateInTablePlan)
            ConfigPhysicalPlan.Factory.create(
                updateTriggerStateInTablePlan0.serializeToByteBuffer());
    Assert.assertEquals(
        updateTriggerStateInTablePlan0.getTriggerName(),
        updateTriggerStateInTablePlan1.getTriggerName());
    Assert.assertEquals(
        updateTriggerStateInTablePlan0.getTriggerState(),
        updateTriggerStateInTablePlan1.getTriggerState());
  }

  @Test
  public void ActiveCQPlanTest() throws IOException {
    ActiveCQPlan activeCQPlan0 = new ActiveCQPlan("testCq", "testCq_md5");
    ActiveCQPlan activeCQPlan1 =
        (ActiveCQPlan) ConfigPhysicalPlan.Factory.create(activeCQPlan0.serializeToByteBuffer());

    Assert.assertEquals(activeCQPlan0, activeCQPlan1);
  }

  @Test
  public void AddCQPlanTest() throws IOException {
    long executionTime = System.currentTimeMillis();
    AddCQPlan addCQPlan0 =
        new AddCQPlan(
            new TCreateCQReq(
                "testCq1",
                1000,
                0,
                1000,
                0,
                (byte) 0,
                "select s1 into root.backup.d1.s1 from root.sg.d1",
                "create cq testCq1 BEGIN select s1 into root.backup.d1.s1 from root.sg.d1 END",
                "Asia",
                "root"),
            "testCq1_md5",
            executionTime);
    AddCQPlan addCQPlan1 =
        (AddCQPlan) ConfigPhysicalPlan.Factory.create(addCQPlan0.serializeToByteBuffer());

    Assert.assertEquals(addCQPlan0, addCQPlan1);
  }

  @Test
  public void DropCQPlanTest() throws IOException {
    DropCQPlan dropCQPlan0 = new DropCQPlan("testCq1");
    DropCQPlan dropCQPlan1 =
        (DropCQPlan) ConfigPhysicalPlan.Factory.create(dropCQPlan0.serializeToByteBuffer());
    Assert.assertEquals(dropCQPlan0, dropCQPlan1);

    dropCQPlan0 = new DropCQPlan("testCq1", "testCq1_md5");
    dropCQPlan1 =
        (DropCQPlan) ConfigPhysicalPlan.Factory.create(dropCQPlan0.serializeToByteBuffer());
    Assert.assertEquals(dropCQPlan0, dropCQPlan1);
  }

  @Test
  public void ShowCQPlanTest() throws IOException {
    ShowCQPlan showCQPlan0 = new ShowCQPlan();
    ShowCQPlan showCQPlan1 =
        (ShowCQPlan) ConfigPhysicalPlan.Factory.create(showCQPlan0.serializeToByteBuffer());

    Assert.assertEquals(showCQPlan0, showCQPlan1);
  }

  @Test
  public void UpdateCQLastExecTimePlanTest() throws IOException {
    UpdateCQLastExecTimePlan updateCQLastExecTimePlan0 =
        new UpdateCQLastExecTimePlan("testCq", System.currentTimeMillis(), "testCq_md5");
    UpdateCQLastExecTimePlan updateCQLastExecTimePlan1 =
        (UpdateCQLastExecTimePlan)
            ConfigPhysicalPlan.Factory.create(updateCQLastExecTimePlan0.serializeToByteBuffer());

    Assert.assertEquals(updateCQLastExecTimePlan0, updateCQLastExecTimePlan1);
  }

  @Test
  public void GetTriggerJarPlanTest() throws IOException {
    List<String> jarNames = new ArrayList<>();
    jarNames.add("test1");
    jarNames.add("test2");
    GetTriggerJarPlan getTriggerJarPlan0 = new GetTriggerJarPlan(jarNames);

    GetTriggerJarPlan getTriggerJarPlan1 =
        (GetTriggerJarPlan)
            ConfigPhysicalPlan.Factory.create(getTriggerJarPlan0.serializeToByteBuffer());
    Assert.assertEquals(getTriggerJarPlan0.getJarNames(), getTriggerJarPlan1.getJarNames());
  }

  @Test
  public void GetRegionIdPlanTest() throws IOException {
    GetRegionIdPlan getRegionIdPlan0 =
        new GetRegionIdPlan(
            "root.test", PartitionRegion, new TSeriesPartitionSlot(1), new TTimePartitionSlot(0));
    GetRegionIdPlan getRegionIdPlan1 =
        (GetRegionIdPlan)
            ConfigPhysicalPlan.Factory.create(getRegionIdPlan0.serializeToByteBuffer());
    Assert.assertEquals(getRegionIdPlan0, getRegionIdPlan1);
  }

  @Test
  public void GetTimeSlotListPlanTest() throws IOException {
    GetTimeSlotListPlan getTimeSlotListPlan0 =
        new GetTimeSlotListPlan("root.test", new TSeriesPartitionSlot(1), 0, Long.MAX_VALUE);
    GetTimeSlotListPlan getTimeSlotListPlan1 =
        (GetTimeSlotListPlan)
            ConfigPhysicalPlan.Factory.create(getTimeSlotListPlan0.serializeToByteBuffer());
    Assert.assertEquals(getTimeSlotListPlan0, getTimeSlotListPlan1);
  }

  @Test
  public void GetSeriesSlotListPlanTest() throws IOException {
    GetSeriesSlotListPlan getSeriesSlotListPlan0 =
        new GetSeriesSlotListPlan("root.test", SchemaRegion);
    GetSeriesSlotListPlan getSeriesSlotListPlan1 =
        (GetSeriesSlotListPlan)
            ConfigPhysicalPlan.Factory.create(getSeriesSlotListPlan0.serializeToByteBuffer());
    Assert.assertEquals(getSeriesSlotListPlan0, getSeriesSlotListPlan1);
  }

  @Test
  public void UpdateLoadStatisticsPlanTest() throws IOException {
    UpdateLoadStatisticsPlan updateLoadStatisticsPlan0 = new UpdateLoadStatisticsPlan();

    for (int i = 0; i < 3; i++) {
      updateLoadStatisticsPlan0.putNodeStatistics(
          i, new NodeStatistics(i, NodeStatus.Running, null));
    }

    for (int i = 0; i < 10; i++) {
      Map<Integer, RegionStatistics> regionStatisticsMap = new HashMap<>();
      for (int j = 0; j < 3; j++) {
        regionStatisticsMap.put(j, new RegionStatistics(j, false, RegionStatus.Unknown));
      }
      updateLoadStatisticsPlan0.putRegionGroupStatistics(
          new TConsensusGroupId(DataRegion, i),
          new RegionGroupStatistics(-1, RegionGroupStatus.Available, regionStatisticsMap));
    }

    UpdateLoadStatisticsPlan updateLoadStatisticsPlan1 =
        (UpdateLoadStatisticsPlan)
            ConfigPhysicalPlan.Factory.create(updateLoadStatisticsPlan0.serializeToByteBuffer());
    Assert.assertEquals(updateLoadStatisticsPlan0, updateLoadStatisticsPlan1);
  }

  @Test
  public void RemoveDataNodePlanTest() throws IOException {
    List<TDataNodeLocation> locations = new ArrayList<>();
    TDataNodeLocation location1 = new TDataNodeLocation();
    location1.setDataNodeId(1);
    location1.setInternalEndPoint(new TEndPoint("192.168.12.1", 6661));
    location1.setClientRpcEndPoint(new TEndPoint("192.168.12.1", 6662));
    location1.setDataRegionConsensusEndPoint(new TEndPoint("192.168.12.1", 6663));
    location1.setSchemaRegionConsensusEndPoint(new TEndPoint("192.168.12.1", 6664));
    location1.setMPPDataExchangeEndPoint(new TEndPoint("192.168.12.1", 6665));
    locations.add(location1);

    TDataNodeLocation location2 = new TDataNodeLocation();
    location2.setDataNodeId(2);
    location2.setInternalEndPoint(new TEndPoint("192.168.12.2", 6661));
    location2.setClientRpcEndPoint(new TEndPoint("192.168.12.2", 6662));
    location2.setDataRegionConsensusEndPoint(new TEndPoint("192.168.12.2", 6663));
    location2.setSchemaRegionConsensusEndPoint(new TEndPoint("192.168.12.2", 6664));
    location2.setMPPDataExchangeEndPoint(new TEndPoint("192.168.12.2", 6665));
    locations.add(location2);

    RemoveDataNodePlan removeDataNodePlan0 = new RemoveDataNodePlan(new ArrayList<>(locations));
    RemoveDataNodePlan removeDataNodePlan1 =
        (RemoveDataNodePlan)
            ConfigPhysicalPlan.Factory.create(removeDataNodePlan0.serializeToByteBuffer());
    Assert.assertEquals(removeDataNodePlan0, removeDataNodePlan1);
  }

  @Test
  public void UpdateTriggersOnTransferNodesPlanTest() throws IOException {
    List<TDataNodeLocation> dataNodeLocations = new ArrayList<>(2);
    dataNodeLocations.add(
        new TDataNodeLocation(
            10000,
            new TEndPoint("127.0.0.1", 6600),
            new TEndPoint("127.0.0.1", 7700),
            new TEndPoint("127.0.0.1", 8800),
            new TEndPoint("127.0.0.1", 9900),
            new TEndPoint("127.0.0.1", 11000)));
    dataNodeLocations.add(
        new TDataNodeLocation(
            20000,
            new TEndPoint("127.0.0.1", 6600),
            new TEndPoint("127.0.0.1", 7700),
            new TEndPoint("127.0.0.1", 8800),
            new TEndPoint("127.0.0.1", 9900),
            new TEndPoint("127.0.0.1", 11000)));

    UpdateTriggersOnTransferNodesPlan plan0 =
        new UpdateTriggersOnTransferNodesPlan(dataNodeLocations);
    UpdateTriggersOnTransferNodesPlan plan1 =
        (UpdateTriggersOnTransferNodesPlan)
            ConfigPhysicalPlan.Factory.create(plan0.serializeToByteBuffer());

    Assert.assertEquals(plan0.getDataNodeLocations(), plan1.getDataNodeLocations());
  }

  @Test
  public void UpdateTriggerLocationPlanTest() throws IOException {
    UpdateTriggerLocationPlan plan0 =
        new UpdateTriggerLocationPlan(
            "test",
            new TDataNodeLocation(
                10000,
                new TEndPoint("127.0.0.1", 6600),
                new TEndPoint("127.0.0.1", 7700),
                new TEndPoint("127.0.0.1", 8800),
                new TEndPoint("127.0.0.1", 9900),
                new TEndPoint("127.0.0.1", 11000)));
    UpdateTriggerLocationPlan plan1 =
        (UpdateTriggerLocationPlan)
            ConfigPhysicalPlan.Factory.create(plan0.serializeToByteBuffer());

    Assert.assertEquals(plan0.getTriggerName(), plan1.getTriggerName());
    Assert.assertEquals(plan0.getDataNodeLocation(), plan1.getDataNodeLocation());
  }

  @Test
  public void GetTransferringTriggersPlanTest() throws IOException {
    GetTransferringTriggersPlan getTransferringTriggerPlan0 = new GetTransferringTriggersPlan();
    Assert.assertTrue(
        ConfigPhysicalPlan.Factory.create(getTransferringTriggerPlan0.serializeToByteBuffer())
            instanceof GetTransferringTriggersPlan);
  }

  @Test
  public void GetUDFTablePlanTest() throws IOException {
    GetFunctionTablePlan getUDFTablePlan0 = new GetFunctionTablePlan();
    Assert.assertTrue(
        ConfigPhysicalPlan.Factory.create(getUDFTablePlan0.serializeToByteBuffer())
            instanceof GetFunctionTablePlan);
  }

  @Test
<<<<<<< HEAD
  public void PreUnsetSchemaTemplatePlanTest() throws IllegalPathException, IOException {
    PreUnsetSchemaTemplatePlan plan = new PreUnsetSchemaTemplatePlan(1, new PartialPath("root.sg"));
    PreUnsetSchemaTemplatePlan deserializedPlan =
        (PreUnsetSchemaTemplatePlan)
            ConfigPhysicalPlan.Factory.create(plan.serializeToByteBuffer());
    Assert.assertEquals(plan.getTemplateId(), deserializedPlan.getTemplateId());
    Assert.assertEquals(plan.getPath(), deserializedPlan.getPath());
  }

  @Test
  public void RollbackPreUnsetSchemaTemplatePlanTest() throws IllegalPathException, IOException {
    RollbackPreUnsetSchemaTemplatePlan plan =
        new RollbackPreUnsetSchemaTemplatePlan(1, new PartialPath("root.sg"));
    RollbackPreUnsetSchemaTemplatePlan deserializedPlan =
        (RollbackPreUnsetSchemaTemplatePlan)
            ConfigPhysicalPlan.Factory.create(plan.serializeToByteBuffer());
    Assert.assertEquals(plan.getTemplateId(), deserializedPlan.getTemplateId());
    Assert.assertEquals(plan.getPath(), deserializedPlan.getPath());
  }

  @Test
  public void UnsetSchemaTemplatePlanTest() throws IllegalPathException, IOException {
    UnsetSchemaTemplatePlan plan = new UnsetSchemaTemplatePlan(1, new PartialPath("root.sg"));
    UnsetSchemaTemplatePlan deserializedPlan =
        (UnsetSchemaTemplatePlan) ConfigPhysicalPlan.Factory.create(plan.serializeToByteBuffer());
    Assert.assertEquals(plan.getTemplateId(), deserializedPlan.getTemplateId());
    Assert.assertEquals(plan.getPath(), deserializedPlan.getPath());
=======
  public void GetUDFJarPlanTest() throws IOException {
    List<String> jarNames = new ArrayList<>();
    jarNames.add("test1");
    jarNames.add("test2");
    GetUDFJarPlan getUDFJarPlan0 = new GetUDFJarPlan(jarNames);

    GetUDFJarPlan getUDFJarPlan1 =
        (GetUDFJarPlan) ConfigPhysicalPlan.Factory.create(getUDFJarPlan0.serializeToByteBuffer());
    Assert.assertEquals(getUDFJarPlan0.getJarNames(), getUDFJarPlan1.getJarNames());
>>>>>>> 576331b9
  }
}<|MERGE_RESOLUTION|>--- conflicted
+++ resolved
@@ -1284,7 +1284,18 @@
   }
 
   @Test
-<<<<<<< HEAD
+  public void GetUDFJarPlanTest() throws IOException {
+    List<String> jarNames = new ArrayList<>();
+    jarNames.add("test1");
+    jarNames.add("test2");
+    GetUDFJarPlan getUDFJarPlan0 = new GetUDFJarPlan(jarNames);
+
+    GetUDFJarPlan getUDFJarPlan1 =
+        (GetUDFJarPlan) ConfigPhysicalPlan.Factory.create(getUDFJarPlan0.serializeToByteBuffer());
+    Assert.assertEquals(getUDFJarPlan0.getJarNames(), getUDFJarPlan1.getJarNames());
+  }
+
+  @Test
   public void PreUnsetSchemaTemplatePlanTest() throws IllegalPathException, IOException {
     PreUnsetSchemaTemplatePlan plan = new PreUnsetSchemaTemplatePlan(1, new PartialPath("root.sg"));
     PreUnsetSchemaTemplatePlan deserializedPlan =
@@ -1312,16 +1323,5 @@
         (UnsetSchemaTemplatePlan) ConfigPhysicalPlan.Factory.create(plan.serializeToByteBuffer());
     Assert.assertEquals(plan.getTemplateId(), deserializedPlan.getTemplateId());
     Assert.assertEquals(plan.getPath(), deserializedPlan.getPath());
-=======
-  public void GetUDFJarPlanTest() throws IOException {
-    List<String> jarNames = new ArrayList<>();
-    jarNames.add("test1");
-    jarNames.add("test2");
-    GetUDFJarPlan getUDFJarPlan0 = new GetUDFJarPlan(jarNames);
-
-    GetUDFJarPlan getUDFJarPlan1 =
-        (GetUDFJarPlan) ConfigPhysicalPlan.Factory.create(getUDFJarPlan0.serializeToByteBuffer());
-    Assert.assertEquals(getUDFJarPlan0.getJarNames(), getUDFJarPlan1.getJarNames());
->>>>>>> 576331b9
   }
 }