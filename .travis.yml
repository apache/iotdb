#!/bin/sh
#
# Licensed to the Apache Software Foundation (ASF) under one
# or more contributor license agreements.  See the NOTICE file
# distributed with this work for additional information
# regarding copyright ownership.  The ASF licenses this file
# to you under the Apache License, Version 2.0 (the
# "License"); you may not use this file except in compliance
# with the License.  You may obtain a copy of the License at
#
#     http://www.apache.org/licenses/LICENSE-2.0
#
# Unless required by applicable law or agreed to in writing,
# software distributed under the License is distributed on an
# "AS IS" BASIS, WITHOUT WARRANTIES OR CONDITIONS OF ANY
# KIND, either express or implied.  See the License for the
# specific language governing permissions and limitations
# under the License.
#

# Since we don't have osx test environment, we use travis-ci to test on osx.
# Free-plan of travis-ci offers limited resources, we only test whether iotdb can be packaged on jdk8 and jdk11.

language: java

#dist: trusty
#sudo: required

matrix:
  include:
    - os: osx
      osx_image: xcode10.1 # with JDK11.0.1+13 installed
      name: osx-oraclejdk11
      script:
        - java -version
        - mvn -version
        - mvn -B apache-rat:check
        # Output something every 10 minutes or Travis kills the job
        - while sleep 540; do echo "=====[ $SECONDS seconds still running ]====="; done &
        - mvn -B clean package -pl server,grafana,client,example,:kafka-example,:rocketmq-example -am integration-test
        # Killing background sleep loop
        - kill %1
    - os: osx
      osx_image: xcode9.3  # with JDK1.8.0_112-b16 installed
      name: osx-oraclejdk8
    - os: osx
      osx_image: xcode10.1 # with JDK11.0.1+13 installed
      name: osx-openjdk11
      addons:
        homebrew:
          taps:
            #- homebrew/cask-versions
            - AdoptOpenJDK/openjdk
          update: true
          casks: adoptopenjdk-openjdk11
      script:
        - java -version
        - mvn -version
        - mvn -B apache-rat:check
        # Output something every 10 minutes or Travis kills the job
        - while sleep 540; do echo "=====[ $SECONDS seconds still running ]====="; done &
        - mvn -B clean package -pl server,grafana,client,example,:kafka-example,:rocketmq-example -am integration-test
        # Killing background sleep loop
        - kill %1
    - os: osx
      osx_image: xcode9.3  # with JDK1.8.0_112-b16 installed
      name: osx-openjdk8
      addons:
        homebrew:
          taps:
            #- homebrew/cask-versions
            - AdoptOpenJDK/openjdk
          update: true
          casks: adoptopenjdk-openjdk8
          #    - os: windows
          #      language: c
          #      name: win-oraclejdk11
          #      install:
          #        - choco install jdk11 -params 'installdir=c:\\java11'
          #        - export PATH=$PATH:"/c/java11/bin"
          #        - export JAVA_HOME="/c/java11"
          #        - wget -q https://www-eu.apache.org/dist/maven/maven-3/3.6.3/binaries/apache-maven-3.6.3-bin.zip
          #        - /C/Progra~1/7-Zip/7z.exe x apache-maven-3.6.3-bin.zip -o/c/mvn363
          #        - export "MAVEN_HOME=/c/mvn363/apache-maven-3.6.3"
          #        - export "M2_HOME=/c/mvn363/apache-maven-3.6.3"
          #        - export "PATH=$MAVEN_HOME/bin:$PATH"
          #      script:
          #        - java -version
          #        - mvn -version
          #        - mvn -B clean package -pl server,grafana,client,example,:kafka-example,:rocketmq-example -am integration-test

    - os: windows
      language: c
      name: win-openjdk11
      before_install:
        # - choco install openjdk11 --version=11.0.2.01 -y
        # can get the download links from https://jdk.java.net/archive/
        - wget --no-check-certificate https://download.java.net/java/GA/jdk11/9/GPL/openjdk-11.0.2_windows-x64_bin.zip
        - wget --no-check-certificate https://www-eu.apache.org/dist/maven/maven-3/3.6.3/binaries/apache-maven-3.6.3-bin.zip
        - /C/Progra~1/7-Zip/7z.exe x apache-maven-3.6.3-bin.zip -o/c/mvn363
        - /C/Progra~1/7-Zip/7z.exe x openjdk-11.0.2_windows-x64_bin.zip -o/c/java
        - mkdir C:\hadoop\bin
        - wget --no-check-certificate https://github.com/cdarlint/winutils/raw/master/hadoop-2.7.3/bin/winutils.exe -o C:\hadoop\bin
        - wget --no-check-certificate https://github.com/cdarlint/winutils/raw/master/hadoop-2.7.3/bin/hadoop.dll -o C:\windows\system32
        - wget --no-check-certificate https://github.com/cdarlint/winutils/raw/master/hadoop-2.7.3/bin/hadoop -o C:\hadoop\bin
        - wget --no-check-certificate https://github.com/cdarlint/winutils/raw/master/hadoop-2.7.3/bin/hadoop.cmd -o C:\hadoop\bin
        - wget --no-check-certificate https://github.com/cdarlint/winutils/raw/master/hadoop-2.7.3/bin/hadoop.exp -o C:\hadoop\bin
        - wget --no-check-certificate https://github.com/cdarlint/winutils/raw/master/hadoop-2.7.3/bin/hadoop.lib -o C:\hadoop\bin
        - wget --no-check-certificate https://github.com/cdarlint/winutils/raw/master/hadoop-2.7.3/bin/hadoop.pdb -o C:\hadoop\bin
        - wget --no-check-certificate https://github.com/cdarlint/winutils/raw/master/hadoop-2.7.3/bin/hdfs.dll -o C:\windows\system32
        - wget --no-check-certificate https://github.com/cdarlint/winutils/raw/master/hadoop-2.7.3/bin/hdfs -o C:\hadoop\bin
        - wget --no-check-certificate https://github.com/cdarlint/winutils/raw/master/hadoop-2.7.3/bin/hdfs.cmd -o C:\hadoop\bin
        - wget --no-check-certificate https://github.com/cdarlint/winutils/raw/master/hadoop-2.7.3/bin/hdfs.exp -o C:\hadoop\bin
        - wget --no-check-certificate https://github.com/cdarlint/winutils/raw/master/hadoop-2.7.3/bin/hdfs.lib -o C:\hadoop\bin
        - wget --no-check-certificate https://github.com/cdarlint/winutils/raw/master/hadoop-2.7.3/bin/hdfs.pdb -o C:\hadoop\bin
        - wget --no-check-certificate https://github.com/cdarlint/winutils/raw/master/hadoop-2.7.3/bin/hdfs_static.lib -o C:\hadoop\bin
        - wget --no-check-certificate https://github.com/cdarlint/winutils/raw/master/hadoop-2.7.3/bin/libwinutils.lib -o C:\hadoop\bin
        - wget --no-check-certificate https://github.com/cdarlint/winutils/raw/master/hadoop-2.7.3/bin/mapred -o C:\hadoop\bin
        - wget --no-check-certificate https://github.com/cdarlint/winutils/raw/master/hadoop-2.7.3/bin/mapred.cmd -o C:\hadoop\bin
        - wget --no-check-certificate https://github.com/cdarlint/winutils/raw/master/hadoop-2.7.3/bin/rcc -o C:\hadoop\bin
        - wget --no-check-certificate https://github.com/cdarlint/winutils/raw/master/hadoop-2.7.3/bin/winutils.pdb -o C:\hadoop\bin
        - wget --no-check-certificate https://github.com/cdarlint/winutils/raw/master/hadoop-2.7.3/bin/yarn -o C:\hadoop\bin
        - wget --no-check-certificate https://github.com/cdarlint/winutils/raw/master/hadoop-2.7.3/bin/yarn.cmd -o C:\hadoop\bin

      before_script:
        - export "JAVA_HOME=/c/java/jdk-11.0.2"
        - export "PATH=$JAVA_HOME/bin:$PATH"
        - export "PATH=$JAVA_HOME/jre/bin:$PATH"
        - export "MAVEN_HOME=/c/mvn363/apache-maven-3.6.3"
        - export "M2_HOME=/c/mvn363/apache-maven-3.6.3"
        - export "PATH=/c/mvn363/apache-maven-3.6.3/bin:$PATH"
        - export "HADOOP_HOME=/c/hadoop"
        - export "PATH=/c/hadoop/bin:$PATH"
      script:
        - java -version
        - mvn -version
        # Output something every 10 minutes or Travis kills the job
        - while sleep 540; do echo "=====[ $SECONDS seconds still running ]====="; done &
        - travis_wait 40 mvn -B clean integration-test
        # Killing background sleep loop
        - kill %1

    - os: linux
      name: linux-openjdk11
      dist: xenial
      sudo: required
      before_install:
        - wget https://download.java.net/java/GA/jdk11/9/GPL/openjdk-11.0.2_linux-x64_bin.tar.gz -O jdk11.tar.gz
        - tar -xzf jdk11.tar.gz
      before_script:
        - export JAVA_HOME=$PWD/jdk-11.0.2/
        - export PATH=$JAVA_HOME/bin:$PATH
      script:
        - java -version
        # Output something every 10 minutes or Travis kills the job
        - while sleep 540; do echo "=====[ $SECONDS seconds still running ]====="; done &
        - mvn -B clean package -pl server,grafana,client,example,:kafka-example,:rocketmq-example -am integration-test
        # Killing background sleep loop
        - kill %1
    - os: linux
      name: linux-openjdk8
      dist: xenial
      jdk: openjdk8
#    - os: linux
#      name: linux-oraclejdk8
#      dist: xenial
#      jdk: oraclejdk8
#    - os: linux
#      name: linux-oraclejdk11
#      dist: trusty
#      jdk: oraclejdk11
#      script:
#        - java -version
#        - mvn -version
#        - mvn -B apache-rat:check
#        - mvn -B clean package -pl server,grafana,client,example,:kafka-example,:rocketmq-example -am integration-test
    - os: linux
      name: sonar-analysis
      dist: xenial
      jdk: openjdk8
      addons:
        sonarcloud:
          organization: "apache"
          projectKey: "apache_incubator-iotdb"
          token:
            secure: "a2n2+MFfuOb3hsrw5vjiIUZzjt6S0j4YmRVrms6NVKF+EpEAWU/zOjzfccLGRr3VFUAlkoM2p578c/0DMMGew2oj3Yl1iJe2n35BWIV6r/psUKRUMdgMAogdshQzZGMYmY1XL2xA3ATu8cf4F8WoRAafd/S58JGQdTfsQ5svh31BxK0iuh+nMIZb4dYxO717dSVD45D9hoF5ROxdtTRbyAaXFPs5djxWrdzKw0J3e6a8m82K9FGcpy4pY9ct3ttbyEzGqMnzE4fhd3KgopFJj+3QdAi/3Cmkf1voxorQdCSbktl4PtlzMY/nxF6XETI2E4T+GLUVMw4iHiXCabqwOiudGnEj5DjNz6X5MVCOyj7lrFBTlDirGzv9fNpvQ2I47WOL8DzBJPqFwQ0nRAlbvcWVtE4aAqj8YF1QwwLxEIi4abDfOwaxGG2TOixQf627pvhh1o0RdEf9R6aRyur7vbMt7H9+4tQaHGI2PY1KbCkjhppIrEsarI07uvfPic3By/yOWj6iqZ1QiVAgPTec/o1blNWlMeGwdcCPfCxMjy9iqzpzNIB9fld28CN1Yvzpg74iIKnMU5mL1wB5yT8Vo9Q28JNSEwKIBhuayZLloGbnl/PX8jvDDWSm7yYoZYEI42tgVOXAXX7R53rOcxJMEgCa5RsVDRmJn5n7o6hwhn8="
      script:
        - mvn verify sonar:sonar -Dsonar.organization=apache -Dsonar.projectKey=apache_incubator-iotdb -DskipTests
    - os: linux
      name: code-coverage
      dist: xenial
      jdk: openjdk8
      script:
<<<<<<< HEAD
        # now, grafana has no tests; spark-* tests are written by scala
        - mvn post-integration-test -Pcode-coverage -Pcoveralls -Dservice_name=travis_ci -pl tsfile,client,jdbc,server,session,hadoop,hive-connector
=======
        - mvn test -Pcode-coverage -pl '!distribution'
>>>>>>> 2b47675d


cache:
  directories:
    - '$HOME/.m2/repository'
    - '$HOME/.sonar/cache'



# skip `before_install` stage
before_install: true

# skip `install` stage
install: true

script:
  - java -version
  - ./mvnw.sh -B -ntp apache-rat:check
  - ./mvnw.sh -B -ntp clean integration-test


after_success:<|MERGE_RESOLUTION|>--- conflicted
+++ resolved
@@ -191,13 +191,8 @@
       dist: xenial
       jdk: openjdk8
       script:
-<<<<<<< HEAD
         # now, grafana has no tests; spark-* tests are written by scala
         - mvn post-integration-test -Pcode-coverage -Pcoveralls -Dservice_name=travis_ci -pl tsfile,client,jdbc,server,session,hadoop,hive-connector
-=======
-        - mvn test -Pcode-coverage -pl '!distribution'
->>>>>>> 2b47675d
-
 
 cache:
   directories:
