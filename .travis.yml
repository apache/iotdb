#!/bin/sh
#
# Licensed to the Apache Software Foundation (ASF) under one
# or more contributor license agreements.  See the NOTICE file
# distributed with this work for additional information
# regarding copyright ownership.  The ASF licenses this file
# to you under the Apache License, Version 2.0 (the
# "License"); you may not use this file except in compliance
# with the License.  You may obtain a copy of the License at
#
#     http://www.apache.org/licenses/LICENSE-2.0
#
# Unless required by applicable law or agreed to in writing,
# software distributed under the License is distributed on an
# "AS IS" BASIS, WITHOUT WARRANTIES OR CONDITIONS OF ANY
# KIND, either express or implied.  See the License for the
# specific language governing permissions and limitations
# under the License.
#

# Since we don't have osx test environment, we use travis-ci to test on osx.
# Free-plan of travis-ci offers limited resources, we only test whether iotdb can be packaged on jdk8 and jdk11.

language: java

#dist: trusty
#sudo: required

matrix:
  include:
    - os: osx
      osx_image: xcode10.1 # with JDK11.0.1+13 installed
      name: osx-oraclejdk11
    - os: osx
      osx_image: xcode9.3  # with JDK1.8.0_112-b16 installed
      name: osx-oraclejdk8
    - os: osx
      osx_image: xcode10.1 # with JDK11.0.1+13 installed
      name: osx-openjdk11
      addons:
        homebrew:
          taps:
            #- homebrew/cask-versions
            - AdoptOpenJDK/openjdk
          update: true
          casks: adoptopenjdk-openjdk11
    - os: osx
      osx_image: xcode9.3  # with JDK1.8.0_112-b16 installed
      name: osx-openjdk8
      addons:
        homebrew:
          taps:
           #- homebrew/cask-versions
           - AdoptOpenJDK/openjdk
          update: true
          casks: adoptopenjdk-openjdk8

    - os: windows
      language: c
      name: win-oraclejdk11
      install:
        - choco install jdk11 -params 'installdir=c:\\java11'
        - export PATH=$PATH:"/c/java11/bin"
        - export JAVA_HOME="/c/java11"
#        - choco install maven
        - wget https://www-eu.apache.org/dist/maven/maven-3/3.6.1/binaries/apache-maven-3.6.1-bin.zip
        - /C/Progra~1/7-Zip/7z.exe x apache-maven-3.6.1-bin.zip -o/c/mvn361
        - export "MAVEN_HOME=/c/mvn361/apache-maven-3.6.1"
        - export "M2_HOME=/c/mvn361/apache-maven-3.6.1"
        - export "PATH=$MAVEN_HOME/bin:$PATH"
      script:
        - java -version
<<<<<<< HEAD
        - mvn -B clean integration-test
#    - os: windows
#      language: c
#      name: win-oraclejdk11
#      install:
#        - choco install jdk11 -params 'installdir=c:\\java11'
#        - export PATH=$PATH:"/c/java11/bin"
#        - export JAVA_HOME="/c/java11"
#        - choco install maven
#      script:
#        - java -version
#        - mvn clean integration-test
    #choco does not support openjdk8. we have to install it manually
#    - os: windows
#      language: c
#      name: win-openjdk11
#      install:
#        #for openjdk, -params does not work.
#        - choco install openjdk
#        - export PATH=$PATH:"C:\Program Files\OpenJDK\bin"
#        - export JAVA_HOME="C:\Program Files\OpenJDK"
#        - choco install maven
=======
        - mvn -version
        - mvn -B clean integration-test

>>>>>>> 4cf09200
    - os: linux
      name: linux-openjdk11
      dist: trusty
      sudo: required
      before_install:
        - wget https://download.java.net/java/GA/jdk11/9/GPL/openjdk-11.0.2_linux-x64_bin.tar.gz -O jdk11.tar.gz
        - tar -xzf jdk11.tar.gz
      before_script:
        - export JAVA_HOME=$PWD/jdk-11.0.2/
        - export PATH=$JAVA_HOME/bin:$PATH
      script:
        - java -version
        - mvn -B clean integration-test
    - os: linux
      name: linux-openjdk8
      dist: trusty
      jdk: openjdk8
    - os: linux
      name: linux-oraclejdk8
      dist: trusty
      jdk: oraclejdk8
    - os: linux
      name: linux-oraclejdk11
      dist: trusty
      jdk: oraclejdk11

cache:
  directories:
    - '$HOME/.m2/repository'
    - '$HOME/.sonar/cache'



# skip `before_install` stage
before_install: true

# skip `install` stage
install: true

script:
  - java -version
  - mvn -B apache-rat:check
  - mvn -B clean integration-test

after_success:
<|MERGE_RESOLUTION|>--- conflicted
+++ resolved
@@ -70,34 +70,9 @@
         - export "PATH=$MAVEN_HOME/bin:$PATH"
       script:
         - java -version
-<<<<<<< HEAD
-        - mvn -B clean integration-test
-#    - os: windows
-#      language: c
-#      name: win-oraclejdk11
-#      install:
-#        - choco install jdk11 -params 'installdir=c:\\java11'
-#        - export PATH=$PATH:"/c/java11/bin"
-#        - export JAVA_HOME="/c/java11"
-#        - choco install maven
-#      script:
-#        - java -version
-#        - mvn clean integration-test
-    #choco does not support openjdk8. we have to install it manually
-#    - os: windows
-#      language: c
-#      name: win-openjdk11
-#      install:
-#        #for openjdk, -params does not work.
-#        - choco install openjdk
-#        - export PATH=$PATH:"C:\Program Files\OpenJDK\bin"
-#        - export JAVA_HOME="C:\Program Files\OpenJDK"
-#        - choco install maven
-=======
         - mvn -version
         - mvn -B clean integration-test
 
->>>>>>> 4cf09200
     - os: linux
       name: linux-openjdk11
       dist: trusty
