--- conflicted
+++ resolved
@@ -79,10 +79,7 @@
       script:
         - java -version
         - mvn -version
-<<<<<<< HEAD
         - mvn -B clean package -pl iotdb,grafana,iotdb-cli,example,:kafka-example,:rocketmq-example -am integration-test
-=======
-        - mvn -B clean integration-test
       cache:
         directories:
           - '$HOME/.m2/repository'
@@ -90,7 +87,6 @@
           - '/c/java11'
           - '/c/mvn361'
           
->>>>>>> 4f6aa057
     - os: windows
       language: c
       name: win-oraclejdk8
@@ -122,7 +118,6 @@
         - export PATH=$JAVA_HOME/bin:$PATH
       script:
         - java -version
-        - mvn -version
         - mvn -B clean package -pl iotdb,grafana,iotdb-cli,example,:kafka-example,:rocketmq-example -am integration-test
     - os: linux
       name: linux-openjdk8
