--- conflicted
+++ resolved
@@ -70,15 +70,13 @@
         - java -version
         - mvn -version
         - mvn -B clean integration-test
-<<<<<<< HEAD
       cache:
         directories:
           - '$HOME/.m2/repository'
           - '$HOME/.sonar/cache'
           - '/c/java11'
           - '/c/mvn361'
-
-=======
+          
     - os: windows
       language: c
       name: win-oraclejdk8
@@ -97,7 +95,7 @@
         - java -version
         - mvn -version
         - mvn -B clean integration-test
->>>>>>> 30b36b73
+
     - os: linux
       name: linux-openjdk11
       dist: trusty
