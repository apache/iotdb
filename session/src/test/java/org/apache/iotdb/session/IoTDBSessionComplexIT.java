/*
 * Licensed to the Apache Software Foundation (ASF) under one
 * or more contributor license agreements.  See the NOTICE file
 * distributed with this work for additional information
 * regarding copyright ownership.  The ASF licenses this file
 * to you under the Apache License, Version 2.0 (the
 * "License"); you may not use this file except in compliance
 * with the License.  You may obtain a copy of the License at
 *
 *     http://www.apache.org/licenses/LICENSE-2.0
 *
 * Unless required by applicable law or agreed to in writing,
 * software distributed under the License is distributed on an
 * "AS IS" BASIS, WITHOUT WARRANTIES OR CONDITIONS OF ANY
 * KIND, either express or implied.  See the License for the
 * specific language governing permissions and limitations
 * under the License.
 */
package org.apache.iotdb.session;

import org.apache.iotdb.db.conf.IoTDBConstant;
import org.apache.iotdb.db.conf.IoTDBDescriptor;
import org.apache.iotdb.db.engine.trigger.example.Counter;
import org.apache.iotdb.db.engine.trigger.service.TriggerRegistrationService;
import org.apache.iotdb.db.exception.TriggerManagementException;
import org.apache.iotdb.db.utils.EnvironmentUtils;
import org.apache.iotdb.jdbc.Config;
import org.apache.iotdb.rpc.IoTDBConnectionException;
import org.apache.iotdb.rpc.StatementExecutionException;
import org.apache.iotdb.rpc.TSStatusCode;
import org.apache.iotdb.tsfile.file.metadata.enums.CompressionType;
import org.apache.iotdb.tsfile.file.metadata.enums.TSDataType;
import org.apache.iotdb.tsfile.file.metadata.enums.TSEncoding;
import org.apache.iotdb.tsfile.read.common.Field;
import org.apache.iotdb.tsfile.write.record.Tablet;
import org.apache.iotdb.tsfile.write.schema.MeasurementSchema;

import org.junit.After;
import org.junit.Assert;
import org.junit.Before;
import org.junit.Test;

import java.io.File;
import java.sql.Connection;
import java.sql.DriverManager;
import java.sql.ResultSet;
import java.sql.ResultSetMetaData;
import java.sql.SQLException;
import java.sql.Statement;
import java.util.ArrayList;
import java.util.Arrays;
import java.util.List;

import static org.junit.Assert.assertEquals;
import static org.junit.Assert.assertFalse;
import static org.junit.Assert.assertTrue;
import static org.junit.Assert.fail;

public class IoTDBSessionComplexIT {

  private Session session;

  @Before
  public void setUp() {
    System.setProperty(IoTDBConstant.IOTDB_CONF, "src/test/resources/");
    EnvironmentUtils.closeStatMonitor();
    EnvironmentUtils.envSetUp();
  }

  @After
  public void tearDown() throws Exception {
    session.close();
    EnvironmentUtils.cleanEnv();
  }

  @Test
  public void testInsertByStr() throws IoTDBConnectionException, StatementExecutionException {
    session = new Session("127.0.0.1", 6667, "root", "root");
    session.open();

    session.setStorageGroup("root.sg1");

    createTimeseries();
    insertByStr();

    insertViaSQL();
    queryByDevice("root.sg1.d1");

    session.close();
  }

  private void insertByStr() throws IoTDBConnectionException, StatementExecutionException {
    String deviceId = "root.sg1.d1";
    List<String> measurements = new ArrayList<>();
    measurements.add("s1");
    measurements.add("s2");
    measurements.add("s3");

    for (long time = 0; time < 100; time++) {
      List<String> values = new ArrayList<>();
      values.add("1");
      values.add("2");
      values.add("3");
      session.insertRecord(deviceId, time, measurements, values);
    }
  }

  @Test
  public void testInsertByObject() throws IoTDBConnectionException, StatementExecutionException {
    session = new Session("127.0.0.1", 6667, "root", "root");
    session.open();

    session.setStorageGroup("root.sg1");

    createTimeseries();

    String deviceId = "root.sg1.d1";
    List<String> measurements = new ArrayList<>();
    List<TSDataType> types = new ArrayList<>();
    measurements.add("s1");
    measurements.add("s2");
    measurements.add("s3");
    types.add(TSDataType.INT64);
    types.add(TSDataType.INT64);
    types.add(TSDataType.INT64);

    for (long time = 0; time < 100; time++) {
      session.insertRecord(deviceId, time, measurements, types, 1L, 2L, 3L);
    }

    insertViaSQL();
    queryByDevice("root.sg1.d1");

    session.close();
  }

  @Test
  public void testAlignByDevice() throws IoTDBConnectionException, StatementExecutionException {
    session = new Session("127.0.0.1", 6667, "root", "root");
    session.open();

    session.setStorageGroup("root.sg1");

    createTimeseries();

    insertTablet("root.sg1.d1");

    SessionDataSet sessionDataSet =
        session.executeQueryStatement("select '11', s1, '11' from root.sg1.d1 align by device");
    sessionDataSet.setFetchSize(1024);
    int count = 0;
    while (sessionDataSet.hasNext()) {
      count++;
      StringBuilder sb = new StringBuilder();
      List<Field> fields = sessionDataSet.next().getFields();
      for (Field f : fields) {
        sb.append(f.getStringValue()).append(",");
      }
      Assert.assertEquals("root.sg1.d1,'11',0,'11',", sb.toString());
    }
    Assert.assertEquals(100, count);
    sessionDataSet.closeOperationHandle();

    session.close();
  }

  @Test
  public void testBatchInsertSeqAndUnseq()
      throws SQLException, ClassNotFoundException, IoTDBConnectionException,
          StatementExecutionException {
    session = new Session("127.0.0.1", 6667, "root", "root");
    session.open();

    session.setStorageGroup("root.sg1");

    createTimeseries();

    insertTablet("root.sg1.d1");

    session.executeNonQueryStatement("FLUSH");
    session.executeNonQueryStatement("FLUSH root.sg1");
    session.executeNonQueryStatement("MERGE");
    session.executeNonQueryStatement("FULL MERGE");

    queryForBatch();

    session.close();
  }

  @Test
  public void testBatchInsert()
      throws StatementExecutionException, SQLException, ClassNotFoundException,
          IoTDBConnectionException {
    session = new Session("127.0.0.1", 6667, "root", "root");
    session.open();

    session.setStorageGroup("root.sg1");

    createTimeseries();

    insertTablet("root.sg1.d1");

    queryForBatch();

    session.close();
  }

  @Test
  public void testTestMethod() throws StatementExecutionException, IoTDBConnectionException {

    session = new Session("127.0.0.1", 6667, "root", "root");
    session.open();

    session.setStorageGroup("root.sg1");
    String deviceId = "root.sg1.d1";

    createTimeseries();

    List<MeasurementSchema> schemaList = new ArrayList<>();
    schemaList.add(new MeasurementSchema("s1", TSDataType.INT64, TSEncoding.RLE));
    schemaList.add(new MeasurementSchema("s2", TSDataType.INT64, TSEncoding.RLE));
    schemaList.add(new MeasurementSchema("s3", TSDataType.INT64, TSEncoding.RLE));

    Tablet tablet = new Tablet("root.sg1.d1", schemaList, 100);

    session.testInsertTablet(tablet);

    List<String> measurements = new ArrayList<>();
    measurements.add("s1");
    measurements.add("s2");
    measurements.add("s3");
    for (long time = 0; time < 100; time++) {
      List<String> values = new ArrayList<>();
      values.add("1");
      values.add("2");
      values.add("3");
      session.testInsertRecord(deviceId, time, measurements, values);
    }

    measurements = new ArrayList<>();
    measurements.add("s1");
    measurements.add("s2");
    measurements.add("s3");
    List<String> deviceIds = new ArrayList<>();
    List<List<String>> measurementsList = new ArrayList<>();
    List<List<String>> valuesList = new ArrayList<>();
    List<Long> timestamps = new ArrayList<>();

    for (long time = 0; time < 500; time++) {
      List<String> values = new ArrayList<>();
      values.add("1");
      values.add("2");
      values.add("3");

      deviceIds.add(deviceId);
      measurementsList.add(measurements);
      valuesList.add(values);
      timestamps.add(time);
      if (time != 0 && time % 100 == 0) {
        session.testInsertRecords(deviceIds, timestamps, measurementsList, valuesList);
        deviceIds.clear();
        measurementsList.clear();
        valuesList.clear();
        timestamps.clear();
      }
    }

    session.testInsertRecords(deviceIds, timestamps, measurementsList, valuesList);

    SessionDataSet dataSet = session.executeQueryStatement("show timeseries root.sg1");
    int count = 0;
    while (dataSet.hasNext()) {
      count++;
    }
    Assert.assertEquals(6, count);
    session.close();
  }

  @Test
  public void testRawDataQuery() throws IoTDBConnectionException, StatementExecutionException {
    session = new Session("127.0.0.1", 6667, "root", "root");
    session.open();

    session.setStorageGroup("root.sg1");

    createTimeseries();

    insertRecords();

    rawDataQuery();
  }

  @Test
  public void test()
      throws ClassNotFoundException, SQLException, IoTDBConnectionException,
          StatementExecutionException {
    session = new Session("127.0.0.1", 6667, "root", "root");
    try {
      session.open();
    } catch (IoTDBConnectionException e) {
      e.printStackTrace();
    }
    List<String> standard =
        Arrays.asList(
            "Time",
            "root.sg1.d1.s1",
            "root.sg1.d1.s2",
            "root.sg1.d1.s3",
            "root.sg1.d2.s1",
            "root.sg1.d2.s2",
            "root.sg1.d2.s3");
    List<String> standardAfterDelete =
        Arrays.asList(
            "Time",
            "root.sg1.d1.s2",
            "root.sg1.d1.s3",
            "root.sg1.d2.s1",
            "root.sg1.d2.s2",
            "root.sg1.d2.s3");

    session.setStorageGroup("root.sg1");

    createTimeseries();

    String deviceId1 = "root.sg1.d1";
    List<String> measurements1 = new ArrayList<>();
    List<TSDataType> types = new ArrayList<>();
    measurements1.add("s1");
    measurements1.add("s2");
    measurements1.add("s3");
    types.add(TSDataType.INT64);
    types.add(TSDataType.INT64);
    types.add(TSDataType.INT64);

    for (long time = 0; time < 100; time++) {
      List<Object> values = new ArrayList<>();
      values.add(1L);
      values.add(2L);
      values.add(3L);
      session.insertRecord(deviceId1, time, measurements1, types, values);
    }

    insertViaSQL();

    queryByDevice("root.sg1.d1");

    deleteData();

    insertByStr();

    insertViaSQL();

    queryByDevice("root.sg1.d1");

    deleteData();

    queryAll(standard);

    deleteTimeseries();

    queryAll(standardAfterDelete);

    insertRecords();

    queryByDevice("root.sg1.d2");

    deleteData();

    String deviceId2 = "root.sg1.d2";
    List<String> measurements2 = new ArrayList<>();
    measurements2.add("s1");
    measurements2.add("s2");
    measurements2.add("s3");
    List<String> deviceIds2 = new ArrayList<>();
    List<List<String>> measurementsList2 = new ArrayList<>();
    List<List<String>> valuesList = new ArrayList<>();
    List<Long> timestamps = new ArrayList<>();

    for (long time = 0; time < 500; time++) {
      List<String> values = new ArrayList<>();
      values.add("1");
      values.add("2");
      values.add("3");

      deviceIds2.add(deviceId2);
      measurementsList2.add(measurements2);
      valuesList.add(values);
      timestamps.add(time);
      if (time != 0 && time % 100 == 0) {
        session.insertRecords(deviceIds2, timestamps, measurementsList2, valuesList);
        deviceIds2.clear();
        measurementsList2.clear();
        valuesList.clear();
        timestamps.clear();
      }
    }

    session.insertRecords(deviceIds2, timestamps, measurementsList2, valuesList);

    queryByDevice("root.sg1.d2");

    session.createTimeseries(
        "root.sg1.d1.1_2", TSDataType.INT64, TSEncoding.RLE, CompressionType.SNAPPY);
    session.createTimeseries(
        "root.sg1.d1.\"1.2.3\"", TSDataType.INT64, TSEncoding.RLE, CompressionType.SNAPPY);
    session.createTimeseries(
        "root.sg1.d1.\"1.2.4\"", TSDataType.INT64, TSEncoding.RLE, CompressionType.SNAPPY);

    Assert.assertTrue(session.checkTimeseriesExists("root.sg1.d1.1_2"));
    Assert.assertTrue(session.checkTimeseriesExists("root.sg1.d1.\"1.2.3\""));
    Assert.assertTrue(session.checkTimeseriesExists("root.sg1.d1.\"1.2.4\""));

    session.setStorageGroup("root.1");
    session.createTimeseries(
        "root.1.2.3", TSDataType.INT64, TSEncoding.RLE, CompressionType.SNAPPY);
    session.setStorageGroup("root.sg2");
    session.createTimeseries(
        "root.sg2.d1.s1", TSDataType.INT64, TSEncoding.RLE, CompressionType.SNAPPY);

    deleteStorageGroupTest();

    session.setStorageGroup("root.sg3");
    insertTablet("root.sg3.d1");

    session.createTimeseries(
        "root.sg4.d1.s1", TSDataType.INT64, TSEncoding.RLE, CompressionType.SNAPPY);
    session.createTimeseries(
        "root.sg4.d1.s2", TSDataType.INT64, TSEncoding.RLE, CompressionType.SNAPPY);
    session.createTimeseries(
        "root.sg4.d1.s3", TSDataType.INT64, TSEncoding.RLE, CompressionType.SNAPPY);
    insertTablet("root.sg4.d1");

    insertTablet("root.sg5.d1");

    SessionDataSet dataSet = session.executeQueryStatement("select * from root group by device");
    int count = 0;
    while (dataSet.hasNext()) {
      count++;
    }
    Assert.assertEquals(300, count);

    session.close();
  }

  @Test
  public void TestSessionInterfacesWithDisabledWAL()
      throws StatementExecutionException, IoTDBConnectionException {
    session = new Session("127.0.0.1", 6667, "root", "root");
    try {
      session.open();
    } catch (IoTDBConnectionException e) {
      e.printStackTrace();
    }

    session.setStorageGroup("root.sg1");
    String deviceId = "root.sg1.d1";

    boolean isEnableWAL = IoTDBDescriptor.getInstance().getConfig().isEnableWal();
    IoTDBDescriptor.getInstance().getConfig().setEnableWal(false);
    createTimeseries();

    List<String> measurements = new ArrayList<>();
    List<TSDataType> types = new ArrayList<>();
    measurements.add("s1");
    measurements.add("s2");
    measurements.add("s3");
    types.add(TSDataType.INT64);
    types.add(TSDataType.INT64);
    types.add(TSDataType.INT64);
    for (long time = 0; time < 100; time++) {
      List<Object> values = new ArrayList<>();
      values.add(1L);
      values.add(2L);
      values.add(3L);
      session.insertRecord(deviceId, time, measurements, types, values);
    }

    List<MeasurementSchema> schemaList = new ArrayList<>();
    schemaList.add(new MeasurementSchema("s1", TSDataType.INT64, TSEncoding.RLE));
    schemaList.add(new MeasurementSchema("s2", TSDataType.INT64, TSEncoding.RLE));
    schemaList.add(new MeasurementSchema("s3", TSDataType.INT64, TSEncoding.RLE));

    Tablet tablet = new Tablet(deviceId, schemaList, 200);
    long[] timestamps = tablet.timestamps;
    Object[] values = tablet.values;
    for (int time = 1; time <= 100; time++) {
      timestamps[time - 1] = time;
      for (int i = 0; i < 3; i++) {
        long[] sensor = (long[]) values[i];
        sensor[time - 1] = i;
      }
      tablet.rowSize++;
    }

    for (int time = 101; time <= 200; time++) {
      int rowIndex = time - 1;
      tablet.addTimestamp(rowIndex, time);
      long value = 0;
      for (int s = 0; s < 3; s++) {
        tablet.addValue(schemaList.get(s).getMeasurementId(), rowIndex, value);
        value++;
      }
      tablet.rowSize++;
    }

    session.insertTablet(tablet);

    SessionDataSet dataSet = session.executeQueryStatement("select * from root.sg1.d1");
    int count = 0;
    while (dataSet.hasNext()) {
      count++;
    }
    Assert.assertEquals(201, count);

    IoTDBDescriptor.getInstance().getConfig().setEnableWal(isEnableWAL);
    session.close();
  }

  private void createTimeseries() throws StatementExecutionException, IoTDBConnectionException {
    session.createTimeseries(
        "root.sg1.d1.s1", TSDataType.INT64, TSEncoding.RLE, CompressionType.SNAPPY);
    session.createTimeseries(
        "root.sg1.d1.s2", TSDataType.INT64, TSEncoding.RLE, CompressionType.SNAPPY);
    session.createTimeseries(
        "root.sg1.d1.s3", TSDataType.INT64, TSEncoding.RLE, CompressionType.SNAPPY);
    session.createTimeseries(
        "root.sg1.d2.s1", TSDataType.INT64, TSEncoding.RLE, CompressionType.SNAPPY);
    session.createTimeseries(
        "root.sg1.d2.s2", TSDataType.INT64, TSEncoding.RLE, CompressionType.SNAPPY);
    session.createTimeseries(
        "root.sg1.d2.s3", TSDataType.INT64, TSEncoding.RLE, CompressionType.SNAPPY);
  }

  private void insertRecords() throws IoTDBConnectionException, StatementExecutionException {
    String deviceId = "root.sg1.d2";
    List<String> measurements = new ArrayList<>();
    measurements.add("s1");
    measurements.add("s2");
    measurements.add("s3");
    List<String> deviceIds = new ArrayList<>();
    List<List<String>> measurementsList = new ArrayList<>();
    List<List<Object>> valuesList = new ArrayList<>();
    List<Long> timestamps = new ArrayList<>();
    List<List<TSDataType>> typesList = new ArrayList<>();

    for (long time = 0; time < 500; time++) {
      List<Object> values = new ArrayList<>();
      List<TSDataType> types = new ArrayList<>();
      values.add(1L);
      values.add(2L);
      values.add(3L);
      types.add(TSDataType.INT64);
      types.add(TSDataType.INT64);
      types.add(TSDataType.INT64);

      deviceIds.add(deviceId);
      measurementsList.add(measurements);
      valuesList.add(values);
      typesList.add(types);
      timestamps.add(time);
      if (time != 0 && time % 100 == 0) {
        session.insertRecords(deviceIds, timestamps, measurementsList, typesList, valuesList);
        deviceIds.clear();
        measurementsList.clear();
        valuesList.clear();
        timestamps.clear();
      }
    }

    session.insertRecords(deviceIds, timestamps, measurementsList, typesList, valuesList);
  }

  private void rawDataQuery() throws StatementExecutionException, IoTDBConnectionException {
    List<String> paths = new ArrayList<>();
    paths.add("root.sg1.d2.*");
    paths.add("root.sg1.d2.s1");
    paths.add("root.sg1.d2.s2");

    SessionDataSet sessionDataSet = session.executeRawDataQuery(paths, 450L, 600L);
    sessionDataSet.setFetchSize(1024);

    int count = 0;
    while (sessionDataSet.hasNext()) {
      count++;
      StringBuilder sb = new StringBuilder();
      List<Field> fields = sessionDataSet.next().getFields();
      for (Field f : fields) {
        sb.append(f.getStringValue()).append(",");
      }
      Assert.assertEquals("3,1,2,1,2,", sb.toString());
    }
    Assert.assertEquals(50, count);
    sessionDataSet.closeOperationHandle();
  }

  private void insertTablet(String deviceId)
      throws IoTDBConnectionException, StatementExecutionException {

    List<MeasurementSchema> schemaList = new ArrayList<>();
    schemaList.add(new MeasurementSchema("s1", TSDataType.INT64, TSEncoding.RLE));
    schemaList.add(new MeasurementSchema("s2", TSDataType.INT64, TSEncoding.RLE));
    schemaList.add(new MeasurementSchema("s3", TSDataType.INT64, TSEncoding.RLE));

    Tablet tablet = new Tablet(deviceId, schemaList, 100);

    for (long time = 0; time < 100; time++) {
      int rowIndex = tablet.rowSize++;
      long value = 0;
      tablet.addTimestamp(rowIndex, time);
      for (int s = 0; s < 3; s++) {
        tablet.addValue(schemaList.get(s).getMeasurementId(), rowIndex, value);
        value++;
      }
      if (tablet.rowSize == tablet.getMaxRowNumber()) {
        session.insertTablet(tablet);
        tablet.reset();
      }
    }

    if (tablet.rowSize != 0) {
      session.insertTablet(tablet);
      tablet.reset();
    }

    long[] timestamps = tablet.timestamps;
    Object[] values = tablet.values;

    for (long time = 0; time < 100; time++) {
      int row = tablet.rowSize++;
      timestamps[row] = time;
      for (int i = 0; i < 3; i++) {
        long[] sensor = (long[]) values[i];
        sensor[row] = i;
      }
      if (tablet.rowSize == tablet.getMaxRowNumber()) {
        session.insertTablet(tablet);
        tablet.reset();
      }
    }

    if (tablet.rowSize != 0) {
      session.insertTablet(tablet);
      tablet.reset();
    }
  }

  private void deleteData() throws IoTDBConnectionException, StatementExecutionException {
    String path1 = "root.sg1.d1.s1";
    String path2 = "root.sg1.d1.s2";
    String path3 = "root.sg1.d1.s3";
    String path4 = "root.sg1.d2.s1";
    String path5 = "root.sg1.d2.s2";
    String path6 = "root.sg1.d2.s3";
    long deleteTime = 500;

    List<String> paths = new ArrayList<>();
    paths.add(path1);
    paths.add(path2);
    paths.add(path3);
    paths.add(path4);
    paths.add(path5);
    paths.add(path6);
    try {
      session.deleteData(paths, deleteTime);
    } catch (StatementExecutionException e) {
      if (e.getStatusCode() != TSStatusCode.QUERY_PROCESS_ERROR.getStatusCode()) {
        throw e;
      }
    }
  }

  private void deleteTimeseries() throws IoTDBConnectionException, StatementExecutionException {
    session.deleteTimeseries("root.sg1.d1.s1");
  }

  private void queryAll(List<String> standard) throws ClassNotFoundException, SQLException {
    Class.forName(Config.JDBC_DRIVER_NAME);
    try (Connection connection =
            DriverManager.getConnection(
                Config.IOTDB_URL_PREFIX + "127.0.0.1:6667/", "root", "root");
        Statement statement = connection.createStatement()) {
      ResultSet resultSet = statement.executeQuery("SELECT * FROM root");
      final ResultSetMetaData metaData = resultSet.getMetaData();
      final int colCount = metaData.getColumnCount();
      for (int i = 0; i < colCount; i++) {
        Assert.assertTrue(standard.contains(metaData.getColumnLabel(i + 1)));
      }
      while (resultSet.next()) {
        fail();
      }
    }
  }

  private void deleteStorageGroupTest()
      throws ClassNotFoundException, SQLException, IoTDBConnectionException,
          StatementExecutionException {
    try {
      session.deleteStorageGroup("root.sg1.d1.s1");
    } catch (StatementExecutionException e) {
      assertTrue(e.getMessage().contains("Path [root.sg1.d1.s1] does not exist"));
    }
    session.deleteStorageGroup("root.sg1");
    File folder = new File("data/system/storage_groups/root.sg1/");
    assertFalse(folder.exists());
    session.setStorageGroup("root.sg1.d1");
    session.createTimeseries(
        "root.sg1.d1.s1", TSDataType.INT64, TSEncoding.RLE, CompressionType.SNAPPY);

    Class.forName(Config.JDBC_DRIVER_NAME);
    List<String> standards =
        Arrays.asList("Time", "root.1.2.3", "root.sg2.d1.s1", "root.sg1.d1.s1");
    try (Connection connection =
            DriverManager.getConnection(
                Config.IOTDB_URL_PREFIX + "127.0.0.1:6667/", "root", "root");
        Statement statement = connection.createStatement()) {
      ResultSet resultSet = statement.executeQuery("SELECT * FROM root");
      final ResultSetMetaData metaData = resultSet.getMetaData();
      final int colCount = metaData.getColumnCount();
      for (int i = 0; i < colCount; i++) {
        Assert.assertTrue(standards.contains(metaData.getColumnLabel(i + 1)));
      }
      while (resultSet.next()) {
        fail();
      }
      List<String> storageGroups = new ArrayList<>();
      storageGroups.add("root.sg1.d1");
      storageGroups.add("root.sg2");
      session.deleteStorageGroups(storageGroups);
    }
  }

  private void queryByDevice(String deviceId)
      throws IoTDBConnectionException, StatementExecutionException {
    SessionDataSet sessionDataSet = session.executeQueryStatement("select * from " + deviceId);
    sessionDataSet.setFetchSize(1024);
    int count = 0;
    long expectedSum = 1 + 2 + 3;
    while (sessionDataSet.hasNext()) {
      count++;
      long actualSum = 0;
      for (Field f : sessionDataSet.next().getFields()) {
        actualSum += f.getLongV();
      }
      Assert.assertEquals(expectedSum, actualSum);
    }

    switch (deviceId) {
      case "root.sg1.d1":
        Assert.assertEquals(101, count);
        break;
      case "root.sg1.d2":
        Assert.assertEquals(500, count);
        break;
    }

    sessionDataSet.closeOperationHandle();
  }

  private void insertViaSQL() throws IoTDBConnectionException, StatementExecutionException {
    session.executeNonQueryStatement(
        "insert into root.sg1.d1(timestamp,s1, s2, s3) values(100, 1,2,3)");
  }

  private void checkSetSG(Session session, String sg, boolean correctStatus)
      throws IoTDBConnectionException {
    boolean status = true;
    try {
      session.setStorageGroup(sg);
    } catch (StatementExecutionException e) {
      status = false;
    }
    assertEquals(correctStatus, status);
  }

  private void queryForBatch() throws ClassNotFoundException, SQLException {
    Class.forName(Config.JDBC_DRIVER_NAME);
    List<String> standards =
        Arrays.asList(
            "Time",
            "root.sg1.d1.s1",
            "root.sg1.d1.s2",
            "root.sg1.d1.s3",
            "root.sg1.d2.s1",
            "root.sg1.d2.s2",
            "root.sg1.d2.s3");
    try (Connection connection =
            DriverManager.getConnection(
                Config.IOTDB_URL_PREFIX + "127.0.0.1:6667/", "root", "root");
        Statement statement = connection.createStatement()) {
      ResultSet resultSet = statement.executeQuery("SELECT * FROM root");
      final ResultSetMetaData metaData = resultSet.getMetaData();
      final int colCount = metaData.getColumnCount();
      for (int i = 0; i < colCount; i++) {
        Assert.assertTrue(standards.contains(metaData.getColumnLabel(i + 1)));
      }

      int count = 0;
      while (resultSet.next()) {
        for (int i = 1; i <= colCount; i++) {
          count++;
        }
      }
      Assert.assertEquals(700, count);
    }
  }

  @Test
<<<<<<< HEAD
  public void testInsertTabletWithTriggers()
      throws StatementExecutionException, IoTDBConnectionException, TriggerManagementException {
    session = new Session("127.0.0.1", 6667, "root", "root");
    session.open();
    session.setStorageGroup("root.sg1");
    createTimeseries();

    session.executeNonQueryStatement(
        "create trigger d1s1 after insert on root.sg1.d1.s1 as \"org.apache.iotdb.db.engine.trigger.example.Counter\"");
    session.executeNonQueryStatement(
        "create trigger d1s2 before insert on root.sg1.d1.s2 as \"org.apache.iotdb.db.engine.trigger.example.Counter\"");

    assertEquals(
        Counter.BASE,
        ((Counter) TriggerRegistrationService.getInstance().getTriggerInstance("d1s1"))
            .getCounter());
    assertEquals(
        Counter.BASE,
        ((Counter) TriggerRegistrationService.getInstance().getTriggerInstance("d1s2"))
            .getCounter());
    try {
      int counter =
          ((Counter) TriggerRegistrationService.getInstance().getTriggerInstance("d1s3"))
              .getCounter();
      fail(String.valueOf(counter - Counter.BASE));
    } catch (TriggerManagementException e) {
      assertEquals("Trigger d1s3 does not exist.", e.getMessage());
    }

    insertTablet("root.sg1.d1");

    assertEquals(
        Counter.BASE + 200,
        ((Counter) TriggerRegistrationService.getInstance().getTriggerInstance("d1s1"))
            .getCounter());
    assertEquals(
        Counter.BASE + 200,
        ((Counter) TriggerRegistrationService.getInstance().getTriggerInstance("d1s2"))
            .getCounter());
    try {
      int counter =
          ((Counter) TriggerRegistrationService.getInstance().getTriggerInstance("d1s3"))
              .getCounter();
      fail(String.valueOf(counter - Counter.BASE));
    } catch (TriggerManagementException e) {
      assertEquals("Trigger d1s3 does not exist.", e.getMessage());
    }

=======
  public void testSessionCluster() throws IoTDBConnectionException, StatementExecutionException {
    ArrayList<String> nodeList = new ArrayList<>();
    nodeList.add("127.0.0.1:6669");
    nodeList.add("127.0.0.1:6667");
    nodeList.add("127.0.0.1:6668");
    session = new Session(nodeList, "root", "root");
    session.open();

    session.setStorageGroup("root.sg1");

    createTimeseries();
    insertByStr();

    insertViaSQL();
    queryByDevice("root.sg1.d1");

    session.close();
  }

  @Test
  public void testErrorSessionCluster() throws IoTDBConnectionException {
    ArrayList<String> nodeList = new ArrayList<>();
    // test Format error
    nodeList.add("127.0.0.16669");
    nodeList.add("127.0.0.1:6667");
    session = new Session(nodeList, "root", "root");
    try {
      session.open();
    } catch (Exception e) {
      Assert.assertEquals("NodeUrl Incorrect format", e.getMessage());
    }
>>>>>>> 8343f225
    session.close();
  }
}<|MERGE_RESOLUTION|>--- conflicted
+++ resolved
@@ -20,9 +20,6 @@
 
 import org.apache.iotdb.db.conf.IoTDBConstant;
 import org.apache.iotdb.db.conf.IoTDBDescriptor;
-import org.apache.iotdb.db.engine.trigger.example.Counter;
-import org.apache.iotdb.db.engine.trigger.service.TriggerRegistrationService;
-import org.apache.iotdb.db.exception.TriggerManagementException;
 import org.apache.iotdb.db.utils.EnvironmentUtils;
 import org.apache.iotdb.jdbc.Config;
 import org.apache.iotdb.rpc.IoTDBConnectionException;
@@ -805,56 +802,6 @@
   }
 
   @Test
-<<<<<<< HEAD
-  public void testInsertTabletWithTriggers()
-      throws StatementExecutionException, IoTDBConnectionException, TriggerManagementException {
-    session = new Session("127.0.0.1", 6667, "root", "root");
-    session.open();
-    session.setStorageGroup("root.sg1");
-    createTimeseries();
-
-    session.executeNonQueryStatement(
-        "create trigger d1s1 after insert on root.sg1.d1.s1 as \"org.apache.iotdb.db.engine.trigger.example.Counter\"");
-    session.executeNonQueryStatement(
-        "create trigger d1s2 before insert on root.sg1.d1.s2 as \"org.apache.iotdb.db.engine.trigger.example.Counter\"");
-
-    assertEquals(
-        Counter.BASE,
-        ((Counter) TriggerRegistrationService.getInstance().getTriggerInstance("d1s1"))
-            .getCounter());
-    assertEquals(
-        Counter.BASE,
-        ((Counter) TriggerRegistrationService.getInstance().getTriggerInstance("d1s2"))
-            .getCounter());
-    try {
-      int counter =
-          ((Counter) TriggerRegistrationService.getInstance().getTriggerInstance("d1s3"))
-              .getCounter();
-      fail(String.valueOf(counter - Counter.BASE));
-    } catch (TriggerManagementException e) {
-      assertEquals("Trigger d1s3 does not exist.", e.getMessage());
-    }
-
-    insertTablet("root.sg1.d1");
-
-    assertEquals(
-        Counter.BASE + 200,
-        ((Counter) TriggerRegistrationService.getInstance().getTriggerInstance("d1s1"))
-            .getCounter());
-    assertEquals(
-        Counter.BASE + 200,
-        ((Counter) TriggerRegistrationService.getInstance().getTriggerInstance("d1s2"))
-            .getCounter());
-    try {
-      int counter =
-          ((Counter) TriggerRegistrationService.getInstance().getTriggerInstance("d1s3"))
-              .getCounter();
-      fail(String.valueOf(counter - Counter.BASE));
-    } catch (TriggerManagementException e) {
-      assertEquals("Trigger d1s3 does not exist.", e.getMessage());
-    }
-
-=======
   public void testSessionCluster() throws IoTDBConnectionException, StatementExecutionException {
     ArrayList<String> nodeList = new ArrayList<>();
     nodeList.add("127.0.0.1:6669");
@@ -886,7 +833,6 @@
     } catch (Exception e) {
       Assert.assertEquals("NodeUrl Incorrect format", e.getMessage());
     }
->>>>>>> 8343f225
     session.close();
   }
 }