--- conflicted
+++ resolved
@@ -205,15 +205,9 @@
       insertTabletWithAlignedTimeseriesMethod();
       insertNonAlignedRecord(ROOT_SG1_D2);
       session.executeNonQueryStatement("flush");
-<<<<<<< HEAD
-      SessionDataSet dataSet = selectTest("select s2 from root.sg_1.d1.vector");
-      assertEquals(dataSet.getColumnNames().size(), 2);
-      assertEquals(dataSet.getColumnNames().get(0), "Time");
-=======
-      SessionDataSet dataSet = selectTest("select * from root.sg_1.d1.vector.s2");
-      assertEquals(2, dataSet.getColumnNames().size());
-      assertEquals("Time", dataSet.getColumnNames().get(0));
->>>>>>> a9f582e7
+      SessionDataSet dataSet = selectTest("select s2 from root.sg_1.d1.vector.*");
+      assertEquals(2, dataSet.getColumnNames().size());
+      assertEquals("Time", dataSet.getColumnNames().get(0));
       assertEquals(dataSet.getColumnNames().get(1), ROOT_SG1_D1_VECTOR1 + ".s2");
       int time = 0;
       while (dataSet.hasNext()) {
