--- conflicted
+++ resolved
@@ -68,11 +68,7 @@
   }
 
   @Test
-<<<<<<< HEAD
   public void testInsertByObject()
-=======
-  public void testAlignByDevice()
->>>>>>> 13b22365
       throws IoTDBSessionException, SQLException, ClassNotFoundException, TException, IoTDBRPCException {
     session = new Session("127.0.0.1", 6667, "root", "root");
     session.open();
@@ -80,7 +76,6 @@
     session.setStorageGroup("root.sg1");
 
     createTimeseries();
-<<<<<<< HEAD
     insertInObject();
 
     // sql test
@@ -88,13 +83,22 @@
     query3();
 
     session.close();
-=======
+  }
+
+  @Test
+  public void testAlignByDevice()
+      throws IoTDBSessionException, SQLException, ClassNotFoundException, TException, IoTDBRPCException {
+    session = new Session("127.0.0.1", 6667, "root", "root");
+    session.open();
+
+    session.setStorageGroup("root.sg1");
+
+    createTimeseries();
 
     insertRowBatchTest2("root.sg1.d1");
 
     queryForAlignByDevice();
     queryForAlignByDevice2();
->>>>>>> 13b22365
   }
 
   // it's will output too much to travis, so ignore it
@@ -352,7 +356,7 @@
     measurements.add("s2");
     measurements.add("s3");
     for (long time = 0; time < 100; time++) {
-      session.insert(deviceId, time, measurements, 1L, 1L, 1L);
+      session.insert(deviceId, time, measurements, 1L, 2L, 3L);
     }
   }
 
@@ -570,7 +574,7 @@
       long index = 1;
       count++;
       for (Field f : sessionDataSet.next().getFields()) {
-        Assert.assertEquals(f.getLongV(), index);
+        Assert.assertEquals(index, f.getLongV());
         index++;
       }
     }
