/*
 * Licensed to the Apache Software Foundation (ASF) under one
 * or more contributor license agreements.  See the NOTICE file
 * distributed with this work for additional information
 * regarding copyright ownership.  The ASF licenses this file
 * to you under the Apache License, Version 2.0 (the
 * "License"); you may not use this file except in compliance
 * with the License.  You may obtain a copy of the License at
 *
 *     http://www.apache.org/licenses/LICENSE-2.0
 *
 * Unless required by applicable law or agreed to in writing,
 * software distributed under the License is distributed on an
 * "AS IS" BASIS, WITHOUT WARRANTIES OR CONDITIONS OF ANY
 * KIND, either express or implied.  See the License for the
 * specific language governing permissions and limitations
 * under the License.
 */
package org.apache.iotdb.session;

import static org.junit.Assert.assertEquals;
import static org.junit.Assert.assertFalse;
import static org.junit.Assert.assertTrue;

import java.io.File;
import java.sql.Connection;
import java.sql.DriverManager;
import java.sql.ResultSet;
import java.sql.ResultSetMetaData;
import java.sql.SQLException;
import java.sql.Statement;
import java.util.ArrayList;
import java.util.HashMap;
import java.util.List;
import java.util.Map;
import org.apache.iotdb.db.conf.IoTDBConstant;
import org.apache.iotdb.db.conf.IoTDBDescriptor;
import org.apache.iotdb.db.utils.EnvironmentUtils;
import org.apache.iotdb.jdbc.Config;
import org.apache.iotdb.rpc.BatchExecutionException;
import org.apache.iotdb.rpc.IoTDBConnectionException;
import org.apache.iotdb.rpc.StatementExecutionException;
import org.apache.iotdb.tsfile.file.metadata.enums.CompressionType;
import org.apache.iotdb.tsfile.file.metadata.enums.TSDataType;
import org.apache.iotdb.tsfile.file.metadata.enums.TSEncoding;
import org.apache.iotdb.tsfile.read.common.Field;
import org.apache.iotdb.tsfile.read.common.RowRecord;
import org.apache.iotdb.tsfile.write.record.Tablet;
import org.apache.iotdb.tsfile.write.schema.MeasurementSchema;
import org.junit.After;
import org.junit.Assert;
import org.junit.Before;
import org.junit.Test;
import org.slf4j.Logger;
import org.slf4j.LoggerFactory;

public class IoTDBSessionIT {

  private static Logger logger = LoggerFactory.getLogger(IoTDBSessionIT.class);

  private Session session;

  @Before
  public void setUp() {
    System.setProperty(IoTDBConstant.IOTDB_CONF, "src/test/resources/");
    EnvironmentUtils.closeStatMonitor();
    EnvironmentUtils.envSetUp();
  }

  @After
  public void tearDown() throws Exception {
    session.close();
    EnvironmentUtils.cleanEnv();
  }

  @Test
  public void testInsertByStr() throws IoTDBConnectionException, StatementExecutionException {
    session = new Session("127.0.0.1", 6667, "root", "root");
    session.open();

    session.setStorageGroup("root.sg1");

    createTimeseries();
    insertByStr();

    // sql test
    insertViaSQL();
    query3();

    session.close();

  }

  private void insertByStr() throws IoTDBConnectionException, StatementExecutionException {
    String deviceId = "root.sg1.d1";
    List<String> measurements = new ArrayList<>();
    measurements.add("s1");
    measurements.add("s2");
    measurements.add("s3");

    for (long time = 0; time < 100; time++) {
      List<String> values = new ArrayList<>();
      values.add("1");
      values.add("2");
      values.add("3");
      session.insertRecord(deviceId, time, measurements, values);
    }
  }

  @Test
  public void testInsertByBlankStrAndInferType() throws IoTDBConnectionException, StatementExecutionException {
    session = new Session("127.0.0.1", 6667, "root", "root");
    session.open();

    String deviceId = "root.sg1.d1";
    List<String> measurements = new ArrayList<>();
    measurements.add("s1 ");

    List<String> values = new ArrayList<>();
    values.add("1.0");
    session.insertRecord(deviceId, 1L, measurements, values);

    String[] expected = new String[]{"root.sg1.d1.s1 "};

    assertFalse(session.checkTimeseriesExists("root.sg1.d1.s1 "));
    SessionDataSet dataSet = session.executeQueryStatement("show timeseries");
    int i = 0;
    while (dataSet.hasNext()) {
      assertEquals(expected[i], dataSet.next().getFields().get(0).toString());
      i++;
    }

    session.close();
  }

  @Test
  public void testInsertByStrAndInferType() throws IoTDBConnectionException, StatementExecutionException {
    session = new Session("127.0.0.1", 6667, "root", "root");
    session.open();

    String deviceId = "root.sg1.d1";
    List<String> measurements = new ArrayList<>();
    measurements.add("s1");
    measurements.add("s2");
    measurements.add("s3");
    measurements.add("s4");

    List<String> values = new ArrayList<>();
    values.add("1");
    values.add("1.2");
    values.add("true");
    values.add("dad");
    session.insertRecord(deviceId, 1L, measurements, values);

    String[] expected = new String[]{
        IoTDBDescriptor.getInstance().getConfig().getIntegerStringInferType().name(),
        IoTDBDescriptor.getInstance().getConfig().getFloatingStringInferType().name(),
        IoTDBDescriptor.getInstance().getConfig().getBooleanStringInferType().name(),
        TSDataType.TEXT.name()
    };

    SessionDataSet dataSet = session.executeQueryStatement("show timeseries root");
    int i = 0;
    while (dataSet.hasNext()) {
      assertEquals(expected[i], dataSet.next().getFields().get(3).getStringValue());
      i++;
    }

    session.close();
  }

  @Test
  public void testInsertByObjAndNotInferType() throws IoTDBConnectionException, StatementExecutionException {
    session = new Session("127.0.0.1", 6667, "root", "root");
    session.open();

    String deviceId = "root.sg1.d1";
    List<String> measurements = new ArrayList<>();
    measurements.add("s1");
    measurements.add("s2");
    measurements.add("s3");
    measurements.add("s4");

    List<TSDataType> dataTypes = new ArrayList<>();
    dataTypes.add(TSDataType.INT64);
    dataTypes.add(TSDataType.DOUBLE);
    dataTypes.add(TSDataType.TEXT);
    dataTypes.add(TSDataType.TEXT);

    List<Object> values = new ArrayList<>();
    values.add(1L);
    values.add(1.2d);
    values.add("true");
    values.add("dad");
    session.insertRecord(deviceId, 1L, measurements, dataTypes, values);

    String[] expected = new String[]{
        TSDataType.INT64.name(),
        TSDataType.DOUBLE.name(),
        TSDataType.TEXT.name(),
        TSDataType.TEXT.name()
    };

    SessionDataSet dataSet = session.executeQueryStatement("show timeseries root");
    int i = 0;
    while (dataSet.hasNext()) {
      assertEquals(expected[i], dataSet.next().getFields().get(3).getStringValue());
      i++;
    }

    session.close();
  }

  @Test
  public void testInsertByObject() throws IoTDBConnectionException, StatementExecutionException {
    session = new Session("127.0.0.1", 6667, "root", "root");
    session.open();

    session.setStorageGroup("root.sg1");

    createTimeseries();
    insertInObject("root.sg1.d1", 0, 100);

    // sql test
    insertViaSQL();
    query3();

    session.close();
  }


  @Test
  public void testAlignByDevice() throws IoTDBConnectionException,
      StatementExecutionException, BatchExecutionException {
    session = new Session("127.0.0.1", 6667, "root", "root");
    session.open();

    session.setStorageGroup("root.sg1");

    createTimeseries();

    insertTablet("root.sg1.d1", 0, 1000, 256);

    queryForAlignByDevice();
    queryForAlignByDevice2();
  }

  @Test
  public void testBatchInsertSeqAndUnseq() throws SQLException, ClassNotFoundException,
      IoTDBConnectionException, StatementExecutionException, BatchExecutionException {
    session = new Session("127.0.0.1", 6667, "root", "root");
    session.open();

    session.setStorageGroup("root.sg1");

    createTimeseries();

    insertTablet("root.sg1.d1", 0, 1000, 256);
    // flush
    session.executeNonQueryStatement("FLUSH");
    session.executeNonQueryStatement("FLUSH root.sg1");
    session.executeNonQueryStatement("MERGE");
    session.executeNonQueryStatement("FULL MERGE");
    insertTablet("root.sg1.d1", 500, 1500, 200);

    queryForBatchSeqAndUnseq();
  }

  @Test
  public void testBatchInsert() throws StatementExecutionException, SQLException,
      ClassNotFoundException, IoTDBConnectionException, BatchExecutionException {
    session = new Session("127.0.0.1", 6667, "root", "root");
    session.open();

    session.setStorageGroup("root.sg1");

    createTimeseries();

    insertTablet("root.sg1.d1", 0, 1000, 256);

    queryForBatch();
  }

  @Test
  public void testCreateMultiTimeseries()
      throws IoTDBConnectionException, BatchExecutionException, StatementExecutionException {
    session = new Session("127.0.0.1", 6667, "root", "root");
    session.open();

    List<String> paths = new ArrayList<>();
    paths.add("root.sg1.d1.s1");
    paths.add("root.sg1.d1.s2");
    List<TSDataType> tsDataTypes = new ArrayList<>();
    tsDataTypes.add(TSDataType.DOUBLE);
    tsDataTypes.add(TSDataType.DOUBLE);
    List<TSEncoding> tsEncodings = new ArrayList<>();
    tsEncodings.add(TSEncoding.RLE);
    tsEncodings.add(TSEncoding.RLE);
    List<CompressionType> compressionTypes = new ArrayList<>();
    compressionTypes.add(CompressionType.SNAPPY);
    compressionTypes.add(CompressionType.SNAPPY);

    List<Map<String, String>> tagsList = new ArrayList<>();
    Map<String, String> tags = new HashMap<>();
    tags.put("tag1", "v1");
    tagsList.add(tags);
    tagsList.add(tags);

    session
        .createMultiTimeseries(paths, tsDataTypes, tsEncodings, compressionTypes, null, tagsList,
            null, null);

    Assert.assertTrue(session.checkTimeseriesExists("root.sg1.d1.s1"));
    Assert.assertTrue(session.checkTimeseriesExists("root.sg1.d1.s2"));

  }

  @Test
  public void testInsertMethods()
      throws StatementExecutionException, IoTDBConnectionException, BatchExecutionException {

    session = new Session("127.0.0.1", 6667, "root", "root");
    session.open();

    session.setStorageGroup("root.sg1");
    String deviceId = "root.sg1.d1";

    createTimeseries();


    // test insert tablet
    List<MeasurementSchema> schemaList = new ArrayList<>();
    schemaList.add(new MeasurementSchema("s1", TSDataType.INT64, TSEncoding.RLE));
    schemaList.add(new MeasurementSchema("s2", TSDataType.INT64, TSEncoding.RLE));
    schemaList.add(new MeasurementSchema("s3", TSDataType.INT64, TSEncoding.RLE));

    Tablet tablet = new Tablet("root.sg1.d1", schemaList, 100);

    session.testInsertTablet(tablet);

    // test insert record
    List<String> measurements = new ArrayList<>();
    measurements.add("s1");
    measurements.add("s2");
    measurements.add("s3");
    for (long time = 0; time < 100; time++) {
      List<String> values = new ArrayList<>();
      values.add("1");
      values.add("2");
      values.add("3");
      session.testInsertRecord(deviceId, time, measurements, values);
    }

    // test insert records
    measurements = new ArrayList<>();
    measurements.add("s1");
    measurements.add("s2");
    measurements.add("s3");
    List<String> deviceIds = new ArrayList<>();
    List<List<String>> measurementsList = new ArrayList<>();
    List<List<String>> valuesList = new ArrayList<>();
    List<Long> timestamps = new ArrayList<>();

    for (long time = 0; time < 500; time++) {
      List<String> values = new ArrayList<>();
      values.add("1");
      values.add("2");
      values.add("3");

      deviceIds.add(deviceId);
      measurementsList.add(measurements);
      valuesList.add(values);
      timestamps.add(time);
      if (time != 0 && time % 100 == 0) {
        session.testInsertRecords(deviceIds, timestamps, measurementsList, valuesList);
        deviceIds.clear();
        measurementsList.clear();
        valuesList.clear();
        timestamps.clear();
      }
    }

    session.testInsertRecords(deviceIds, timestamps, measurementsList, valuesList);
  }

  @Test
  public void testChineseCharacter() throws IoTDBConnectionException, StatementExecutionException {
    session = new Session("127.0.0.1", 6667, "root", "root");
    session.open();
    if (!System.getProperty("sun.jnu.encoding").contains("UTF-8")) {
      logger.error("The system does not support UTF-8, so skip Chinese test...");
      session.close();
      return;
    }
    String storageGroup = "root.存储组1";
    String[] devices = new String[]{
        "设备1.指标1",
        "设备1.s2",
        "d2.s1",
        "d2.指标2"
    };
    session.setStorageGroup(storageGroup);
    createTimeseriesInChinese(storageGroup, devices);
    insertInChinese(storageGroup, devices);
    session.deleteStorageGroup(storageGroup);
    session.close();
  }

  @Test
  public void test() throws ClassNotFoundException, SQLException,
      IoTDBConnectionException, StatementExecutionException, BatchExecutionException {
    session = new Session("127.0.0.1", 6667, "root", "root");
    try {
      session.open();
    } catch (IoTDBConnectionException e) {
      e.printStackTrace();
    }

    session.setStorageGroup("root.sg1");

    createTimeseries();

    insertRecord("root.sg1.d1", 0, 100);

    // sql test
    insertViaSQL();

    query3();

//    insertTablet1();
    deleteData();

    query();

    deleteTimeseries();

    query2();

    insertRecords("root.sg1.d2", 0, 500, 100);

    query4();

    // special characters
    session.createTimeseries("root.sg1.d1.1_2", TSDataType.INT64, TSEncoding.RLE,
        CompressionType.SNAPPY);
    session.createTimeseries("root.sg1.d1.\"1.2.3\"", TSDataType.INT64, TSEncoding.RLE,
        CompressionType.SNAPPY);
    session.createTimeseries("root.sg1.d1.\'1.2.4\'", TSDataType.INT64, TSEncoding.RLE,
        CompressionType.SNAPPY);

    session.setStorageGroup("root.1");
    session.createTimeseries("root.1.2.3", TSDataType.INT64, TSEncoding.RLE,
        CompressionType.SNAPPY);

    // Add another storage group to test the deletion of storage group
    session.setStorageGroup("root.sg2");
    session.createTimeseries("root.sg2.d1.s1", TSDataType.INT64, TSEncoding.RLE,
        CompressionType.SNAPPY);

    deleteStorageGroupTest();

    // set storage group but do not create timeseries
    session.setStorageGroup("root.sg3");
    insertTablet("root.sg3.d1", 0, 100, 100);

    // create timeseries but do not set storage group
    session.createTimeseries("root.sg4.d1.s1", TSDataType.INT64, TSEncoding.RLE,
        CompressionType.SNAPPY);
    session.createTimeseries("root.sg4.d1.s2", TSDataType.INT64, TSEncoding.RLE,
        CompressionType.SNAPPY);
    session.createTimeseries("root.sg4.d1.s3", TSDataType.INT64, TSEncoding.RLE,
        CompressionType.SNAPPY);
    insertTablet("root.sg4.d1", 0, 100, 100);

    // do not set storage group and create timeseries
    insertTablet("root.sg5.d1", 0, 100, 100);

    session.close();
  }

  @Test
  public void testByStr() throws ClassNotFoundException, SQLException,
      IoTDBConnectionException, StatementExecutionException, BatchExecutionException {
    session = new Session("127.0.0.1", 6667, "root", "root");
    try {
      session.open();
    } catch (IoTDBConnectionException e) {
      e.printStackTrace();
    }

    session.setStorageGroup("root.sg1");

    createTimeseries();

    insertByStr();

    // sql test
    insertViaSQL();

    query3();

//    insertTablet1();
    deleteData();

    query();

    deleteTimeseries();

    query2();

    insertRecordsByStr("root.sg1.d2", 0, 500, 100);

    query4();

    // special characters
    session.createTimeseries("root.sg1.d1.1_2", TSDataType.INT64, TSEncoding.RLE,
        CompressionType.SNAPPY);
    session.createTimeseries("root.sg1.d1.\"1.2.3\"", TSDataType.INT64, TSEncoding.RLE,
        CompressionType.SNAPPY);
    session.createTimeseries("root.sg1.d1.\'1.2.4\'", TSDataType.INT64, TSEncoding.RLE,
        CompressionType.SNAPPY);

    session.setStorageGroup("root.1");
    session.createTimeseries("root.1.2.3", TSDataType.INT64, TSEncoding.RLE,
        CompressionType.SNAPPY);

    // Add another storage group to test the deletion of storage group
    session.setStorageGroup("root.sg2");
    session.createTimeseries("root.sg2.d1.s1", TSDataType.INT64, TSEncoding.RLE,
        CompressionType.SNAPPY);

    deleteStorageGroupTest();

    // set storage group but do not create timeseries
    session.setStorageGroup("root.sg3");
    insertTablet("root.sg3.d1", 0, 100, 100);

    // create timeseries but do not set storage group
    session.createTimeseries("root.sg4.d1.s1", TSDataType.INT64, TSEncoding.RLE,
        CompressionType.SNAPPY);
    session.createTimeseries("root.sg4.d1.s2", TSDataType.INT64, TSEncoding.RLE,
        CompressionType.SNAPPY);
    session.createTimeseries("root.sg4.d1.s3", TSDataType.INT64, TSEncoding.RLE,
        CompressionType.SNAPPY);
    insertTablet("root.sg4.d1", 0, 100, 100);

    // do not set storage group and create timeseries
    insertTablet("root.sg5.d1", 0, 100, 100);

    session.close();
  }

  @Test
  public void testCheckPath() throws IoTDBConnectionException {
    session = new Session("127.0.0.1", 6667, "root", "root");
    session.open();

    //test set sg
    checkSetSG(session, "root.vehicle", true);
    checkSetSG(session, "root.123456", true);
    checkSetSG(session, "root._1234", true);
    checkSetSG(session, "root._vehicle", true);
    checkSetSG(session, "root.\tvehicle", false);
    checkSetSG(session, "root.\nvehicle", false);
    checkSetSG(session, "root..vehicle", false);
    checkSetSG(session, "root.1234a4", true);
    checkSetSG(session, "root.1_2", true);
    checkSetSG(session, "root.%12345", true);
    checkSetSG(session, "root.+12345", true);
    checkSetSG(session, "root.-12345", true);
    checkSetSG(session, "root.a{12345}", true);

    //test create timeseries
    checkCreateTimeseries(session, "root.vehicle.d0.s0", true);
    checkCreateTimeseries(session, "root.vehicle.1110.s0", true);
    checkCreateTimeseries(session, "root.vehicle.d0.1220", true);
    checkCreateTimeseries(session, "root.vehicle._1234.s0", true);
    checkCreateTimeseries(session, "root.vehicle.1245.\"1.2.3\"", true);
    checkCreateTimeseries(session, "root.vehicle.1245.\'1.2.4\'", true);
    checkCreateTimeseries(session, "root.vehicle./d0.s0", true);
    checkCreateTimeseries(session, "root.vehicle.d\t0.s0", false);
    checkCreateTimeseries(session, "root.vehicle.!d\t0.s0", false);
    checkCreateTimeseries(session, "root.vehicle.d{dfewrew0}.s0", true);

    session.close();
  }

  @Test
  public void testSessionInterfacesWithDisabledWAL()
      throws StatementExecutionException, IoTDBConnectionException,
          BatchExecutionException {
    session = new Session("127.0.0.1", 6667, "root", "root");
    try {
      session.open();
    } catch (IoTDBConnectionException e) {
      e.printStackTrace();
    }

    session.setStorageGroup("root.sg1");
    String deviceId = "root.sg1.d1";

    boolean isEnableWAL = IoTDBDescriptor.getInstance().getConfig().isEnableWal();
    IoTDBDescriptor.getInstance().getConfig().setEnableWal(false);
    createTimeseries();

    // test insert record
    insertRecord(deviceId, 0, 100);

    // test insert tablet
    insertTablet(deviceId, 0, 100, 100);
    IoTDBDescriptor.getInstance().getConfig().setEnableWal(isEnableWAL);
    session.close();
  }

  private void createTimeseriesForTime()
      throws StatementExecutionException, IoTDBConnectionException {
    session.createTimeseries("root.sg1.d1.s1", TSDataType.INT64, TSEncoding.RLE,
        CompressionType.SNAPPY);
    session.createTimeseries("root.sg1.d1.s2", TSDataType.INT64, TSEncoding.RLE,
        CompressionType.SNAPPY);
    session.createTimeseries("root.sg1.d1.s3", TSDataType.INT64, TSEncoding.RLE,
        CompressionType.SNAPPY);
    session.createTimeseries("root.sg1.d1.s4", TSDataType.INT64, TSEncoding.RLE,
        CompressionType.SNAPPY);
    session.createTimeseries("root.sg1.d1.s5", TSDataType.INT64, TSEncoding.RLE,
        CompressionType.SNAPPY);
    session.createTimeseries("root.sg1.d1.s6", TSDataType.INT64, TSEncoding.RLE,
        CompressionType.SNAPPY);
    session.createTimeseries("root.sg1.d2.s1", TSDataType.INT64, TSEncoding.RLE,
        CompressionType.SNAPPY);
    session.createTimeseries("root.sg1.d2.s2", TSDataType.INT64, TSEncoding.RLE,
        CompressionType.SNAPPY);
    session.createTimeseries("root.sg1.d2.s3", TSDataType.INT64, TSEncoding.RLE,
        CompressionType.SNAPPY);
  }

  private void createTimeseries() throws StatementExecutionException, IoTDBConnectionException {
    session.createTimeseries("root.sg1.d1.s1", TSDataType.INT64, TSEncoding.RLE,
        CompressionType.SNAPPY);
    session.createTimeseries("root.sg1.d1.s2", TSDataType.INT64, TSEncoding.RLE,
        CompressionType.SNAPPY);
    session.createTimeseries("root.sg1.d1.s3", TSDataType.INT64, TSEncoding.RLE,
        CompressionType.SNAPPY);
    session.createTimeseries("root.sg1.d2.s1", TSDataType.INT64, TSEncoding.RLE,
        CompressionType.SNAPPY);
    session.createTimeseries("root.sg1.d2.s2", TSDataType.INT64, TSEncoding.RLE,
        CompressionType.SNAPPY);
    session.createTimeseries("root.sg1.d2.s3", TSDataType.INT64, TSEncoding.RLE,
        CompressionType.SNAPPY);
  }

  private void createTimeseriesInChinese(String storageGroup, String[] devices)
      throws StatementExecutionException, IoTDBConnectionException {
    for (String path : devices) {
      String fullPath = storageGroup + "." + path;
      session.createTimeseries(fullPath, TSDataType.INT64, TSEncoding.RLE, CompressionType.SNAPPY);
    }
  }

  private void insertInChinese(String storageGroup, String[] devices)
      throws StatementExecutionException, IoTDBConnectionException {
    for (String path : devices) {
      for (int i = 0; i < 10; i++) {
        String[] ss = path.split("\\.");
        String deviceId = storageGroup;
        for (int j = 0; j < ss.length - 1; j++) {
          deviceId += ("." + ss[j]);
        }
        String sensorId = ss[ss.length - 1];
        List<String> measurements = new ArrayList<>();
        List<Object> values = new ArrayList<>();
        List<TSDataType> types = new ArrayList<>();

        measurements.add(sensorId);
        types.add(TSDataType.INT64);
        values.add(100L);
        session.insertRecord(deviceId, i, measurements, types, values);
      }
    }
  }

<<<<<<< HEAD
  private void insertRecords(String deviceId, long startTime, long endTime, long recordSplitTime)
      throws IoTDBConnectionException, BatchExecutionException {
=======
  private void insertRecords() throws IoTDBConnectionException, StatementExecutionException {
    String deviceId = "root.sg1.d2";
>>>>>>> a223fdfc
    List<String> measurements = new ArrayList<>();
    measurements.add("s1");
    measurements.add("s2");
    measurements.add("s3");
    List<String> deviceIds = new ArrayList<>();
    List<List<String>> measurementsList = new ArrayList<>();
    List<List<Object>> valuesList = new ArrayList<>();
    List<Long> timestamps = new ArrayList<>();
    List<List<TSDataType>> typesList = new ArrayList<>();

    for (long time = startTime; time < endTime; time++) {
      List<Object> values = new ArrayList<>();
      List<TSDataType> types = new ArrayList<>();
      values.add(1L);
      values.add(2L);
      values.add(3L);
      types.add(TSDataType.INT64);
      types.add(TSDataType.INT64);
      types.add(TSDataType.INT64);

      deviceIds.add(deviceId);
      measurementsList.add(measurements);
      valuesList.add(values);
      typesList.add(types);
      timestamps.add(time);
      if (time != 0 && time % recordSplitTime == 0) {
        session.insertRecords(deviceIds, timestamps, measurementsList, typesList, valuesList);
        deviceIds.clear();
        measurementsList.clear();
        valuesList.clear();
        timestamps.clear();
      }
    }

    session.insertRecords(deviceIds, timestamps, measurementsList, typesList, valuesList);
  }

<<<<<<< HEAD
  private void insertRecordsByStr(String deviceId, long startTime, long endTime, long recordSplitTime) throws IoTDBConnectionException, BatchExecutionException {
=======
  private void insertRecordsByStr() throws IoTDBConnectionException, StatementExecutionException {
    String deviceId = "root.sg1.d2";
>>>>>>> a223fdfc
    List<String> measurements = new ArrayList<>();
    measurements.add("s1");
    measurements.add("s2");
    measurements.add("s3");
    List<String> deviceIds = new ArrayList<>();
    List<List<String>> measurementsList = new ArrayList<>();
    List<List<String>> valuesList = new ArrayList<>();
    List<Long> timestamps = new ArrayList<>();

    for (long time = startTime; time < endTime; time++) {
      List<String> values = new ArrayList<>();
      values.add("1");
      values.add("2");
      values.add("3");

      deviceIds.add(deviceId);
      measurementsList.add(measurements);
      valuesList.add(values);
      timestamps.add(time);
      if (time != 0 && time % recordSplitTime == 0) {
        session.insertRecords(deviceIds, timestamps, measurementsList, valuesList);
        deviceIds.clear();
        measurementsList.clear();
        valuesList.clear();
        timestamps.clear();
      }
    }

    session.insertRecords(deviceIds, timestamps, measurementsList, valuesList);
  }

  private void insertInObject(String deviceId, long startTime, long endTime)
      throws IoTDBConnectionException, StatementExecutionException {
    List<String> measurements = new ArrayList<>();
    List<TSDataType> types = new ArrayList<>();
    measurements.add("s1");
    measurements.add("s2");
    measurements.add("s3");
    types.add(TSDataType.INT64);
    types.add(TSDataType.INT64);
    types.add(TSDataType.INT64);

    for (long time = startTime; time < endTime; time++) {
      session.insertRecord(deviceId, time, measurements, types,1L, 2L, 3L);
    }
  }

  private void insertRecord(String deviceId, long startTime, long endTime)
      throws IoTDBConnectionException, StatementExecutionException {
    List<String> measurements = new ArrayList<>();
    List<TSDataType> types = new ArrayList<>();
    measurements.add("s1");
    measurements.add("s2");
    measurements.add("s3");
    types.add(TSDataType.INT64);
    types.add(TSDataType.INT64);
    types.add(TSDataType.INT64);

    for (long time = startTime; time < endTime; time++) {
      List<Object> values = new ArrayList<>();
      values.add(1L);
      values.add(2L);
      values.add(3L);
      session.insertRecord(deviceId, time, measurements, types, values);
    }
  }

<<<<<<< HEAD
  private void insertTablet(String deviceId, long startTime, long endTime, int maxTabletRow)
      throws IoTDBConnectionException, BatchExecutionException {
=======
  private void insertTabletTest1(String deviceId)
      throws IoTDBConnectionException, StatementExecutionException {
>>>>>>> a223fdfc

    List<MeasurementSchema> schemaList = new ArrayList<>();
    schemaList.add(new MeasurementSchema("s1", TSDataType.INT64, TSEncoding.RLE));
    schemaList.add(new MeasurementSchema("s2", TSDataType.INT64, TSEncoding.RLE));
    schemaList.add(new MeasurementSchema("s3", TSDataType.INT64, TSEncoding.RLE));

    Tablet tablet = new Tablet(deviceId, schemaList, maxTabletRow);

    long[] timestamps = tablet.timestamps;
    Object[] values = tablet.values;

    for (long time = startTime; time < endTime; time++) {
      int row = tablet.rowSize++;
      timestamps[row] = time;
      for (int i = 0; i < 3; i++) {
        long[] sensor = (long[]) values[i];
        sensor[row] = i;
      }
      if (tablet.rowSize == tablet.getMaxRowNumber()) {
        session.insertTablet(tablet);
        tablet.reset();
      }
    }

    if (tablet.rowSize != 0) {
      session.insertTablet(tablet);
      tablet.reset();
    }
  }

  private void deleteData() throws IoTDBConnectionException, StatementExecutionException {
    String path1 = "root.sg1.d1.s1";
    String path2 = "root.sg1.d1.s2";
    String path3 = "root.sg1.d1.s3";
    long deleteTime = 100;

    List<String> paths = new ArrayList<>();
    paths.add(path1);
    paths.add(path2);
    paths.add(path3);
    session.deleteData(paths, deleteTime);
  }

  private void deleteTimeseries() throws IoTDBConnectionException, StatementExecutionException {
    session.deleteTimeseries("root.sg1.d1.s1");
  }

  private void query() throws ClassNotFoundException, SQLException {
    Class.forName(Config.JDBC_DRIVER_NAME);
    String standard =
        "Time\n" + "root.sg1.d1.s1\n" + "root.sg1.d1.s2\n" + "root.sg1.d1.s3\n"
            + "root.sg1.d2.s1\n" + "root.sg1.d2.s2\n" + "root.sg1.d2.s3\n";
    try (Connection connection = DriverManager
        .getConnection(Config.IOTDB_URL_PREFIX + "127.0.0.1:6667/", "root", "root");
        Statement statement = connection.createStatement()) {
      ResultSet resultSet = statement.executeQuery("SELECT * FROM root");
      final ResultSetMetaData metaData = resultSet.getMetaData();
      final int colCount = metaData.getColumnCount();
      StringBuilder resultStr = new StringBuilder();
      for (int i = 0; i < colCount; i++) {
        resultStr.append(metaData.getColumnLabel(i + 1)).append("\n");
      }
      while (resultSet.next()) {
        for (int i = 1; i <= colCount; i++) {
          resultStr.append(resultSet.getString(i)).append(",");
        }
        resultStr.append("\n");
      }
      Assert.assertEquals(resultStr.toString(), standard);
    }
  }

  private void queryForAlignByDevice()
      throws StatementExecutionException, IoTDBConnectionException {
    SessionDataSet sessionDataSet = session
        .executeQueryStatement("select '11', s1, '11' from root.sg1.d1 align by device");
    sessionDataSet.setFetchSize(1024);
    int count = 0;
    while (sessionDataSet.hasNext()) {
      count++;
      StringBuilder sb = new StringBuilder();
      List<Field> fields = sessionDataSet.next().getFields();
      for (Field f : fields) {
        sb.append(f.getStringValue()).append(",");
      }
      Assert.assertEquals("root.sg1.d1,11,0,11,", sb.toString());
    }
    Assert.assertEquals(1000, count);
    sessionDataSet.closeOperationHandle();
  }

  private void queryForAlignByDevice2()
      throws IoTDBConnectionException, StatementExecutionException {
    SessionDataSet sessionDataSet = session.executeQueryStatement(
        "select '11', s1, '11', s5, s1, s5 from root.sg1.d1 align by device");
    sessionDataSet.setFetchSize(1024);
    int count = 0;
    while (sessionDataSet.hasNext()) {
      count++;
      StringBuilder sb = new StringBuilder();
      List<Field> fields = sessionDataSet.next().getFields();
      for (Field f : fields) {
        sb.append(f.getStringValue()).append(",");
      }
      Assert.assertEquals("root.sg1.d1,11,0,11,null,0,null,", sb.toString());
    }
    Assert.assertEquals(1000, count);
    sessionDataSet.closeOperationHandle();
  }


  private void query2() throws ClassNotFoundException, SQLException {
    Class.forName(Config.JDBC_DRIVER_NAME);
    String standard =
        "Time\n" + "root.sg1.d1.s2\n" + "root.sg1.d1.s3\n"
            + "root.sg1.d2.s1\n" + "root.sg1.d2.s2\n" + "root.sg1.d2.s3\n";
    try (Connection connection = DriverManager
        .getConnection(Config.IOTDB_URL_PREFIX + "127.0.0.1:6667/", "root", "root");
        Statement statement = connection.createStatement()) {
      ResultSet resultSet = statement.executeQuery("SELECT * FROM root");
      final ResultSetMetaData metaData = resultSet.getMetaData();
      final int colCount = metaData.getColumnCount();
      StringBuilder resultStr = new StringBuilder();
      for (int i = 0; i < colCount; i++) {
        resultStr.append(metaData.getColumnLabel(i + 1)).append("\n");
      }
      while (resultSet.next()) {
        for (int i = 1; i <= colCount; i++) {
          resultStr.append(resultSet.getString(i)).append(",");
        }
        resultStr.append("\n");
      }
      Assert.assertEquals(resultStr.toString(), standard);
    }
  }

  private void deleteStorageGroupTest() throws ClassNotFoundException, SQLException,
      IoTDBConnectionException, StatementExecutionException {
    try {
      session.deleteStorageGroup("root.sg1.d1.s1");
    } catch (StatementExecutionException e) {
      assertTrue(e.getMessage().contains("Path [root.sg1.d1.s1] does not exist"));
    }
    session.deleteStorageGroup("root.sg1");
    File folder = new File("data/system/storage_groups/root.sg1/");
    assertFalse(folder.exists());
    session.setStorageGroup("root.sg1.d1");
    session.createTimeseries("root.sg1.d1.s1", TSDataType.INT64, TSEncoding.RLE,
        CompressionType.SNAPPY);
    // using the query result as the QueryTest to verify the deletion and the new insertion
    Class.forName(Config.JDBC_DRIVER_NAME);
    String standard = "Time\n" + "root.1.2.3\n" + "root.sg2.d1.s1\n" + "root.sg1.d1.s1\n";
    try (Connection connection = DriverManager
        .getConnection(Config.IOTDB_URL_PREFIX + "127.0.0.1:6667/", "root", "root");
        Statement statement = connection.createStatement()) {
      ResultSet resultSet = statement.executeQuery("SELECT * FROM root");
      final ResultSetMetaData metaData = resultSet.getMetaData();
      final int colCount = metaData.getColumnCount();
      StringBuilder resultStr = new StringBuilder();
      for (int i = 0; i < colCount; i++) {
        resultStr.append(metaData.getColumnLabel(i + 1)).append("\n");
      }
      while (resultSet.next()) {
        for (int i = 1; i <= colCount; i++) {
          resultStr.append(resultSet.getString(i)).append(",");
        }
        resultStr.append("\n");
      }
      Assert.assertEquals(standard, resultStr.toString());
      List<String> storageGroups = new ArrayList<>();
      storageGroups.add("root.sg1.d1");
      storageGroups.add("root.sg2");
      session.deleteStorageGroups(storageGroups);
    }
  }

  private void query4() throws IoTDBConnectionException, StatementExecutionException {
    SessionDataSet sessionDataSet = session.executeQueryStatement("select * from root.sg1.d2");
    sessionDataSet.setFetchSize(1024);
    int count = 0;
    while (sessionDataSet.hasNext()) {
      long index = 1;
      count++;
      for (Field f : sessionDataSet.next().getFields()) {
        Assert.assertEquals(f.getLongV(), index);
        index++;
      }
    }
    Assert.assertEquals(500, count);
    sessionDataSet.closeOperationHandle();
  }


  private void query3() throws IoTDBConnectionException, StatementExecutionException {
    SessionDataSet sessionDataSet = session.executeQueryStatement("select * from root.sg1.d1");
    sessionDataSet.setFetchSize(1024);
    int count = 0;
    while (sessionDataSet.hasNext()) {
      long index = 1;
      count++;
      for (Field f : sessionDataSet.next().getFields()) {
        Assert.assertEquals(index, f.getLongV());
        index++;
      }
    }
    Assert.assertEquals(101, count);
    sessionDataSet.closeOperationHandle();
  }


  private void insertViaSQL() throws IoTDBConnectionException, StatementExecutionException {
    session.executeNonQueryStatement(
        "insert into root.sg1.d1(timestamp,s1, s2, s3) values(100, 1,2,3)");
  }

  private void checkSetSG(Session session, String sg, boolean correctStatus)
      throws IoTDBConnectionException {
    boolean status = true;
    try {
      session.setStorageGroup(sg);
    } catch (StatementExecutionException e) {
      status = false;
    }
    assertEquals(correctStatus, status);
  }

  private void checkCreateTimeseries(Session session, String timeseries, boolean correctStatus)
      throws IoTDBConnectionException {
    boolean status = true;
    try {
      session.createTimeseries(timeseries, TSDataType.INT64, TSEncoding.RLE,
          CompressionType.SNAPPY);
    } catch (StatementExecutionException e) {
      status = false;
    }
    assertEquals(correctStatus, status);
  }

<<<<<<< HEAD
  private void insertTabletForTime(String deviceId)
      throws IoTDBConnectionException, BatchExecutionException {
=======
  private void insertTabletTest2(String deviceId)
      throws IoTDBConnectionException, StatementExecutionException {

    List<MeasurementSchema> schemaList = new ArrayList<>();
    schemaList.add(new MeasurementSchema("s1", TSDataType.INT64, TSEncoding.RLE));
    schemaList.add(new MeasurementSchema("s2", TSDataType.INT64, TSEncoding.RLE));
    schemaList.add(new MeasurementSchema("s3", TSDataType.INT64, TSEncoding.RLE));

    Tablet tablet = new Tablet(deviceId, schemaList, 256);

    long[] timestamps = tablet.timestamps;
    Object[] values = tablet.values;

    for (long time = 0; time < 1000; time++) {
      int row = tablet.rowSize++;
      timestamps[row] = time;
      for (int i = 0; i < 3; i++) {
        long[] sensor = (long[]) values[i];
        sensor[row] = i;
      }
      if (tablet.rowSize == tablet.getMaxRowNumber()) {
        session.insertTablet(tablet);
        tablet.reset();
      }
    }

    if (tablet.rowSize != 0) {
      session.insertTablet(tablet);
      tablet.reset();
    }
  }

  private void insertTabletTest3(String deviceId)
      throws IoTDBConnectionException, StatementExecutionException {

    List<MeasurementSchema> schemaList = new ArrayList<>();
    schemaList.add(new MeasurementSchema("s1", TSDataType.INT64, TSEncoding.RLE));
    schemaList.add(new MeasurementSchema("s2", TSDataType.INT64, TSEncoding.RLE));
    schemaList.add(new MeasurementSchema("s3", TSDataType.INT64, TSEncoding.RLE));

    Tablet tablet = new Tablet(deviceId, schemaList, 200);

    long[] timestamps = tablet.timestamps;
    Object[] values = tablet.values;

    for (long time = 500; time < 1500; time++) {
      int row = tablet.rowSize++;
      timestamps[row] = time;
      for (int i = 0; i < 3; i++) {
        long[] sensor = (long[]) values[i];
        sensor[row] = i;
      }
      if (tablet.rowSize == tablet.getMaxRowNumber()) {
        session.insertTablet(tablet);
        tablet.reset();
      }
    }

    if (tablet.rowSize != 0) {
      session.insertTablet(tablet);
      tablet.reset();
    }
  }

  private void insertTabletTestForTime(String deviceId)
      throws IoTDBConnectionException, StatementExecutionException {
>>>>>>> a223fdfc

    List<MeasurementSchema> schemaList = new ArrayList<>();
    schemaList.add(new MeasurementSchema("s1", TSDataType.INT64, TSEncoding.RLE));
    schemaList.add(new MeasurementSchema("s2", TSDataType.INT64, TSEncoding.RLE));
    schemaList.add(new MeasurementSchema("s3", TSDataType.INT64, TSEncoding.RLE));
    schemaList.add(new MeasurementSchema("s4", TSDataType.INT64, TSEncoding.RLE));
    schemaList.add(new MeasurementSchema("s5", TSDataType.INT64, TSEncoding.RLE));
    schemaList.add(new MeasurementSchema("s6", TSDataType.INT64, TSEncoding.RLE));
    long count = 10000000;
    long begin = 0;

    Tablet tablet = new Tablet(deviceId, schemaList, 1000);

    long[] timestamps = tablet.timestamps;
    Object[] values = tablet.values;

    for (long time = begin; time < count + begin; time++) {
      int row = tablet.rowSize++;
      timestamps[row] = time;
      for (int i = 0; i < 6; i++) {
        long[] sensor = (long[]) values[i];
        sensor[row] = i;
      }
      if (tablet.rowSize == tablet.getMaxRowNumber()) {
        session.insertTablet(tablet);
        tablet.reset();
      }
    }

    if (tablet.rowSize != 0) {
      session.insertTablet(tablet);
      tablet.reset();
    }

  }

  private void queryForBatch() throws ClassNotFoundException, SQLException {
    Class.forName(Config.JDBC_DRIVER_NAME);
    String standard =
        "Time\n" + "root.sg1.d1.s1\n" + "root.sg1.d1.s2\n" + "root.sg1.d1.s3\n" +
            "root.sg1.d2.s1\n" + "root.sg1.d2.s2\n" + "root.sg1.d2.s3\n";
    try (Connection connection = DriverManager
        .getConnection(Config.IOTDB_URL_PREFIX + "127.0.0.1:6667/", "root", "root");
        Statement statement = connection.createStatement()) {
      ResultSet resultSet = statement.executeQuery("SELECT * FROM root");
      final ResultSetMetaData metaData = resultSet.getMetaData();
      final int colCount = metaData.getColumnCount();
      StringBuilder resultStr = new StringBuilder();
      for (int i = 0; i < colCount; i++) {
        resultStr.append(metaData.getColumnLabel(i + 1)).append("\n");
      }

      int count = 0;
      while (resultSet.next()) {
        for (int i = 1; i <= colCount; i++) {
          count++;
        }
      }
      Assert.assertEquals(standard, resultStr.toString());
      // d1 and d2 will align
      Assert.assertEquals(7000, count);
    }
  }

  public void queryForBatchCheckOrder() throws ClassNotFoundException, SQLException {
    Class.forName(Config.JDBC_DRIVER_NAME);
    String standard =
        "Time\n" + "root.sg1.d1.s1\n" + "root.sg1.d1.s2\n" + "root.sg1.d1.s3\n" +
            "root.sg1.d2.s1\n" + "root.sg1.d2.s2\n" + "root.sg1.d2.s3\n";
    try (Connection connection = DriverManager
        .getConnection(Config.IOTDB_URL_PREFIX + "192.168.130.18:6667/", "root", "root");
        Statement statement = connection.createStatement()) {
      ResultSet resultSet = statement.executeQuery("SELECT s_0 FROM root.group_0.d_0 LIMIT 10000");
      final ResultSetMetaData metaData = resultSet.getMetaData();
      final int colCount = metaData.getColumnCount();
      StringBuilder resultStr = new StringBuilder();
      for (int i = 0; i < colCount; i++) {
        resultStr.append(metaData.getColumnLabel(i + 1)).append("\n");
      }

      int count = 0;
      long beforeTime = 0;
      int errorCount = 0;
      while (resultSet.next()) {
        long curTime = resultSet.getLong(1);
        if (beforeTime < curTime) {
          beforeTime = curTime;
        } else {
          errorCount++;
          if (errorCount > 10) {
            System.exit(-1);
          }
        }

        for (int i = 1; i <= colCount; i++) {
          count++;
        }
      }
      Assert.assertEquals(standard, resultStr.toString());
      // d1 and d2 will align
      Assert.assertEquals(7000, count);
    }
  }

  private void queryForBatchSeqAndUnseq() throws ClassNotFoundException, SQLException {
    Class.forName(Config.JDBC_DRIVER_NAME);
    String standard =
        "Time\n" + "root.sg1.d1.s1\n" + "root.sg1.d1.s2\n" + "root.sg1.d1.s3\n" +
            "root.sg1.d2.s1\n" + "root.sg1.d2.s2\n" + "root.sg1.d2.s3\n";
    try (Connection connection = DriverManager
        .getConnection(Config.IOTDB_URL_PREFIX + "127.0.0.1:6667/", "root", "root");
        Statement statement = connection.createStatement()) {
      ResultSet resultSet = statement.executeQuery("SELECT * FROM root");
      final ResultSetMetaData metaData = resultSet.getMetaData();
      final int colCount = metaData.getColumnCount();
      StringBuilder resultStr = new StringBuilder();
      for (int i = 0; i < colCount; i++) {
        resultStr.append(metaData.getColumnLabel(i + 1)).append("\n");
      }

      int count = 0;
      while (resultSet.next()) {
        for (int i = 1; i <= colCount; i++) {
          count++;
        }
      }
      Assert.assertEquals(standard, resultStr.toString());
      // d1 and d2 will align
      Assert.assertEquals(10500, count);
    }
  }

}<|MERGE_RESOLUTION|>--- conflicted
+++ resolved
@@ -679,13 +679,8 @@
     }
   }
 
-<<<<<<< HEAD
   private void insertRecords(String deviceId, long startTime, long endTime, long recordSplitTime)
       throws IoTDBConnectionException, BatchExecutionException {
-=======
-  private void insertRecords() throws IoTDBConnectionException, StatementExecutionException {
-    String deviceId = "root.sg1.d2";
->>>>>>> a223fdfc
     List<String> measurements = new ArrayList<>();
     measurements.add("s1");
     measurements.add("s2");
@@ -723,12 +718,8 @@
     session.insertRecords(deviceIds, timestamps, measurementsList, typesList, valuesList);
   }
 
-<<<<<<< HEAD
-  private void insertRecordsByStr(String deviceId, long startTime, long endTime, long recordSplitTime) throws IoTDBConnectionException, BatchExecutionException {
-=======
-  private void insertRecordsByStr() throws IoTDBConnectionException, StatementExecutionException {
-    String deviceId = "root.sg1.d2";
->>>>>>> a223fdfc
+  private void insertRecordsByStr(String deviceId, long startTime, long endTime,
+      long recordSplitTime) throws IoTDBConnectionException, BatchExecutionException {
     List<String> measurements = new ArrayList<>();
     measurements.add("s1");
     measurements.add("s2");
@@ -796,13 +787,8 @@
     }
   }
 
-<<<<<<< HEAD
   private void insertTablet(String deviceId, long startTime, long endTime, int maxTabletRow)
       throws IoTDBConnectionException, BatchExecutionException {
-=======
-  private void insertTabletTest1(String deviceId)
-      throws IoTDBConnectionException, StatementExecutionException {
->>>>>>> a223fdfc
 
     List<MeasurementSchema> schemaList = new ArrayList<>();
     schemaList.add(new MeasurementSchema("s1", TSDataType.INT64, TSEncoding.RLE));
@@ -1041,77 +1027,8 @@
     assertEquals(correctStatus, status);
   }
 
-<<<<<<< HEAD
   private void insertTabletForTime(String deviceId)
       throws IoTDBConnectionException, BatchExecutionException {
-=======
-  private void insertTabletTest2(String deviceId)
-      throws IoTDBConnectionException, StatementExecutionException {
-
-    List<MeasurementSchema> schemaList = new ArrayList<>();
-    schemaList.add(new MeasurementSchema("s1", TSDataType.INT64, TSEncoding.RLE));
-    schemaList.add(new MeasurementSchema("s2", TSDataType.INT64, TSEncoding.RLE));
-    schemaList.add(new MeasurementSchema("s3", TSDataType.INT64, TSEncoding.RLE));
-
-    Tablet tablet = new Tablet(deviceId, schemaList, 256);
-
-    long[] timestamps = tablet.timestamps;
-    Object[] values = tablet.values;
-
-    for (long time = 0; time < 1000; time++) {
-      int row = tablet.rowSize++;
-      timestamps[row] = time;
-      for (int i = 0; i < 3; i++) {
-        long[] sensor = (long[]) values[i];
-        sensor[row] = i;
-      }
-      if (tablet.rowSize == tablet.getMaxRowNumber()) {
-        session.insertTablet(tablet);
-        tablet.reset();
-      }
-    }
-
-    if (tablet.rowSize != 0) {
-      session.insertTablet(tablet);
-      tablet.reset();
-    }
-  }
-
-  private void insertTabletTest3(String deviceId)
-      throws IoTDBConnectionException, StatementExecutionException {
-
-    List<MeasurementSchema> schemaList = new ArrayList<>();
-    schemaList.add(new MeasurementSchema("s1", TSDataType.INT64, TSEncoding.RLE));
-    schemaList.add(new MeasurementSchema("s2", TSDataType.INT64, TSEncoding.RLE));
-    schemaList.add(new MeasurementSchema("s3", TSDataType.INT64, TSEncoding.RLE));
-
-    Tablet tablet = new Tablet(deviceId, schemaList, 200);
-
-    long[] timestamps = tablet.timestamps;
-    Object[] values = tablet.values;
-
-    for (long time = 500; time < 1500; time++) {
-      int row = tablet.rowSize++;
-      timestamps[row] = time;
-      for (int i = 0; i < 3; i++) {
-        long[] sensor = (long[]) values[i];
-        sensor[row] = i;
-      }
-      if (tablet.rowSize == tablet.getMaxRowNumber()) {
-        session.insertTablet(tablet);
-        tablet.reset();
-      }
-    }
-
-    if (tablet.rowSize != 0) {
-      session.insertTablet(tablet);
-      tablet.reset();
-    }
-  }
-
-  private void insertTabletTestForTime(String deviceId)
-      throws IoTDBConnectionException, StatementExecutionException {
->>>>>>> a223fdfc
 
     List<MeasurementSchema> schemaList = new ArrayList<>();
     schemaList.add(new MeasurementSchema("s1", TSDataType.INT64, TSEncoding.RLE));
