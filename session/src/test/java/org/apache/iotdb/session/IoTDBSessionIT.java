/*
 * Licensed to the Apache Software Foundation (ASF) under one
 * or more contributor license agreements.  See the NOTICE file
 * distributed with this work for additional information
 * regarding copyright ownership.  The ASF licenses this file
 * to you under the Apache License, Version 2.0 (the
 * "License"); you may not use this file except in compliance
 * with the License.  You may obtain a copy of the License at
 *
 *     http://www.apache.org/licenses/LICENSE-2.0
 *
 * Unless required by applicable law or agreed to in writing,
 * software distributed under the License is distributed on an
 * "AS IS" BASIS, WITHOUT WARRANTIES OR CONDITIONS OF ANY
 * KIND, either express or implied.  See the License for the
 * specific language governing permissions and limitations
 * under the License.
 */
package org.apache.iotdb.session;

import static org.junit.Assert.assertEquals;
import static org.junit.Assert.assertFalse;
import static org.junit.Assert.assertTrue;

import java.io.File;
import java.sql.Connection;
import java.sql.DriverManager;
import java.sql.ResultSet;
import java.sql.ResultSetMetaData;
import java.sql.SQLException;
import java.sql.Statement;
import java.util.ArrayList;
import java.util.List;
import org.apache.iotdb.db.conf.IoTDBConfig;
import org.apache.iotdb.db.conf.IoTDBConstant;
import org.apache.iotdb.db.conf.IoTDBDescriptor;
import org.apache.iotdb.db.utils.EnvironmentUtils;
import org.apache.iotdb.jdbc.Config;
import org.apache.iotdb.rpc.BatchExecutionException;
import org.apache.iotdb.rpc.IoTDBConnectionException;
import org.apache.iotdb.rpc.StatementExecutionException;
import org.apache.iotdb.tsfile.file.metadata.enums.CompressionType;
import org.apache.iotdb.tsfile.file.metadata.enums.TSDataType;
import org.apache.iotdb.tsfile.file.metadata.enums.TSEncoding;
import org.apache.iotdb.tsfile.read.common.Field;
import org.apache.iotdb.tsfile.write.record.RowBatch;
import org.apache.iotdb.tsfile.write.schema.MeasurementSchema;
import org.apache.iotdb.tsfile.write.schema.Schema;
import org.junit.After;
import org.junit.Assert;
import org.junit.Before;
import org.junit.Test;

public class IoTDBSessionIT {

  private Session session;

  @Before
  public void setUp() {
    System.setProperty(IoTDBConstant.IOTDB_CONF, "src/test/resources/");
    EnvironmentUtils.closeStatMonitor();
    EnvironmentUtils.envSetUp();
  }

  @After
  public void tearDown() throws Exception {
    session.close();
    EnvironmentUtils.cleanEnv();
  }

  @Test
<<<<<<< HEAD
  public void testInsertByObject()
      throws IoTDBConnectionException, SQLException, ClassNotFoundException, StatementExecutionException {
    session = new Session("127.0.0.1", 6667, "root", "root");
    session.open();

    session.setStorageGroup("root.sg1");

    createTimeseries();
    insertInObject();

    // sql test
    insert_via_sql();
    query3();

    session.close();
  }

  @Test
  public void testAlignByDevice()
      throws SQLException, IoTDBConnectionException, StatementExecutionException {
=======
  public void testAlignByDevice() throws IoTDBConnectionException,
      StatementExecutionException, BatchExecutionException {
>>>>>>> 16d1570f
    session = new Session("127.0.0.1", 6667, "root", "root");
    session.open();

    session.setStorageGroup("root.sg1");

    createTimeseries();

    insertRowBatchTest2("root.sg1.d1");

    queryForAlignByDevice();
    queryForAlignByDevice2();
  }

  // it's will output too much to travis, so ignore it
  public void testTime()
      throws IoTDBConnectionException, StatementExecutionException, BatchExecutionException {
    session = new Session("127.0.0.1", 6667, "root", "root");
    session.open();

    session.setStorageGroup("root.sg1");

    createTimeseriesForTime();

    insertRowBatchTestForTime("root.sg1.d1");
  }

  @Test
  public void testBatchInsertSeqAndUnseq() throws SQLException, ClassNotFoundException,
      IoTDBConnectionException, StatementExecutionException, BatchExecutionException {
    session = new Session("127.0.0.1", 6667, "root", "root");
    session.open();

    session.setStorageGroup("root.sg1");

    createTimeseries();

    insertRowBatchTest2("root.sg1.d1");
    // flush
    Class.forName(Config.JDBC_DRIVER_NAME);
    try (Connection connection = DriverManager
        .getConnection(Config.IOTDB_URL_PREFIX + "127.0.0.1:6667/", "root", "root");
        Statement statement = connection.createStatement()) {
      statement.execute("FLUSH");
    }
    //
    insertRowBatchTest3("root.sg1.d1");

    queryForBatchSeqAndUnseq();
  }

  @Test
  public void testBatchInsert() throws StatementExecutionException, SQLException,
      ClassNotFoundException, IoTDBConnectionException, BatchExecutionException {
    session = new Session("127.0.0.1", 6667, "root", "root");
    session.open();

    session.setStorageGroup("root.sg1");

    createTimeseries();

    insertRowBatchTest2("root.sg1.d1");

    queryForBatch();
  }

  public void testTestMethod()
      throws StatementExecutionException, IoTDBConnectionException, BatchExecutionException {

    session = new Session("127.0.0.1", 6667, "root", "root");
    session.open();

    session.setStorageGroup("root.sg1");
    String deviceId = "root.sg1.d1";

    createTimeseries();

    // test insert batch
    Schema schema = new Schema();
    schema.registerMeasurement(new MeasurementSchema("s1", TSDataType.INT64, TSEncoding.RLE));
    schema.registerMeasurement(new MeasurementSchema("s2", TSDataType.INT64, TSEncoding.RLE));
    schema.registerMeasurement(new MeasurementSchema("s3", TSDataType.INT64, TSEncoding.RLE));

    RowBatch rowBatch = schema.createRowBatch("root.sg1.d1", 100);

    session.testInsertBatch(rowBatch);

    // test insert row
    List<String> measurements = new ArrayList<>();
    measurements.add("s1");
    measurements.add("s2");
    measurements.add("s3");
    for (long time = 0; time < 100; time++) {
      List<String> values = new ArrayList<>();
      values.add("1");
      values.add("2");
      values.add("3");
      session.testInsert(deviceId, time, measurements, values);
    }

    // test insert row in batch
    measurements = new ArrayList<>();
    measurements.add("s1");
    measurements.add("s2");
    measurements.add("s3");
    List<String> deviceIds = new ArrayList<>();
    List<List<String>> measurementsList = new ArrayList<>();
    List<List<String>> valuesList = new ArrayList<>();
    List<Long> timestamps = new ArrayList<>();

    for (long time = 0; time < 500; time++) {
      List<String> values = new ArrayList<>();
      values.add("1");
      values.add("2");
      values.add("3");

      deviceIds.add(deviceId);
      measurementsList.add(measurements);
      valuesList.add(values);
      timestamps.add(time);
      if (time != 0 && time % 100 == 0) {
        session.testInsertInBatch(deviceIds, timestamps, measurementsList, valuesList);
        deviceIds.clear();
        measurementsList.clear();
        valuesList.clear();
        timestamps.clear();
      }
    }

    session.testInsertInBatch(deviceIds, timestamps, measurementsList, valuesList);
  }

  @Test
  public void test() throws ClassNotFoundException, SQLException,
      IoTDBConnectionException, StatementExecutionException, BatchExecutionException {
    session = new Session("127.0.0.1", 6667, "root", "root");
    try {
      session.open();
    } catch (IoTDBConnectionException e) {
      e.printStackTrace();
    }

    session.setStorageGroup("root.sg1");

    createTimeseries();

    insert();

    // sql test
    insert_via_sql();

    query3();

//    insertRowBatchTest1();
    deleteData();

    query();

    deleteTimeseries();

    query2();

    insertInBatch();

    query4();

    // special characters
    session.createTimeseries("root.sg1.d1.1_2", TSDataType.INT64, TSEncoding.RLE,
        CompressionType.SNAPPY);
    session.createTimeseries("root.sg1.d1.\"1.2.3\"", TSDataType.INT64, TSEncoding.RLE,
        CompressionType.SNAPPY);
    session.createTimeseries("root.sg1.d1.\'1.2.4\'", TSDataType.INT64, TSEncoding.RLE,
        CompressionType.SNAPPY);

    session.setStorageGroup("root.1");
    session.createTimeseries("root.1.2.3", TSDataType.INT64, TSEncoding.RLE,
        CompressionType.SNAPPY);

    // Add another storage group to test the deletion of storage group
    session.setStorageGroup("root.sg2");
    session.createTimeseries("root.sg2.d1.s1", TSDataType.INT64, TSEncoding.RLE,
        CompressionType.SNAPPY);

    deleteStorageGroupTest();

    // Test batch insertions when creating schema automatically is enabled
    IoTDBConfig conf = IoTDBDescriptor.getInstance().getConfig();
    conf.setAutoCreateSchemaEnabled(true);

    // set storage group but do not create timeseries
    session.setStorageGroup("root.sg3");
    insertRowBatchTest1("root.sg3.d1");

    // create timeseries but do not set storage group
    session.createTimeseries("root.sg4.d1.s1", TSDataType.INT64, TSEncoding.RLE,
        CompressionType.SNAPPY);
    session.createTimeseries("root.sg4.d1.s2", TSDataType.INT64, TSEncoding.RLE,
        CompressionType.SNAPPY);
    session.createTimeseries("root.sg4.d1.s3", TSDataType.INT64, TSEncoding.RLE,
        CompressionType.SNAPPY);
    insertRowBatchTest1("root.sg4.d1");

    // do not set storage group and create timeseries
    insertRowBatchTest1("root.sg5.d1");

    conf.setAutoCreateSchemaEnabled(false);

    session.close();
  }


  private void createTimeseriesForTime() throws StatementExecutionException, IoTDBConnectionException {
    session.createTimeseries("root.sg1.d1.s1", TSDataType.INT64, TSEncoding.RLE,
        CompressionType.SNAPPY);
    session.createTimeseries("root.sg1.d1.s2", TSDataType.INT64, TSEncoding.RLE,
        CompressionType.SNAPPY);
    session.createTimeseries("root.sg1.d1.s3", TSDataType.INT64, TSEncoding.RLE,
        CompressionType.SNAPPY);
    session.createTimeseries("root.sg1.d1.s4", TSDataType.INT64, TSEncoding.RLE,
        CompressionType.SNAPPY);
    session.createTimeseries("root.sg1.d1.s5", TSDataType.INT64, TSEncoding.RLE,
        CompressionType.SNAPPY);
    session.createTimeseries("root.sg1.d1.s6", TSDataType.INT64, TSEncoding.RLE,
        CompressionType.SNAPPY);
    session.createTimeseries("root.sg1.d2.s1", TSDataType.INT64, TSEncoding.RLE,
        CompressionType.SNAPPY);
    session.createTimeseries("root.sg1.d2.s2", TSDataType.INT64, TSEncoding.RLE,
        CompressionType.SNAPPY);
    session.createTimeseries("root.sg1.d2.s3", TSDataType.INT64, TSEncoding.RLE,
        CompressionType.SNAPPY);
  }

  private void createTimeseries() throws StatementExecutionException, IoTDBConnectionException {
    session.createTimeseries("root.sg1.d1.s1", TSDataType.INT64, TSEncoding.RLE,
        CompressionType.SNAPPY);
    session.createTimeseries("root.sg1.d1.s2", TSDataType.INT64, TSEncoding.RLE,
        CompressionType.SNAPPY);
    session.createTimeseries("root.sg1.d1.s3", TSDataType.INT64, TSEncoding.RLE,
        CompressionType.SNAPPY);
    session.createTimeseries("root.sg1.d2.s1", TSDataType.INT64, TSEncoding.RLE,
        CompressionType.SNAPPY);
    session.createTimeseries("root.sg1.d2.s2", TSDataType.INT64, TSEncoding.RLE,
        CompressionType.SNAPPY);
    session.createTimeseries("root.sg1.d2.s3", TSDataType.INT64, TSEncoding.RLE,
        CompressionType.SNAPPY);
  }

  private void insertInBatch() throws IoTDBConnectionException, BatchExecutionException {
    String deviceId = "root.sg1.d2";
    List<String> measurements = new ArrayList<>();
    measurements.add("s1");
    measurements.add("s2");
    measurements.add("s3");
    List<String> deviceIds = new ArrayList<>();
    List<List<String>> measurementsList = new ArrayList<>();
    List<List<String>> valuesList = new ArrayList<>();
    List<Long> timestamps = new ArrayList<>();

    for (long time = 0; time < 500; time++) {
      List<String> values = new ArrayList<>();
      values.add("1");
      values.add("2");
      values.add("3");

      deviceIds.add(deviceId);
      measurementsList.add(measurements);
      valuesList.add(values);
      timestamps.add(time);
      if (time != 0 && time % 100 == 0) {
        session.insertInBatch(deviceIds, timestamps, measurementsList, valuesList);
        deviceIds.clear();
        measurementsList.clear();
        valuesList.clear();
        timestamps.clear();
      }
    }

    session.insertInBatch(deviceIds, timestamps, measurementsList, valuesList);
  }

<<<<<<< HEAD
  private void insertInObject() throws IoTDBConnectionException {
    String deviceId = "root.sg1.d1";
    List<String> measurements = new ArrayList<>();
    measurements.add("s1");
    measurements.add("s2");
    measurements.add("s3");
    for (long time = 0; time < 100; time++) {
      session.insert(deviceId, time, measurements, 1L, 2L, 3L);
    }
  }

  private void insert() throws IoTDBConnectionException {
=======
  private void insert() throws IoTDBConnectionException, StatementExecutionException {
>>>>>>> 16d1570f
    String deviceId = "root.sg1.d1";
    List<String> measurements = new ArrayList<>();
    measurements.add("s1");
    measurements.add("s2");
    measurements.add("s3");
    for (long time = 0; time < 100; time++) {
      List<String> values = new ArrayList<>();
      values.add("1");
      values.add("2");
      values.add("3");
      session.insert(deviceId, time, measurements, values);
    }
  }

  private void insertRowBatchTest1(String deviceId)
      throws IoTDBConnectionException, BatchExecutionException {
    Schema schema = new Schema();
    schema.registerMeasurement(new MeasurementSchema("s1", TSDataType.INT64, TSEncoding.RLE));
    schema.registerMeasurement(new MeasurementSchema("s2", TSDataType.INT64, TSEncoding.RLE));
    schema.registerMeasurement(new MeasurementSchema("s3", TSDataType.INT64, TSEncoding.RLE));

    RowBatch rowBatch = schema.createRowBatch(deviceId, 100);

    long[] timestamps = rowBatch.timestamps;
    Object[] values = rowBatch.values;

    for (long time = 0; time < 100; time++) {
      int row = rowBatch.batchSize++;
      timestamps[row] = time;
      for (int i = 0; i < 3; i++) {
        long[] sensor = (long[]) values[i];
        sensor[row] = i;
      }
      if (rowBatch.batchSize == rowBatch.getMaxBatchSize()) {
        session.insertBatch(rowBatch);
        rowBatch.reset();
      }
    }

    if (rowBatch.batchSize != 0) {
      session.insertBatch(rowBatch);
      rowBatch.reset();
    }
  }

  private void deleteData() throws IoTDBConnectionException, StatementExecutionException {
    String path1 = "root.sg1.d1.s1";
    String path2 = "root.sg1.d1.s2";
    String path3 = "root.sg1.d1.s3";
    long deleteTime = 100;

    List<String> paths = new ArrayList<>();
    paths.add(path1);
    paths.add(path2);
    paths.add(path3);
    session.deleteData(paths, deleteTime);
  }

  private void deleteTimeseries() throws IoTDBConnectionException, StatementExecutionException {
    session.deleteTimeseries("root.sg1.d1.s1");
  }

  private void query() throws ClassNotFoundException, SQLException {
    Class.forName(Config.JDBC_DRIVER_NAME);
    String standard =
        "Time\n" + "root.sg1.d1.s1\n" + "root.sg1.d1.s2\n" + "root.sg1.d1.s3\n"
            + "root.sg1.d2.s1\n" + "root.sg1.d2.s2\n" + "root.sg1.d2.s3\n";
    try (Connection connection = DriverManager
        .getConnection(Config.IOTDB_URL_PREFIX + "127.0.0.1:6667/", "root", "root");
        Statement statement = connection.createStatement()) {
      ResultSet resultSet = statement.executeQuery("SELECT * FROM root");
      final ResultSetMetaData metaData = resultSet.getMetaData();
      final int colCount = metaData.getColumnCount();
      StringBuilder resultStr = new StringBuilder();
      for (int i = 0; i < colCount; i++) {
        resultStr.append(metaData.getColumnLabel(i + 1)).append("\n");
      }
      while (resultSet.next()) {
        for (int i = 1; i <= colCount; i++) {
          resultStr.append(resultSet.getString(i)).append(",");
        }
        resultStr.append("\n");
      }
      Assert.assertEquals(resultStr.toString(), standard);
    }
  }

  private void queryForAlignByDevice() throws StatementExecutionException, IoTDBConnectionException {
    SessionDataSet sessionDataSet = session
        .executeQueryStatement("select '11', s1, '11' from root.sg1.d1 align by device");
    sessionDataSet.setBatchSize(1024);
    int count = 0;
    while (sessionDataSet.hasNext()) {
      count++;
      StringBuilder sb = new StringBuilder();
      List<Field> fields = sessionDataSet.next().getFields();
      for (Field f : fields) {
        sb.append(f.getStringValue()).append(",");
      }
      Assert.assertEquals("root.sg1.d1,11,0,11,", sb.toString());
    }
    Assert.assertEquals(1000, count);
    sessionDataSet.closeOperationHandle();
  }

  private void queryForAlignByDevice2() throws IoTDBConnectionException, StatementExecutionException {
    SessionDataSet sessionDataSet = session.executeQueryStatement(
        "select '11', s1, '11', s5, s1, s5 from root.sg1.d1 align by device");
    sessionDataSet.setBatchSize(1024);
    int count = 0;
    while (sessionDataSet.hasNext()) {
      count++;
      StringBuilder sb = new StringBuilder();
      List<Field> fields = sessionDataSet.next().getFields();
      for (Field f : fields) {
        sb.append(f.getStringValue()).append(",");
      }
      Assert.assertEquals("root.sg1.d1,11,0,11,null,0,null,", sb.toString());
    }
    Assert.assertEquals(1000, count);
    sessionDataSet.closeOperationHandle();
  }


  private void query2() throws ClassNotFoundException, SQLException {
    Class.forName(Config.JDBC_DRIVER_NAME);
    String standard =
        "Time\n" + "root.sg1.d1.s2\n" + "root.sg1.d1.s3\n"
            + "root.sg1.d2.s1\n" + "root.sg1.d2.s2\n" + "root.sg1.d2.s3\n";
    try (Connection connection = DriverManager
        .getConnection(Config.IOTDB_URL_PREFIX + "127.0.0.1:6667/", "root", "root");
        Statement statement = connection.createStatement()) {
      ResultSet resultSet = statement.executeQuery("SELECT * FROM root");
      final ResultSetMetaData metaData = resultSet.getMetaData();
      final int colCount = metaData.getColumnCount();
      StringBuilder resultStr = new StringBuilder();
      for (int i = 0; i < colCount; i++) {
        resultStr.append(metaData.getColumnLabel(i + 1)).append("\n");
      }
      while (resultSet.next()) {
        for (int i = 1; i <= colCount; i++) {
          resultStr.append(resultSet.getString(i)).append(",");
        }
        resultStr.append("\n");
      }
      Assert.assertEquals(resultStr.toString(), standard);
    }
  }

  public void deleteStorageGroupTest() throws ClassNotFoundException, SQLException,
      IoTDBConnectionException, StatementExecutionException {
    try {
      session.deleteStorageGroup("root.sg1.d1.s1");
    } catch (StatementExecutionException e) {
      assertTrue(e.getMessage().contains("Path [root.sg1.d1.s1] does not exist"));
    }
    session.deleteStorageGroup("root.sg1");
    File folder = new File("data/system/storage_groups/root.sg1/");
    assertFalse(folder.exists());
    session.setStorageGroup("root.sg1.d1");
    session.createTimeseries("root.sg1.d1.s1", TSDataType.INT64, TSEncoding.RLE,
        CompressionType.SNAPPY);
    // using the query result as the QueryTest to verify the deletion and the new insertion
    Class.forName(Config.JDBC_DRIVER_NAME);
    String standard = "Time\n" + "root.1.2.3\n" + "root.sg2.d1.s1\n" + "root.sg1.d1.s1\n";
    try (Connection connection = DriverManager
        .getConnection(Config.IOTDB_URL_PREFIX + "127.0.0.1:6667/", "root", "root");
        Statement statement = connection.createStatement()) {
      ResultSet resultSet = statement.executeQuery("SELECT * FROM root");
      final ResultSetMetaData metaData = resultSet.getMetaData();
      final int colCount = metaData.getColumnCount();
      StringBuilder resultStr = new StringBuilder();
      for (int i = 0; i < colCount; i++) {
        resultStr.append(metaData.getColumnLabel(i + 1)).append("\n");
      }
      while (resultSet.next()) {
        for (int i = 1; i <= colCount; i++) {
          resultStr.append(resultSet.getString(i)).append(",");
        }
        resultStr.append("\n");
      }
      Assert.assertEquals(standard, resultStr.toString());
      List<String> storageGroups = new ArrayList<>();
      storageGroups.add("root.sg1.d1");
      storageGroups.add("root.sg2");
      session.deleteStorageGroups(storageGroups);
    }
  }

  private void query4() throws IoTDBConnectionException, StatementExecutionException {
    SessionDataSet sessionDataSet = session.executeQueryStatement("select * from root.sg1.d2");
    sessionDataSet.setBatchSize(1024);
    int count = 0;
    while (sessionDataSet.hasNext()) {
      long index = 1;
      count++;
      for (Field f : sessionDataSet.next().getFields()) {
        Assert.assertEquals(f.getLongV(), index);
        index++;
      }
    }
    Assert.assertEquals(500, count);
    sessionDataSet.closeOperationHandle();
  }


  private void query3() throws IoTDBConnectionException, StatementExecutionException {
    SessionDataSet sessionDataSet = session.executeQueryStatement("select * from root.sg1.d1");
    sessionDataSet.setBatchSize(1024);
    int count = 0;
    while (sessionDataSet.hasNext()) {
      long index = 1;
      count++;
      for (Field f : sessionDataSet.next().getFields()) {
        Assert.assertEquals(index, f.getLongV());
        index++;
      }
    }
    Assert.assertEquals(101, count);
    sessionDataSet.closeOperationHandle();
  }


  private void insert_via_sql() throws IoTDBConnectionException, StatementExecutionException {
    session.executeNonQueryStatement(
        "insert into root.sg1.d1(timestamp,s1, s2, s3) values(100, 1,2,3)");
  }

  @Test
  public void checkPathTest() throws IoTDBConnectionException {
    session = new Session("127.0.0.1", 6667, "root", "root");
    session.open();

    //test set sg
    checkSetSG(session, "root.vehicle", true);
    checkSetSG(session, "root.123456", true);
    checkSetSG(session, "root._1234", true);
    checkSetSG(session, "root._vehicle", true);
    checkSetSG(session, "root.\tvehicle", false);
    checkSetSG(session, "root.\nvehicle", false);
    checkSetSG(session, "root..vehicle", false);
    checkSetSG(session, "root.1234a4", true);
    checkSetSG(session, "root.1_2", true);
    checkSetSG(session, "root.%12345", false);
    checkSetSG(session, "root.a{12345}", false);

    //test create timeseries
    checkCreateTimeseries(session, "root.vehicle.d0.s0", true);
    checkCreateTimeseries(session, "root.vehicle.1110.s0", true);
    checkCreateTimeseries(session, "root.vehicle.d0.1220", true);
    checkCreateTimeseries(session, "root.vehicle._1234.s0", true);
    checkCreateTimeseries(session, "root.vehicle.1245.\"1.2.3\"", true);
    checkCreateTimeseries(session, "root.vehicle.1245.\'1.2.4\'", true);
    checkCreateTimeseries(session, "root.vehicle./d0.s0", false);
    checkCreateTimeseries(session, "root.vehicle.d\t0.s0", false);
    checkCreateTimeseries(session, "root.vehicle.!d\t0.s0", false);
    checkCreateTimeseries(session, "root.vehicle.d{dfewrew0}.s0", false);

    session.close();
  }

  private void checkSetSG(Session session, String sg, boolean correctStatus)
      throws IoTDBConnectionException {
    boolean status = true;
    try {
      session.setStorageGroup(sg);
    } catch (StatementExecutionException e) {
      status = false;
    }
    assertEquals(correctStatus, status);
  }

  private void checkCreateTimeseries(Session session, String timeseries, boolean correctStatus)
      throws IoTDBConnectionException {
    boolean status = true;
    try {
      session.createTimeseries(timeseries, TSDataType.INT64, TSEncoding.RLE,
          CompressionType.SNAPPY);
    } catch (StatementExecutionException e) {
      status = false;
    }
    assertEquals(correctStatus, status);
  }

  private void insertRowBatchTest2(String deviceId)
      throws IoTDBConnectionException, BatchExecutionException {
    Schema schema = new Schema();
    schema.registerMeasurement(new MeasurementSchema("s1", TSDataType.INT64, TSEncoding.RLE));
    schema.registerMeasurement(new MeasurementSchema("s2", TSDataType.INT64, TSEncoding.RLE));
    schema.registerMeasurement(new MeasurementSchema("s3", TSDataType.INT64, TSEncoding.RLE));

    RowBatch rowBatch = schema.createRowBatch(deviceId, 256);

    long[] timestamps = rowBatch.timestamps;
    Object[] values = rowBatch.values;

    for (long time = 0; time < 1000; time++) {
      int row = rowBatch.batchSize++;
      timestamps[row] = time;
      for (int i = 0; i < 3; i++) {
        long[] sensor = (long[]) values[i];
        sensor[row] = i;
      }
      if (rowBatch.batchSize == rowBatch.getMaxBatchSize()) {
        session.insertBatch(rowBatch);
        rowBatch.reset();
      }
    }

    if (rowBatch.batchSize != 0) {
      session.insertBatch(rowBatch);
      rowBatch.reset();
    }
  }

  private void insertRowBatchTest3(String deviceId)
      throws IoTDBConnectionException, BatchExecutionException {
    Schema schema = new Schema();
    schema.registerMeasurement(new MeasurementSchema("s1", TSDataType.INT64, TSEncoding.RLE));
    schema.registerMeasurement(new MeasurementSchema("s2", TSDataType.INT64, TSEncoding.RLE));
    schema.registerMeasurement(new MeasurementSchema("s3", TSDataType.INT64, TSEncoding.RLE));

    RowBatch rowBatch = schema.createRowBatch(deviceId, 200);

    long[] timestamps = rowBatch.timestamps;
    Object[] values = rowBatch.values;

    for (long time = 500; time < 1500; time++) {
      int row = rowBatch.batchSize++;
      timestamps[row] = time;
      for (int i = 0; i < 3; i++) {
        long[] sensor = (long[]) values[i];
        sensor[row] = i;
      }
      if (rowBatch.batchSize == rowBatch.getMaxBatchSize()) {
        session.insertBatch(rowBatch);
        rowBatch.reset();
      }
    }

    if (rowBatch.batchSize != 0) {
      session.insertBatch(rowBatch);
      rowBatch.reset();
    }
  }

  private void insertRowBatchTestForTime(String deviceId)
      throws IoTDBConnectionException, BatchExecutionException {
    Schema schema = new Schema();
    schema.registerMeasurement(new MeasurementSchema("s1", TSDataType.INT64, TSEncoding.RLE));
    schema.registerMeasurement(new MeasurementSchema("s2", TSDataType.INT64, TSEncoding.RLE));
    schema.registerMeasurement(new MeasurementSchema("s3", TSDataType.INT64, TSEncoding.RLE));
    schema.registerMeasurement(new MeasurementSchema("s1", TSDataType.INT64, TSEncoding.RLE));
    schema.registerMeasurement(new MeasurementSchema("s2", TSDataType.INT64, TSEncoding.RLE));
    schema.registerMeasurement(new MeasurementSchema("s3", TSDataType.INT64, TSEncoding.RLE));
    long count = 10000000;
    long begin = 0;
    //long begin = 1579414903000L;

    RowBatch rowBatch = schema.createRowBatch(deviceId, 1000);

    long[] timestamps = rowBatch.timestamps;
    Object[] values = rowBatch.values;

    for (long time = begin; time < count + begin; time++) {
      int row = rowBatch.batchSize++;
      timestamps[row] = time;
      for (int i = 0; i < 6; i++) {
        long[] sensor = (long[]) values[i];
        sensor[row] = i;
      }
      if (rowBatch.batchSize == rowBatch.getMaxBatchSize()) {
        long start = System.currentTimeMillis();
        session.insertBatch(rowBatch);
        long val = System.currentTimeMillis() - start;
        rowBatch.reset();
      }
    }

    if (rowBatch.batchSize != 0) {
      session.insertBatch(rowBatch);
      rowBatch.reset();
    }

  }

  private void queryForBatch() throws ClassNotFoundException, SQLException {
    Class.forName(Config.JDBC_DRIVER_NAME);
    String standard =
        "Time\n" + "root.sg1.d1.s1\n" + "root.sg1.d1.s2\n" + "root.sg1.d1.s3\n" +
            "root.sg1.d2.s1\n" + "root.sg1.d2.s2\n" + "root.sg1.d2.s3\n";
    try (Connection connection = DriverManager
        .getConnection(Config.IOTDB_URL_PREFIX + "127.0.0.1:6667/", "root", "root");
        Statement statement = connection.createStatement()) {
      ResultSet resultSet = statement.executeQuery("SELECT * FROM root");
      final ResultSetMetaData metaData = resultSet.getMetaData();
      final int colCount = metaData.getColumnCount();
      StringBuilder resultStr = new StringBuilder();
      for (int i = 0; i < colCount; i++) {
        resultStr.append(metaData.getColumnLabel(i + 1)).append("\n");
      }

      int count = 0;
      while (resultSet.next()) {
        for (int i = 1; i <= colCount; i++) {
          count++;
        }
      }
      Assert.assertEquals(standard, resultStr.toString());
      // d1 and d2 will align
      Assert.assertEquals(7000, count);
    }
  }

  public void queryForBatchCheckOrder() throws ClassNotFoundException, SQLException {
    Class.forName(Config.JDBC_DRIVER_NAME);
    String standard =
        "Time\n" + "root.sg1.d1.s1\n" + "root.sg1.d1.s2\n" + "root.sg1.d1.s3\n" +
            "root.sg1.d2.s1\n" + "root.sg1.d2.s2\n" + "root.sg1.d2.s3\n";
    try (Connection connection = DriverManager
        .getConnection(Config.IOTDB_URL_PREFIX + "192.168.130.18:6667/", "root", "root");
        Statement statement = connection.createStatement()) {
      ResultSet resultSet = statement.executeQuery("SELECT s_0 FROM root.group_0.d_0 LIMIT 10000");
      final ResultSetMetaData metaData = resultSet.getMetaData();
      final int colCount = metaData.getColumnCount();
      StringBuilder resultStr = new StringBuilder();
      for (int i = 0; i < colCount; i++) {
        resultStr.append(metaData.getColumnLabel(i + 1)).append("\n");
      }

      int count = 0;
      long beforeTime = 0;
      int errorCount = 0;
      while (resultSet.next()) {
        long curTime = resultSet.getLong(1);
        if (beforeTime < curTime) {
          beforeTime = curTime;
        } else {
          errorCount++;
          if (errorCount > 10) {
            System.exit(-1);
          }
        }

        for (int i = 1; i <= colCount; i++) {
          count++;
        }
      }
      Assert.assertEquals(standard, resultStr.toString());
      // d1 and d2 will align
      Assert.assertEquals(7000, count);
    }
  }

  private void queryForBatchSeqAndUnseq() throws ClassNotFoundException, SQLException {
    Class.forName(Config.JDBC_DRIVER_NAME);
    String standard =
        "Time\n" + "root.sg1.d1.s1\n" + "root.sg1.d1.s2\n" + "root.sg1.d1.s3\n" +
            "root.sg1.d2.s1\n" + "root.sg1.d2.s2\n" + "root.sg1.d2.s3\n";
    try (Connection connection = DriverManager
        .getConnection(Config.IOTDB_URL_PREFIX + "127.0.0.1:6667/", "root", "root");
        Statement statement = connection.createStatement()) {
      ResultSet resultSet = statement.executeQuery("SELECT * FROM root");
      final ResultSetMetaData metaData = resultSet.getMetaData();
      final int colCount = metaData.getColumnCount();
      StringBuilder resultStr = new StringBuilder();
      for (int i = 0; i < colCount; i++) {
        resultStr.append(metaData.getColumnLabel(i + 1)).append("\n");
      }

      int count = 0;
      while (resultSet.next()) {
        for (int i = 1; i <= colCount; i++) {
          count++;
        }
      }
      Assert.assertEquals(standard, resultStr.toString());
      // d1 and d2 will align
      Assert.assertEquals(10500, count);
    }
  }

}<|MERGE_RESOLUTION|>--- conflicted
+++ resolved
@@ -69,7 +69,6 @@
   }
 
   @Test
-<<<<<<< HEAD
   public void testInsertByObject()
       throws IoTDBConnectionException, SQLException, ClassNotFoundException, StatementExecutionException {
     session = new Session("127.0.0.1", 6667, "root", "root");
@@ -87,13 +86,9 @@
     session.close();
   }
 
-  @Test
-  public void testAlignByDevice()
-      throws SQLException, IoTDBConnectionException, StatementExecutionException {
-=======
+
   public void testAlignByDevice() throws IoTDBConnectionException,
       StatementExecutionException, BatchExecutionException {
->>>>>>> 16d1570f
     session = new Session("127.0.0.1", 6667, "root", "root");
     session.open();
 
@@ -373,8 +368,7 @@
     session.insertInBatch(deviceIds, timestamps, measurementsList, valuesList);
   }
 
-<<<<<<< HEAD
-  private void insertInObject() throws IoTDBConnectionException {
+  private void insertInObject() throws IoTDBConnectionException, StatementExecutionException {
     String deviceId = "root.sg1.d1";
     List<String> measurements = new ArrayList<>();
     measurements.add("s1");
@@ -385,10 +379,7 @@
     }
   }
 
-  private void insert() throws IoTDBConnectionException {
-=======
   private void insert() throws IoTDBConnectionException, StatementExecutionException {
->>>>>>> 16d1570f
     String deviceId = "root.sg1.d1";
     List<String> measurements = new ArrayList<>();
     measurements.add("s1");
