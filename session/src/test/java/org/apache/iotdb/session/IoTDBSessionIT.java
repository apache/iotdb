--- conflicted
+++ resolved
@@ -1307,12 +1307,6 @@
       } finally {
         resultSet.close();
       }
-<<<<<<< HEAD
-      Assert.assertEquals(standard, resultStr.toString());
-      // d1 and d2 will align
-      Assert.assertEquals(14000, count);
-=======
->>>>>>> c626197c
     }
   }
 
@@ -1389,12 +1383,6 @@
       } finally {
         resultSet.close();
       }
-<<<<<<< HEAD
-      Assert.assertEquals(standard, resultStr.toString());
-      // d1 and d2 will align
-      Assert.assertEquals(14000, count);
-=======
->>>>>>> c626197c
     }
   }
 
