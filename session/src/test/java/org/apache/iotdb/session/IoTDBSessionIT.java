--- conflicted
+++ resolved
@@ -74,8 +74,6 @@
     insertRowBatchTestForTime("root.sg1.d1");
   }
 
-<<<<<<< HEAD
-=======
   @Test
   public void testBatchInsertSeqAndUnseq()
       throws IoTDBSessionException, SQLException, ClassNotFoundException, TException, IoTDBRPCException {
@@ -100,7 +98,6 @@
     queryForBatchSeqAndUnseq();
   }
 
->>>>>>> 09da9344
   @Test
   public void testBatchInsert()
       throws IoTDBSessionException, SQLException, ClassNotFoundException, TException, IoTDBRPCException {
@@ -241,10 +238,7 @@
     session.close();
   }
 
-<<<<<<< HEAD
-=======
-
->>>>>>> 09da9344
+
   private void createTimeseriesForTime() throws IoTDBSessionException {
     session.createTimeseries("root.sg1.d1.s1", TSDataType.INT64, TSEncoding.RLE,
         CompressionType.SNAPPY);
@@ -596,11 +590,7 @@
     schema.registerMeasurement(new MeasurementSchema("s2", TSDataType.INT64, TSEncoding.RLE));
     schema.registerMeasurement(new MeasurementSchema("s3", TSDataType.INT64, TSEncoding.RLE));
 
-<<<<<<< HEAD
-    RowBatch rowBatch = schema.createRowBatch(deviceId, 256);
-=======
     RowBatch rowBatch = schema.createRowBatch(deviceId, 200);
->>>>>>> 09da9344
 
     long[] timestamps = rowBatch.timestamps;
     Object[] values = rowBatch.values;
@@ -633,24 +623,16 @@
     schema.registerMeasurement(new MeasurementSchema("s5", TSDataType.INT64, TSEncoding.RLE));
     schema.registerMeasurement(new MeasurementSchema("s6", TSDataType.INT64, TSEncoding.RLE));
     long countTime = 0;
-<<<<<<< HEAD
-    int count = 10000000;
-=======
     long count = 10000000;
     long begin = 0;
     //long begin = 1579414903000L;
->>>>>>> 09da9344
 
     RowBatch rowBatch = schema.createRowBatch(deviceId, 1000);
 
     long[] timestamps = rowBatch.timestamps;
     Object[] values = rowBatch.values;
 
-<<<<<<< HEAD
-    for (long time = 1579414903000L; time < count + 1579414903000L; time++) {
-=======
     for (long time = begin; time < count + begin; time++) {
->>>>>>> 09da9344
       int row = rowBatch.batchSize++;
       timestamps[row] = time;
       for (int i = 0; i < 6; i++) {
@@ -670,10 +652,6 @@
     if (rowBatch.batchSize != 0) {
       long start = System.currentTimeMillis();
       session.insertBatch(rowBatch);
-<<<<<<< HEAD
-      System.out.println(start);
-=======
->>>>>>> 09da9344
       countTime += System.currentTimeMillis() - start;
       rowBatch.reset();
     }
@@ -709,30 +687,6 @@
     }
   }
 
-<<<<<<< HEAD
-  @Test
-  public void testBatchInsertSeqAndUnseq()
-      throws IoTDBSessionException, SQLException, ClassNotFoundException, TException, IoTDBRPCException {
-    session = new Session("127.0.0.1", 6667, "root", "root");
-    session.open();
-
-    session.setStorageGroup("root.sg1");
-
-    createTimeseries();
-
-    insertRowBatchTest2("root.sg1.d1");
-    // flush
-    Class.forName(Config.JDBC_DRIVER_NAME);
-    try (Connection connection = DriverManager
-        .getConnection(Config.IOTDB_URL_PREFIX + "127.0.0.1:6667/", "root", "root");
-        Statement statement = connection.createStatement()) {
-      statement.execute("flush");
-    }
-    //
-    insertRowBatchTest3("root.sg1.d1");
-
-    queryForBatchSeqAndUnseq();
-=======
   public void queryForBatchCheckOrder() throws ClassNotFoundException, SQLException {
     System.out.println("here");
     Class.forName(Config.JDBC_DRIVER_NAME);
@@ -776,7 +730,6 @@
       // d1 and d2 will align
       Assert.assertEquals(7000, count);
     }
->>>>>>> 09da9344
   }
 
   private void queryForBatchSeqAndUnseq() throws ClassNotFoundException, SQLException {
@@ -798,11 +751,7 @@
       int count = 0;
       while (resultSet.next()) {
         for (int i = 1; i <= colCount; i++) {
-<<<<<<< HEAD
-          if(i == 1){
-=======
           if (i == 1) {
->>>>>>> 09da9344
             System.out.println(resultSet.getString("Time"));
           }
           count++;
@@ -813,8 +762,5 @@
       Assert.assertEquals(10500, count);
     }
   }
-<<<<<<< HEAD
-=======
-
->>>>>>> 09da9344
+
 }