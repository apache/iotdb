--- conflicted
+++ resolved
@@ -1307,12 +1307,6 @@
       } finally {
         resultSet.close();
       }
-<<<<<<< HEAD
-      Assert.assertEquals(standard, resultStr.toString());
-      // d1 and d2 will align
-      Assert.assertEquals(14000, count);
-=======
->>>>>>> 545d9126
     }
   }
 
@@ -1389,12 +1383,6 @@
       } finally {
         resultSet.close();
       }
-<<<<<<< HEAD
-      Assert.assertEquals(standard, resultStr.toString());
-      // d1 and d2 will align
-      Assert.assertEquals(14000, count);
-=======
->>>>>>> 545d9126
     }
   }
 
