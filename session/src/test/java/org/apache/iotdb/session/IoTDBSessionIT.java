/**
 * Licensed to the Apache Software Foundation (ASF) under one or more contributor license
 * agreements.  See the NOTICE file distributed with this work for additional information regarding
 * copyright ownership.  The ASF licenses this file to you under the Apache License, Version 2.0
 * (the "License"); you may not use this file except in compliance with the License.  You may obtain
 * a copy of the License at
 * <p>
 * http://www.apache.org/licenses/LICENSE-2.0
 * <p>
 * Unless required by applicable law or agreed to in writing, software distributed under the License
 * is distributed on an "AS IS" BASIS, WITHOUT WARRANTIES OR CONDITIONS OF ANY KIND, either express
 * or implied.  See the License for the specific language governing permissions and limitations
 * under the License.
 */
package org.apache.iotdb.session;

import static org.junit.Assert.assertEquals;

import java.io.File;
import java.sql.Connection;
import java.sql.DriverManager;
import java.sql.ResultSet;
import java.sql.ResultSetMetaData;
import java.sql.SQLException;
import java.sql.Statement;
import java.util.ArrayList;
import java.util.List;
import org.apache.iotdb.db.conf.IoTDBConfig;
import org.apache.iotdb.db.conf.IoTDBConstant;
import org.apache.iotdb.db.conf.IoTDBDescriptor;
import org.apache.iotdb.db.utils.EnvironmentUtils;
import org.apache.iotdb.jdbc.Config;
import org.apache.iotdb.rpc.IoTDBRPCException;
import org.apache.iotdb.tsfile.file.metadata.enums.CompressionType;
import org.apache.iotdb.tsfile.file.metadata.enums.TSDataType;
import org.apache.iotdb.tsfile.file.metadata.enums.TSEncoding;
import org.apache.iotdb.tsfile.read.common.Field;
import org.apache.iotdb.tsfile.write.record.RowBatch;
import org.apache.iotdb.tsfile.write.schema.MeasurementSchema;
import org.apache.iotdb.tsfile.write.schema.Schema;
import org.apache.thrift.TException;
import org.junit.After;
import org.junit.Assert;
import org.junit.Before;
import org.junit.Test;

public class IoTDBSessionIT {

  private Session session;

  @Before
  public void setUp() throws Exception {
    System.setProperty(IoTDBConstant.IOTDB_CONF, "src/test/resources/");
    EnvironmentUtils.closeStatMonitor();
    EnvironmentUtils.envSetUp();
  }

  @After
  public void tearDown() throws Exception {
    session.close();
    EnvironmentUtils.cleanEnv();
  }

  // it's will output too much to travis, so ignore it
  public void testTime()
      throws IoTDBSessionException, SQLException, ClassNotFoundException, TException, IoTDBRPCException {
    session = new Session("127.0.0.1", 6667, "root", "root");
    session.open();

    session.setStorageGroup("root.sg1");

    createTimeseriesForTime();

    insertRowBatchTestForTime("root.sg1.d1");
  }

  @Test
  public void testBatchInsertSeqAndUnseq()
      throws IoTDBSessionException, SQLException, ClassNotFoundException, TException, IoTDBRPCException {
    session = new Session("127.0.0.1", 6667, "root", "root");
    session.open();

    session.setStorageGroup("root.sg1");

    createTimeseries();

    insertRowBatchTest2("root.sg1.d1");
    // flush
    Class.forName(Config.JDBC_DRIVER_NAME);
    try (Connection connection = DriverManager
        .getConnection(Config.IOTDB_URL_PREFIX + "127.0.0.1:6667/", "root", "root");
        Statement statement = connection.createStatement()) {
      statement.execute("flush");
    }
    //
    insertRowBatchTest3("root.sg1.d1");

    queryForBatchSeqAndUnseq();
  }

  @Test
  public void testBatchInsert()
      throws IoTDBSessionException, SQLException, ClassNotFoundException, TException, IoTDBRPCException {
    session = new Session("127.0.0.1", 6667, "root", "root");
    session.open();

    session.setStorageGroup("root.sg1");

    createTimeseries();

    insertRowBatchTest2("root.sg1.d1");

    queryForBatch();
  }

  public void testTestMethod() throws IoTDBSessionException {

    session = new Session("127.0.0.1", 6667, "root", "root");
    session.open();

    session.setStorageGroup("root.sg1");

    createTimeseries();

    // test insert batch
    Schema schema = new Schema();
    schema.registerMeasurement(new MeasurementSchema("s1", TSDataType.INT64, TSEncoding.RLE));
    schema.registerMeasurement(new MeasurementSchema("s2", TSDataType.INT64, TSEncoding.RLE));
    schema.registerMeasurement(new MeasurementSchema("s3", TSDataType.INT64, TSEncoding.RLE));

    RowBatch rowBatch = schema.createRowBatch("root.sg1.d1", 100);

    session.testInsertBatch(rowBatch);

    // test insert row
    String deviceId = "root.sg1.d1";
    List<String> measurements = new ArrayList<>();
    measurements.add("s1");
    measurements.add("s2");
    measurements.add("s3");
    for (long time = 0; time < 100; time++) {
      List<String> values = new ArrayList<>();
      values.add("1");
      values.add("2");
      values.add("3");
      session.testInsert(deviceId, time, measurements, values);
    }

    // test insert row in batch
    measurements = new ArrayList<>();
    measurements.add("s1");
    measurements.add("s2");
    measurements.add("s3");
    List<String> deviceIds = new ArrayList<>();
    List<List<String>> measurementsList = new ArrayList<>();
    List<List<String>> valuesList = new ArrayList<>();
    List<Long> timestamps = new ArrayList<>();

    for (long time = 0; time < 500; time++) {
      List<String> values = new ArrayList<>();
      values.add("1");
      values.add("2");
      values.add("3");

      deviceIds.add(deviceId);
      measurementsList.add(measurements);
      valuesList.add(values);
      timestamps.add(time);
      if (time != 0 && time % 100 == 0) {
        session.testInsertInBatch(deviceIds, timestamps, measurementsList, valuesList);
        deviceIds.clear();
        measurementsList.clear();
        valuesList.clear();
        timestamps.clear();
      }
    }

    session.testInsertInBatch(deviceIds, timestamps, measurementsList, valuesList);
  }

  @Test
  public void test()
      throws ClassNotFoundException, SQLException, IoTDBSessionException, TException, IoTDBRPCException {
    session = new Session("127.0.0.1", 6667, "root", "root");
    session.open();

    session.setStorageGroup("root.sg1");

    createTimeseries();
    insert();

    // sql test
    insert_via_sql();
    query3();

//    insertRowBatchTest1();
    deleteData();

    query();

    deleteTimeseries();

    query2();

    insertInBatch();

    query4();

    // Add another storage group to test the deletion of storage group
    session.setStorageGroup("root.sg2");
    session.createTimeseries("root.sg2.d1.s1", TSDataType.INT64, TSEncoding.RLE,
        CompressionType.SNAPPY);

    deleteStorageGroupTest();

    // Test batch insertions when creating schema automatically is enabled
    IoTDBConfig conf = IoTDBDescriptor.getInstance().getConfig();
    conf.setAutoCreateSchemaEnabled(true);

    // set storage group but do not create timeseries
    session.setStorageGroup("root.sg3");
    insertRowBatchTest1("root.sg3.d1");

    // create timeseries but do not set storage group
    session.createTimeseries("root.sg4.d1.s1", TSDataType.INT64, TSEncoding.RLE,
        CompressionType.SNAPPY);
    session.createTimeseries("root.sg4.d1.s2", TSDataType.INT64, TSEncoding.RLE,
        CompressionType.SNAPPY);
    session.createTimeseries("root.sg4.d1.s3", TSDataType.INT64, TSEncoding.RLE,
        CompressionType.SNAPPY);
    insertRowBatchTest1("root.sg4.d1");

    // do not set storage group and create timeseries
    insertRowBatchTest1("root.sg5.d1");

    conf.setAutoCreateSchemaEnabled(false);

    session.close();
  }


  private void createTimeseriesForTime() throws IoTDBSessionException {
    session.createTimeseries("root.sg1.d1.s1", TSDataType.INT64, TSEncoding.RLE,
        CompressionType.SNAPPY);
    session.createTimeseries("root.sg1.d1.s2", TSDataType.INT64, TSEncoding.RLE,
        CompressionType.SNAPPY);
    session.createTimeseries("root.sg1.d1.s3", TSDataType.INT64, TSEncoding.RLE,
        CompressionType.SNAPPY);
    session.createTimeseries("root.sg1.d1.s4", TSDataType.INT64, TSEncoding.RLE,
        CompressionType.SNAPPY);
    session.createTimeseries("root.sg1.d1.s5", TSDataType.INT64, TSEncoding.RLE,
        CompressionType.SNAPPY);
    session.createTimeseries("root.sg1.d1.s6", TSDataType.INT64, TSEncoding.RLE,
        CompressionType.SNAPPY);
    session.createTimeseries("root.sg1.d2.s1", TSDataType.INT64, TSEncoding.RLE,
        CompressionType.SNAPPY);
    session.createTimeseries("root.sg1.d2.s2", TSDataType.INT64, TSEncoding.RLE,
        CompressionType.SNAPPY);
    session.createTimeseries("root.sg1.d2.s3", TSDataType.INT64, TSEncoding.RLE,
        CompressionType.SNAPPY);
  }

  private void createTimeseries() throws IoTDBSessionException {
    session.createTimeseries("root.sg1.d1.s1", TSDataType.INT64, TSEncoding.RLE,
        CompressionType.SNAPPY);
    session.createTimeseries("root.sg1.d1.s2", TSDataType.INT64, TSEncoding.RLE,
        CompressionType.SNAPPY);
    session.createTimeseries("root.sg1.d1.s3", TSDataType.INT64, TSEncoding.RLE,
        CompressionType.SNAPPY);
    session.createTimeseries("root.sg1.d2.s1", TSDataType.INT64, TSEncoding.RLE,
        CompressionType.SNAPPY);
    session.createTimeseries("root.sg1.d2.s2", TSDataType.INT64, TSEncoding.RLE,
        CompressionType.SNAPPY);
    session.createTimeseries("root.sg1.d2.s3", TSDataType.INT64, TSEncoding.RLE,
        CompressionType.SNAPPY);
  }

  private void insertInBatch() throws IoTDBSessionException {
    String deviceId = "root.sg1.d2";
    List<String> measurements = new ArrayList<>();
    measurements.add("s1");
    measurements.add("s2");
    measurements.add("s3");
    List<String> deviceIds = new ArrayList<>();
    List<List<String>> measurementsList = new ArrayList<>();
    List<List<String>> valuesList = new ArrayList<>();
    List<Long> timestamps = new ArrayList<>();

    for (long time = 0; time < 500; time++) {
      List<String> values = new ArrayList<>();
      values.add("1");
      values.add("2");
      values.add("3");

      deviceIds.add(deviceId);
      measurementsList.add(measurements);
      valuesList.add(values);
      timestamps.add(time);
      if (time != 0 && time % 100 == 0) {
        session.insertInBatch(deviceIds, timestamps, measurementsList, valuesList);
        deviceIds.clear();
        measurementsList.clear();
        valuesList.clear();
        timestamps.clear();
      }
    }

    session.insertInBatch(deviceIds, timestamps, measurementsList, valuesList);
  }

  private void insert() throws IoTDBSessionException {
    String deviceId = "root.sg1.d1";
    List<String> measurements = new ArrayList<>();
    measurements.add("s1");
    measurements.add("s2");
    measurements.add("s3");
    for (long time = 0; time < 100; time++) {
      List<String> values = new ArrayList<>();
      values.add("1");
      values.add("2");
      values.add("3");
      session.insert(deviceId, time, measurements, values);
    }
  }

  private void insertRowBatchTest1(String deviceId) throws IoTDBSessionException {
    Schema schema = new Schema();
    schema.registerMeasurement(new MeasurementSchema("s1", TSDataType.INT64, TSEncoding.RLE));
    schema.registerMeasurement(new MeasurementSchema("s2", TSDataType.INT64, TSEncoding.RLE));
    schema.registerMeasurement(new MeasurementSchema("s3", TSDataType.INT64, TSEncoding.RLE));

    RowBatch rowBatch = schema.createRowBatch(deviceId, 100);

    long[] timestamps = rowBatch.timestamps;
    Object[] values = rowBatch.values;

    for (long time = 0; time < 100; time++) {
      int row = rowBatch.batchSize++;
      timestamps[row] = time;
      for (int i = 0; i < 3; i++) {
        long[] sensor = (long[]) values[i];
        sensor[row] = i;
      }
      if (rowBatch.batchSize == rowBatch.getMaxBatchSize()) {
        session.insertBatch(rowBatch);
        rowBatch.reset();
      }
    }

    if (rowBatch.batchSize != 0) {
      session.insertBatch(rowBatch);
      rowBatch.reset();
    }
  }

  private void deleteData() throws IoTDBSessionException {
    String path1 = "root.sg1.d1.s1";
    String path2 = "root.sg1.d1.s2";
    String path3 = "root.sg1.d1.s3";
    long deleteTime = 100;

    List<String> paths = new ArrayList<>();
    paths.add(path1);
    paths.add(path2);
    paths.add(path3);
    session.deleteData(paths, deleteTime);
  }

  private void deleteTimeseries() throws IoTDBSessionException {
    session.deleteTimeseries("root.sg1.d1.s1");
  }

  private void query() throws ClassNotFoundException, SQLException {
    Class.forName(Config.JDBC_DRIVER_NAME);
    String standard =
        "Time\n" + "root.sg1.d1.s1\n" + "root.sg1.d1.s2\n" + "root.sg1.d1.s3\n"
            + "root.sg1.d2.s1\n" + "root.sg1.d2.s2\n" + "root.sg1.d2.s3\n";
    try (Connection connection = DriverManager
        .getConnection(Config.IOTDB_URL_PREFIX + "127.0.0.1:6667/", "root", "root");
        Statement statement = connection.createStatement()) {
      ResultSet resultSet = statement.executeQuery("select * from root");
      final ResultSetMetaData metaData = resultSet.getMetaData();
      final int colCount = metaData.getColumnCount();
      StringBuilder resultStr = new StringBuilder();
      for (int i = 0; i < colCount; i++) {
        resultStr.append(metaData.getColumnLabel(i + 1) + "\n");
      }
      while (resultSet.next()) {
        for (int i = 1; i <= colCount; i++) {
          resultStr.append(resultSet.getString(i)).append(",");
        }
        resultStr.append("\n");
      }
      Assert.assertEquals(resultStr.toString(), standard);
    }
  }

  private void query2() throws ClassNotFoundException, SQLException {
    Class.forName(Config.JDBC_DRIVER_NAME);
    String standard =
        "Time\n" + "root.sg1.d1.s2\n" + "root.sg1.d1.s3\n"
            + "root.sg1.d2.s1\n" + "root.sg1.d2.s2\n" + "root.sg1.d2.s3\n";
    try (Connection connection = DriverManager
        .getConnection(Config.IOTDB_URL_PREFIX + "127.0.0.1:6667/", "root", "root");
        Statement statement = connection.createStatement()) {
      ResultSet resultSet = statement.executeQuery("select * from root");
      final ResultSetMetaData metaData = resultSet.getMetaData();
      final int colCount = metaData.getColumnCount();
      StringBuilder resultStr = new StringBuilder();
      for (int i = 0; i < colCount; i++) {
        resultStr.append(metaData.getColumnLabel(i + 1) + "\n");
      }
      while (resultSet.next()) {
        for (int i = 1; i <= colCount; i++) {
          resultStr.append(resultSet.getString(i)).append(",");
        }
        resultStr.append("\n");
      }
      Assert.assertEquals(resultStr.toString(), standard);
    }
  }

  public void deleteStorageGroupTest()
      throws ClassNotFoundException, SQLException, IoTDBSessionException {
    try {
      session.deleteStorageGroup("root.sg1.d1.s1");
    } catch (IoTDBSessionException e) {
      assertEquals("The path root.sg1.d1.s1 is not a deletable storage group", e.getMessage());
    }
    session.deleteStorageGroup("root.sg1");
    File folder = new File("data/system/storage_groups/root.sg1/");
    assertEquals(folder.exists(), false);
    session.setStorageGroup("root.sg1.d1");
    session.createTimeseries("root.sg1.d1.s1", TSDataType.INT64, TSEncoding.RLE,
        CompressionType.SNAPPY);
    // using the query result as the QueryTest to verify the deletion and the new insertion
    Class.forName(Config.JDBC_DRIVER_NAME);
    String standard = "Time\n" + "root.sg1.d1.s1\n" + "root.sg2.d1.s1\n";
    try (Connection connection = DriverManager
        .getConnection(Config.IOTDB_URL_PREFIX + "127.0.0.1:6667/", "root", "root");
        Statement statement = connection.createStatement()) {
      ResultSet resultSet = statement.executeQuery("select * from root");
      final ResultSetMetaData metaData = resultSet.getMetaData();
      final int colCount = metaData.getColumnCount();
      StringBuilder resultStr = new StringBuilder();
      for (int i = 0; i < colCount; i++) {
        resultStr.append(metaData.getColumnLabel(i + 1) + "\n");
      }
      while (resultSet.next()) {
        for (int i = 1; i <= colCount; i++) {
          resultStr.append(resultSet.getString(i)).append(",");
        }
        resultStr.append("\n");
      }
      Assert.assertEquals(resultStr.toString(), standard);
      List<String> storageGroups = new ArrayList<>();
      storageGroups.add("root.sg1.d1");
      storageGroups.add("root.sg2");
      session.deleteStorageGroups(storageGroups);
    }
  }

  private void query4() throws TException, IoTDBRPCException, SQLException {
    SessionDataSet sessionDataSet = session.executeQueryStatement("select * from root.sg1.d2");
    sessionDataSet.setBatchSize(1024);
    int count = 0;
    while (sessionDataSet.hasNext()) {
      long index = 1;
      count++;
      for (Field f : sessionDataSet.next().getFields()) {
        Assert.assertEquals(f.getLongV(), index);
        index++;
      }
    }
    Assert.assertEquals(500, count);
    sessionDataSet.closeOperationHandle();
  }


  private void query3() throws TException, IoTDBRPCException, SQLException {
    SessionDataSet sessionDataSet = session.executeQueryStatement("select * from root.sg1.d1");
    sessionDataSet.setBatchSize(1024);
    int count = 0;
    while (sessionDataSet.hasNext()) {
      long index = 1;
      count++;
      for (Field f : sessionDataSet.next().getFields()) {
        Assert.assertEquals(f.getLongV(), index);
        index++;
      }
    }
    Assert.assertEquals(101, count);
    sessionDataSet.closeOperationHandle();
  }


  private void insert_via_sql() throws TException, IoTDBRPCException {
    session.executeNonQueryStatement(
        "insert into root.sg1.d1(timestamp,s1, s2, s3) values(100, 1,2,3)");
  }

  @Test
  public void checkPathTest()
      throws ClassNotFoundException, SQLException, IoTDBSessionException, TException, IoTDBRPCException {
    session = new Session("127.0.0.1", 6667, "root", "root");
    session.open();

    //test set sg
    checkSetSG(session, "root.vehicle", true);
    checkSetSG(session, "root.123456", true);
    checkSetSG(session, "root._1234", true);
    checkSetSG(session, "root._vehicle", true);
    checkSetSG(session, "root.\tvehicle", false);
    checkSetSG(session, "root.\nvehicle", false);
    checkSetSG(session, "root..vehicle", false);
    checkSetSG(session, "root.1234a4", false);
    checkSetSG(session, "root.+12345", true);
    checkSetSG(session, "root.-12345", true);
    checkSetSG(session, "root.%12345", false);
    checkSetSG(session, "root.a{12345}", false);

    //test create timeseries
    checkCreateTimeseries(session, "root.vehicle.d0.s0", true);
    checkCreateTimeseries(session, "root.vehicle.1110.s0", true);
    checkCreateTimeseries(session, "root.vehicle.d0.1220", true);
    checkCreateTimeseries(session, "root.vehicle._1234.s0", true);
    checkCreateTimeseries(session, "root.vehicle.+1245.-1256", true);
    checkCreateTimeseries(session, "root.vehicle./d0.s0", false);
    checkCreateTimeseries(session, "root.vehicle.d\t0.s0", false);
    checkCreateTimeseries(session, "root.vehicle.!d\t0.s0", false);
    checkCreateTimeseries(session, "root.vehicle.d{dfewrew0}.s0", false);

    session.close();
  }

  private void checkSetSG(Session session, String sg, boolean correctStatus) {
    boolean status = true;
    try {
      session.setStorageGroup(sg);
    } catch (IoTDBSessionException e) {
      status = false;
    }
    assertEquals(status, correctStatus);
  }

  private void checkCreateTimeseries(Session session, String timeseris, boolean correctStatus) {
    boolean status = true;
    try {
      session.createTimeseries(timeseris, TSDataType.INT64, TSEncoding.RLE,
          CompressionType.SNAPPY);
    } catch (IoTDBSessionException e) {
      status = false;
    }
    assertEquals(status, correctStatus);
  }

  private void insertRowBatchTest2(String deviceId) throws IoTDBSessionException {
    Schema schema = new Schema();
    schema.registerMeasurement(new MeasurementSchema("s1", TSDataType.INT64, TSEncoding.RLE));
    schema.registerMeasurement(new MeasurementSchema("s2", TSDataType.INT64, TSEncoding.RLE));
    schema.registerMeasurement(new MeasurementSchema("s3", TSDataType.INT64, TSEncoding.RLE));

    RowBatch rowBatch = schema.createRowBatch(deviceId, 256);

    long[] timestamps = rowBatch.timestamps;
    Object[] values = rowBatch.values;

    for (long time = 0; time < 1000; time++) {
      int row = rowBatch.batchSize++;
      timestamps[row] = time;
      for (int i = 0; i < 3; i++) {
        long[] sensor = (long[]) values[i];
        sensor[row] = i;
      }
      if (rowBatch.batchSize == rowBatch.getMaxBatchSize()) {
        session.insertBatch(rowBatch);
        rowBatch.reset();
      }
    }

    if (rowBatch.batchSize != 0) {
      session.insertBatch(rowBatch);
      rowBatch.reset();
    }
  }

  private void insertRowBatchTest3(String deviceId) throws IoTDBSessionException {
    Schema schema = new Schema();
    schema.registerMeasurement(new MeasurementSchema("s1", TSDataType.INT64, TSEncoding.RLE));
    schema.registerMeasurement(new MeasurementSchema("s2", TSDataType.INT64, TSEncoding.RLE));
    schema.registerMeasurement(new MeasurementSchema("s3", TSDataType.INT64, TSEncoding.RLE));

    RowBatch rowBatch = schema.createRowBatch(deviceId, 200);

    long[] timestamps = rowBatch.timestamps;
    Object[] values = rowBatch.values;

    for (long time = 500; time < 1500; time++) {
      int row = rowBatch.batchSize++;
      timestamps[row] = time;
      for (int i = 0; i < 3; i++) {
        long[] sensor = (long[]) values[i];
        sensor[row] = i;
      }
      if (rowBatch.batchSize == rowBatch.getMaxBatchSize()) {
        session.insertBatch(rowBatch);
        rowBatch.reset();
      }
    }

    if (rowBatch.batchSize != 0) {
      session.insertBatch(rowBatch);
      rowBatch.reset();
    }
  }

  private void insertRowBatchTestForTime(String deviceId) throws IoTDBSessionException {
    Schema schema = new Schema();
    schema.registerMeasurement(new MeasurementSchema("s1", TSDataType.INT64, TSEncoding.RLE));
    schema.registerMeasurement(new MeasurementSchema("s2", TSDataType.INT64, TSEncoding.RLE));
    schema.registerMeasurement(new MeasurementSchema("s3", TSDataType.INT64, TSEncoding.RLE));
    schema.registerMeasurement(new MeasurementSchema("s4", TSDataType.INT64, TSEncoding.RLE));
    schema.registerMeasurement(new MeasurementSchema("s5", TSDataType.INT64, TSEncoding.RLE));
    schema.registerMeasurement(new MeasurementSchema("s6", TSDataType.INT64, TSEncoding.RLE));
    long countTime = 0;
    long count = 10000000;
    long begin = 0;
    //long begin = 1579414903000L;

    RowBatch rowBatch = schema.createRowBatch(deviceId, 1000);

    long[] timestamps = rowBatch.timestamps;
    Object[] values = rowBatch.values;

    for (long time = begin; time < count + begin; time++) {
      int row = rowBatch.batchSize++;
      timestamps[row] = time;
      for (int i = 0; i < 6; i++) {
        long[] sensor = (long[]) values[i];
        sensor[row] = i;
      }
      if (rowBatch.batchSize == rowBatch.getMaxBatchSize()) {
        long start = System.currentTimeMillis();
        session.insertBatch(rowBatch);
        long val = System.currentTimeMillis() - start;
        // System.out.println("!!! " + val);
        countTime += val;
        rowBatch.reset();
      }
    }

    if (rowBatch.batchSize != 0) {
      long start = System.currentTimeMillis();
      session.insertBatch(rowBatch);
      countTime += System.currentTimeMillis() - start;
      rowBatch.reset();
    }

    System.out.println("???" + countTime + " " + countTime / (count / 1000));
  }

  private void queryForBatch() throws ClassNotFoundException, SQLException {
    Class.forName(Config.JDBC_DRIVER_NAME);
    String standard =
        "Time\n" + "root.sg1.d1.s1\n" + "root.sg1.d1.s2\n" + "root.sg1.d1.s3\n" +
            "root.sg1.d2.s1\n" + "root.sg1.d2.s2\n" + "root.sg1.d2.s3\n";
    try (Connection connection = DriverManager
        .getConnection(Config.IOTDB_URL_PREFIX + "127.0.0.1:6667/", "root", "root");
        Statement statement = connection.createStatement()) {
      ResultSet resultSet = statement.executeQuery("select * from root");
      final ResultSetMetaData metaData = resultSet.getMetaData();
      final int colCount = metaData.getColumnCount();
      StringBuilder resultStr = new StringBuilder();
      for (int i = 0; i < colCount; i++) {
        resultStr.append(metaData.getColumnLabel(i + 1) + "\n");
      }

      int count = 0;
      while (resultSet.next()) {
        for (int i = 1; i <= colCount; i++) {
          count++;
        }
      }
      Assert.assertEquals(standard, resultStr.toString());
      // d1 and d2 will align
      Assert.assertEquals(7000, count);
    }
  }

  public void queryForBatchCheckOrder() throws ClassNotFoundException, SQLException {
    System.out.println("here");
    Class.forName(Config.JDBC_DRIVER_NAME);
    String standard =
        "Time\n" + "root.sg1.d1.s1\n" + "root.sg1.d1.s2\n" + "root.sg1.d1.s3\n" +
            "root.sg1.d2.s1\n" + "root.sg1.d2.s2\n" + "root.sg1.d2.s3\n";
    try (Connection connection = DriverManager
        .getConnection(Config.IOTDB_URL_PREFIX + "192.168.130.18:6667/", "root", "root");
        Statement statement = connection.createStatement()) {
      System.out.println("here");
<<<<<<< HEAD
      ResultSet resultSet = statement.executeQuery("select s_0 from root.group_0.d_0 limit 10000");
=======
      ResultSet resultSet = statement.executeQuery("select s_0 from root.group_0.d_0");
>>>>>>> 44d6aca1
      final ResultSetMetaData metaData = resultSet.getMetaData();
      final int colCount = metaData.getColumnCount();
      StringBuilder resultStr = new StringBuilder();
      for (int i = 0; i < colCount; i++) {
        resultStr.append(metaData.getColumnLabel(i + 1) + "\n");
      }
      System.out.println("her2");

      int count = 0;
      long beforeTime = 0;
      int errorCount = 0;
      while (resultSet.next()) {
        long curTime = resultSet.getLong(1);
<<<<<<< HEAD
        System.out.println(curTime);
=======
        //System.out.println(curTime);
>>>>>>> 44d6aca1
        if (beforeTime < curTime) {
          beforeTime = curTime;
        } else {
          errorCount++;
          System.out.println("error");
          if (errorCount > 10) {
            System.exit(-1);
          }
        }

        for (int i = 1; i <= colCount; i++) {
          count++;
        }
      }
      Assert.assertEquals(standard, resultStr.toString());
      // d1 and d2 will align
      Assert.assertEquals(7000, count);
    }
  }

  private void queryForBatchSeqAndUnseq() throws ClassNotFoundException, SQLException {
    Class.forName(Config.JDBC_DRIVER_NAME);
    String standard =
        "Time\n" + "root.sg1.d1.s1\n" + "root.sg1.d1.s2\n" + "root.sg1.d1.s3\n" +
            "root.sg1.d2.s1\n" + "root.sg1.d2.s2\n" + "root.sg1.d2.s3\n";
    try (Connection connection = DriverManager
        .getConnection(Config.IOTDB_URL_PREFIX + "127.0.0.1:6667/", "root", "root");
        Statement statement = connection.createStatement()) {
      ResultSet resultSet = statement.executeQuery("select * from root");
      final ResultSetMetaData metaData = resultSet.getMetaData();
      final int colCount = metaData.getColumnCount();
      StringBuilder resultStr = new StringBuilder();
      for (int i = 0; i < colCount; i++) {
        resultStr.append(metaData.getColumnLabel(i + 1) + "\n");
      }

      int count = 0;
      while (resultSet.next()) {
        for (int i = 1; i <= colCount; i++) {
          if (i == 1) {
            System.out.println(resultSet.getString("Time"));
          }
          count++;
        }
      }
      Assert.assertEquals(standard, resultStr.toString());
      // d1 and d2 will align
      Assert.assertEquals(10500, count);
    }
  }

}<|MERGE_RESOLUTION|>--- conflicted
+++ resolved
@@ -697,11 +697,7 @@
         .getConnection(Config.IOTDB_URL_PREFIX + "192.168.130.18:6667/", "root", "root");
         Statement statement = connection.createStatement()) {
       System.out.println("here");
-<<<<<<< HEAD
-      ResultSet resultSet = statement.executeQuery("select s_0 from root.group_0.d_0 limit 10000");
-=======
       ResultSet resultSet = statement.executeQuery("select s_0 from root.group_0.d_0");
->>>>>>> 44d6aca1
       final ResultSetMetaData metaData = resultSet.getMetaData();
       final int colCount = metaData.getColumnCount();
       StringBuilder resultStr = new StringBuilder();
@@ -715,11 +711,7 @@
       int errorCount = 0;
       while (resultSet.next()) {
         long curTime = resultSet.getLong(1);
-<<<<<<< HEAD
-        System.out.println(curTime);
-=======
         //System.out.println(curTime);
->>>>>>> 44d6aca1
         if (beforeTime < curTime) {
           beforeTime = curTime;
         } else {
