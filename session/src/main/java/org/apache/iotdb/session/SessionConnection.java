--- conflicted
+++ resolved
@@ -86,15 +86,9 @@
     init(endPoint);
   }
 
-<<<<<<< HEAD
   private void init(EndPoint endPoint) throws IoTDBConnectionException, TTransportException {
-    RpcTransportFactory.setInitialBufferCapacity(session.initialBufferCapacity);
-    RpcTransportFactory.setMaxLength(session.maxFrameSize);
-=======
-  private void init(EndPoint endPoint) throws IoTDBConnectionException {
     RpcTransportFactory.setDefaultBufferCapacity(session.thriftDefaultBufferSize);
     RpcTransportFactory.setThriftMaxFrameSize(session.thriftMaxFrameSize);
->>>>>>> 126ebc02
     transport =
         RpcTransportFactory.INSTANCE.getTransport(
             new TSocket(
