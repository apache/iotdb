--- conflicted
+++ resolved
@@ -42,13 +42,7 @@
 //    }
 //    session.setStorageGroup("root.test");
 //    createTimeseries();
-<<<<<<< HEAD
-
-//    testReplicaDead();
-    testMultipleReplicaSAWithChunkSize(3);
-=======
     testConvergence();
->>>>>>> 653a6d36
     session.close();
     // 1 -> 3
     // 2 -> 4
@@ -179,12 +173,8 @@
   static void testMultipleReplicaSAWithChunkSize(int replicaNum) {
     try {
       long startTime = System.currentTimeMillis();
-<<<<<<< HEAD
-      ReplicaSet replicaSet = session.runMultiReplicaOptimizeWithChunkSize("root.B023.DSS24", replicaNum);
-=======
       String device = "root.B023";
       ReplicaSet replicaSet = session.runMultiReplicaOptimizeWithChunkSize("root.B023", replicaNum);
->>>>>>> 653a6d36
       StringBuilder sb = new StringBuilder();
       for(double cost : replicaSet.costList) {
         sb.append(cost);
