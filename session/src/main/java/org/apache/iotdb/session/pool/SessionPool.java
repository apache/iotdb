/*
 * Licensed to the Apache Software Foundation (ASF) under one
 * or more contributor license agreements.  See the NOTICE file
 * distributed with this work for additional information
 * regarding copyright ownership.  The ASF licenses this file
 * to you under the Apache License, Version 2.0 (the
 * "License"); you may not use this file except in compliance
 * with the License.  You may obtain a copy of the License at
 *
 *     http://www.apache.org/licenses/LICENSE-2.0
 *
 * Unless required by applicable law or agreed to in writing,
 * software distributed under the License is distributed on an
 * "AS IS" BASIS, WITHOUT WARRANTIES OR CONDITIONS OF ANY
 * KIND, either express or implied.  See the License for the
 * specific language governing permissions and limitations
 * under the License.
 */
package org.apache.iotdb.session.pool;

import java.time.ZoneId;
import java.util.List;
import java.util.Map;
import java.util.concurrent.CompletableFuture;
import java.util.concurrent.ConcurrentHashMap;
import java.util.concurrent.ConcurrentLinkedDeque;
import java.util.concurrent.ConcurrentMap;
<<<<<<< HEAD
import java.util.function.BiConsumer;
=======
>>>>>>> 0b954367
import org.apache.iotdb.rpc.IoTDBConnectionException;
import org.apache.iotdb.rpc.StatementExecutionException;
import org.apache.iotdb.session.async.AsyncSession;
import org.apache.iotdb.session.Config;
import org.apache.iotdb.session.IInsertSession;
import org.apache.iotdb.session.Session;
import org.apache.iotdb.session.SessionDataSet;
import org.apache.iotdb.session.async.AsyncThreadPool;
import org.apache.iotdb.tsfile.file.metadata.enums.CompressionType;
import org.apache.iotdb.tsfile.file.metadata.enums.TSDataType;
import org.apache.iotdb.tsfile.file.metadata.enums.TSEncoding;
import org.apache.iotdb.tsfile.write.record.Tablet;
import org.slf4j.Logger;
import org.slf4j.LoggerFactory;

/**
 * SessionPool is a wrapper of a Session Set. Using SessionPool, the user do not need to consider
 * how to reuse a session connection. Even if the session is disconnected, the session pool can
 * recognize it and remove the broken session connection and create a new one.
 * <p>
 * If there is no available connections and the pool reaches its max size, the all methods will hang
 * until there is a available connection.
 * <p>
 * If a user has waited for a session for more than 60 seconds, a warn log will be printed.
 * <p>
 * The only thing you have to remember is that:
 * <p>
 * For a query, if you have get all data, i.e., SessionDataSetWrapper.hasNext() == false, it is ok.
 * Otherwise, i.e., you want to stop the query before you get all data
 * (SessionDataSetWrapper.hasNext() == true), then you have to call closeResultSet(SessionDataSetWrapper
 * wrapper) manually. Otherwise the connection is occupied by the query.
 * <p>
 * Another case that you have to manually call closeResultSet() is that when there is exception when
 * you call SessionDataSetWrapper.hasNext() or next()
 */
public class SessionPool implements IInsertSession {

  private static final Logger logger = LoggerFactory.getLogger(SessionPool.class);
  public static final String SESSION_POOL_IS_CLOSED = "Session pool is closed";
  public static final String CLOSE_THE_SESSION_FAILED = "close the session failed.";
  private static int RETRY = 3;
  private ConcurrentLinkedDeque<Session> queue = new ConcurrentLinkedDeque<>();
  //for session whose resultSet is not released.
  private ConcurrentMap<Session, Session> occupied = new ConcurrentHashMap<>();
  private int size = 0;
  private int maxSize = 0;
  private String ip;
  private int port;
  private String user;
  private String password;
  private int fetchSize;
  private long timeout; //ms
  private static int FINAL_RETRY = RETRY - 1;
<<<<<<< HEAD
  private boolean enableCompression = false;
  private AsyncSession asyncHandler;
=======
  private boolean enableCompression;
  private boolean enableCacheLeader;
>>>>>>> 0b954367
  private ZoneId zoneId;

  private boolean closed;//whether the queue is closed.

  public SessionPool(String ip, int port, String user, String password, int maxSize) {
    this(ip, port, user, password, maxSize, Config.DEFAULT_FETCH_SIZE, 60_000, false, null,
        Config.DEFAULT_CACHE_LEADER_MODE);
  }

  public SessionPool(String ip, int port, String user, String password, int maxSize,
      boolean enableCompression) {
    this(ip, port, user, password, maxSize, Config.DEFAULT_FETCH_SIZE, 60_000, enableCompression,
        null, Config.DEFAULT_CACHE_LEADER_MODE);
  }

  public SessionPool(String ip, int port, String user, String password, int maxSize,
      boolean enableCompression, boolean enableCacheLeader) {
    this(ip, port, user, password, maxSize, Config.DEFAULT_FETCH_SIZE, 60_000, enableCompression,
        null, enableCacheLeader);
  }

  public SessionPool(String ip, int port, String user, String password, int maxSize,
      ZoneId zoneId) {
    this(ip, port, user, password, maxSize, Config.DEFAULT_FETCH_SIZE, 60_000, false, zoneId,
        Config.DEFAULT_CACHE_LEADER_MODE);
  }

  @SuppressWarnings("squid:S107")
  public SessionPool(String ip, int port, String user, String password, int maxSize, int fetchSize,
      long timeout, boolean enableCompression, ZoneId zoneId, boolean enableCacheLeader) {
    this.maxSize = maxSize;
    this.ip = ip;
    this.port = port;
    this.user = user;
    this.password = password;
    this.fetchSize = fetchSize;
    this.timeout = timeout;
    this.enableCompression = enableCompression;
    this.zoneId = zoneId;
    this.enableCacheLeader = enableCacheLeader;
  }

  //if this method throws an exception, either the server is broken, or the ip/port/user/password is incorrect.

  @SuppressWarnings({"squid:S3776", "squid:S2446"}) // Suppress high Cognitive Complexity warning
  private Session getSession() throws IoTDBConnectionException {
    Session session = queue.poll();
    if (closed) {
      throw new IoTDBConnectionException(SESSION_POOL_IS_CLOSED);
    }
    if (session != null) {
      return session;
    } else {
      long start = System.currentTimeMillis();
      boolean canCreate = false;
      synchronized (this) {
        if (size < maxSize) {
          //we can create more session
          size++;
          canCreate = true;
          //but we do it after skip synchronized block because connection a session is time consuming.
        }
      }
      if (canCreate) {
        //create a new one.
        if (logger.isDebugEnabled()) {
          logger.debug("Create a new Session {}, {}, {}, {}", ip, port, user, password);
        }
        session = new Session(ip, port, user, password, fetchSize, zoneId, enableCacheLeader);
        try {
          session.open(enableCompression);
          //avoid someone has called close() the session pool
          synchronized (this) {
            if (closed) {
              //have to release the connection...
              session.close();
              throw new IoTDBConnectionException(SESSION_POOL_IS_CLOSED);
            } else {
              return session;
            }
          }
        } catch (IoTDBConnectionException e) {
          //if exception, we will throw the exception.
          //Meanwhile, we have to set size--
          synchronized (this) {
            size--;
            //we do not need to notifyAll as any waited thread can continue to work after waked up.
            this.notify();
            if (logger.isDebugEnabled()) {
              logger.debug("open session failed, reduce the count and notify others...");
            }
          }
          throw e;
        }
      } else {
        while (session == null) {
          synchronized (this) {
            if (closed) {
              throw new IoTDBConnectionException(SESSION_POOL_IS_CLOSED);
            }
            //we have to wait for someone returns a session.
            try {
              if (logger.isDebugEnabled()) {
                logger
                    .debug("no more sessions can be created, wait... queue.size={}", queue.size());
              }
              this.wait(1000);
              long time = timeout < 60_000 ? timeout : 60_000;
              if (System.currentTimeMillis() - start > time) {
                logger.warn(
                    "the SessionPool has wait for {} seconds to get a new connection: {}:{} with {}, {}",
                    (System.currentTimeMillis() - start) / 1000, ip, port, user, password);
                logger.warn("current occupied size {}, queue size {}, considered size {} ",
                    occupied.size(), queue.size(), size);
                if (System.currentTimeMillis() - start > timeout) {
                  throw new IoTDBConnectionException(
                      String.format("timeout to get a connection from %s:%s", ip, port));
                }
              }
            } catch (InterruptedException e) {
              logger.error("the SessionPool is damaged", e);
              Thread.currentThread().interrupt();
            }
            session = queue.poll();
          }
        }
        return session;
      }
    }
  }

  public int currentAvailableSize() {
    return queue.size();
  }

  public int currentOccupiedSize() {
    return occupied.size();
  }

  @SuppressWarnings({"squid:S2446"})
  private void putBack(Session session) {
    queue.push(session);
    synchronized (this) {
      //we do not need to notifyAll as any waited thread can continue to work after waked up.
      this.notify();
      //comment the following codes as putBack is too frequently called.
//      if (logger.isTraceEnabled()) {
//        logger.trace("put a session back and notify others..., queue.size = {}", queue.size());
//      }
    }
  }

  private void occupy(Session session) {
    occupied.put(session, session);
  }

  /**
   * close all connections in the pool
   */
  public synchronized void close() {
    for (Session session : queue) {
      try {
        session.close();
      } catch (IoTDBConnectionException e) {
        //do nothing
        logger.warn(CLOSE_THE_SESSION_FAILED, e);
      }
    }
    for (Session session : occupied.keySet()) {
      try {
        session.close();
      } catch (IoTDBConnectionException e) {
        //do nothing
        logger.warn(CLOSE_THE_SESSION_FAILED, e);
      }
    }
    logger.info("closing the session pool, cleaning queues...");
    this.closed = true;
    queue.clear();
    occupied.clear();
  }

  public void closeResultSet(SessionDataSetWrapper wrapper) {
    boolean putback = true;
    try {
      wrapper.sessionDataSet.closeOperationHandle();
    } catch (IoTDBConnectionException | StatementExecutionException e) {
      removeSession();
      putback = false;
    } finally {
      Session session = occupied.remove(wrapper.session);
      if (putback && session != null) {
        putBack(wrapper.session);
      }
    }
  }

  @SuppressWarnings({"squid:S2446"})
  private synchronized void removeSession() {
    logger.warn("Remove a broken Session {}, {}, {}", ip, port, user);
    size--;
    //we do not need to notifyAll as any waited thread can continue to work after waked up.
    this.notify();
    if (logger.isDebugEnabled()) {
      logger.debug("remove a broken session and notify others..., queue.size = {}", queue.size());
    }
  }

  private void closeSession(Session session) {
    if (session != null) {
      try {
        session.close();
      } catch (Exception e2) {
        //do nothing. We just want to guarantee the session is closed.
        logger.warn(CLOSE_THE_SESSION_FAILED, e2);
      }
    }
  }

  private void cleanSessionAndMayThrowConnectionException(Session session, int times,
      IoTDBConnectionException e) throws IoTDBConnectionException {
    closeSession(session);
    removeSession();
    if (times == FINAL_RETRY) {
      throw new IoTDBConnectionException(
          String.format("retry to execute statement on %s:%s failed %d times: %s", ip, port,
              RETRY, e.getMessage()), e);
    }
  }

  /**
   * insert the data of a device. For each timestamp, the number of measurements is the same.
   *
   *  a Tablet example:
   *
   *        device1
   *     time s1, s2, s3
   *     1,   1,  1,  1
   *     2,   2,  2,  2
   *     3,   3,  3,  3
   *
   * times in Tablet may be not in ascending order
   *
   * @param tablet data batch
   */
  public void insertTablet(Tablet tablet)
      throws IoTDBConnectionException, StatementExecutionException {
    insertTablet(tablet, false);
  }

  /**
   * insert the data of a device. For each timestamp, the number of measurements is the same.
   * <p>
   * a Tablet example:
   *
   *      device1
   * time s1, s2, s3
   * 1,   1,  1,  1
   * 2,   2,  2,  2
   * 3,   3,  3,  3
   *
   * Users need to control the count of Tablet and write a batch when it reaches the maxBatchSize
   *
   * @param tablet a tablet data of one device
   * @param sorted whether times in Tablet are in ascending order
   */
  public void insertTablet(Tablet tablet, boolean sorted)
      throws IoTDBConnectionException, StatementExecutionException {
    for (int i = 0; i < RETRY; i++) {
      Session session = getSession();
      try {
        session.insertTablet(tablet, sorted);
        putBack(session);
        return;
      } catch (IoTDBConnectionException e) {
        // TException means the connection is broken, remove it and get a new one.
        logger.warn("insertTablet failed", e);
        cleanSessionAndMayThrowConnectionException(session, i, e);
      } catch (StatementExecutionException | RuntimeException e) {
        putBack(session);
        throw e;
      }
    }
  }

  /**
   * insert a Tablet asynchronously
   * @param tablet data batch
   * @param sorted whether times in Tablet are in ascending order
   * @param timeout asynchronous call timeout in millisecond
   * @param callback user provided callback if failed, set to null if user does not specify.
   * @return async CompletableFuture
   */
  public CompletableFuture<Integer> asyncInsertTablet(Tablet tablet, boolean sorted, long timeout,
                                                      BiConsumer<Tablet, Throwable> callback) {

    if (this.asyncHandler == null) {
      AsyncThreadPool threadPool = new AsyncThreadPool();
      asyncHandler.setThreadPool(threadPool.getThreadPool());
    }
    return asyncHandler.doAsyncInsertTablet(tablet, sorted, timeout, this, callback);
  }

  /**
   * use batch interface to insert data
   *
   * @param tablets multiple batch
   */
  public void insertTablets(Map<String, Tablet> tablets)
      throws IoTDBConnectionException, StatementExecutionException {
    insertTablets(tablets, false);
  }

  /**
   * use batch interface to insert data
   *
   * @param tablets multiple batch
   */
  public void insertTablets(Map<String, Tablet> tablets, boolean sorted)
      throws IoTDBConnectionException, StatementExecutionException {
    for (int i = 0; i < RETRY; i++) {
      Session session = getSession();
      try {
        session.insertTablets(tablets, sorted);
        putBack(session);
        return;
      } catch (IoTDBConnectionException e) {
        // TException means the connection is broken, remove it and get a new one.
        logger.warn("insertTablets failed", e);
        cleanSessionAndMayThrowConnectionException(session, i, e);
      } catch (StatementExecutionException | RuntimeException e) {
        putBack(session);
        throw e;
      }
    }
  }

  /**
   * insert the data of several devices asynchronously. Given a device, for each timestamp,
   * the number of measurements is the same.
   *
   * @param tablets  data batch in multiple device
   * @param sorted   whether times in each Tablet are in ascending order
   * @param timeout  asynchronous call timeout in millisecond
   * @param callback user provided callback if failed, set to null if user does not specify.
   */
  public CompletableFuture<Integer> asyncInsertTablets(
      Map<String, Tablet> tablets, boolean sorted, long timeout,
      BiConsumer<Map<String, Tablet>, Throwable> callback) {
    if (this.asyncHandler == null) {
      AsyncThreadPool threadPool = new AsyncThreadPool();
      asyncHandler.setThreadPool(threadPool.getThreadPool());
    }
    return asyncHandler.doAsyncInsertTablets(tablets, sorted, timeout, this, callback);
  }

  /**
   * Insert data in batch format, which can reduce the overhead of network. This method is just like
   * jdbc batch insert, we pack some insert request in batch and send them to server If you want
   * improve your performance, please see insertTablet method
   *
   * @see Session#insertTablet(Tablet)
   */
  public void insertRecords(List<String> deviceIds, List<Long> times,
      List<List<String>> measurementsList, List<List<TSDataType>> typesList,
      List<List<Object>> valuesList) throws IoTDBConnectionException, StatementExecutionException {
    for (int i = 0; i < RETRY; i++) {
      Session session = getSession();
      try {
        session.insertRecords(deviceIds, times, measurementsList, typesList, valuesList);
        putBack(session);
        return;
      } catch (IoTDBConnectionException e) {
        // TException means the connection is broken, remove it and get a new one.
        logger.warn("insertRecords failed", e);
        cleanSessionAndMayThrowConnectionException(session, i, e);
      } catch (StatementExecutionException | RuntimeException e) {
        putBack(session);
        throw e;
      }
    }
  }

  /**
<<<<<<< HEAD
   * Insert multiple rows in asynchronous way. This method is just like jdbc executeBatch,
   * we pack some insert request in batch and send them to server. If you want improve your
   * performance, please see insertTablet method.
   * <p>
   * Each row is independent, which could have different deviceId, time, number of measurements
   *
   * @param timeout  asynchronous call timeout in millisecond
   * @param callback user provided callback if failed, set to null if user does not specify.
   * @see Session#insertTablet(Tablet)
   */
  public CompletableFuture<Integer> asyncInsertRecords(
      List<String> deviceIds, List<Long> times, List<List<String>> measurementsList,
      List<List<TSDataType>> typesList, List<List<Object>> valuesList, long timeout,
      SixInputConsumer<List<String>, List<Long>, List<List<String>>, List<List<TSDataType>>, List<List<Object>>, Throwable> callback) {
    if (this.asyncHandler == null) {
      AsyncThreadPool threadPool = new AsyncThreadPool();
      asyncHandler.setThreadPool(threadPool.getThreadPool());
    }
    return asyncHandler.doAsyncInsertRecords(deviceIds, times, measurementsList,
        typesList, valuesList, timeout, this, callback);
=======
   * Insert data that belong to the same device in batch format, which can reduce the overhead of
   * network. This method is just like jdbc batch insert, we pack some insert request in batch and
   * send them to server If you want improve your performance, please see insertTablet method
   *
   * @see Session#insertTablet(Tablet)
   */
  public void insertOneDeviceRecords(String deviceId, List<Long> times,
      List<List<String>> measurementsList, List<List<TSDataType>> typesList,
      List<List<Object>> valuesList) throws IoTDBConnectionException, StatementExecutionException {
    for (int i = 0; i < RETRY; i++) {
      Session session = getSession();
      try {
        session.insertRecordsOfOneDevice(deviceId, times, measurementsList, typesList, valuesList,
            false);
        putBack(session);
        return;
      } catch (IoTDBConnectionException e) {
        // TException means the connection is broken, remove it and get a new one.
        logger.warn("insertRecordsOfOneDevice failed", e);
        cleanSessionAndMayThrowConnectionException(session, i, e);
      } catch (StatementExecutionException | RuntimeException e) {
        putBack(session);
        throw e;
      }
    }
  }

  /**
   * Insert data that belong to the same device in batch format, which can reduce the overhead of
   * network. This method is just like jdbc batch insert, we pack some insert request in batch and
   * send them to server If you want improve your performance, please see insertTablet method
   *
   * @param haveSorted whether the times list has been ordered.
   * @see Session#insertTablet(Tablet)
   */
  public void insertOneDeviceRecords(String deviceId, List<Long> times,
      List<List<String>> measurementsList, List<List<TSDataType>> typesList,
      List<List<Object>> valuesList, boolean haveSorted)
      throws IoTDBConnectionException, StatementExecutionException {
    for (int i = 0; i < RETRY; i++) {
      Session session = getSession();
      try {
        session.insertRecordsOfOneDevice(deviceId, times, measurementsList, typesList, valuesList,
            haveSorted);
        putBack(session);
        return;
      } catch (IoTDBConnectionException e) {
        // TException means the connection is broken, remove it and get a new one.
        logger.warn("insertRecordsOfOneDevice failed", e);
        cleanSessionAndMayThrowConnectionException(session, i, e);
      } catch (StatementExecutionException | RuntimeException e) {
        putBack(session);
        throw e;
      }
    }
>>>>>>> 0b954367
  }

  /**
   * Insert data in batch format, which can reduce the overhead of network. This method is just like
   * jdbc batch insert, we pack some insert request in batch and send them to server If you want
   * improve your performance, please see insertTablet method
   *
   * @see Session#insertTablet(Tablet)
   */
  public void insertRecords(List<String> deviceIds, List<Long> times,
      List<List<String>> measurementsList, List<List<String>> valuesList)
      throws IoTDBConnectionException, StatementExecutionException {
    for (int i = 0; i < RETRY; i++) {
      Session session = getSession();
      try {
        session.insertRecords(deviceIds, times, measurementsList, valuesList);
        putBack(session);
        return;
      } catch (IoTDBConnectionException e) {
        // TException means the connection is broken, remove it and get a new one.
        logger.warn("insertRecords failed", e);
        cleanSessionAndMayThrowConnectionException(session, i, e);
      } catch (StatementExecutionException | RuntimeException e) {
        putBack(session);
        throw e;
      }
    }
  }

  /**
   * Insert multiple rows in asynchronous way. This method is just like jdbc executeBatch,
   * we pack some insert request in batch and send them to server. If you want improve your
   * performance, please see insertTablet method.
   * <p>
   * Each row is independent, which could have different deviceId, time, number of measurements
   *
   * @param timeout  asynchronous call timeout in millisecond
   * @param callback user provided callback if failed, set to null if user does not specify.
   * @see Session#insertTablet(Tablet)
   */
  public CompletableFuture<Integer> asyncInsertRecords(
      List<String> deviceIds, List<Long> times, List<List<String>> measurementsList,
      List<List<String>> valuesList, long timeout,
      FiveInputConsumer<List<String>, List<Long>, List<List<String>>, List<List<String>>, Throwable> callback) {
    if (this.asyncHandler == null) {
      AsyncThreadPool threadPool = new AsyncThreadPool();
      asyncHandler.setThreadPool(threadPool.getThreadPool());
    }
    return asyncHandler.doAsyncInsertRecords(deviceIds, times, measurementsList,
        valuesList, timeout, this, callback);
  }

  /**
   * insert data in one row, if you want improve your performance, please use insertRecords method
   * or insertTablet method
   *
   * @see Session#insertRecords(List, List, List, List, List)
   * @see Session#insertTablet(Tablet)
   */
  public void insertRecord(String deviceId, long time, List<String> measurements,
      List<TSDataType> types, List<Object> values)
      throws IoTDBConnectionException, StatementExecutionException {
    for (int i = 0; i < RETRY; i++) {
      Session session = getSession();
      try {
        session.insertRecord(deviceId, time, measurements, types, values);
        putBack(session);
        return;
      } catch (IoTDBConnectionException e) {
        // TException means the connection is broken, remove it and get a new one.
        logger.warn("insertRecord failed", e);
        cleanSessionAndMayThrowConnectionException(session, i, e);
      } catch (StatementExecutionException | RuntimeException e) {
        putBack(session);
        throw e;
      }
    }
  }

  /**
   * insert data in one row asynchronously. if you want improve your performance,
   * please use insertRecords method or insertTablet method
   *
   * @param timeout  asynchronous call timeout in millisecond
   * @param callback user provided callback if failed, set to null if user does not specify.
   * @see Session#insertRecords(List, List, List, List, List)
   * @see Session#insertTablet(Tablet)
   */
  public CompletableFuture<Integer> asyncInsertRecord(
      String deviceId, long time, List<String> measurements, List<TSDataType> types,
      List<Object> values, long timeout,
      SixInputConsumer<String, Long, List<String>, List<TSDataType>, List<Object>, Throwable> callback) {
    if (this.asyncHandler == null) {
      AsyncThreadPool threadPool = new AsyncThreadPool();
      asyncHandler.setThreadPool(threadPool.getThreadPool());
    }
    return asyncHandler.doAsyncInsertRecord(deviceId, time, measurements, types,
        values, timeout, this, callback);
  }

  /**
   * insert data in one row, if you want improve your performance, please use insertRecords method
   * or insertTablet method
   *
   * @see Session#insertRecords(List, List, List, List, List)
   * @see Session#insertTablet(Tablet)
   */
  public void insertRecord(String deviceId, long time, List<String> measurements,
      List<String> values)
      throws IoTDBConnectionException, StatementExecutionException {
    for (int i = 0; i < RETRY; i++) {
      Session session = getSession();
      try {
        session.insertRecord(deviceId, time, measurements, values);
        putBack(session);
        return;
      } catch (IoTDBConnectionException e) {
        // TException means the connection is broken, remove it and get a new one.
        logger.warn("insertRecord failed", e);
        cleanSessionAndMayThrowConnectionException(session, i, e);
      } catch (StatementExecutionException | RuntimeException e) {
        putBack(session);
        throw e;
      }
    }
  }

  /**
   * insert data in one row asynchronously. if you want improve your performance,
   * please use insertRecords method or insertTablet method
   *
   * @param timeout  asynchronous call timeout in millisecond
   * @param callback user provided callback if failed, set to null if user does not specify.
   * @see Session#insertRecords(List, List, List, List, List)
   * @see Session#insertTablet(Tablet)
   */
  public CompletableFuture<Integer> asyncInsertRecord(
      String deviceId, long time, List<String> measurements, List<String> values, long timeout,
      FiveInputConsumer<String, Long, List<String>, List<String>, Throwable> callback) {
    if (this.asyncHandler == null) {
      AsyncThreadPool threadPool = new AsyncThreadPool();
      asyncHandler.setThreadPool(threadPool.getThreadPool());
    }
    return asyncHandler.doAsyncInsertRecord(deviceId, time, measurements, values,
        timeout, this, callback);
  }

  /**
   * This method NOT insert data into database and the server just return after accept the request,
   * this method should be used to test other time cost in client
   */
  public void testInsertTablet(Tablet tablet)
      throws IoTDBConnectionException, StatementExecutionException {
    for (int i = 0; i < RETRY; i++) {
      Session session = getSession();
      try {
        session.testInsertTablet(tablet);
        putBack(session);
        return;
      } catch (IoTDBConnectionException e) {
        // TException means the connection is broken, remove it and get a new one.
        logger.warn("testInsertTablet failed", e);
        cleanSessionAndMayThrowConnectionException(session, i, e);
      } catch (StatementExecutionException | RuntimeException e) {
        putBack(session);
        throw e;
      }
    }
  }

  /**
   * This method NOT insert data into database and the server just return after accept the request,
   * this method should be used to test other time cost in client
   */
  public void testInsertTablets(Map<String, Tablet> tablets)
      throws IoTDBConnectionException, StatementExecutionException {
    for (int i = 0; i < RETRY; i++) {
      Session session = getSession();
      try {
        session.testInsertTablets(tablets);
        putBack(session);
        return;
      } catch (IoTDBConnectionException e) {
        // TException means the connection is broken, remove it and get a new one.
        logger.warn("testInsertTablets failed", e);
        cleanSessionAndMayThrowConnectionException(session, i, e);
      } catch (StatementExecutionException | RuntimeException e) {
        putBack(session);
        throw e;
      }
    }
  }

  /**
   * This method NOT insert data into database and the server just return after accept the request,
   * this method should be used to test other time cost in client
   */
  public void testInsertRecords(List<String> deviceIds, List<Long> times,
      List<List<String>> measurementsList, List<List<String>> valuesList)
      throws IoTDBConnectionException, StatementExecutionException {
    for (int i = 0; i < RETRY; i++) {
      Session session = getSession();
      try {
        session.testInsertRecords(deviceIds, times, measurementsList, valuesList);
        putBack(session);
        return;
      } catch (IoTDBConnectionException e) {
        // TException means the connection is broken, remove it and get a new one.
        logger.warn("testInsertRecords failed", e);
        cleanSessionAndMayThrowConnectionException(session, i, e);
      } catch (StatementExecutionException | RuntimeException e) {
        putBack(session);
        throw e;
      }
    }
  }

  /**
   * This method NOT insert data into database and the server just return after accept the request,
   * this method should be used to test other time cost in client
   */
  public void testInsertRecords(List<String> deviceIds, List<Long> times,
      List<List<String>> measurementsList, List<List<TSDataType>> typesList,
      List<List<Object>> valuesList)
      throws IoTDBConnectionException, StatementExecutionException {
    for (int i = 0; i < RETRY; i++) {
      Session session = getSession();
      try {
        session.testInsertRecords(deviceIds, times, measurementsList, typesList, valuesList);
        putBack(session);
        return;
      } catch (IoTDBConnectionException e) {
        // TException means the connection is broken, remove it and get a new one.
        logger.warn("testInsertRecords failed", e);
        cleanSessionAndMayThrowConnectionException(session, i, e);
      } catch (StatementExecutionException | RuntimeException e) {
        putBack(session);
        throw e;
      }
    }
  }

  /**
   * This method NOT insert data into database and the server just return after accept the request,
   * this method should be used to test other time cost in client
   */
  public void testInsertRecord(String deviceId, long time, List<String> measurements,
      List<String> values) throws IoTDBConnectionException, StatementExecutionException {
    for (int i = 0; i < RETRY; i++) {
      Session session = getSession();
      try {
        session.testInsertRecord(deviceId, time, measurements, values);
        putBack(session);
        return;
      } catch (IoTDBConnectionException e) {
        // TException means the connection is broken, remove it and get a new one.
        logger.warn("testInsertRecord failed", e);
        cleanSessionAndMayThrowConnectionException(session, i, e);
      } catch (StatementExecutionException | RuntimeException e) {
        putBack(session);
        throw e;
      }
    }
  }

  /**
   * This method NOT insert data into database and the server just return after accept the request,
   * this method should be used to test other time cost in client
   */
  public void testInsertRecord(String deviceId, long time, List<String> measurements,
      List<TSDataType> types, List<Object> values)
      throws IoTDBConnectionException, StatementExecutionException {
    for (int i = 0; i < RETRY; i++) {
      Session session = getSession();
      try {
        session.testInsertRecord(deviceId, time, measurements, types, values);
        putBack(session);
        return;
      } catch (IoTDBConnectionException e) {
        // TException means the connection is broken, remove it and get a new one.
        logger.warn("testInsertRecord failed", e);
        cleanSessionAndMayThrowConnectionException(session, i, e);
      } catch (StatementExecutionException | RuntimeException e) {
        putBack(session);
        throw e;
      }
    }
  }

  /**
   * delete a timeseries, including data and schema
   *
   * @param path timeseries to delete, should be a whole path
   */
  public void deleteTimeseries(String path)
      throws IoTDBConnectionException, StatementExecutionException {
    for (int i = 0; i < RETRY; i++) {
      Session session = getSession();
      try {
        session.deleteTimeseries(path);
        putBack(session);
        return;
      } catch (IoTDBConnectionException e) {
        // TException means the connection is broken, remove it and get a new one.
        logger.warn("deleteTimeseries failed", e);
        cleanSessionAndMayThrowConnectionException(session, i, e);
      } catch (StatementExecutionException | RuntimeException e) {
        putBack(session);
        throw e;
      }
    }
  }

  /**
   * delete a timeseries, including data and schema
   *
   * @param paths timeseries to delete, should be a whole path
   */
  public void deleteTimeseries(List<String> paths)
      throws IoTDBConnectionException, StatementExecutionException {
    for (int i = 0; i < RETRY; i++) {
      Session session = getSession();
      try {
        session.deleteTimeseries(paths);
        putBack(session);
        return;
      } catch (IoTDBConnectionException e) {
        // TException means the connection is broken, remove it and get a new one.
        logger.warn("deleteTimeseries failed", e);
        cleanSessionAndMayThrowConnectionException(session, i, e);
      } catch (StatementExecutionException | RuntimeException e) {
        putBack(session);
        throw e;
      }
    }
  }

  /**
   * delete data <= time in one timeseries
   *
   * @param path data in which time series to delete
   * @param time data with time stamp less than or equal to time will be deleted
   */
  public void deleteData(String path, long time)
      throws IoTDBConnectionException, StatementExecutionException {
    for (int i = 0; i < RETRY; i++) {
      Session session = getSession();
      try {
        session.deleteData(path, time);
        putBack(session);
        return;
      } catch (IoTDBConnectionException e) {
        // TException means the connection is broken, remove it and get a new one.
        logger.warn("deleteData failed", e);
        cleanSessionAndMayThrowConnectionException(session, i, e);
      } catch (StatementExecutionException | RuntimeException e) {
        putBack(session);
        throw e;
      }
    }
  }

  /**
   * delete data <= time in multiple timeseries
   *
   * @param paths data in which time series to delete
   * @param time  data with time stamp less than or equal to time will be deleted
   */
  public void deleteData(List<String> paths, long time)
      throws IoTDBConnectionException, StatementExecutionException {
    for (int i = 0; i < RETRY; i++) {
      Session session = getSession();
      try {
        session.deleteData(paths, time);
        putBack(session);
        return;
      } catch (IoTDBConnectionException e) {
        // TException means the connection is broken, remove it and get a new one.
        logger.warn("deleteData failed", e);
        cleanSessionAndMayThrowConnectionException(session, i, e);
      } catch (StatementExecutionException | RuntimeException e) {
        putBack(session);
        throw e;
      }
    }
  }

  /**
   * delete data >= startTime and data <= endTime in multiple timeseries
   *
   * @param paths     data in which time series to delete
   * @param startTime delete range start time
   * @param endTime   delete range end time
   */
  public void deleteData(List<String> paths, long startTime, long endTime)
      throws IoTDBConnectionException, StatementExecutionException {
    for (int i = 0; i < RETRY; i++) {
      Session session = getSession();
      try {
        session.deleteData(paths, startTime, endTime);
        putBack(session);
        return;
      } catch (IoTDBConnectionException e) {
        // TException means the connection is broken, remove it and get a new one.
        logger.warn("deleteData failed", e);
        cleanSessionAndMayThrowConnectionException(session, i, e);
      } catch (StatementExecutionException | RuntimeException e) {
        putBack(session);
        throw e;
      }
    }
  }

  public void setStorageGroup(String storageGroupId)
      throws IoTDBConnectionException, StatementExecutionException {
    for (int i = 0; i < RETRY; i++) {
      Session session = getSession();
      try {
        session.setStorageGroup(storageGroupId);
        putBack(session);
        return;
      } catch (IoTDBConnectionException e) {
        // TException means the connection is broken, remove it and get a new one.
        logger.warn("setStorageGroup failed", e);
        cleanSessionAndMayThrowConnectionException(session, i, e);
      } catch (StatementExecutionException | RuntimeException e) {
        putBack(session);
        throw e;
      }
    }
  }

  public void deleteStorageGroup(String storageGroup)
      throws IoTDBConnectionException, StatementExecutionException {
    for (int i = 0; i < RETRY; i++) {
      Session session = getSession();
      try {
        session.deleteStorageGroup(storageGroup);
        putBack(session);
        return;
      } catch (IoTDBConnectionException e) {
        // TException means the connection is broken, remove it and get a new one.
        logger.warn("deleteStorageGroup failed", e);
        cleanSessionAndMayThrowConnectionException(session, i, e);
      } catch (StatementExecutionException | RuntimeException e) {
        putBack(session);
        throw e;
      }
    }
  }

  public void deleteStorageGroups(List<String> storageGroup)
      throws IoTDBConnectionException, StatementExecutionException {
    for (int i = 0; i < RETRY; i++) {
      Session session = getSession();
      try {
        session.deleteStorageGroups(storageGroup);
        putBack(session);
        return;
      } catch (IoTDBConnectionException e) {
        // TException means the connection is broken, remove it and get a new one.
        logger.warn("deleteStorageGroups failed", e);
        cleanSessionAndMayThrowConnectionException(session, i, e);
      } catch (StatementExecutionException | RuntimeException e) {
        putBack(session);
        throw e;
      }
    }
  }

  public void createTimeseries(String path, TSDataType dataType, TSEncoding encoding,
      CompressionType compressor) throws IoTDBConnectionException, StatementExecutionException {
    for (int i = 0; i < RETRY; i++) {
      Session session = getSession();
      try {
        session.createTimeseries(path, dataType, encoding, compressor);
        putBack(session);
        return;
      } catch (IoTDBConnectionException e) {
        // TException means the connection is broken, remove it and get a new one.
        logger.warn("createTimeseries failed", e);
        cleanSessionAndMayThrowConnectionException(session, i, e);
      } catch (StatementExecutionException | RuntimeException e) {
        putBack(session);
        throw e;
      }
    }
  }

  public void createTimeseries(String path, TSDataType dataType, TSEncoding encoding,
      CompressionType compressor, Map<String, String> props, Map<String, String> tags,
      Map<String, String> attributes, String measurementAlias)
      throws IoTDBConnectionException, StatementExecutionException {
    for (int i = 0; i < RETRY; i++) {
      Session session = getSession();
      try {
        session.createTimeseries(path, dataType, encoding, compressor, props, tags, attributes,
            measurementAlias);
        putBack(session);
        return;
      } catch (IoTDBConnectionException e) {
        // TException means the connection is broken, remove it and get a new one.
        logger.warn("createTimeseries failed", e);
        cleanSessionAndMayThrowConnectionException(session, i, e);
      } catch (StatementExecutionException | RuntimeException e) {
        putBack(session);
        throw e;
      }
    }
  }

  public void createMultiTimeseries(List<String> paths, List<TSDataType> dataTypes,
      List<TSEncoding> encodings, List<CompressionType> compressors,
      List<Map<String, String>> propsList, List<Map<String, String>> tagsList,
      List<Map<String, String>> attributesList, List<String> measurementAliasList)
      throws IoTDBConnectionException, StatementExecutionException {
    for (int i = 0; i < RETRY; i++) {
      Session session = getSession();
      try {
        session.createMultiTimeseries(paths, dataTypes, encodings, compressors, propsList, tagsList,
            attributesList, measurementAliasList);
        putBack(session);
        return;
      } catch (IoTDBConnectionException e) {
        // TException means the connection is broken, remove it and get a new one.
        logger.warn("createMultiTimeseries failed", e);
        cleanSessionAndMayThrowConnectionException(session, i, e);
      } catch (StatementExecutionException | RuntimeException e) {
        putBack(session);
        throw e;
      }
    }
  }

  public boolean checkTimeseriesExists(String path)
      throws IoTDBConnectionException, StatementExecutionException {
    for (int i = 0; i < RETRY; i++) {
      Session session = getSession();
      try {
        boolean resp = session.checkTimeseriesExists(path);
        putBack(session);
        return resp;
      } catch (IoTDBConnectionException e) {
        // TException means the connection is broken, remove it and get a new one.
        logger.warn("checkTimeseriesExists failed", e);
        cleanSessionAndMayThrowConnectionException(session, i, e);
      } catch (StatementExecutionException | RuntimeException e) {
        putBack(session);
        throw e;
      }
    }
    //never go here.
    return false;
  }

  /**
   * execure query sql users must call closeResultSet(SessionDataSetWrapper) if they do not use the
   * SessionDataSet any more. users do not need to call sessionDataSet.closeOpeationHandler() any
   * more.
   *
   * @param sql query statement
   * @return result set Notice that you must get the result instance. Otherwise a data leakage will
   * happen
   */
  @SuppressWarnings("squid:S2095") // Suppress wrapper not closed warning
  public SessionDataSetWrapper executeQueryStatement(String sql)
      throws IoTDBConnectionException, StatementExecutionException {
    for (int i = 0; i < RETRY; i++) {
      Session session = getSession();
      try {
        SessionDataSet resp = session.executeQueryStatement(sql);
        SessionDataSetWrapper wrapper = new SessionDataSetWrapper(resp, session, this);
        occupy(session);
        return wrapper;
      } catch (IoTDBConnectionException e) {
        // TException means the connection is broken, remove it and get a new one.
        logger.warn("executeQueryStatement failed", e);
        cleanSessionAndMayThrowConnectionException(session, i, e);
      } catch (StatementExecutionException | RuntimeException e) {
        putBack(session);
        throw e;
      }
    }
    // never go here
    return null;
  }

  /**
   * execute non query statement
   *
   * @param sql non query statement
   */
  public void executeNonQueryStatement(String sql)
      throws StatementExecutionException, IoTDBConnectionException {
    for (int i = 0; i < RETRY; i++) {
      Session session = getSession();
      try {
        session.executeNonQueryStatement(sql);
        putBack(session);
        return;
      } catch (IoTDBConnectionException e) {
        // TException means the connection is broken, remove it and get a new one.
        logger.warn("executeNonQueryStatement failed", e);
        cleanSessionAndMayThrowConnectionException(session, i, e);
      } catch (StatementExecutionException | RuntimeException e) {
        putBack(session);
        throw e;
      }
    }
  }

  @SuppressWarnings("squid:S2095") // Suppress wrapper not closed warning
  public SessionDataSetWrapper executeRawDataQuery(List<String> paths, long startTime, long endTime)
      throws IoTDBConnectionException, StatementExecutionException {
    for (int i = 0; i < RETRY; i++) {
      Session session = getSession();
      try {
        SessionDataSet resp = session.executeRawDataQuery(paths, startTime, endTime);
        SessionDataSetWrapper wrapper = new SessionDataSetWrapper(resp, session, this);
        occupy(session);
        return wrapper;
      } catch (IoTDBConnectionException e) {
        // TException means the connection is broken, remove it and get a new one.
        logger.warn("executeRawDataQuery failed", e);
        cleanSessionAndMayThrowConnectionException(session, i, e);
      } catch (StatementExecutionException | RuntimeException e) {
        putBack(session);
        throw e;
      }
    }
    // never go here
    return null;
  }
}<|MERGE_RESOLUTION|>--- conflicted
+++ resolved
@@ -25,10 +25,7 @@
 import java.util.concurrent.ConcurrentHashMap;
 import java.util.concurrent.ConcurrentLinkedDeque;
 import java.util.concurrent.ConcurrentMap;
-<<<<<<< HEAD
 import java.util.function.BiConsumer;
-=======
->>>>>>> 0b954367
 import org.apache.iotdb.rpc.IoTDBConnectionException;
 import org.apache.iotdb.rpc.StatementExecutionException;
 import org.apache.iotdb.session.async.AsyncSession;
@@ -82,13 +79,9 @@
   private int fetchSize;
   private long timeout; //ms
   private static int FINAL_RETRY = RETRY - 1;
-<<<<<<< HEAD
-  private boolean enableCompression = false;
+  private boolean enableCompression;
   private AsyncSession asyncHandler;
-=======
-  private boolean enableCompression;
   private boolean enableCacheLeader;
->>>>>>> 0b954367
   private ZoneId zoneId;
 
   private boolean closed;//whether the queue is closed.
@@ -473,28 +466,29 @@
   }
 
   /**
-<<<<<<< HEAD
    * Insert multiple rows in asynchronous way. This method is just like jdbc executeBatch,
-   * we pack some insert request in batch and send them to server. If you want improve your
+          * we pack some insert request in batch and send them to server. If you want improve your
    * performance, please see insertTablet method.
-   * <p>
+          * <p>
    * Each row is independent, which could have different deviceId, time, number of measurements
    *
-   * @param timeout  asynchronous call timeout in millisecond
+           * @param timeout  asynchronous call timeout in millisecond
    * @param callback user provided callback if failed, set to null if user does not specify.
-   * @see Session#insertTablet(Tablet)
+          * @see Session#insertTablet(Tablet)
    */
   public CompletableFuture<Integer> asyncInsertRecords(
-      List<String> deviceIds, List<Long> times, List<List<String>> measurementsList,
-      List<List<TSDataType>> typesList, List<List<Object>> valuesList, long timeout,
-      SixInputConsumer<List<String>, List<Long>, List<List<String>>, List<List<TSDataType>>, List<List<Object>>, Throwable> callback) {
+          List<String> deviceIds, List<Long> times, List<List<String>> measurementsList,
+          List<List<TSDataType>> typesList, List<List<Object>> valuesList, long timeout,
+          SixInputConsumer<List<String>, List<Long>, List<List<String>>, List<List<TSDataType>>, List<List<Object>>, Throwable> callback) {
     if (this.asyncHandler == null) {
       AsyncThreadPool threadPool = new AsyncThreadPool();
       asyncHandler.setThreadPool(threadPool.getThreadPool());
     }
     return asyncHandler.doAsyncInsertRecords(deviceIds, times, measurementsList,
-        typesList, valuesList, timeout, this, callback);
-=======
+            typesList, valuesList, timeout, this, callback);
+  }
+
+  /**
    * Insert data that belong to the same device in batch format, which can reduce the overhead of
    * network. This method is just like jdbc batch insert, we pack some insert request in batch and
    * send them to server If you want improve your performance, please see insertTablet method
@@ -550,7 +544,6 @@
         throw e;
       }
     }
->>>>>>> 0b954367
   }
 
   /**
