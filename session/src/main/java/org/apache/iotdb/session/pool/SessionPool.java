--- conflicted
+++ resolved
@@ -76,13 +76,9 @@
   private int fetchSize;
   private long timeout; //ms
   private static int FINAL_RETRY = RETRY - 1;
-<<<<<<< HEAD
-  private boolean enableCompression;
+  private boolean enableCompression = false;
   private AsyncSession asyncHandler;
-=======
-  private boolean enableCompression = false;
   private ZoneId zoneId;
->>>>>>> 8bacba50
 
   public SessionPool(String ip, int port, String user, String password, int maxSize) {
     this(ip, port, user, password, maxSize, Config.DEFAULT_FETCH_SIZE, 60_000, false, null);
@@ -110,11 +106,8 @@
     this.fetchSize = fetchSize;
     this.timeout = timeout;
     this.enableCompression = enableCompression;
-<<<<<<< HEAD
     this.asyncHandler = new AsyncSession();
-=======
     this.zoneId = zoneId;
->>>>>>> 8bacba50
   }
 
   //if this method throws an exception, either the server is broken, or the ip/port/user/password is incorrect.
