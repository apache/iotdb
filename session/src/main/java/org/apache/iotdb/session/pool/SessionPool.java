--- conflicted
+++ resolved
@@ -2512,7 +2512,6 @@
     return connectionTimeoutInMs;
   }
 
-<<<<<<< HEAD
   public TSConnectionInfoResp fetchAllConnections() throws IoTDBConnectionException {
 
     for (int i = 0; i < RETRY; i++) {
@@ -2531,7 +2530,8 @@
       }
     }
     return null;
-=======
+  }
+
   public void setVersion(Version version) {
     this.version = version;
     for (Session session : queue) {
@@ -2558,7 +2558,6 @@
 
   public long getQueryTimeout() {
     return queryTimeoutInMs;
->>>>>>> 1fb1bdb1
   }
 
   public static class Builder {
