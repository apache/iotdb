/*
 * Licensed to the Apache Software Foundation (ASF) under one
 * or more contributor license agreements.  See the NOTICE file
 * distributed with this work for additional information
 * regarding copyright ownership.  The ASF licenses this file
 * to you under the Apache License, Version 2.0 (the
 * "License"); you may not use this file except in compliance
 * with the License.  You may obtain a copy of the License at
 *
 *     http://www.apache.org/licenses/LICENSE-2.0
 *
 * Unless required by applicable law or agreed to in writing,
 * software distributed under the License is distributed on an
 * "AS IS" BASIS, WITHOUT WARRANTIES OR CONDITIONS OF ANY
 * KIND, either express or implied.  See the License for the
 * specific language governing permissions and limitations
 * under the License.
 */
package org.apache.iotdb.session;

import java.nio.ByteBuffer;
import java.time.ZoneId;
import java.util.ArrayList;
import java.util.Arrays;
import java.util.Comparator;
import java.util.List;
import java.util.Map;
import java.util.concurrent.CompletableFuture;
import java.util.concurrent.TimeUnit;
import java.util.function.BiConsumer;
import org.apache.iotdb.rpc.BatchExecutionException;
import org.apache.iotdb.rpc.IoTDBConnectionException;
import org.apache.iotdb.rpc.RpcUtils;
import org.apache.iotdb.rpc.StatementExecutionException;
import org.apache.iotdb.service.rpc.thrift.TSInsertStringRecordReq;
import org.apache.iotdb.service.rpc.thrift.TSInsertStringRecordsReq;
import org.apache.iotdb.service.rpc.thrift.TSInsertTabletReq;
import org.apache.iotdb.service.rpc.thrift.TSCloseSessionReq;
import org.apache.iotdb.service.rpc.thrift.TSCreateMultiTimeseriesReq;
import org.apache.iotdb.service.rpc.thrift.TSCreateTimeseriesReq;
import org.apache.iotdb.service.rpc.thrift.TSDeleteDataReq;
import org.apache.iotdb.service.rpc.thrift.TSExecuteStatementReq;
import org.apache.iotdb.service.rpc.thrift.TSExecuteStatementResp;
import org.apache.iotdb.service.rpc.thrift.TSGetTimeZoneResp;
import org.apache.iotdb.service.rpc.thrift.TSIService;
import org.apache.iotdb.service.rpc.thrift.TSInsertRecordsReq;
import org.apache.iotdb.service.rpc.thrift.TSInsertRecordReq;
import org.apache.iotdb.service.rpc.thrift.TSInsertTabletsReq;
import org.apache.iotdb.service.rpc.thrift.TSOpenSessionReq;
import org.apache.iotdb.service.rpc.thrift.TSOpenSessionResp;
import org.apache.iotdb.service.rpc.thrift.TSProtocolVersion;
import org.apache.iotdb.service.rpc.thrift.TSSetTimeZoneReq;
import org.apache.iotdb.service.rpc.thrift.TSStatus;
import org.apache.iotdb.session.SessionUtils.TimeOutCanceller;
import org.apache.iotdb.session.pool.SessionThreadPool;
import org.apache.iotdb.tsfile.common.conf.TSFileConfig;
import org.apache.iotdb.tsfile.exception.write.UnSupportedDataTypeException;
import org.apache.iotdb.tsfile.file.metadata.enums.CompressionType;
import org.apache.iotdb.tsfile.file.metadata.enums.TSDataType;
import org.apache.iotdb.tsfile.file.metadata.enums.TSEncoding;
import org.apache.iotdb.tsfile.utils.Binary;
import org.apache.iotdb.tsfile.utils.ReadWriteIOUtils;
import org.apache.iotdb.tsfile.write.record.Tablet;
import org.apache.iotdb.tsfile.write.schema.MeasurementSchema;
import org.apache.thrift.TException;
import org.apache.thrift.protocol.TBinaryProtocol;
import org.apache.thrift.protocol.TCompactProtocol;
import org.apache.thrift.transport.TFastFramedTransport;
import org.apache.thrift.transport.TSocket;
import org.apache.thrift.transport.TTransport;
import org.apache.thrift.transport.TTransportException;
import org.slf4j.Logger;
import org.slf4j.LoggerFactory;

public class Session {

  private static final Logger logger = LoggerFactory.getLogger(Session.class);
  private final TSProtocolVersion protocolVersion = TSProtocolVersion.IOTDB_SERVICE_PROTOCOL_V3;
  private String host;
  private int port;
  private String username;
  private String password;
  private TSIService.Iface client = null;
  private long sessionId;
  private TTransport transport;
  private boolean isClosed = true;
  private ZoneId zoneId;
  private long statementId;
  private int fetchSize;
  private SessionThreadPool asyncThreadPool;

  public Session(String host, int port) {
    this(host, port, Config.DEFAULT_USER, Config.DEFAULT_PASSWORD);
  }

  public Session(String host, String port, String username, String password) {
    this(host, Integer.parseInt(port), username, password);
  }

  public Session(String host, int port, String username, String password) {
    this.host = host;
    this.port = port;
    this.username = username;
    this.password = password;
    this.fetchSize = Config.DEFAULT_FETCH_SIZE;
    asyncThreadPool = new SessionThreadPool();
  }

  public Session(String host, int port, String username, String password, int threadPoolSize,
      int blockingQueueSize) {
    this.host = host;
    this.port = port;
    this.username = username;
    this.password = password;
    this.fetchSize = Config.DEFAULT_FETCH_SIZE;
    asyncThreadPool = new SessionThreadPool(threadPoolSize, blockingQueueSize);
  }

  public Session(String host, int port, String username, String password, int fetchSize) {
    this.host = host;
    this.port = port;
    this.username = username;
    this.password = password;
    this.fetchSize = fetchSize;
    asyncThreadPool = new SessionThreadPool();
  }

  public synchronized void open() throws IoTDBConnectionException {
    open(false, Config.DEFAULT_TIMEOUT_MS);
  }

  public synchronized void open(boolean enableRPCCompression) throws IoTDBConnectionException {
    open(enableRPCCompression, Config.DEFAULT_TIMEOUT_MS);
  }

  private synchronized void open(boolean enableRPCCompression, int connectionTimeoutInMs)
      throws IoTDBConnectionException {
    if (!isClosed) {
      return;
    }

    transport = new TFastFramedTransport(new TSocket(host, port, connectionTimeoutInMs));

    if (!transport.isOpen()) {
      try {
        transport.open();
      } catch (TTransportException e) {
        throw new IoTDBConnectionException(e);
      }
    }

    if (enableRPCCompression) {
      client = new TSIService.Client(new TCompactProtocol(transport));
    } else {
      client = new TSIService.Client(new TBinaryProtocol(transport));
    }

    TSOpenSessionReq openReq = new TSOpenSessionReq();
    openReq.setUsername(username);
    openReq.setPassword(password);

    try {
      TSOpenSessionResp openResp = client.openSession(openReq);

      RpcUtils.verifySuccess(openResp.getStatus());

      if (protocolVersion.getValue() != openResp.getServerProtocolVersion().getValue()) {
        logger.warn("Protocol differ, Client version is {}}, but Server version is {}",
            protocolVersion.getValue(), openResp.getServerProtocolVersion().getValue());
        if (openResp.getServerProtocolVersion().getValue() == 0) {// less than 0.10
          throw new TException(String
              .format("Protocol not supported, Client version is %s, but Server version is %s",
                  protocolVersion.getValue(), openResp.getServerProtocolVersion().getValue()));
        }
      }

      sessionId = openResp.getSessionId();

      statementId = client.requestStatementId(sessionId);

      if (zoneId != null) {
        setTimeZone(zoneId.toString());
      } else {
        zoneId = ZoneId.of(getTimeZone());
      }

    } catch (Exception e) {
      transport.close();
      throw new IoTDBConnectionException(e);
    }
    isClosed = false;

    client = RpcUtils.newSynchronizedClient(client);

  }

  public synchronized void close() throws IoTDBConnectionException {
    if (isClosed) {
      return;
    }
    TSCloseSessionReq req = new TSCloseSessionReq(sessionId);
    try {
      client.closeSession(req);
    } catch (TException e) {
      throw new IoTDBConnectionException(
          "Error occurs when closing session at server. Maybe server is down.", e);
    } finally {
      isClosed = true;
      if (transport != null) {
        transport.close();
      }
    }
  }

  /**
   * insert data in one row, if you want to improve your performance, please use insertRecords
   * method or insertTablet method
   *
   * @see Session#insertRecords(List, List, List, List, List)
   * @see Session#insertTablet(Tablet)
   */
  public void insertRecord(String deviceId, long time, List<String> measurements,
      List<TSDataType> types,
      Object... values) throws IoTDBConnectionException, StatementExecutionException {
    List<Object> valuesList = new ArrayList<>(Arrays.asList(values));

    insertRecord(deviceId, time, measurements, types, valuesList);
  }

  /**
   * insert the data of a device. For each timestamp, the number of measurements is the same.
   * <p>
   * a Tablet example:
   * <p>
   * device1 time s1, s2, s3 1,   1,  1,  1 2,   2,  2,  2 3,   3,  3,  3
   * <p>
   * times in Tablet may be not in ascending order
   *
   * @param tablet data batch
   */
  public void insertTablet(Tablet tablet)
      throws StatementExecutionException, IoTDBConnectionException {
    insertTablet(tablet, false);
  }

  /**
   * insert a Tablet
   *
   * @param tablet data batch
   * @param sorted whether times in Tablet are in ascending order
   */
  public void insertTablet(Tablet tablet, boolean sorted)
      throws IoTDBConnectionException, StatementExecutionException {
    TSInsertTabletReq request = genTSInsertTabletReq(tablet, sorted);
    try {
      RpcUtils.verifySuccess(client.insertTablet(request));
    } catch (TException e) {
      throw new IoTDBConnectionException(e);
    }
  }

  /**
   * insert a Tablet asynchronously
   * @param tablet data batch
   * @param sorted whether times in Tablet are in ascending order
   * @param timeout asynchronous call timeout in millisecond
   * @param callback user provided failure callback, set to null if user does not specify.
   * @return async CompletableFuture
   */
  public CompletableFuture<Integer> asyncInsertTablet(Tablet tablet, boolean sorted, long timeout,
      BiConsumer<Tablet, Throwable> callback) {
    CompletableFuture<Integer> asyncRun = CompletableFuture.supplyAsync(() -> {
      try {
        insertTablet(tablet, sorted);
      } catch (IoTDBConnectionException | StatementExecutionException e) {
        throw new RuntimeException(e);
      }
      return 0;
    }, asyncThreadPool.getThreadPool());

    return asyncRun
        .applyToEitherAsync(orTimeout(timeout, TimeUnit.MILLISECONDS), this::successHandler)
        .exceptionally(e -> {
          if (callback == null) {
            logger.error("Error occurred when inserting tablet, device ID: {}, time: {} .",
                tablet.deviceId, tablet.timestamps[0], e);
          } else {
            callback.accept(tablet, e);
          }
          return -1;
        });
  }

  private TSInsertTabletReq genTSInsertTabletReq(Tablet tablet, boolean sorted)
      throws BatchExecutionException {
    if (sorted) {
      if (!checkSorted(tablet)) {
        throw new BatchExecutionException("Times in Tablet are not in ascending order");
      }
    } else {
      sortTablet(tablet);
    }

    TSInsertTabletReq request = new TSInsertTabletReq();
    request.setSessionId(sessionId);
    request.deviceId = tablet.deviceId;
    for (MeasurementSchema measurementSchema : tablet.getSchemas()) {
      request.addToMeasurements(measurementSchema.getMeasurementId());
      request.addToTypes(measurementSchema.getType().ordinal());
    }
    request.setTimestamps(SessionUtils.getTimeBuffer(tablet));
    request.setValues(SessionUtils.getValueBuffer(tablet));
    request.setSize(tablet.rowSize);
    return request;
  }

  /**
   * insert the data of several deivces. Given a deivce, for each timestamp, the number of
   * measurements is the same.
   * <p>
   * Times in each Tablet may not be in ascending order
   *
   * @param tablets data batch in multiple device
   */
  public void insertTablets(Map<String, Tablet> tablets)
      throws IoTDBConnectionException, StatementExecutionException {
    insertTablets(tablets, false);
  }

  /**
   * insert the data of several devices. Given a device, for each timestamp, the number of
   * measurements is the same.
   *
   * @param tablets data batch in multiple device
   * @param sorted  whether times in each Tablet are in ascending order
   */
  public void insertTablets(Map<String, Tablet> tablets, boolean sorted)
      throws IoTDBConnectionException, StatementExecutionException {

    TSInsertTabletsReq request = genTSInsertTabletsReq(tablets, sorted);
    try {
      RpcUtils.verifySuccess(client.insertTablets(request));
    } catch (TException e) {
      throw new IoTDBConnectionException(e);
    }
  }

  /**
   * insert the data of several devices asynchronously. Given a device, for each timestamp,
   * the number of measurements is the same.
   *
   * @param tablets data batch in multiple device
   * @param sorted  whether times in each Tablet are in ascending order
   * @param timeout asynchronous call timeout in millisecond
   * @param callback user provided failure callback, set to null if user does not specify.
   */
  public CompletableFuture<Integer> asyncInsertTablets(Map<String, Tablet> tablets, boolean sorted,
      long timeout, BiConsumer<Map<String, Tablet>, Throwable> callback) {
    CompletableFuture<Integer> asyncRun = CompletableFuture.supplyAsync(() -> {
      try {
        insertTablets(tablets, sorted);
      } catch (IoTDBConnectionException | StatementExecutionException e) {
        throw new RuntimeException(e);
      }
      return 0;
    }, asyncThreadPool.getThreadPool());

    return asyncRun
        .applyToEitherAsync(orTimeout(timeout, TimeUnit.MILLISECONDS), this::successHandler)
        .exceptionally(e -> {
          if ((callback == null)) {
            logger.error("Error occurred when inserting tablets. ", e);
          } else {
            callback.accept(tablets, e);
          }
          return -1;
        });
  }

  private int successHandler(Integer integer) {
    return 0;
  }

  private TSInsertTabletsReq genTSInsertTabletsReq(Map<String, Tablet> tablets, boolean sorted)
      throws BatchExecutionException {
    TSInsertTabletsReq request = new TSInsertTabletsReq();
    request.setSessionId(sessionId);

    for (Tablet tablet : tablets.values()) {
      if (sorted) {
        if (!checkSorted(tablet)) {
          throw new BatchExecutionException("Times in Tablet are not in ascending order");
        }
      } else {
        sortTablet(tablet);
      }

      request.addToDeviceIds(tablet.deviceId);
      List<String> measurements = new ArrayList<>();
      List<Integer> dataTypes = new ArrayList<>();
      for (MeasurementSchema measurementSchema : tablet.getSchemas()) {
        measurements.add(measurementSchema.getMeasurementId());
        dataTypes.add(measurementSchema.getType().ordinal());
      }
      request.addToMeasurementsList(measurements);
      request.addToTypesList(dataTypes);
      request.addToTimestampsList(SessionUtils.getTimeBuffer(tablet));
      request.addToValuesList(SessionUtils.getValueBuffer(tablet));
      request.addToSizeList(tablet.rowSize);
    }
    return request;
  }

  /**
   * Insert multiple rows, which can reduce the overhead of network. This method is just like jdbc
   * executeBatch, we pack some insert request in batch and send them to server. If you want improve
   * your performance, please see insertTablet method
   * <p>
   * Each row is independent, which could have different deviceId, time, number of measurements
   *
   * @see Session#insertTablet(Tablet)
   */
  public void insertRecords(List<String> deviceIds, List<Long> times,
      List<List<String>> measurementsList, List<List<TSDataType>> typesList,
      List<List<Object>> valuesList)
      throws IoTDBConnectionException, StatementExecutionException {
    TSInsertRecordsReq request = genTSInsertRecordsReq(deviceIds, times, measurementsList,
        typesList, valuesList);
    try {
      RpcUtils.verifySuccess(client.insertRecords(request));
    } catch (TException e) {
      throw new IoTDBConnectionException(e);
    }
  }

  /**
   * Insert multiple rows in asynchronous way. This method is just like jdbc executeBatch,
   * we pack some insert request in batch and send them to server. If you want improve your
   * performance, please see insertTablet method.
   * <p>
   * Each row is independent, which could have different deviceId, time, number of measurements
   *
   * @see Session#insertTablet(Tablet)
   * @param timeout asynchronous call timeout in millisecond
   * @param callback user provided failure callback, set to null if user does not specify.
   */
  public CompletableFuture<Integer> asyncInsertRecords(List<String> deviceIds, List<Long> times,
      List<List<String>> measurementsList, List<List<TSDataType>> typesList,
      List<List<Object>> valuesList, long timeout,
      SixInputConsumer<List<String>, List<Long>, List<List<String>>, List<List<TSDataType>>, List<List<Object>>, Throwable> callback) {
    CompletableFuture<Integer> asyncRun = CompletableFuture.supplyAsync(() -> {
      try {
        insertRecords(deviceIds, times, measurementsList, typesList, valuesList);
      } catch (IoTDBConnectionException |StatementExecutionException e) {
        throw new RuntimeException(e);
      }
      return 0;
    }, asyncThreadPool.getThreadPool());

    return asyncRun
        .applyToEitherAsync(orTimeout(timeout, TimeUnit.MILLISECONDS), this::successHandler).
            exceptionally(exception ->
            {
              if (callback == null) {
                logger.error("Error occurred when inserting records, device ID: {}, time: {} .",
                    deviceIds.get(0), times.get(0), exception);
              } else {
                callback.apply(deviceIds, times, measurementsList, typesList, valuesList, exception);
              }
              return -1;
            });
  }

  private TSInsertRecordsReq genTSInsertRecordsReq(List<String> deviceIds, List<Long> times,
      List<List<String>> measurementsList, List<List<TSDataType>> typesList,
      List<List<Object>> valuesList) throws IoTDBConnectionException {
    // check params size
    int len = deviceIds.size();
    if (len != times.size() || len != measurementsList.size() || len != valuesList.size()) {
      throw new IllegalArgumentException(
          "deviceIds, times, measurementsList and valuesList's size should be equal");
    }

    TSInsertRecordsReq request = new TSInsertRecordsReq();
    request.setSessionId(sessionId);
    request.setDeviceIds(deviceIds);
    request.setTimestamps(times);
    request.setMeasurementsList(measurementsList);
    List<ByteBuffer> buffersList = new ArrayList<>();
    for (int i = 0; i < measurementsList.size(); i++) {
      ByteBuffer buffer = ByteBuffer.allocate(calculateLength(typesList.get(i), valuesList.get(i)));
      putValues(typesList.get(i), valuesList.get(i), buffer);
      buffer.flip();
      buffersList.add(buffer);
    }
    request.setValuesList(buffersList);
    return  request;
  }

  /**
   * Insert multiple rows, which can reduce the overhead of network. This method is just like jdbc
   * executeBatch, we pack some insert request in batch and send them to server. If you want improve
   * your performance, please see insertTablet method
   * <p>
   * Each row is independent, which could have different deviceId, time, number of measurements
   *
   * @see Session#insertTablet(Tablet)
   */
  public void insertRecords(List<String> deviceIds, List<Long> times,
      List<List<String>> measurementsList, List<List<String>> valuesList)
      throws IoTDBConnectionException, StatementExecutionException {

    TSInsertStringRecordsReq request = genTSInsertStringRecordsReq(deviceIds, times,
        measurementsList, valuesList);
    try {
      RpcUtils.verifySuccess(client.insertStringRecords(request));
    } catch (TException e) {
      throw new IoTDBConnectionException(e);
    }
  }

<<<<<<< HEAD
  /**
   * Insert multiple rows in asynchronous way. This method is just like jdbc executeBatch,
   * we pack some insert request in batch and send them to server. If you want improve your
   * performance, please see insertTablet method.
   * <p>
   * Each row is independent, which could have different deviceId, time, number of measurements
   *
   * @see Session#insertTablet(Tablet)
   * @param timeout asynchronous call timeout in millisecond
   * @param callback user provided failure callback, set to null if user does not specify.
   */
  public CompletableFuture<Integer> asyncInsertRecords(List<String> deviceIds, List<Long> times,
      List<List<String>> measurementsList, List<List<String>> valuesList, long timeout,
      FiveInputConsumer<List<String>, List<Long>, List<List<String>>, List<List<String>>, Throwable> callback) {
    CompletableFuture<Integer> asyncRun = CompletableFuture.supplyAsync(() -> {
      try {
        insertRecords(deviceIds, times, measurementsList, valuesList);
      } catch (IoTDBConnectionException | StatementExecutionException e) {
        throw new RuntimeException(e);
      }
      return 0;
    }, asyncThreadPool.getThreadPool());

    return asyncRun
        .applyToEitherAsync(orTimeout(timeout, TimeUnit.MILLISECONDS), this::successHandler)
        .exceptionally(e -> {
          if (callback == null) {
            logger.error("Error occurred when inserting records, device ID: {}, time: {}.",
                deviceIds.get(0), times.get(0), e);
          } else {
            callback.apply(deviceIds, times, measurementsList, valuesList, e);
          }
          return -1;
        });
  }


  private TSInsertRecordsReq genTSInsertRecordsReq(List<String> deviceIds, List<Long> times,
      List<List<String>> measurementsList, List<List<String>> valuesList)
      throws IoTDBConnectionException {
=======
  private TSInsertStringRecordsReq genTSInsertStringRecordsReq(List<String> deviceIds, List<Long> times,
      List<List<String>> measurementsList, List<List<String>> valuesList) {
>>>>>>> 36d524dd
    // check params size
    int len = deviceIds.size();
    if (len != times.size() || len != measurementsList.size() || len != valuesList.size()) {
      throw new IllegalArgumentException(
          "deviceIds, times, measurementsList and valuesList's size should be equal");
    }

    TSInsertStringRecordsReq request = new TSInsertStringRecordsReq();
    request.setSessionId(sessionId);
    request.setDeviceIds(deviceIds);
    request.setTimestamps(times);
    request.setMeasurementsList(measurementsList);
    request.setValuesList(valuesList);
    return request;
  }

  /**
   * insert data in one row, if you want improve your performance, please use insertRecords method
   * or insertTablet method
   *
   * @see Session#insertRecords(List, List, List, List, List)
   * @see Session#insertTablet(Tablet)
   */
  public void insertRecord(String deviceId, long time, List<String> measurements,
      List<TSDataType> types,
      List<Object> values) throws IoTDBConnectionException, StatementExecutionException {
    TSInsertRecordReq request = genTSInsertRecordReq(deviceId, time, measurements, types, values);
    try {
      RpcUtils.verifySuccess(client.insertRecord(request));
    } catch (TException e) {
      throw new IoTDBConnectionException(e);
    }
  }

  private TSInsertRecordReq genTSInsertRecordReq(String deviceId, long time,
      List<String> measurements, List<TSDataType> types,
      List<Object> values) throws IoTDBConnectionException {
    TSInsertRecordReq request = new TSInsertRecordReq();
    request.setSessionId(sessionId);
    request.setDeviceId(deviceId);
    request.setTimestamp(time);
    request.setMeasurements(measurements);
    ByteBuffer buffer = ByteBuffer.allocate(calculateLength(types, values));
    putValues(types, values, buffer);
    buffer.flip();
    request.setValues(buffer);
    return  request;
  }

  /**
   * insert data in one row asynchronously. if you want improve your performance,
   * please use insertRecords method or insertTablet method
   *
   * @see Session#insertRecords(List, List, List, List, List)
   * @see Session#insertTablet(Tablet)
   * @param timeout asynchronous call timeout in millisecond
   * @param callback user provided failure callback, set to null if user does not specify.
   */
  public CompletableFuture<Integer> asyncInsertRecord(String deviceId, long time,
      List<String> measurements, List<TSDataType> types, List<Object> values, long timeout,
      SixInputConsumer<String, Long, List<String>, List<TSDataType>, List<Object>, Throwable> callback) {
    CompletableFuture<Integer> asyncRun = CompletableFuture.supplyAsync(() -> {
      try {
        insertRecord(deviceId, time, measurements, types, values);
      } catch (IoTDBConnectionException | StatementExecutionException e) {
        throw new RuntimeException(e);
      }
      return 0;
    }, asyncThreadPool.getThreadPool());

    return asyncRun
        .applyToEitherAsync(orTimeout(timeout, TimeUnit.MILLISECONDS), this::successHandler)
        .exceptionally(e -> {
          if (callback == null) {
            logger.error("Error occurred when inserting record, device ID: {}, time: {}. ",
                deviceId, time, e);
          } else {
            callback.apply(deviceId, time, measurements, types, values, e);
          }
          return -1;
        });
  }

  /**
   * insert data in one row, if you want improve your performance, please use insertRecords method
   * or insertTablet method
   *
   * @see Session#insertRecords(List, List, List, List, List)
   * @see Session#insertTablet(Tablet)
   */
  public void insertRecord(String deviceId, long time, List<String> measurements,
      List<String> values) throws IoTDBConnectionException, StatementExecutionException {

    TSInsertStringRecordReq request = genTSInsertStringRecordReq(deviceId, time, measurements, values);
    try {
      RpcUtils.verifySuccess(client.insertStringRecord(request));
    } catch (TException e) {
      throw new IoTDBConnectionException(e);
    }
  }

<<<<<<< HEAD
  /**
   * insert data in one row asynchronously. if you want improve your performance,
   * please use insertRecords method or insertTablet method
   *
   * @see Session#insertRecords(List, List, List, List, List)
   * @see Session#insertTablet(Tablet)
   * @param timeout asynchronous call timeout in millisecond
   * @param callback user provided failure callback, set to null if user does not specify.
   */
  public CompletableFuture<Integer> asyncInsertRecord(String deviceId, long time,
      List<String> measurements, List<String> values, long timeout,
      FiveInputConsumer<String, Long, List<String>, List<String>, Throwable> callback) {
    CompletableFuture<Integer> asyncRun = CompletableFuture.supplyAsync(() -> {
      try {
        insertRecord(deviceId, time, measurements, values);
      } catch (IoTDBConnectionException | StatementExecutionException e) {
        throw new RuntimeException(e);
      }
      return 0;
    }, asyncThreadPool.getThreadPool());

    return asyncRun
        .applyToEitherAsync(orTimeout(timeout, TimeUnit.MILLISECONDS), this::successHandler)
        .exceptionally(e -> {
          if (callback == null) {
            logger.error("Error occurred when inserting record, device ID: {}, time: {}. ",
                deviceId, time, e);
          } else {
            callback.apply(deviceId, time, measurements, values, e);
          }
          return -1;
        });
  }

  private TSInsertRecordReq genTSInsertRecordReq(String deviceId, long time, List<String> measurements,
      List<String> values) throws IoTDBConnectionException {
    TSInsertRecordReq request = new TSInsertRecordReq();
=======
  private TSInsertStringRecordReq genTSInsertStringRecordReq(String deviceId, long time,
      List<String> measurements, List<String> values) {
    TSInsertStringRecordReq request = new TSInsertStringRecordReq();
>>>>>>> 36d524dd
    request.setSessionId(sessionId);
    request.setDeviceId(deviceId);
    request.setTimestamp(time);
    request.setMeasurements(measurements);
    request.setValues(values);
    return request;
  }

<<<<<<< HEAD
  public static <T> CompletableFuture<T> orTimeout(long timeout, TimeUnit unit) {
    if (unit == null)
      throw new NullPointerException();
    CompletableFuture<T> promise = new CompletableFuture<>();
    promise.whenComplete(new TimeOutCanceller(
        SessionUtils.Delayer.delay(new SessionUtils.Timeout(promise), timeout, unit)));
    return promise;
  }

  private void putStrValues(List<String> values, ByteBuffer buffer)
      throws IoTDBConnectionException {
    for (int i = 0; i < values.size(); i++) {
      ReadWriteIOUtils.write(TSDataType.TEXT, buffer);
      byte[] bytes = ((String) values.get(i)).getBytes(TSFileConfig.STRING_CHARSET);
      ReadWriteIOUtils.write(bytes.length, buffer);
      buffer.put(bytes);
    }
  }


=======
>>>>>>> 36d524dd
  /**
   * put value in buffer
   *
   * @param types  types list
   * @param values values list
   * @param buffer buffer to insert
   * @throws IoTDBConnectionException
   */
  private void putValues(List<TSDataType> types, List<Object> values, ByteBuffer buffer)
      throws IoTDBConnectionException {
    for (int i = 0; i < values.size(); i++) {
      ReadWriteIOUtils.write(types.get(i), buffer);
      switch (types.get(i)) {
        case BOOLEAN:
          ReadWriteIOUtils.write((Boolean) values.get(i), buffer);
          break;
        case INT32:
          ReadWriteIOUtils.write((Integer) values.get(i), buffer);
          break;
        case INT64:
          ReadWriteIOUtils.write((Long) values.get(i), buffer);
          break;
        case FLOAT:
          ReadWriteIOUtils.write((Float) values.get(i), buffer);
          break;
        case DOUBLE:
          ReadWriteIOUtils.write((Double) values.get(i), buffer);
          break;
        case TEXT:
          byte[] bytes = ((String) values.get(i)).getBytes(TSFileConfig.STRING_CHARSET);
          ReadWriteIOUtils.write(bytes.length, buffer);
          buffer.put(bytes);
          break;
        default:
          throw new IoTDBConnectionException("Unsupported data type:" + types.get(i));
      }
    }
  }

  private int calculateStrLength(List<String> values) {
    int res = 0;

    for (int i = 0; i < values.size(); i++) {
      // types
      res += Short.BYTES;
      res += Integer.BYTES;
      res += values.get(i).getBytes(TSFileConfig.STRING_CHARSET).length;
    }

    return res;
  }

  private int calculateLength(List<TSDataType> types, List<Object> values)
      throws IoTDBConnectionException {
    int res = 0;
    for (int i = 0; i < types.size(); i++) {
      // types
      res += Short.BYTES;
      switch (types.get(i)) {
        case BOOLEAN:
          res += 1;
          break;
        case INT32:
          res += Integer.BYTES;
          break;
        case INT64:
          res += Long.BYTES;
          break;
        case FLOAT:
          res += Float.BYTES;
          break;
        case DOUBLE:
          res += Double.BYTES;
          break;
        case TEXT:
          res += Integer.BYTES;
          res += ((String) values.get(i)).getBytes(TSFileConfig.STRING_CHARSET).length;
          break;
        default:
          throw new IoTDBConnectionException("Unsupported data type:" + types.get(i));
      }
    }

    return res;
  }

  /**
   * This method NOT insert data into database and the server just return after accept the request,
   * this method should be used to test other time cost in client
   */
  public void testInsertTablet(Tablet tablet)
      throws IoTDBConnectionException, StatementExecutionException {
    TSInsertTabletReq request = genTSInsertTabletReq(tablet, false);

    try {
      RpcUtils.verifySuccess(client.testInsertTablet(request));
    } catch (TException e) {
      throw new IoTDBConnectionException(e);
    }
  }

  /**
   * This method NOT insert data into database and the server just return after accept the request,
   * this method should be used to test other time cost in client
   */
  public void testInsertTablet(Tablet tablet, boolean sorted)
      throws IoTDBConnectionException, StatementExecutionException {
    TSInsertTabletReq request = genTSInsertTabletReq(tablet, sorted);

    try {
      RpcUtils.verifySuccess(client.testInsertTablet(request));
    } catch (TException e) {
      throw new IoTDBConnectionException(e);
    }
  }

  /**
   * This method NOT insert data into database and the server just return after accept the request,
   * this method should be used to test other time cost in client
   */
  public void testInsertTablets(Map<String, Tablet> tablets)
      throws IoTDBConnectionException, StatementExecutionException {
    TSInsertTabletsReq request = genTSInsertTabletsReq(tablets, false);

    try {
      RpcUtils.verifySuccess(client.testInsertTablets(request));
    } catch (TException e) {
      throw new IoTDBConnectionException(e);
    }
  }

  /**
   * This method NOT insert data into database and the server just return after accept the request,
   * this method should be used to test other time cost in client
   */
  public void testInsertTablets(Map<String, Tablet> tablets, boolean sorted)
      throws IoTDBConnectionException, StatementExecutionException {
    TSInsertTabletsReq request = genTSInsertTabletsReq(tablets, sorted);

    try {
      RpcUtils.verifySuccess(client.testInsertTablets(request));
    } catch (TException e) {
      throw new IoTDBConnectionException(e);
    }
  }

  /**
   * This method NOT insert data into database and the server just return after accept the request,
   * this method should be used to test other time cost in client
   */
  public void testInsertRecords(List<String> deviceIds, List<Long> times,
      List<List<String>> measurementsList, List<List<String>> valuesList)
      throws IoTDBConnectionException, StatementExecutionException {
    TSInsertStringRecordsReq request = genTSInsertStringRecordsReq(deviceIds, times,
        measurementsList, valuesList);

    try {
      RpcUtils.verifySuccess(client.testInsertStringRecords(request));
    } catch (TException e) {
      throw new IoTDBConnectionException(e);
    }
  }

  public void testInsertRecords(List<String> deviceIds, List<Long> times,
      List<List<String>> measurementsList, List<List<TSDataType>> typesList,
      List<List<Object>> valuesList)
      throws IoTDBConnectionException, StatementExecutionException {
    TSInsertRecordsReq request = genTSInsertRecordsReq(deviceIds, times, measurementsList,
        typesList, valuesList);
    try {
      RpcUtils.verifySuccess(client.testInsertRecords(request));
    } catch (TException e) {
      throw new IoTDBConnectionException(e);
    }
  }


  /**
   * This method NOT insert data into database and the server just return after accept the request,
   * this method should be used to test other time cost in client
   */
  public void testInsertRecord(String deviceId, long time, List<String> measurements,
      List<String> values) throws IoTDBConnectionException, StatementExecutionException {
    TSInsertStringRecordReq request = genTSInsertStringRecordReq(deviceId, time, measurements, values);

    try {
      RpcUtils.verifySuccess(client.testInsertStringRecord(request));
    } catch (TException e) {
      throw new IoTDBConnectionException(e);
    }
  }

  /**
   * This method NOT insert data into database and the server just return after accept the request,
   * this method should be used to test other time cost in client
   */
  public void testInsertRecord(String deviceId, long time, List<String> measurements,
      List<TSDataType> types, List<Object> values) throws IoTDBConnectionException, StatementExecutionException {
    TSInsertRecordReq request = genTSInsertRecordReq(deviceId, time, measurements, types, values);

    try {
      RpcUtils.verifySuccess(client.testInsertRecord(request));
    } catch (TException e) {
      throw new IoTDBConnectionException(e);
    }
  }

  /**
   * delete a timeseries, including data and schema
   *
   * @param path timeseries to delete, should be a whole path
   */
  public void deleteTimeseries(String path)
      throws IoTDBConnectionException, StatementExecutionException {
    List<String> paths = new ArrayList<>();
    paths.add(path);
    deleteTimeseries(paths);
  }

  /**
   * delete a timeseries, including data and schema
   *
   * @param paths timeseries to delete, should be a whole path
   */
  public void deleteTimeseries(List<String> paths)
      throws IoTDBConnectionException, StatementExecutionException {
    try {
      RpcUtils.verifySuccess(client.deleteTimeseries(sessionId, paths));
    } catch (TException e) {
      throw new IoTDBConnectionException(e);
    }
  }

  /**
   * delete data <= time in one timeseries
   *
   * @param path data in which time series to delete
   * @param time data with time stamp less than or equal to time will be deleted
   */
  public void deleteData(String path, long time)
      throws IoTDBConnectionException, StatementExecutionException {
    List<String> paths = new ArrayList<>();
    paths.add(path);
    deleteData(paths, time);
  }

  /**
   * delete data <= time in multiple timeseries
   *
   * @param paths data in which time series to delete
   * @param endTime data with time stamp less than or equal to time will be deleted
   */
  public void deleteData(List<String> paths, long endTime)
      throws IoTDBConnectionException, StatementExecutionException {
    deleteData(paths, Long.MIN_VALUE, endTime);
  }

  /**
   * delete data >= startTime and data <= endTime in multiple timeseries
   *
   * @param paths   data in which time series to delete
   * @param startTime delete range start time
   * @param endTime delete range end time
   */
  public void deleteData(List<String> paths, long startTime, long endTime)
      throws IoTDBConnectionException, StatementExecutionException {
    TSDeleteDataReq request = new TSDeleteDataReq();
    request.setSessionId(sessionId);
    request.setPaths(paths);
    request.setStartTime(startTime);
    request.setEndTime(endTime);

    try {
      RpcUtils.verifySuccess(client.deleteData(request));
    } catch (TException e) {
      throw new IoTDBConnectionException(e);
    }
  }

  public void setStorageGroup(String storageGroupId)
      throws IoTDBConnectionException, StatementExecutionException {
    try {
      RpcUtils.verifySuccess(client.setStorageGroup(sessionId, storageGroupId));
    } catch (TException e) {
      throw new IoTDBConnectionException(e);
    }
  }


  public void deleteStorageGroup(String storageGroup)
      throws IoTDBConnectionException, StatementExecutionException {
    List<String> groups = new ArrayList<>();
    groups.add(storageGroup);
    deleteStorageGroups(groups);
  }

  public void deleteStorageGroups(List<String> storageGroup)
      throws IoTDBConnectionException, StatementExecutionException {
    try {
      RpcUtils.verifySuccess(client.deleteStorageGroups(sessionId, storageGroup));
    } catch (TException e) {
      throw new IoTDBConnectionException(e);
    }
  }

  public void createTimeseries(String path, TSDataType dataType,
      TSEncoding encoding, CompressionType compressor)
      throws IoTDBConnectionException, StatementExecutionException {
    createTimeseries(path, dataType, encoding, compressor, null, null, null, null);
  }

  public void createTimeseries(String path, TSDataType dataType,
      TSEncoding encoding, CompressionType compressor, Map<String, String> props,
      Map<String, String> tags, Map<String, String> attributes, String measurementAlias)
      throws IoTDBConnectionException, StatementExecutionException {
    TSCreateTimeseriesReq request = new TSCreateTimeseriesReq();
    request.setSessionId(sessionId);
    request.setPath(path);
    request.setDataType(dataType.ordinal());
    request.setEncoding(encoding.ordinal());
    request.setCompressor(compressor.ordinal());
    request.setProps(props);
    request.setTags(tags);
    request.setAttributes(attributes);
    request.setMeasurementAlias(measurementAlias);

    try {
      RpcUtils.verifySuccess(client.createTimeseries(request));
    } catch (TException e) {
      throw new IoTDBConnectionException(e);
    }
  }

  public void createMultiTimeseries(List<String> paths, List<TSDataType> dataTypes,
      List<TSEncoding> encodings, List<CompressionType> compressors,
      List<Map<String, String>> propsList, List<Map<String, String>> tagsList,
      List<Map<String, String>> attributesList, List<String> measurementAliasList)
      throws IoTDBConnectionException, StatementExecutionException {

    TSCreateMultiTimeseriesReq request = new TSCreateMultiTimeseriesReq();
    request.setSessionId(sessionId);
    request.setPaths(paths);

    List<Integer> dataTypeOrdinals = new ArrayList<>(paths.size());
    for (TSDataType dataType : dataTypes) {
      dataTypeOrdinals.add(dataType.ordinal());
    }
    request.setDataTypes(dataTypeOrdinals);

    List<Integer> encodingOrdinals = new ArrayList<>(paths.size());
    for (TSEncoding encoding : encodings) {
      encodingOrdinals.add(encoding.ordinal());
    }
    request.setEncodings(encodingOrdinals);

    List<Integer> compressionOrdinals = new ArrayList<>(paths.size());
    for (CompressionType compression : compressors) {
      compressionOrdinals.add(compression.ordinal());
    }
    request.setCompressors(compressionOrdinals);

    request.setPropsList(propsList);
    request.setTagsList(tagsList);
    request.setAttributesList(attributesList);
    request.setMeasurementAliasList(measurementAliasList);

    try {
      RpcUtils.verifySuccess(client.createMultiTimeseries(request));
    } catch (TException e) {
      throw new IoTDBConnectionException(e);
    }
  }

  public boolean checkTimeseriesExists(String path)
      throws IoTDBConnectionException, StatementExecutionException {
    SessionDataSet dataSet = executeQueryStatement(String.format("SHOW TIMESERIES %s", path));
    boolean result = dataSet.hasNext();
    dataSet.closeOperationHandle();
    return result;
  }

  private synchronized String getTimeZone()
      throws StatementExecutionException, IoTDBConnectionException {
    if (zoneId != null) {
      return zoneId.toString();
    }

    TSGetTimeZoneResp resp;
    try {
      resp = client.getTimeZone(sessionId);
    } catch (TException e) {
      throw new IoTDBConnectionException(e);
    }
    RpcUtils.verifySuccess(resp.getStatus());
    return resp.getTimeZone();
  }

  private synchronized void setTimeZone(String zoneId)
      throws StatementExecutionException, IoTDBConnectionException {
    TSSetTimeZoneReq req = new TSSetTimeZoneReq(sessionId, zoneId);
    TSStatus resp;
    try {
      resp = client.setTimeZone(req);
    } catch (TException e) {
      throw new IoTDBConnectionException(e);
    }
    RpcUtils.verifySuccess(resp);
    this.zoneId = ZoneId.of(zoneId);
  }


  /**
   * execure query sql
   *
   * @param sql query statement
   * @return result set
   */
  public SessionDataSet executeQueryStatement(String sql)
      throws StatementExecutionException, IoTDBConnectionException {

    TSExecuteStatementReq execReq = new TSExecuteStatementReq(sessionId, sql, statementId);

    execReq.setFetchSize(fetchSize);
    TSExecuteStatementResp execResp;
    try {
      execResp = client.executeQueryStatement(execReq);
    } catch (TException e) {
      throw new IoTDBConnectionException(e);
    }

    RpcUtils.verifySuccess(execResp.getStatus());
    return new SessionDataSet(sql, execResp.getColumns(), execResp.getDataTypeList(),
        execResp.columnNameIndexMap,
        execResp.getQueryId(), client, sessionId, execResp.queryDataSet,
        execResp.isIgnoreTimeStamp());
  }

  /**
   * execute non query statement
   *
   * @param sql non query statement
   */
  public void executeNonQueryStatement(String sql)
      throws IoTDBConnectionException, StatementExecutionException {
    TSExecuteStatementReq execReq = new TSExecuteStatementReq(sessionId, sql, statementId);
    try {
      TSExecuteStatementResp execResp = client.executeUpdateStatement(execReq);
      RpcUtils.verifySuccess(execResp.getStatus());
    } catch (TException e) {
      throw new IoTDBConnectionException(e);
    }
  }

  /**
   * check whether the batch has been sorted
   *
   * @return whether the batch has been sorted
   */
  private boolean checkSorted(Tablet tablet) {
    for (int i = 1; i < tablet.rowSize; i++) {
      if (tablet.timestamps[i] < tablet.timestamps[i - 1]) {
        return false;
      }
    }

    return true;
  }

  public void sortTablet(Tablet tablet) {
    /*
     * following part of code sort the batch data by time,
     * so we can insert continuous data in value list to get a better performance
     */
    // sort to get index, and use index to sort value list
    Integer[] index = new Integer[tablet.rowSize];
    for (int i = 0; i < tablet.rowSize; i++) {
      index[i] = i;
    }
    Arrays.sort(index, Comparator.comparingLong(o -> tablet.timestamps[o]));
    Arrays.sort(tablet.timestamps, 0, tablet.rowSize);
    for (int i = 0; i < tablet.getSchemas().size(); i++) {
      tablet.values[i] =
          sortList(tablet.values[i], tablet.getSchemas().get(i).getType(), index);
    }
  }

  /**
   * sort value list by index
   *
   * @param valueList value list
   * @param dataType  data type
   * @param index     index
   * @return sorted list
   */
  private Object sortList(Object valueList, TSDataType dataType, Integer[] index) {
    switch (dataType) {
      case BOOLEAN:
        boolean[] boolValues = (boolean[]) valueList;
        boolean[] sortedValues = new boolean[boolValues.length];
        for (int i = 0; i < index.length; i++) {
          sortedValues[i] = boolValues[index[i]];
        }
        return sortedValues;
      case INT32:
        int[] intValues = (int[]) valueList;
        int[] sortedIntValues = new int[intValues.length];
        for (int i = 0; i < index.length; i++) {
          sortedIntValues[i] = intValues[index[i]];
        }
        return sortedIntValues;
      case INT64:
        long[] longValues = (long[]) valueList;
        long[] sortedLongValues = new long[longValues.length];
        for (int i = 0; i < index.length; i++) {
          sortedLongValues[i] = longValues[index[i]];
        }
        return sortedLongValues;
      case FLOAT:
        float[] floatValues = (float[]) valueList;
        float[] sortedFloatValues = new float[floatValues.length];
        for (int i = 0; i < index.length; i++) {
          sortedFloatValues[i] = floatValues[index[i]];
        }
        return sortedFloatValues;
      case DOUBLE:
        double[] doubleValues = (double[]) valueList;
        double[] sortedDoubleValues = new double[doubleValues.length];
        for (int i = 0; i < index.length; i++) {
          sortedDoubleValues[i] = doubleValues[index[i]];
        }
        return sortedDoubleValues;
      case TEXT:
        Binary[] binaryValues = (Binary[]) valueList;
        Binary[] sortedBinaryValues = new Binary[binaryValues.length];
        for (int i = 0; i < index.length; i++) {
          sortedBinaryValues[i] = binaryValues[index[i]];
        }
        return sortedBinaryValues;
      default:
        throw new UnSupportedDataTypeException("Unsupported data type:" + dataType);
    }
  }

  @FunctionalInterface
  public interface FiveInputConsumer<First, Second, Third, Fourth, Fifth> {
    void apply(First one, Second two, Third three, Fourth four, Fifth five);
  }

  @FunctionalInterface
  public interface SixInputConsumer<First, Second, Third, Fourth, Fifth, Sixth> {
    void apply(First one, Second two, Third three, Fourth four, Fifth five, Sixth six);
  }

}<|MERGE_RESOLUTION|>--- conflicted
+++ resolved
@@ -519,7 +519,6 @@
     }
   }
 
-<<<<<<< HEAD
   /**
    * Insert multiple rows in asynchronous way. This method is just like jdbc executeBatch,
    * we pack some insert request in batch and send them to server. If you want improve your
@@ -556,14 +555,8 @@
         });
   }
 
-
-  private TSInsertRecordsReq genTSInsertRecordsReq(List<String> deviceIds, List<Long> times,
-      List<List<String>> measurementsList, List<List<String>> valuesList)
-      throws IoTDBConnectionException {
-=======
   private TSInsertStringRecordsReq genTSInsertStringRecordsReq(List<String> deviceIds, List<Long> times,
       List<List<String>> measurementsList, List<List<String>> valuesList) {
->>>>>>> 36d524dd
     // check params size
     int len = deviceIds.size();
     if (len != times.size() || len != measurementsList.size() || len != valuesList.size()) {
@@ -665,7 +658,6 @@
     }
   }
 
-<<<<<<< HEAD
   /**
    * insert data in one row asynchronously. if you want improve your performance,
    * please use insertRecords method or insertTablet method
@@ -700,14 +692,9 @@
         });
   }
 
-  private TSInsertRecordReq genTSInsertRecordReq(String deviceId, long time, List<String> measurements,
-      List<String> values) throws IoTDBConnectionException {
-    TSInsertRecordReq request = new TSInsertRecordReq();
-=======
   private TSInsertStringRecordReq genTSInsertStringRecordReq(String deviceId, long time,
       List<String> measurements, List<String> values) {
     TSInsertStringRecordReq request = new TSInsertStringRecordReq();
->>>>>>> 36d524dd
     request.setSessionId(sessionId);
     request.setDeviceId(deviceId);
     request.setTimestamp(time);
@@ -716,7 +703,6 @@
     return request;
   }
 
-<<<<<<< HEAD
   public static <T> CompletableFuture<T> orTimeout(long timeout, TimeUnit unit) {
     if (unit == null)
       throw new NullPointerException();
@@ -736,9 +722,6 @@
     }
   }
 
-
-=======
->>>>>>> 36d524dd
   /**
    * put value in buffer
    *
