--- conflicted
+++ resolved
@@ -52,12 +52,8 @@
 import org.apache.iotdb.tsfile.file.metadata.enums.TSDataType;
 import org.apache.iotdb.tsfile.file.metadata.enums.TSEncoding;
 import org.apache.iotdb.tsfile.utils.Binary;
-<<<<<<< HEAD
 import org.apache.iotdb.tsfile.utils.ReadWriteIOUtils;
-import org.apache.iotdb.tsfile.write.record.RowBatch;
-=======
 import org.apache.iotdb.tsfile.write.record.Tablet;
->>>>>>> 73dd5eb6
 import org.apache.iotdb.tsfile.write.schema.MeasurementSchema;
 import org.apache.thrift.TException;
 import org.apache.thrift.protocol.TBinaryProtocol;
@@ -193,57 +189,28 @@
   }
 
   /**
-   * insert data in one row, if you want to improve your performance, please use insertRecords method
-   * or insertTablet method
-   *
-   * @see Session#insertRecords(List, List, List, List)
+   * insert data in one row, if you want to improve your performance, please use insertRecords
+   * method or insertTablet method
+   *
+   * @see Session#insertRecords(List, List, List, List, List)
    * @see Session#insertTablet(Tablet)
    */
   public void insertRecord(String deviceId, long time, List<String> measurements,
+      List<TSDataType> types,
       Object... values) throws IoTDBConnectionException, StatementExecutionException {
-    List<String> stringValues = new ArrayList<>();
-    for (Object o : values) {
-      stringValues.add(o.toString());
-    }
-
-    insertRecord(deviceId, time, measurements, stringValues);
-  }
-
-  /**
-   * insert data in one row, if you want to improve your performance, please use insertRecords method
-   * or insertTablet method
-   *
-   * @see Session#insertRecords(List, List, List, List)
-   * @see Session#insertTablet(Tablet)
-   */
-  public void insertRecord(String deviceId, long time, List<String> measurements,
-      List<String> values) throws IoTDBConnectionException, StatementExecutionException {
-    TSInsertRecordReq request = new TSInsertRecordReq();
-    request.setSessionId(sessionId);
-    request.setDeviceId(deviceId);
-    request.setTimestamp(time);
-    request.setMeasurements(measurements);
-    request.setValues(values);
-
-    try {
-      RpcUtils.verifySuccess(client.insertRecord(request));
-    } catch (TException e) {
-      throw new IoTDBConnectionException(e);
-    }
+    List<Object> valuesList = new ArrayList<>(Arrays.asList(values));
+
+    insertRecord(deviceId, time, measurements, types, valuesList);
   }
 
 
   /**
    * insert the data of a device. For each timestamp, the number of measurements is the same.
-   *
-   *  a Tablet example:
-   *
-   *        device1
-   *     time s1, s2, s3
-   *     1,   1,  1,  1
-   *     2,   2,  2,  2
-   *     3,   3,  3,  3
-   *
+   * <p>
+   * a Tablet example:
+   * <p>
+   * device1 time s1, s2, s3 1,   1,  1,  1 2,   2,  2,  2 3,   3,  3,  3
+   * <p>
    * times in Tablet may be not in ascending order
    *
    * @param tablet data batch
@@ -288,9 +255,9 @@
   }
 
   /**
-   * insert the data of several deivces.
-   * Given a deivce, for each timestamp, the number of measurements is the same.
-   *
+   * insert the data of several deivces. Given a deivce, for each timestamp, the number of
+   * measurements is the same.
+   * <p>
    * Times in each Tablet may not be in ascending order
    *
    * @param tablets data batch in multiple device
@@ -301,11 +268,11 @@
   }
 
   /**
-   * insert the data of several devices.
-   * Given a device, for each timestamp, the number of measurements is the same.
+   * insert the data of several devices. Given a device, for each timestamp, the number of
+   * measurements is the same.
    *
    * @param tablets data batch in multiple device
-   * @param sorted whether times in each Tablet are in ascending order
+   * @param sorted  whether times in each Tablet are in ascending order
    */
   public void insertTablets(Map<String, Tablet> tablets, boolean sorted)
       throws IoTDBConnectionException, BatchExecutionException {
@@ -344,22 +311,17 @@
   }
 
   /**
-   * Insert multiple rows, which can reduce the overhead of network. This method is just like
-   * jdbc executeBatch, we pack some insert request in batch and send them to server.
-   * If you want improve your performance, please see insertTablet method
-   *
+   * Insert multiple rows, which can reduce the overhead of network. This method is just like jdbc
+   * executeBatch, we pack some insert request in batch and send them to server. If you want improve
+   * your performance, please see insertTablet method
+   * <p>
    * Each row is independent, which could have different deviceId, time, number of measurements
    *
    * @see Session#insertTablet(Tablet)
    */
-<<<<<<< HEAD
-  public void insertInBatch(List<String> deviceIds, List<Long> times,
+  public void insertRecords(List<String> deviceIds, List<Long> times,
       List<List<String>> measurementsList, List<List<TSDataType>> typesList,
       List<List<Object>> valuesList)
-=======
-  public void insertRecords(List<String> deviceIds, List<Long> times,
-      List<List<String>> measurementsList, List<List<String>> valuesList)
->>>>>>> 73dd5eb6
       throws IoTDBConnectionException, BatchExecutionException {
     // check params size
     int len = deviceIds.size();
@@ -389,41 +351,18 @@
     }
   }
 
-  /**
-<<<<<<< HEAD
+
+  /**
    * insert data in one row, if you want improve your performance, please use insertInBatch method
    * or insertBatch method
    *
-   * @see Session#insertInBatch(List, List, List, List, List)
-   * @see Session#insertBatch(RowBatch)
-   */
-  public TSStatus insert(String deviceId, long time, List<String> measurements,
-      List<TSDataType> types,
-      Object... values) throws IoTDBConnectionException, StatementExecutionException {
-    List<Object> valuesList = new ArrayList<>(Arrays.asList(values));
-
-    return insert(deviceId, time, measurements, types, valuesList);
-  }
-
-  /**
-   * insert data in one row, if you want improve your performance, please use insertInBatch method
-   * or insertBatch method
-   *
-   * @see Session#insertInBatch(List, List, List, List, List)
-   * @see Session#insertBatch(RowBatch)
-   */
-  public TSStatus insert(String deviceId, long time, List<String> measurements,
+   * @see Session#insertRecords(List, List, List, List, List)
+   * @see Session#insertTablet(Tablet)
+   */
+  public void insertRecord(String deviceId, long time, List<String> measurements,
       List<TSDataType> types,
       List<Object> values) throws IoTDBConnectionException, StatementExecutionException {
-    TSInsertReq request = new TSInsertReq();
-=======
-   * This method NOT insert data into database and the server just return after accept the request,
-   * this method should be used to test other time cost in client
-   */
-  public void testInsertRecord(String deviceId, long time, List<String> measurements,
-      List<String> values) throws IoTDBConnectionException, StatementExecutionException {
     TSInsertRecordReq request = new TSInsertRecordReq();
->>>>>>> 73dd5eb6
     request.setSessionId(sessionId);
     request.setDeviceId(deviceId);
     request.setTimestamp(time);
@@ -434,7 +373,7 @@
     request.setValues(buffer);
 
     try {
-      RpcUtils.verifySuccess(client.testInsertRecord(request));
+      RpcUtils.verifySuccess(client.insertRecord(request));
     } catch (TException e) {
       throw new IoTDBConnectionException(e);
     }
@@ -548,8 +487,7 @@
     request.setValuesList(new ArrayList<>());
 
     try {
-<<<<<<< HEAD
-      RpcUtils.verifySuccess(client.testInsertRowInBatch(request).statusList);
+      RpcUtils.verifySuccess(client.testInsertRecords(request).statusList);
     } catch (TException e) {
       throw new IoTDBConnectionException(e);
     }
@@ -559,9 +497,9 @@
    * This method NOT insert data into database and the server just return after accept the request,
    * this method should be used to test other time cost in client
    */
-  public void testInsert(String deviceId, long time, List<String> measurements,
+  public void testInsertRecord(String deviceId, long time, List<String> measurements,
       List<String> values) throws IoTDBConnectionException, StatementExecutionException {
-    TSInsertReq request = new TSInsertReq();
+    TSInsertRecordReq request = new TSInsertRecordReq();
     request.setSessionId(sessionId);
     request.setDeviceId(deviceId);
     request.setTimestamp(time);
@@ -569,10 +507,7 @@
     request.setValues(ByteBuffer.allocate(1));
 
     try {
-      RpcUtils.verifySuccess(client.testInsertRow(request));
-=======
-      RpcUtils.verifySuccess(client.testInsertRecords(request).statusList);
->>>>>>> 73dd5eb6
+      RpcUtils.verifySuccess(client.testInsertRecord(request));
     } catch (TException e) {
       throw new IoTDBConnectionException(e);
     }
