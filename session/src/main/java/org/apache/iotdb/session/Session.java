/*
 * Licensed to the Apache Software Foundation (ASF) under one
 * or more contributor license agreements.  See the NOTICE file
 * distributed with this work for additional information
 * regarding copyright ownership.  The ASF licenses this file
 * to you under the Apache License, Version 2.0 (the
 * "License"); you may not use this file except in compliance
 * with the License.  You may obtain a copy of the License at
 *
 *     http://www.apache.org/licenses/LICENSE-2.0
 *
 * Unless required by applicable law or agreed to in writing,
 * software distributed under the License is distributed on an
 * "AS IS" BASIS, WITHOUT WARRANTIES OR CONDITIONS OF ANY
 * KIND, either express or implied.  See the License for the
 * specific language governing permissions and limitations
 * under the License.
 */
package org.apache.iotdb.session;

import static org.apache.iotdb.session.Config.PATH_PATTERN;

import java.time.ZoneId;
import java.util.ArrayList;
import java.util.Arrays;
import java.util.Collections;
import java.util.Comparator;
import java.util.HashMap;
import java.util.List;
<<<<<<< HEAD
import java.util.Map;
import org.apache.iotdb.rpc.IoTDBRPCException;
=======
import org.apache.iotdb.rpc.IoTDBConnectionException;
>>>>>>> 66eb0444
import org.apache.iotdb.rpc.RpcUtils;
import org.apache.iotdb.rpc.StatementExecutionException;
import org.apache.iotdb.rpc.TSStatusCode;
import org.apache.iotdb.service.rpc.thrift.TSBatchInsertionReq;
import org.apache.iotdb.service.rpc.thrift.TSCloseSessionReq;
import org.apache.iotdb.service.rpc.thrift.TSCreateTimeseriesReq;
import org.apache.iotdb.service.rpc.thrift.TSDeleteDataReq;
import org.apache.iotdb.service.rpc.thrift.TSExecuteBatchStatementResp;
import org.apache.iotdb.service.rpc.thrift.TSExecuteStatementReq;
import org.apache.iotdb.service.rpc.thrift.TSExecuteStatementResp;
import org.apache.iotdb.service.rpc.thrift.TSGetTimeZoneResp;
import org.apache.iotdb.service.rpc.thrift.TSIService;
import org.apache.iotdb.service.rpc.thrift.TSInsertInBatchReq;
import org.apache.iotdb.service.rpc.thrift.TSInsertReq;
import org.apache.iotdb.service.rpc.thrift.TSOpenSessionReq;
import org.apache.iotdb.service.rpc.thrift.TSOpenSessionResp;
import org.apache.iotdb.service.rpc.thrift.TSProtocolVersion;
import org.apache.iotdb.service.rpc.thrift.TSSetTimeZoneReq;
import org.apache.iotdb.service.rpc.thrift.TSStatus;
import org.apache.iotdb.tsfile.exception.write.UnSupportedDataTypeException;
import org.apache.iotdb.tsfile.file.metadata.enums.CompressionType;
import org.apache.iotdb.tsfile.file.metadata.enums.TSDataType;
import org.apache.iotdb.tsfile.file.metadata.enums.TSEncoding;
import org.apache.iotdb.tsfile.utils.Binary;
import org.apache.iotdb.tsfile.write.record.RowBatch;
import org.apache.iotdb.tsfile.write.schema.MeasurementSchema;
import org.apache.thrift.TException;
import org.apache.thrift.protocol.TBinaryProtocol;
import org.apache.thrift.protocol.TCompactProtocol;
import org.apache.thrift.transport.TSocket;
import org.apache.thrift.transport.TTransportException;
import org.slf4j.Logger;
import org.slf4j.LoggerFactory;

public class Session {

  private static final Logger logger = LoggerFactory.getLogger(Session.class);
  private final TSProtocolVersion protocolVersion = TSProtocolVersion.IOTDB_SERVICE_PROTOCOL_V2;
  private String host;
  private int port;
  private String username;
  private String password;
  private TSIService.Iface client = null;
  private long sessionId;
  private TSocket transport;
  private boolean isClosed = true;
  private ZoneId zoneId;
  private long statementId;
  private int fetchSize;

  public Session(String host, int port) {
    this(host, port, Config.DEFAULT_USER, Config.DEFAULT_PASSWORD);
  }

  public Session(String host, String port, String username, String password) {
    this(host, Integer.parseInt(port), username, password);
  }

  public Session(String host, int port, String username, String password) {
    this.host = host;
    this.port = port;
    this.username = username;
    this.password = password;
    this.fetchSize = Config.DEFAULT_FETCH_SIZE;
  }

  public Session(String host, int port, String username, String password, int fetchSize) {
    this.host = host;
    this.port = port;
    this.username = username;
    this.password = password;
    this.fetchSize = fetchSize;
  }

  public synchronized void open() throws IoTDBConnectionException {
    open(false, Config.DEFAULT_TIMEOUT_MS);
  }

  private synchronized void open(boolean enableRPCCompression, int connectionTimeoutInMs)
      throws IoTDBConnectionException {
    if (!isClosed) {
      return;
    }
    transport = new TSocket(host, port, connectionTimeoutInMs);
    if (!transport.isOpen()) {
      try {
        transport.open();
      } catch (TTransportException e) {
        throw new IoTDBConnectionException(e);
      }
    }

    if (enableRPCCompression) {
      client = new TSIService.Client(new TCompactProtocol(transport));
    } else {
      client = new TSIService.Client(new TBinaryProtocol(transport));
    }

    TSOpenSessionReq openReq = new TSOpenSessionReq();
    openReq.setUsername(username);
    openReq.setPassword(password);

    try {
      TSOpenSessionResp openResp = client.openSession(openReq);

      RpcUtils.verifySuccess(openResp.getStatus());

      if (protocolVersion.getValue() != openResp.getServerProtocolVersion().getValue()) {
        logger.warn("Protocol differ, Client version is {}}, but Server version is {}",
            protocolVersion.getValue(), openResp.getServerProtocolVersion().getValue());
        if (openResp.getServerProtocolVersion().getValue() == 0) {// less than 0.10
          throw new TException(String
              .format("Protocol not supported, Client version is %s, but Server version is %s",
                  protocolVersion.getValue(), openResp.getServerProtocolVersion().getValue()));
        }
      }

      sessionId = openResp.getSessionId();

      statementId = client.requestStatementId(sessionId);

      if (zoneId != null) {
        setTimeZone(zoneId.toString());
      } else {
        zoneId = ZoneId.of(getTimeZone());
      }

    } catch (Exception e) {
      transport.close();
      throw new IoTDBConnectionException(e);
    }
    isClosed = false;

    client = RpcUtils.newSynchronizedClient(client);

  }

  public synchronized void close() throws IoTDBConnectionException {
    if (isClosed) {
      return;
    }
    TSCloseSessionReq req = new TSCloseSessionReq(sessionId);
    try {
      client.closeSession(req);
    } catch (TException e) {
      throw new IoTDBConnectionException(
          "Error occurs when closing session at server. Maybe server is down.", e);
    } finally {
      isClosed = true;
      if (transport != null) {
        transport.close();
      }
    }
  }

  /**
   * check whether the batch has been sorted
   * @return whether the batch has been sorted
   */
  private boolean checkSorted(RowBatch rowBatch){
    for (int i = 1; i < rowBatch.batchSize; i++) {
      if(rowBatch.timestamps[i] < rowBatch.timestamps[i - 1]){
        return false;
      }
    }

    return true;
  }

  /**
   * use batch interface to insert sorted data
   *
   * @param rowBatch data batch
   */
  private TSExecuteBatchStatementResp insertSortedBatchIntern(RowBatch rowBatch)
      throws IoTDBConnectionException {
    TSBatchInsertionReq request = new TSBatchInsertionReq();
    request.setSessionId(sessionId);
    request.deviceId = rowBatch.deviceId;
    for (MeasurementSchema measurementSchema : rowBatch.measurements) {
      request.addToMeasurements(measurementSchema.getMeasurementId());
      request.addToTypes(measurementSchema.getType().ordinal());
    }
    request.setTimestamps(SessionUtils.getTimeBuffer(rowBatch));
    request.setValues(SessionUtils.getValueBuffer(rowBatch));
    request.setSize(rowBatch.batchSize);

    try {
      return checkAndReturn(client.insertBatch(request));
    } catch (TException e) {
      throw new IoTDBConnectionException(e);
    }
  }

  /**
   * use batch interface to insert sorted data
   * times in row batch must be sorted before!
   *
   * @param rowBatch data batch
   */
  public TSExecuteBatchStatementResp insertSortedBatch(RowBatch rowBatch)
      throws StatementExecutionException, IoTDBConnectionException {
    if(!checkSorted(rowBatch)){
      throw new StatementExecutionException("Row batch has't been sorted when calling insertSortedBatch");
    }
    return insertSortedBatchIntern(rowBatch);
  }

  /**
   * use batch interface to insert data in multiple device
   *
   * @param rowBatchMap data batch in multiple device
   */
  public Map<String, TSExecuteBatchStatementResp> insertMultipleDeviceBatch
      (Map<String, RowBatch> rowBatchMap) throws IoTDBSessionException {
    Map<String, TSExecuteBatchStatementResp> result = new HashMap<>();
    for(Map.Entry<String, RowBatch> dataInOneDevice : rowBatchMap.entrySet()){
      sortRowBatch(dataInOneDevice.getValue());
      result.put(dataInOneDevice.getKey(), insertBatch(dataInOneDevice.getValue()));
    }

    return result;
  }

  /**
   * use batch interface to insert sorted data in multiple device
   * times in row batch must be sorted before!
   *
   * @param rowBatchMap data batch in multiple device
   */
  public Map<String, TSExecuteBatchStatementResp> insertMultipleDeviceSortedBatch
  (Map<String, RowBatch> rowBatchMap) throws IoTDBSessionException {
    Map<String, TSExecuteBatchStatementResp> result = new HashMap<>();
    for(Map.Entry<String, RowBatch> dataInOneDevice : rowBatchMap.entrySet()){
      checkSorted(dataInOneDevice.getValue());
      result.put(dataInOneDevice.getKey(), insertBatch(dataInOneDevice.getValue()));
    }

    return result;
  }

  /**
   * use batch interface to insert data
   *
   * @param rowBatch data batch
   */
  public TSExecuteBatchStatementResp insertBatch(RowBatch rowBatch) throws IoTDBConnectionException {

    sortRowBatch(rowBatch);

    return insertSortedBatchIntern(rowBatch);
  }

  private void sortRowBatch(RowBatch rowBatch){
    /*
       * following part of code sort the batch data by time,
       * so we can insert continuous data in value list to get a better performance
       */
    // sort to get index, and use index to sort value list
    Integer[] index = new Integer[rowBatch.batchSize];
    for (int i = 0; i < rowBatch.batchSize; i++) {
      index[i] = i;
    }
    Arrays.sort(index, Comparator.comparingLong(o -> rowBatch.timestamps[o]));
    Arrays.sort(rowBatch.timestamps, 0, rowBatch.batchSize);
    for (int i = 0; i < rowBatch.measurements.size(); i++) {
      rowBatch.values[i] =
          sortList(rowBatch.values[i], rowBatch.measurements.get(i).getType(), index);
    }
  }

  /**
   * sort value list by index
   *
   * @param valueList value list
   * @param dataType data type
   * @param index index
   * @return sorted list
   */
  private Object sortList(Object valueList, TSDataType dataType, Integer[] index) {
    switch (dataType) {
      case BOOLEAN:
        boolean[] boolValues = (boolean[]) valueList;
        boolean[] sortedValues = new boolean[boolValues.length];
        for (int i = 0; i < index.length; i++) {
          sortedValues[index[i]] = boolValues[i];
        }
        return sortedValues;
      case INT32:
        int[] intValues = (int[]) valueList;
        int[] sortedIntValues = new int[intValues.length];
        for (int i = 0; i < index.length; i++) {
          sortedIntValues[index[i]] = intValues[i];
        }
        return sortedIntValues;
      case INT64:
        long[] longValues = (long[]) valueList;
        long[] sortedLongValues = new long[longValues.length];
        for (int i = 0; i < index.length; i++) {
          sortedLongValues[index[i]] = longValues[i];
        }
        return sortedLongValues;
      case FLOAT:
        float[] floatValues = (float[]) valueList;
        float[] sortedFloatValues = new float[floatValues.length];
        for (int i = 0; i < index.length; i++) {
          sortedFloatValues[index[i]] = floatValues[i];
        }
        return sortedFloatValues;
      case DOUBLE:
        double[] doubleValues = (double[]) valueList;
        double[] sortedDoubleValues = new double[doubleValues.length];
        for (int i = 0; i < index.length; i++) {
          sortedDoubleValues[index[i]] = doubleValues[i];
        }
        return sortedDoubleValues;
      case TEXT:
        Binary[] binaryValues = (Binary[]) valueList;
        Binary[] sortedBinaryValues = new Binary[binaryValues.length];
        for (int i = 0; i < index.length; i++) {
          sortedBinaryValues[index[i]] = binaryValues[i];
        }
        return sortedBinaryValues;
      default:
        throw new UnSupportedDataTypeException("Unsupported data type:" + dataType);
    }
  }

  /**
   * Insert data in batch format, which can reduce the overhead of network. This method is just like
   * jdbc batch insert, we pack some insert request in batch and send them to server If you want
   * improve your performance, please see insertBatch method
   *
   * @see Session#insertBatch(RowBatch)
   */
  public List<TSStatus> insertInBatch(List<String> deviceIds, List<Long> times,
      List<List<String>> measurementsList, List<List<String>> valuesList)
      throws IoTDBConnectionException {
    // check params size
    int len = deviceIds.size();
    if (len != times.size() || len != measurementsList.size() || len != valuesList.size()) {
      throw new IllegalArgumentException(
          "deviceIds, times, measurementsList and valuesList's size should be equal");
    }

    TSInsertInBatchReq request = new TSInsertInBatchReq();
    request.setSessionId(sessionId);
    request.setDeviceIds(deviceIds);
    request.setTimestamps(times);
    request.setMeasurementsList(measurementsList);
    request.setValuesList(valuesList);

    try {
      List<TSStatus> result = new ArrayList<>();
      for (TSStatus cur : client.insertRowInBatch(request).getStatusList()) {
        result.add(checkAndReturn(cur));
      }
      return result;
    } catch (TException e) {
      throw new IoTDBConnectionException(e);
    }
  }

  /**
   * insert data in one row, if you want improve your performance, please use insertInBatch method
   * or insertBatch method
   *
   * @see Session#insertInBatch(List, List, List, List)
   * @see Session#insertBatch(RowBatch)
   */
  public TSStatus insert(String deviceId, long time, List<String> measurements,
<<<<<<< HEAD
      Object... values) throws IoTDBSessionException {
    List<String> stringValues = new ArrayList<>();
    for (Object o : values) {
      stringValues.add(o.toString());
    }

    return insert(deviceId, time, measurements, stringValues);
  }

  /**
   * insert data in one row, if you want improve your performance, please use insertInBatch method
   * or insertBatch method
   *
   * @see Session#insertInBatch(List, List, List, List)
   * @see Session#insertBatch(RowBatch)
   */
  public TSStatus insert(String deviceId, long time, List<String> measurements,
      List<String> values)
      throws IoTDBSessionException {
=======
      List<String> values) throws IoTDBConnectionException {
>>>>>>> 66eb0444
    TSInsertReq request = new TSInsertReq();
    request.setSessionId(sessionId);
    request.setDeviceId(deviceId);
    request.setTimestamp(time);
    request.setMeasurements(measurements);
    request.setValues(values);

    try {
      return checkAndReturn(client.insert(request));
    } catch (TException e) {
      throw new IoTDBConnectionException(e);
    }
  }

  /**
   * This method NOT insert data into database and the server just return after accept the request,
   * this method should be used to test other time cost in client
   */
  public TSExecuteBatchStatementResp testInsertBatch(RowBatch rowBatch)
      throws IoTDBConnectionException {
    TSBatchInsertionReq request = new TSBatchInsertionReq();
    request.setSessionId(sessionId);
    request.deviceId = rowBatch.deviceId;
    for (MeasurementSchema measurementSchema : rowBatch.measurements) {
      request.addToMeasurements(measurementSchema.getMeasurementId());
      request.addToTypes(measurementSchema.getType().ordinal());
    }
    request.setTimestamps(SessionUtils.getTimeBuffer(rowBatch));
    request.setValues(SessionUtils.getValueBuffer(rowBatch));
    request.setSize(rowBatch.batchSize);

    try {
      return client.testInsertBatch(request);
    } catch (TException e) {
      throw new IoTDBConnectionException(e);
    }
  }

  /**
   * This method NOT insert data into database and the server just return after accept the request,
   * this method should be used to test other time cost in client
   */
  public List<TSStatus> testInsertInBatch(List<String> deviceIds, List<Long> times,
      List<List<String>> measurementsList, List<List<String>> valuesList)
      throws IoTDBConnectionException {
    // check params size
    int len = deviceIds.size();
    if (len != times.size() || len != measurementsList.size() || len != valuesList.size()) {
      throw new IllegalArgumentException(
          "deviceIds, times, measurementsList and valuesList's size should be equal");
    }

    TSInsertInBatchReq request = new TSInsertInBatchReq();
    request.setSessionId(sessionId);
    request.setDeviceIds(deviceIds);
    request.setTimestamps(times);
    request.setMeasurementsList(measurementsList);
    request.setValuesList(valuesList);

    try {
      client.testInsertRowInBatch(request);
      return Collections.emptyList();
    } catch (TException e) {
      throw new IoTDBConnectionException(e);
    }
  }

  /**
   * This method NOT insert data into database and the server just return after accept the request,
   * this method should be used to test other time cost in client
   */
  public TSStatus testInsert(String deviceId, long time, List<String> measurements,
      List<String> values) throws IoTDBConnectionException {
    TSInsertReq request = new TSInsertReq();
    request.setSessionId(sessionId);
    request.setDeviceId(deviceId);
    request.setTimestamp(time);
    request.setMeasurements(measurements);
    request.setValues(values);

    try {
      return client.testInsertRow(request);
    } catch (TException e) {
      throw new IoTDBConnectionException(e);
    }
  }

  /**
   * delete a timeseries, including data and schema
   *
   * @param path timeseries to delete, should be a whole path
   */
  public TSStatus deleteTimeseries(String path) throws IoTDBConnectionException {
    List<String> paths = new ArrayList<>();
    paths.add(path);
    return deleteTimeseries(paths);
  }

  /**
   * delete a timeseries, including data and schema
   *
   * @param paths timeseries to delete, should be a whole path
   */
  public TSStatus deleteTimeseries(List<String> paths) throws IoTDBConnectionException {
    try {
      return checkAndReturn(client.deleteTimeseries(sessionId, paths));
    } catch (TException e) {
      throw new IoTDBConnectionException(e);
    }
  }

  /**
   * delete data <= time in one timeseries
   *
   * @param path data in which time series to delete
   * @param time data with time stamp less than or equal to time will be deleted
   */
  public TSStatus deleteData(String path, long time) throws IoTDBConnectionException {
    List<String> paths = new ArrayList<>();
    paths.add(path);
    return deleteData(paths, time);
  }

  /**
   * delete data <= time in multiple timeseries
   *
   * @param paths data in which time series to delete
   * @param time  data with time stamp less than or equal to time will be deleted
   */
  public TSStatus deleteData(List<String> paths, long time) throws IoTDBConnectionException {
    TSDeleteDataReq request = new TSDeleteDataReq();
    request.setSessionId(sessionId);
    request.setPaths(paths);
    request.setTimestamp(time);

    try {
      return checkAndReturn(client.deleteData(request));
    } catch (TException e) {
      throw new IoTDBConnectionException(e);
    }
  }

  public TSStatus setStorageGroup(String storageGroupId)
      throws IoTDBConnectionException, StatementExecutionException {
    checkPathValidity(storageGroupId);
    try {
      return checkAndReturn(client.setStorageGroup(sessionId, storageGroupId));
    } catch (TException e) {
      throw new IoTDBConnectionException(e);
    }
  }


  public TSStatus deleteStorageGroup(String storageGroup) throws IoTDBConnectionException {
    List<String> groups = new ArrayList<>();
    groups.add(storageGroup);
    return deleteStorageGroups(groups);
  }

  public TSStatus deleteStorageGroups(List<String> storageGroup) throws IoTDBConnectionException {
    try {
      return checkAndReturn(client.deleteStorageGroups(sessionId, storageGroup));
    } catch (TException e) {
      throw new IoTDBConnectionException(e);
    }
  }

  public TSStatus createTimeseries(String path, TSDataType dataType,
      TSEncoding encoding, CompressionType compressor)
      throws IoTDBConnectionException, StatementExecutionException {
    checkPathValidity(path);
    TSCreateTimeseriesReq request = new TSCreateTimeseriesReq();
    request.setSessionId(sessionId);
    request.setPath(path);
    request.setDataType(dataType.ordinal());
    request.setEncoding(encoding.ordinal());
    request.setCompressor(compressor.ordinal());

    try {
      return checkAndReturn(client.createTimeseries(request));
    } catch (TException e) {
      throw new IoTDBConnectionException(e);
    }
  }

  public boolean checkTimeseriesExists(String path)
      throws StatementExecutionException, IoTDBConnectionException {
    checkPathValidity(path);
    try {
      return executeQueryStatement(String.format("SHOW TIMESERIES %s", path)).hasNext();
    } catch (Exception e) {
      throw new IoTDBConnectionException(e);
    }
  }

  private TSStatus checkAndReturn(TSStatus resp) {
    if (resp.statusType.getCode() != TSStatusCode.SUCCESS_STATUS.getStatusCode()) {
      logger.error(resp.statusType.getMessage());
    }
    return resp;
  }

  private TSExecuteBatchStatementResp checkAndReturn(TSExecuteBatchStatementResp resp) {
    if (resp.status.statusType.getCode() != TSStatusCode.SUCCESS_STATUS.getStatusCode()) {
      logger.error(resp.status.statusType.getMessage());
    }
    return resp;
  }

  private synchronized String getTimeZone()
      throws StatementExecutionException, IoTDBConnectionException {
    if (zoneId != null) {
      return zoneId.toString();
    }

    TSGetTimeZoneResp resp;
    try {
      resp = client.getTimeZone(sessionId);
    } catch (TException e) {
      throw new IoTDBConnectionException(e);
    }
    RpcUtils.verifySuccess(resp.getStatus());
    return resp.getTimeZone();
  }

  private synchronized void setTimeZone(String zoneId)
      throws StatementExecutionException, IoTDBConnectionException {
    TSSetTimeZoneReq req = new TSSetTimeZoneReq(sessionId, zoneId);
    TSStatus resp;
    try {
      resp = client.setTimeZone(req);
    } catch (TException e) {
      throw new IoTDBConnectionException(e);
    }
    RpcUtils.verifySuccess(resp);
    this.zoneId = ZoneId.of(zoneId);
  }

  /**
   * check whether this sql is for query
   *
   * @param sql sql
   * @return whether this sql is for query
   */
  private boolean checkIsQuery(String sql) {
    sql = sql.trim().toLowerCase();
    return sql.startsWith("select") || sql.startsWith("show") || sql.startsWith("list");
  }

  /**
   * execure query sql
   *
   * @param sql query statement
   * @return result set
   */
  public SessionDataSet executeQueryStatement(String sql)
      throws StatementExecutionException, IoTDBConnectionException {
    if (!checkIsQuery(sql)) {
      throw new IllegalArgumentException("your sql \"" + sql
          + "\" is not a query statement, you should use executeNonQueryStatement method instead.");
    }

    TSExecuteStatementReq execReq = new TSExecuteStatementReq(sessionId, sql, statementId);
    execReq.setFetchSize(fetchSize);
    TSExecuteStatementResp execResp;
    try {
      execResp = client.executeQueryStatement(execReq);
    } catch (TException e) {
      throw new IoTDBConnectionException(e);
    }

    RpcUtils.verifySuccess(execResp.getStatus());
    return new SessionDataSet(sql, execResp.getColumns(), execResp.getDataTypeList(),
        execResp.getQueryId(), client, sessionId, execResp.queryDataSet);
  }

  /**
   * execute non query statement
   *
   * @param sql non query statement
   */
  public void executeNonQueryStatement(String sql)
      throws IoTDBConnectionException, StatementExecutionException {
    if (checkIsQuery(sql)) {
      throw new IllegalArgumentException("your sql \"" + sql
          + "\" is a query statement, you should use executeQueryStatement method instead.");
    }

    TSExecuteStatementReq execReq = new TSExecuteStatementReq(sessionId, sql, statementId);
    try {
      TSExecuteStatementResp execResp = client.executeUpdateStatement(execReq);
      RpcUtils.verifySuccess(execResp.getStatus());
    } catch (TException e) {
      throw new IoTDBConnectionException(e);
    }
  }

  private void checkPathValidity(String path) throws StatementExecutionException {
    if (!PATH_PATTERN.matcher(path).matches()) {
      throw new StatementExecutionException(String.format("Path [%s] is invalid", path));
    }
  }
}<|MERGE_RESOLUTION|>--- conflicted
+++ resolved
@@ -27,12 +27,8 @@
 import java.util.Comparator;
 import java.util.HashMap;
 import java.util.List;
-<<<<<<< HEAD
 import java.util.Map;
-import org.apache.iotdb.rpc.IoTDBRPCException;
-=======
 import org.apache.iotdb.rpc.IoTDBConnectionException;
->>>>>>> 66eb0444
 import org.apache.iotdb.rpc.RpcUtils;
 import org.apache.iotdb.rpc.StatementExecutionException;
 import org.apache.iotdb.rpc.TSStatusCode;
@@ -247,7 +243,7 @@
    * @param rowBatchMap data batch in multiple device
    */
   public Map<String, TSExecuteBatchStatementResp> insertMultipleDeviceBatch
-      (Map<String, RowBatch> rowBatchMap) throws IoTDBSessionException {
+      (Map<String, RowBatch> rowBatchMap) throws IoTDBConnectionException {
     Map<String, TSExecuteBatchStatementResp> result = new HashMap<>();
     for(Map.Entry<String, RowBatch> dataInOneDevice : rowBatchMap.entrySet()){
       sortRowBatch(dataInOneDevice.getValue());
@@ -264,7 +260,7 @@
    * @param rowBatchMap data batch in multiple device
    */
   public Map<String, TSExecuteBatchStatementResp> insertMultipleDeviceSortedBatch
-  (Map<String, RowBatch> rowBatchMap) throws IoTDBSessionException {
+  (Map<String, RowBatch> rowBatchMap) throws IoTDBConnectionException {
     Map<String, TSExecuteBatchStatementResp> result = new HashMap<>();
     for(Map.Entry<String, RowBatch> dataInOneDevice : rowBatchMap.entrySet()){
       checkSorted(dataInOneDevice.getValue());
@@ -404,8 +400,7 @@
    * @see Session#insertBatch(RowBatch)
    */
   public TSStatus insert(String deviceId, long time, List<String> measurements,
-<<<<<<< HEAD
-      Object... values) throws IoTDBSessionException {
+      Object... values) throws IoTDBConnectionException {
     List<String> stringValues = new ArrayList<>();
     for (Object o : values) {
       stringValues.add(o.toString());
@@ -422,11 +417,7 @@
    * @see Session#insertBatch(RowBatch)
    */
   public TSStatus insert(String deviceId, long time, List<String> measurements,
-      List<String> values)
-      throws IoTDBSessionException {
-=======
       List<String> values) throws IoTDBConnectionException {
->>>>>>> 66eb0444
     TSInsertReq request = new TSInsertReq();
     request.setSessionId(sessionId);
     request.setDeviceId(deviceId);
