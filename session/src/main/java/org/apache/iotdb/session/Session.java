/*
 * Licensed to the Apache Software Foundation (ASF) under one
 * or more contributor license agreements.  See the NOTICE file
 * distributed with this work for additional information
 * regarding copyright ownership.  The ASF licenses this file
 * to you under the Apache License, Version 2.0 (the
 * "License"); you may not use this file except in compliance
 * with the License.  You may obtain a copy of the License at
 *
 *     http://www.apache.org/licenses/LICENSE-2.0
 *
 * Unless required by applicable law or agreed to in writing,
 * software distributed under the License is distributed on an
 * "AS IS" BASIS, WITHOUT WARRANTIES OR CONDITIONS OF ANY
 * KIND, either express or implied.  See the License for the
 * specific language governing permissions and limitations
 * under the License.
 */
package org.apache.iotdb.session;

import java.nio.ByteBuffer;
import java.time.ZoneId;
import java.util.ArrayList;
import java.util.Arrays;
import java.util.Comparator;
import java.util.List;
import java.util.Map;
import org.apache.iotdb.rpc.BatchExecutionException;
import org.apache.iotdb.rpc.IoTDBConnectionException;
import org.apache.iotdb.rpc.RpcUtils;
import org.apache.iotdb.rpc.StatementExecutionException;
import org.apache.iotdb.service.rpc.thrift.TSInsertTabletReq;
import org.apache.iotdb.service.rpc.thrift.TSCloseSessionReq;
import org.apache.iotdb.service.rpc.thrift.TSCreateMultiTimeseriesReq;
import org.apache.iotdb.service.rpc.thrift.TSCreateTimeseriesReq;
import org.apache.iotdb.service.rpc.thrift.TSDeleteDataReq;
import org.apache.iotdb.service.rpc.thrift.TSExecuteStatementReq;
import org.apache.iotdb.service.rpc.thrift.TSExecuteStatementResp;
import org.apache.iotdb.service.rpc.thrift.TSGetTimeZoneResp;
import org.apache.iotdb.service.rpc.thrift.TSIService;
import org.apache.iotdb.service.rpc.thrift.TSInsertRecordsReq;
import org.apache.iotdb.service.rpc.thrift.TSInsertRecordReq;
import org.apache.iotdb.service.rpc.thrift.TSInsertTabletsReq;
import org.apache.iotdb.service.rpc.thrift.TSOpenSessionReq;
import org.apache.iotdb.service.rpc.thrift.TSOpenSessionResp;
import org.apache.iotdb.service.rpc.thrift.TSProtocolVersion;
import org.apache.iotdb.service.rpc.thrift.TSSetTimeZoneReq;
import org.apache.iotdb.service.rpc.thrift.TSStatus;
import org.apache.iotdb.tsfile.common.conf.TSFileConfig;
import org.apache.iotdb.tsfile.exception.write.UnSupportedDataTypeException;
import org.apache.iotdb.tsfile.file.metadata.enums.CompressionType;
import org.apache.iotdb.tsfile.file.metadata.enums.TSDataType;
import org.apache.iotdb.tsfile.file.metadata.enums.TSEncoding;
import org.apache.iotdb.tsfile.utils.Binary;
import org.apache.iotdb.tsfile.utils.ReadWriteIOUtils;
import org.apache.iotdb.tsfile.write.record.Tablet;
import org.apache.iotdb.tsfile.write.schema.MeasurementSchema;
import org.apache.thrift.TException;
import org.apache.thrift.protocol.TBinaryProtocol;
import org.apache.thrift.protocol.TCompactProtocol;
import org.apache.thrift.transport.TSocket;
import org.apache.thrift.transport.TTransportException;
import org.slf4j.Logger;
import org.slf4j.LoggerFactory;

public class Session {

  private static final Logger logger = LoggerFactory.getLogger(Session.class);
  private final TSProtocolVersion protocolVersion = TSProtocolVersion.IOTDB_SERVICE_PROTOCOL_V2;
  private String host;
  private int port;
  private String username;
  private String password;
  private TSIService.Iface client = null;
  private long sessionId;
  private TSocket transport;
  private boolean isClosed = true;
  private ZoneId zoneId;
  private long statementId;
  private int fetchSize;

  public Session(String host, int port) {
    this(host, port, Config.DEFAULT_USER, Config.DEFAULT_PASSWORD);
  }

  public Session(String host, String port, String username, String password) {
    this(host, Integer.parseInt(port), username, password);
  }

  public Session(String host, int port, String username, String password) {
    this.host = host;
    this.port = port;
    this.username = username;
    this.password = password;
    this.fetchSize = Config.DEFAULT_FETCH_SIZE;
  }

  public Session(String host, int port, String username, String password, int fetchSize) {
    this.host = host;
    this.port = port;
    this.username = username;
    this.password = password;
    this.fetchSize = fetchSize;
  }

  public synchronized void open() throws IoTDBConnectionException {
    open(false, Config.DEFAULT_TIMEOUT_MS);
  }

  public synchronized void open(boolean enableRPCCompression) throws IoTDBConnectionException {
    open(enableRPCCompression, Config.DEFAULT_TIMEOUT_MS);
  }

  private synchronized void open(boolean enableRPCCompression, int connectionTimeoutInMs)
      throws IoTDBConnectionException {
    if (!isClosed) {
      return;
    }
    transport = new TSocket(host, port, connectionTimeoutInMs);
    if (!transport.isOpen()) {
      try {
        transport.open();
      } catch (TTransportException e) {
        throw new IoTDBConnectionException(e);
      }
    }

    if (enableRPCCompression) {
      client = new TSIService.Client(new TCompactProtocol(transport));
    } else {
      client = new TSIService.Client(new TBinaryProtocol(transport));
    }

    TSOpenSessionReq openReq = new TSOpenSessionReq();
    openReq.setUsername(username);
    openReq.setPassword(password);

    try {
      TSOpenSessionResp openResp = client.openSession(openReq);

      RpcUtils.verifySuccess(openResp.getStatus());

      if (protocolVersion.getValue() != openResp.getServerProtocolVersion().getValue()) {
        logger.warn("Protocol differ, Client version is {}}, but Server version is {}",
            protocolVersion.getValue(), openResp.getServerProtocolVersion().getValue());
        if (openResp.getServerProtocolVersion().getValue() == 0) {// less than 0.10
          throw new TException(String
              .format("Protocol not supported, Client version is %s, but Server version is %s",
                  protocolVersion.getValue(), openResp.getServerProtocolVersion().getValue()));
        }
      }

      sessionId = openResp.getSessionId();

      statementId = client.requestStatementId(sessionId);

      if (zoneId != null) {
        setTimeZone(zoneId.toString());
      } else {
        zoneId = ZoneId.of(getTimeZone());
      }

    } catch (Exception e) {
      transport.close();
      throw new IoTDBConnectionException(e);
    }
    isClosed = false;

    client = RpcUtils.newSynchronizedClient(client);

  }

  public synchronized void close() throws IoTDBConnectionException {
    if (isClosed) {
      return;
    }
    TSCloseSessionReq req = new TSCloseSessionReq(sessionId);
    try {
      client.closeSession(req);
    } catch (TException e) {
      throw new IoTDBConnectionException(
          "Error occurs when closing session at server. Maybe server is down.", e);
    } finally {
      isClosed = true;
      if (transport != null) {
        transport.close();
      }
    }
  }

  /**
   * insert data in one row, if you want to improve your performance, please use insertRecords
   * method or insertTablet method
   *
   * @see Session#insertRecords(List, List, List, List, List)
   * @see Session#insertTablet(Tablet)
   */
  public void insertRecord(String deviceId, long time, List<String> measurements,
      List<TSDataType> types,
      Object... values) throws IoTDBConnectionException, StatementExecutionException {
    List<Object> valuesList = new ArrayList<>(Arrays.asList(values));

    insertRecord(deviceId, time, measurements, types, valuesList);
  }

<<<<<<< HEAD
=======
  /**
   * insert data in one row, if you want to improve your performance, please use insertRecords method
   * or insertTablet method
   *
   * @see Session#insertRecords(List, List, List, List)
   * @see Session#insertTablet(Tablet)
   */
  public void insertRecord(String deviceId, long time, List<String> measurements,
      List<String> values) throws IoTDBConnectionException, StatementExecutionException {
    TSInsertRecordReq request = new TSInsertRecordReq();
    request.setSessionId(sessionId);
    request.setDeviceId(deviceId);
    request.setTimestamp(time);
    request.setMeasurements(measurements);
    request.setValues(values);

    try {
      RpcUtils.verifySuccess(client.insertRecord(request));
    } catch (TException e) {
      throw new IoTDBConnectionException(e);
    }
  }
>>>>>>> fd6d14aa


  /**
   * insert the data of a device. For each timestamp, the number of measurements is the same.
   * <p>
   * a Tablet example:
   * <p>
   *              device1
   *          time s1, s2, s3
   *          1,   1,  1,  1
   *          2,   2,  2,  2
   *          3,   3,  3,  3
   * <p>
   * times in Tablet may be not in ascending order
   *
   * @param tablet data batch
   */
  public void insertTablet(Tablet tablet)
      throws BatchExecutionException, IoTDBConnectionException {
    insertTablet(tablet, false);
  }

  /**
   * insert a Tablet
   *
   * @param tablet data batch
   * @param sorted whether times in Tablet are in ascending order
   */
  public void insertTablet(Tablet tablet, boolean sorted)
      throws IoTDBConnectionException, BatchExecutionException {
    if (sorted) {
      if (!checkSorted(tablet)) {
        throw new BatchExecutionException("Times in Tablet are not in ascending order");
      }
    } else {
      sortTablet(tablet);
    }

    TSInsertTabletReq request = new TSInsertTabletReq();
    request.setSessionId(sessionId);
    request.deviceId = tablet.deviceId;
    for (MeasurementSchema measurementSchema : tablet.getSchemas()) {
      request.addToMeasurements(measurementSchema.getMeasurementId());
      request.addToTypes(measurementSchema.getType().ordinal());
    }
    request.setTimestamps(SessionUtils.getTimeBuffer(tablet));
    request.setValues(SessionUtils.getValueBuffer(tablet));
    request.setSize(tablet.rowSize);

    try {
      RpcUtils.verifySuccess(client.insertTablet(request).statusList);
    } catch (TException e) {
      throw new IoTDBConnectionException(e);
    }
  }

  /**
   * insert the data of several deivces. Given a deivce, for each timestamp, the number of
   * measurements is the same.
   * <p>
   * Times in each Tablet may not be in ascending order
   *
   * @param tablets data batch in multiple device
   */
  public void insertTablets(Map<String, Tablet> tablets)
      throws IoTDBConnectionException, BatchExecutionException {
    insertTablets(tablets, false);
  }

  /**
   * insert the data of several devices. Given a device, for each timestamp, the number of
   * measurements is the same.
   *
   * @param tablets data batch in multiple device
   * @param sorted  whether times in each Tablet are in ascending order
   */
  public void insertTablets(Map<String, Tablet> tablets, boolean sorted)
      throws IoTDBConnectionException, BatchExecutionException {

    TSInsertTabletsReq request = new TSInsertTabletsReq();
    request.setSessionId(sessionId);

    for (Tablet tablet : tablets.values()) {
      if (sorted) {
        if (!checkSorted(tablet)) {
          throw new BatchExecutionException("Times in Tablet are not in ascending order");
        }
      } else {
        sortTablet(tablet);
      }

      request.addToDeviceIds(tablet.deviceId);
      List<String> measurements = new ArrayList<>();
      List<Integer> dataTypes = new ArrayList<>();
      for (MeasurementSchema measurementSchema : tablet.getSchemas()) {
        measurements.add(measurementSchema.getMeasurementId());
        dataTypes.add(measurementSchema.getType().ordinal());
      }
      request.addToMeasurementsList(measurements);
      request.addToTypesList(dataTypes);
      request.addToTimestampsList(SessionUtils.getTimeBuffer(tablet));
      request.addToValuesList(SessionUtils.getValueBuffer(tablet));
      request.addToSizeList(tablet.rowSize);

      try {
        RpcUtils.verifySuccess(client.insertTablets(request).statusList);
      } catch (TException e) {
        throw new IoTDBConnectionException(e);
      }
    }
  }

  /**
   * Insert multiple rows, which can reduce the overhead of network. This method is just like jdbc
   * executeBatch, we pack some insert request in batch and send them to server. If you want improve
   * your performance, please see insertTablet method
   * <p>
   * Each row is independent, which could have different deviceId, time, number of measurements
   *
   * @see Session#insertTablet(Tablet)
   */
  public void insertRecords(List<String> deviceIds, List<Long> times,
      List<List<String>> measurementsList, List<List<TSDataType>> typesList,
      List<List<Object>> valuesList)
      throws IoTDBConnectionException, BatchExecutionException {
    // check params size
    int len = deviceIds.size();
    if (len != times.size() || len != measurementsList.size() || len != valuesList.size()) {
      throw new IllegalArgumentException(
          "deviceIds, times, measurementsList and valuesList's size should be equal");
    }

    TSInsertRecordsReq request = new TSInsertRecordsReq();
    request.setSessionId(sessionId);
    request.setDeviceIds(deviceIds);
    request.setTimestamps(times);
    request.setMeasurementsList(measurementsList);
    List<ByteBuffer> buffersList = new ArrayList<>();
    for (int i = 0; i < measurementsList.size(); i++) {
      ByteBuffer buffer = ByteBuffer.allocate(calculateLength(typesList.get(i), valuesList.get(i)));
      putValues(typesList.get(i), valuesList.get(i), buffer);
      buffer.flip();
      buffersList.add(buffer);
    }
    request.setValuesList(buffersList);

    try {
      RpcUtils.verifySuccess(client.insertRecords(request).statusList);
    } catch (TException e) {
      throw new IoTDBConnectionException(e);
    }
  }


  /**
   * insert data in one row, if you want improve your performance, please use insertInBatch method
   * or insertBatch method
   *
   * @see Session#insertRecords(List, List, List, List, List)
   * @see Session#insertTablet(Tablet)
   */
  public void insertRecord(String deviceId, long time, List<String> measurements,
      List<TSDataType> types,
      List<Object> values) throws IoTDBConnectionException, StatementExecutionException {
    TSInsertRecordReq request = new TSInsertRecordReq();
    request.setSessionId(sessionId);
    request.setDeviceId(deviceId);
    request.setTimestamp(time);
    request.setMeasurements(measurements);
    ByteBuffer buffer = ByteBuffer.allocate(calculateLength(types, values));
    putValues(types, values, buffer);
    buffer.flip();
    request.setValues(buffer);

    try {
      RpcUtils.verifySuccess(client.insertRecord(request));
    } catch (TException e) {
      throw new IoTDBConnectionException(e);
    }
  }

  /**
   * put value in buffer
   * @param types types list
   * @param values values list
   * @param buffer buffer to insert
   * @throws IoTDBConnectionException
   */
  private void putValues(List<TSDataType> types, List<Object> values, ByteBuffer buffer)
      throws IoTDBConnectionException {
    for (int i = 0; i < values.size(); i++) {
      ReadWriteIOUtils.write(types.get(i), buffer);
      switch (types.get(i)) {
        case BOOLEAN:
          ReadWriteIOUtils.write((Boolean) values.get(i), buffer);
          break;
        case INT32:
          ReadWriteIOUtils.write((Integer) values.get(i), buffer);
          break;
        case INT64:
          ReadWriteIOUtils.write((Long) values.get(i), buffer);
          break;
        case FLOAT:
          ReadWriteIOUtils.write((Float) values.get(i), buffer);
          break;
        case DOUBLE:
          ReadWriteIOUtils.write((Double) values.get(i), buffer);
          break;
        case TEXT:
          byte[] bytes = ((String) values.get(i)).getBytes(TSFileConfig.STRING_CHARSET);
          ReadWriteIOUtils.write(bytes.length, buffer);
          buffer.put(bytes);
          break;
        default:
          throw new IoTDBConnectionException("Unsupported data type:" + types.get(i));
      }
    }
  }

  private int calculateLength(List<TSDataType> types, List<Object> values)
      throws IoTDBConnectionException {
    int res = 0;
    for (int i = 0; i < types.size(); i++) {
      // types
      res += Short.BYTES;
      switch (types.get(i)) {
        case BOOLEAN:
          res += 1;
          break;
        case INT32:
          res += Integer.BYTES;
          break;
        case INT64:
          res += Long.BYTES;
          break;
        case FLOAT:
          res += Float.BYTES;
          break;
        case DOUBLE:
          res += Double.BYTES;
          break;
        case TEXT:
          res += ((String) values.get(i)).getBytes(TSFileConfig.STRING_CHARSET).length;
          break;
        default:
          throw new IoTDBConnectionException("Unsupported data type:" + types.get(i));
      }
    }

    return res;
  }

  /**
   * This method NOT insert data into database and the server just return after accept the request,
   * this method should be used to test other time cost in client
   */
  public void testInsertTablet(Tablet tablet)
      throws IoTDBConnectionException, BatchExecutionException {
    TSInsertTabletReq request = new TSInsertTabletReq();
    request.setSessionId(sessionId);
    request.deviceId = tablet.deviceId;
    for (MeasurementSchema measurementSchema : tablet.getSchemas()) {
      request.addToMeasurements(measurementSchema.getMeasurementId());
      request.addToTypes(measurementSchema.getType().ordinal());
    }
    request.setTimestamps(SessionUtils.getTimeBuffer(tablet));
    request.setValues(SessionUtils.getValueBuffer(tablet));
    request.setSize(tablet.rowSize);

    try {
      RpcUtils.verifySuccess(client.testInsertTablet(request).statusList);
    } catch (TException e) {
      throw new IoTDBConnectionException(e);
    }
  }

  /**
   * This method NOT insert data into database and the server just return after accept the request,
   * this method should be used to test other time cost in client
   */
  public void testInsertRecords(List<String> deviceIds, List<Long> times,
      List<List<String>> measurementsList, List<List<String>> valuesList)
      throws IoTDBConnectionException, BatchExecutionException {
    // check params size
    int len = deviceIds.size();
    if (len != times.size() || len != measurementsList.size() || len != valuesList.size()) {
      throw new IllegalArgumentException(
          "deviceIds, times, measurementsList and valuesList's size should be equal");
    }

    TSInsertRecordsReq request = new TSInsertRecordsReq();
    request.setSessionId(sessionId);
    request.setDeviceIds(deviceIds);
    request.setTimestamps(times);
    request.setMeasurementsList(measurementsList);
    request.setValuesList(new ArrayList<>());

    try {
      RpcUtils.verifySuccess(client.testInsertRecords(request).statusList);
    } catch (TException e) {
      throw new IoTDBConnectionException(e);
    }
  }

  /**
   * This method NOT insert data into database and the server just return after accept the request,
   * this method should be used to test other time cost in client
   */
  public void testInsertRecord(String deviceId, long time, List<String> measurements,
      List<String> values) throws IoTDBConnectionException, StatementExecutionException {
    TSInsertRecordReq request = new TSInsertRecordReq();
    request.setSessionId(sessionId);
    request.setDeviceId(deviceId);
    request.setTimestamp(time);
    request.setMeasurements(measurements);
    request.setValues(ByteBuffer.allocate(1));

    try {
      RpcUtils.verifySuccess(client.testInsertRecord(request));
    } catch (TException e) {
      throw new IoTDBConnectionException(e);
    }
  }

  /**
   * delete a timeseries, including data and schema
   *
   * @param path timeseries to delete, should be a whole path
   */
  public void deleteTimeseries(String path)
      throws IoTDBConnectionException, StatementExecutionException {
    List<String> paths = new ArrayList<>();
    paths.add(path);
    deleteTimeseries(paths);
  }

  /**
   * delete a timeseries, including data and schema
   *
   * @param paths timeseries to delete, should be a whole path
   */
  public void deleteTimeseries(List<String> paths)
      throws IoTDBConnectionException, StatementExecutionException {
    try {
      RpcUtils.verifySuccess(client.deleteTimeseries(sessionId, paths));
    } catch (TException e) {
      throw new IoTDBConnectionException(e);
    }
  }

  /**
   * delete data <= time in one timeseries
   *
   * @param path data in which time series to delete
   * @param time data with time stamp less than or equal to time will be deleted
   */
  public void deleteData(String path, long time)
      throws IoTDBConnectionException, StatementExecutionException {
    List<String> paths = new ArrayList<>();
    paths.add(path);
    deleteData(paths, time);
  }

  /**
   * delete data <= time in multiple timeseries
   *
   * @param paths data in which time series to delete
   * @param time  data with time stamp less than or equal to time will be deleted
   */
  public void deleteData(List<String> paths, long time)
      throws IoTDBConnectionException, StatementExecutionException {
    TSDeleteDataReq request = new TSDeleteDataReq();
    request.setSessionId(sessionId);
    request.setPaths(paths);
    request.setTimestamp(time);

    try {
      RpcUtils.verifySuccess(client.deleteData(request));
    } catch (TException e) {
      throw new IoTDBConnectionException(e);
    }
  }

  public void setStorageGroup(String storageGroupId)
      throws IoTDBConnectionException, StatementExecutionException {
    try {
      RpcUtils.verifySuccess(client.setStorageGroup(sessionId, storageGroupId));
    } catch (TException e) {
      throw new IoTDBConnectionException(e);
    }
  }


  public void deleteStorageGroup(String storageGroup)
      throws IoTDBConnectionException, StatementExecutionException {
    List<String> groups = new ArrayList<>();
    groups.add(storageGroup);
    deleteStorageGroups(groups);
  }

  public void deleteStorageGroups(List<String> storageGroup)
      throws IoTDBConnectionException, StatementExecutionException {
    try {
      RpcUtils.verifySuccess(client.deleteStorageGroups(sessionId, storageGroup));
    } catch (TException e) {
      throw new IoTDBConnectionException(e);
    }
  }

  public void createTimeseries(String path, TSDataType dataType,
      TSEncoding encoding, CompressionType compressor)
      throws IoTDBConnectionException, StatementExecutionException {
    createTimeseries(path, dataType, encoding, compressor, null, null, null, null);
  }

  public void createTimeseries(String path, TSDataType dataType,
      TSEncoding encoding, CompressionType compressor, Map<String, String> props,
      Map<String, String> tags, Map<String, String> attributes, String measurementAlias)
      throws IoTDBConnectionException, StatementExecutionException {
    TSCreateTimeseriesReq request = new TSCreateTimeseriesReq();
    request.setSessionId(sessionId);
    request.setPath(path);
    request.setDataType(dataType.ordinal());
    request.setEncoding(encoding.ordinal());
    request.setCompressor(compressor.ordinal());
    request.setProps(props);
    request.setTags(tags);
    request.setAttributes(attributes);
    request.setMeasurementAlias(measurementAlias);

    try {
      RpcUtils.verifySuccess(client.createTimeseries(request));
    } catch (TException e) {
      throw new IoTDBConnectionException(e);
    }
  }

  public void createMultiTimeseries(List<String> paths, List<TSDataType> dataTypes,
      List<TSEncoding> encodings, List<CompressionType> compressors,
      List<Map<String, String>> propsList, List<Map<String, String>> tagsList,
      List<Map<String, String>> attributesList, List<String> measurementAliasList)
      throws IoTDBConnectionException, BatchExecutionException {

    TSCreateMultiTimeseriesReq request = new TSCreateMultiTimeseriesReq();
    request.setSessionId(sessionId);
    request.setPaths(paths);

    List<Integer> dataTypeOrdinals = new ArrayList<>(paths.size());
    for (TSDataType dataType : dataTypes) {
      dataTypeOrdinals.add(dataType.ordinal());
    }
    request.setDataTypes(dataTypeOrdinals);

    List<Integer> encodingOrdinals = new ArrayList<>(paths.size());
    for (TSEncoding encoding : encodings) {
      encodingOrdinals.add(encoding.ordinal());
    }
    request.setEncodings(encodingOrdinals);

    List<Integer> compressionOrdinals = new ArrayList<>(paths.size());
    for (CompressionType compression : compressors) {
      compressionOrdinals.add(compression.ordinal());
    }
    request.setCompressors(compressionOrdinals);

    request.setPropsList(propsList);
    request.setTagsList(tagsList);
    request.setAttributesList(attributesList);
    request.setMeasurementAliasList(measurementAliasList);

    try {
      RpcUtils.verifySuccess(client.createMultiTimeseries(request).statusList);
    } catch (TException e) {
      throw new IoTDBConnectionException(e);
    }
  }

  public boolean checkTimeseriesExists(String path)
      throws IoTDBConnectionException, StatementExecutionException {
    SessionDataSet dataSet = executeQueryStatement(String.format("SHOW TIMESERIES %s", path));
    boolean result = dataSet.hasNext();
    dataSet.closeOperationHandle();
    return result;
  }

  private synchronized String getTimeZone()
      throws StatementExecutionException, IoTDBConnectionException {
    if (zoneId != null) {
      return zoneId.toString();
    }

    TSGetTimeZoneResp resp;
    try {
      resp = client.getTimeZone(sessionId);
    } catch (TException e) {
      throw new IoTDBConnectionException(e);
    }
    RpcUtils.verifySuccess(resp.getStatus());
    return resp.getTimeZone();
  }

  private synchronized void setTimeZone(String zoneId)
      throws StatementExecutionException, IoTDBConnectionException {
    TSSetTimeZoneReq req = new TSSetTimeZoneReq(sessionId, zoneId);
    TSStatus resp;
    try {
      resp = client.setTimeZone(req);
    } catch (TException e) {
      throw new IoTDBConnectionException(e);
    }
    RpcUtils.verifySuccess(resp);
    this.zoneId = ZoneId.of(zoneId);
  }


  /**
   * execure query sql
   *
   * @param sql query statement
   * @return result set
   */
  public SessionDataSet executeQueryStatement(String sql)
      throws StatementExecutionException, IoTDBConnectionException {

    TSExecuteStatementReq execReq = new TSExecuteStatementReq(sessionId, sql, statementId);
    execReq.setFetchSize(fetchSize);
    TSExecuteStatementResp execResp;
    try {
      execResp = client.executeQueryStatement(execReq);
    } catch (TException e) {
      throw new IoTDBConnectionException(e);
    }

    RpcUtils.verifySuccess(execResp.getStatus());
    return new SessionDataSet(sql, execResp.getColumns(), execResp.getDataTypeList(), execResp.columnNameIndexMap,
        execResp.getQueryId(), client, sessionId, execResp.queryDataSet, execResp.isIgnoreTimeStamp());
  }

  /**
   * execute non query statement
   *
   * @param sql non query statement
   */
  public void executeNonQueryStatement(String sql)
      throws IoTDBConnectionException, StatementExecutionException {
    TSExecuteStatementReq execReq = new TSExecuteStatementReq(sessionId, sql, statementId);
    try {
      TSExecuteStatementResp execResp = client.executeUpdateStatement(execReq);
      RpcUtils.verifySuccess(execResp.getStatus());
    } catch (TException e) {
      throw new IoTDBConnectionException(e);
    }
  }

  /**
   * check whether the batch has been sorted
   *
   * @return whether the batch has been sorted
   */
  private boolean checkSorted(Tablet tablet) {
    for (int i = 1; i < tablet.rowSize; i++) {
      if (tablet.timestamps[i] < tablet.timestamps[i - 1]) {
        return false;
      }
    }

    return true;
  }

  public void sortTablet(Tablet tablet) {
    /*
     * following part of code sort the batch data by time,
     * so we can insert continuous data in value list to get a better performance
     */
    // sort to get index, and use index to sort value list
    Integer[] index = new Integer[tablet.rowSize];
    for (int i = 0; i < tablet.rowSize; i++) {
      index[i] = i;
    }
    Arrays.sort(index, Comparator.comparingLong(o -> tablet.timestamps[o]));
    Arrays.sort(tablet.timestamps, 0, tablet.rowSize);
    for (int i = 0; i < tablet.getSchemas().size(); i++) {
      tablet.values[i] =
          sortList(tablet.values[i], tablet.getSchemas().get(i).getType(), index);
    }
  }

  /**
   * sort value list by index
   *
   * @param valueList value list
   * @param dataType  data type
   * @param index     index
   * @return sorted list
   */
  private Object sortList(Object valueList, TSDataType dataType, Integer[] index) {
    switch (dataType) {
      case BOOLEAN:
        boolean[] boolValues = (boolean[]) valueList;
        boolean[] sortedValues = new boolean[boolValues.length];
        for (int i = 0; i < index.length; i++) {
          sortedValues[i] = boolValues[index[i]];
        }
        return sortedValues;
      case INT32:
        int[] intValues = (int[]) valueList;
        int[] sortedIntValues = new int[intValues.length];
        for (int i = 0; i < index.length; i++) {
          sortedIntValues[i] = intValues[index[i]];
        }
        return sortedIntValues;
      case INT64:
        long[] longValues = (long[]) valueList;
        long[] sortedLongValues = new long[longValues.length];
        for (int i = 0; i < index.length; i++) {
          sortedLongValues[i] = longValues[index[i]];
        }
        return sortedLongValues;
      case FLOAT:
        float[] floatValues = (float[]) valueList;
        float[] sortedFloatValues = new float[floatValues.length];
        for (int i = 0; i < index.length; i++) {
          sortedFloatValues[i] = floatValues[index[i]];
        }
        return sortedFloatValues;
      case DOUBLE:
        double[] doubleValues = (double[]) valueList;
        double[] sortedDoubleValues = new double[doubleValues.length];
        for (int i = 0; i < index.length; i++) {
          sortedDoubleValues[i] = doubleValues[index[i]];
        }
        return sortedDoubleValues;
      case TEXT:
        Binary[] binaryValues = (Binary[]) valueList;
        Binary[] sortedBinaryValues = new Binary[binaryValues.length];
        for (int i = 0; i < index.length; i++) {
          sortedBinaryValues[i] = binaryValues[index[i]];
        }
        return sortedBinaryValues;
      default:
        throw new UnSupportedDataTypeException("Unsupported data type:" + dataType);
    }
  }

}<|MERGE_RESOLUTION|>--- conflicted
+++ resolved
@@ -203,31 +203,6 @@
     insertRecord(deviceId, time, measurements, types, valuesList);
   }
 
-<<<<<<< HEAD
-=======
-  /**
-   * insert data in one row, if you want to improve your performance, please use insertRecords method
-   * or insertTablet method
-   *
-   * @see Session#insertRecords(List, List, List, List)
-   * @see Session#insertTablet(Tablet)
-   */
-  public void insertRecord(String deviceId, long time, List<String> measurements,
-      List<String> values) throws IoTDBConnectionException, StatementExecutionException {
-    TSInsertRecordReq request = new TSInsertRecordReq();
-    request.setSessionId(sessionId);
-    request.setDeviceId(deviceId);
-    request.setTimestamp(time);
-    request.setMeasurements(measurements);
-    request.setValues(values);
-
-    try {
-      RpcUtils.verifySuccess(client.insertRecord(request));
-    } catch (TException e) {
-      throw new IoTDBConnectionException(e);
-    }
-  }
->>>>>>> fd6d14aa
 
 
   /**
