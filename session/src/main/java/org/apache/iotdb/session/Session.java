--- conflicted
+++ resolved
@@ -1913,7 +1913,6 @@
     this.enableQueryRedirection = enableQueryRedirection;
   }
 
-<<<<<<< HEAD
   public void myTest() throws TException {
     defaultSessionConnection.myTest();
   }
@@ -1928,7 +1927,8 @@
 
   public void evaluateDisk() throws TException {
     defaultSessionConnection.performDiskEvaluation();
-=======
+  }
+
   public boolean isEnableCacheLeader() {
     return enableCacheLeader;
   }
@@ -2029,6 +2029,5 @@
           thriftMaxFrameSize,
           enableCacheLeader);
     }
->>>>>>> 8a039ebd
   }
 }