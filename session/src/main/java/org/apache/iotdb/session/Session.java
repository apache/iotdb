/**
 * Licensed to the Apache Software Foundation (ASF) under one
 * or more contributor license agreements.  See the NOTICE file
 * distributed with this work for additional information
 * regarding copyright ownership.  The ASF licenses this file
 * to you under the Apache License, Version 2.0 (the
 * "License"); you may not use this file except in compliance
 * with the License.  You may obtain a copy of the License at
 *
 * http://www.apache.org/licenses/LICENSE-2.0
 *
 * Unless required by applicable law or agreed to in writing,
 * software distributed under the License is distributed on an
 * "AS IS" BASIS, WITHOUT WARRANTIES OR CONDITIONS OF ANY
 * KIND, either express or implied.  See the License for the
 * specific language governing permissions and limitations
 * under the License.
 */
package org.apache.iotdb.session;

import java.sql.SQLException;
import java.time.ZoneId;
import java.util.ArrayList;
import java.util.List;
import java.util.concurrent.atomic.AtomicLong;
import org.apache.iotdb.rpc.IoTDBRPCException;
import org.apache.iotdb.rpc.RpcUtils;
import org.apache.iotdb.rpc.TSStatusCode;
import org.apache.iotdb.service.rpc.thrift.TSBatchInsertionReq;
import org.apache.iotdb.service.rpc.thrift.TSCloseSessionReq;
import org.apache.iotdb.service.rpc.thrift.TSCreateTimeseriesReq;
import org.apache.iotdb.service.rpc.thrift.TSDeleteDataReq;
import org.apache.iotdb.service.rpc.thrift.TSExecuteBatchStatementResp;
import org.apache.iotdb.service.rpc.thrift.TSExecuteStatementReq;
import org.apache.iotdb.service.rpc.thrift.TSExecuteStatementResp;
import org.apache.iotdb.service.rpc.thrift.TSGetTimeZoneResp;
import org.apache.iotdb.service.rpc.thrift.TSIService;
import org.apache.iotdb.service.rpc.thrift.TSInsertReq;
import org.apache.iotdb.service.rpc.thrift.TSOpenSessionReq;
import org.apache.iotdb.service.rpc.thrift.TSOpenSessionResp;
import org.apache.iotdb.service.rpc.thrift.TSOperationHandle;
import org.apache.iotdb.service.rpc.thrift.TSProtocolVersion;
import org.apache.iotdb.service.rpc.thrift.TSSetTimeZoneReq;
import org.apache.iotdb.service.rpc.thrift.TSStatus;
import org.apache.iotdb.service.rpc.thrift.TS_SessionHandle;
import org.apache.iotdb.tsfile.file.metadata.enums.CompressionType;
import org.apache.iotdb.tsfile.file.metadata.enums.TSDataType;
import org.apache.iotdb.tsfile.file.metadata.enums.TSEncoding;
import org.apache.iotdb.tsfile.read.common.RowRecord;
import org.apache.iotdb.tsfile.write.record.RowBatch;
import org.apache.iotdb.tsfile.write.schema.MeasurementSchema;
import org.apache.thrift.TException;
import org.apache.thrift.protocol.TBinaryProtocol;
import org.apache.thrift.protocol.TCompactProtocol;
import org.apache.thrift.transport.TSocket;
import org.apache.thrift.transport.TTransportException;
import org.slf4j.Logger;
import org.slf4j.LoggerFactory;

public class Session {

  private static final Logger logger = LoggerFactory.getLogger(Session.class);
  private final TSProtocolVersion protocolVersion = TSProtocolVersion.IOTDB_SERVICE_PROTOCOL_V1;
  private String host;
  private int port;
  private String username;
  private String password;
  private TSIService.Iface client = null;
  private TS_SessionHandle sessionHandle = null;
  private TSocket transport;
  private boolean isClosed = true;
  private ZoneId zoneId;
  private RowRecord record;
  private AtomicLong queryId = new AtomicLong(0);
  private TSOperationHandle operationHandle;


  public Session(String host, int port) {
    this(host, port, Config.DEFAULT_USER, Config.DEFAULT_PASSWORD);
  }

  public Session(String host, String port, String username, String password) {
    this(host, Integer.parseInt(port), username, password);
  }

  public Session(String host, int port, String username, String password) {
    this.host = host;
    this.port = port;
    this.username = username;
    this.password = password;
  }

  public synchronized void open() throws IoTDBSessionException {
    open(false, 0);
  }

  public synchronized void open(boolean enableRPCCompression, int connectionTimeoutInMs)
      throws IoTDBSessionException {
    if (!isClosed) {
      return;
    }
    transport = new TSocket(host, port, connectionTimeoutInMs);
    if (!transport.isOpen()) {
      try {
        transport.open();
      } catch (TTransportException e) {
        throw new IoTDBSessionException(e);
      }
    }

    if (enableRPCCompression) {
      client = new TSIService.Client(new TCompactProtocol(transport));
    } else {
      client = new TSIService.Client(new TBinaryProtocol(transport));
    }

    TSOpenSessionReq openReq = new TSOpenSessionReq(TSProtocolVersion.IOTDB_SERVICE_PROTOCOL_V1);
    openReq.setUsername(username);
    openReq.setPassword(password);

    try {
      TSOpenSessionResp openResp = client.openSession(openReq);

      RpcUtils.verifySuccess(openResp.getStatus());

      if (protocolVersion.getValue() != openResp.getServerProtocolVersion().getValue()) {
        throw new TException(String
            .format("Protocol not supported, Client version is {}, but Server version is {}",
                protocolVersion.getValue(), openResp.getServerProtocolVersion().getValue()));
      }

      sessionHandle = openResp.getSessionHandle();

      if (zoneId != null) {
        setTimeZone(zoneId.toString());
      } else {
        zoneId = ZoneId.of(getTimeZone());
      }

    } catch (TException | IoTDBRPCException e) {
      transport.close();
      throw new IoTDBSessionException(String.format("Can not open session to %s:%s with user: %s.",
          host, port, username), e);
    }
    isClosed = false;

    client = RpcUtils.newSynchronizedClient(client);

  }

  public synchronized void close() throws IoTDBSessionException {
    if (isClosed) {
      return;
    }
    TSCloseSessionReq req = new TSCloseSessionReq(sessionHandle);
    try {
      client.closeSession(req);
    } catch (TException e) {
      throw new IoTDBSessionException(
          "Error occurs when closing session at server. Maybe server is down.", e);
    } finally {
      isClosed = true;
      if (transport != null) {
        transport.close();
      }
    }
  }

  public synchronized TSExecuteBatchStatementResp insertBatch(RowBatch rowBatch)
      throws IoTDBSessionException {
    TSBatchInsertionReq request = new TSBatchInsertionReq();
    request.deviceId = rowBatch.deviceId;
    for (MeasurementSchema measurementSchema : rowBatch.measurements) {
      request.addToMeasurements(measurementSchema.getMeasurementId());
      request.addToTypes(measurementSchema.getType().ordinal());
    }
    request.setTimestamps(SessionUtils.getTimeBuffer(rowBatch));
    request.setValues(SessionUtils.getValueBuffer(rowBatch));
    request.setSize(rowBatch.batchSize);

    try {
      return checkAndReturn(client.insertBatch(request));
    } catch (TException e) {
      throw new IoTDBSessionException(e);
    }
  }

  public synchronized TSStatus insert(String deviceId, long time, List<String> measurements,
      List<String> values)
      throws IoTDBSessionException {
    TSInsertReq request = new TSInsertReq();
    request.setDeviceId(deviceId);
    request.setTimestamp(time);
    request.setMeasurements(measurements);
    request.setValues(values);

    try {
      return checkAndReturn(client.insertRow(request));
    } catch (TException e) {
      throw new IoTDBSessionException(e);
    }
  }

  /**
   * delete a timeseries, including data and schema
   * @param path timeseries to delete, should be a whole path
   */
  public synchronized TSStatus deleteTimeseries(String path) throws IoTDBSessionException {
    List<String> paths = new ArrayList<>();
    paths.add(path);
    return deleteTimeseries(paths);
  }

  /**
   * delete a timeseries, including data and schema
   * @param paths timeseries to delete, should be a whole path
   */
  public synchronized TSStatus deleteTimeseries(List<String> paths) throws IoTDBSessionException {
    try {
      return checkAndReturn(client.deleteTimeseries(paths));
    } catch (TException e) {
      throw new IoTDBSessionException(e);
    }
  }

  /**
   * delete data <= time in one timeseries
   * @param path data in which time series to delete
   * @param time data with time stamp less than or equal to time will be deleted
   */
  public synchronized TSStatus deleteData(String path, long time) throws IoTDBSessionException {
    List<String> paths = new ArrayList<>();
    paths.add(path);
    return deleteData(paths, time);
  }

  /**
   * delete data <= time in multiple timeseries
   * @param paths data in which time series to delete
   * @param time data with time stamp less than or equal to time will be deleted
   */
  public synchronized TSStatus deleteData(List<String> paths, long time)
      throws IoTDBSessionException {
    TSDeleteDataReq request = new TSDeleteDataReq();
    request.setPaths(paths);
    request.setTimestamp(time);

    try {
      return checkAndReturn(client.deleteData(request));
    } catch (TException e) {
      throw new IoTDBSessionException(e);
    }
  }

  public synchronized TSStatus setStorageGroup(String storageGroupId) throws IoTDBSessionException {
    try {
      return checkAndReturn(client.setStorageGroup(storageGroupId));
    } catch (TException e) {
      throw new IoTDBSessionException(e);
    }
  }

<<<<<<< HEAD
  public synchronized TSStatus createTimeseries(String path, TSDataType dataType,
      TSEncoding encoding, CompressionType compressor) throws IoTDBSessionException {
=======
  public synchronized TSStatus deleteStorageGroup(String storageGroup) throws IoTDBSessionException {
    List<String> groups = new ArrayList<>();
    groups.add(storageGroup);
    return deleteStorageGroups(groups);
  }

  public synchronized TSStatus deleteStorageGroups(List<String> storageGroup) throws IoTDBSessionException {
    try {
        return checkAndReturn(client.deleteStorageGroups(storageGroup));
    } catch (TException e) {
        throw new IoTDBSessionException(e);
    }
  }

  public synchronized TSStatus createTimeseries(String path, TSDataType dataType, TSEncoding encoding, CompressionType compressor) throws IoTDBSessionException {
>>>>>>> 9bae1f39
    TSCreateTimeseriesReq request = new TSCreateTimeseriesReq();
    request.setPath(path);
    request.setDataType(dataType.ordinal());
    request.setEncoding(encoding.ordinal());
    request.setCompressor(compressor.ordinal());

    try {
      return checkAndReturn(client.createTimeseries(request));
    } catch (TException e) {
      throw new IoTDBSessionException(e);
    }
  }

  private TSStatus checkAndReturn(TSStatus resp) {
    if (resp.statusType.getCode() != TSStatusCode.SUCCESS_STATUS.getStatusCode()) {
      logger.error(resp.statusType.getMessage());
    }
    return resp;
  }

  private TSExecuteBatchStatementResp checkAndReturn(TSExecuteBatchStatementResp resp) {
    if (resp.status.statusType.getCode() != TSStatusCode.SUCCESS_STATUS.getStatusCode()) {
      logger.error(resp.status.statusType.getMessage());
    }
    return resp;
  }

  public synchronized String getTimeZone() throws TException, IoTDBRPCException {
    if (zoneId != null) {
      return zoneId.toString();
    }

    TSGetTimeZoneResp resp = client.getTimeZone();
    RpcUtils.verifySuccess(resp.getStatus());
    return resp.getTimeZone();
  }

  public synchronized void setTimeZone(String zoneId) throws TException, IoTDBRPCException {
    TSSetTimeZoneReq req = new TSSetTimeZoneReq(zoneId);
    TSStatus resp = client.setTimeZone(req);
    RpcUtils.verifySuccess(resp);
    this.zoneId = ZoneId.of(zoneId);
  }

  /**
   * check whether this sql is for query
   * @param sql sql
   * @return whether this sql is for query
   */
  private boolean checkIsQuery(String sql) {
    return sql.trim().toLowerCase().startsWith("select");
  }

  /**
   * execure query sql
   * @param sql query statement
   * @return result set
   */
  public SessionDataSet executeQueryStatement(String sql)
      throws TException, IoTDBRPCException, SQLException {
    if (!checkIsQuery(sql)) {
      throw new IllegalArgumentException("your sql \"" + sql
          + "\" is not a query statement, you should use executeNonQueryStatement method instead.");
    }

    TSExecuteStatementReq execReq = new TSExecuteStatementReq(sessionHandle, sql);
    TSExecuteStatementResp execResp = client.executeStatement(execReq);

    RpcUtils.verifySuccess(execResp.getStatus());
    operationHandle = execResp.getOperationHandle();

    List<RowRecord> res = new ArrayList<>();

    return new SessionDataSet(sql, queryId.incrementAndGet(), client, operationHandle);
  }

  /**
   * execute non query statement
   * @param sql non query statement
   */
  public void executeNonQueryStatement(String sql) throws TException, IoTDBRPCException {
    if (checkIsQuery(sql)) {
      throw new IllegalArgumentException("your sql \"" + sql
          + "\" is a query statement, you should use executeQueryStatement method instead.");
    }

    TSExecuteStatementReq execReq = new TSExecuteStatementReq(sessionHandle, sql);
    TSExecuteStatementResp execResp = client.executeUpdateStatement(execReq);
    operationHandle = execResp.getOperationHandle();

    RpcUtils.verifySuccess(execResp.getStatus());
  }

  // the next record rule without constraints



}<|MERGE_RESOLUTION|>--- conflicted
+++ resolved
@@ -260,10 +260,7 @@
     }
   }
 
-<<<<<<< HEAD
-  public synchronized TSStatus createTimeseries(String path, TSDataType dataType,
-      TSEncoding encoding, CompressionType compressor) throws IoTDBSessionException {
-=======
+
   public synchronized TSStatus deleteStorageGroup(String storageGroup) throws IoTDBSessionException {
     List<String> groups = new ArrayList<>();
     groups.add(storageGroup);
@@ -279,7 +276,6 @@
   }
 
   public synchronized TSStatus createTimeseries(String path, TSDataType dataType, TSEncoding encoding, CompressionType compressor) throws IoTDBSessionException {
->>>>>>> 9bae1f39
     TSCreateTimeseriesReq request = new TSCreateTimeseriesReq();
     request.setPath(path);
     request.setDataType(dataType.ordinal());
