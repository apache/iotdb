--- conflicted
+++ resolved
@@ -330,13 +330,8 @@
   /**
    * execute query sql with explicit timeout
    *
-<<<<<<< HEAD
-   * @param sql     query statement
-   * @param timeout the timeout of this query, in milliseconds
-=======
-   * @param sql query statement
+   * @param sql         query statement
    * @param timeoutInMs the timeout of this query, in milliseconds
->>>>>>> 768ed2bb
    * @return result set
    */
   public SessionDataSet executeQueryStatement(String sql, long timeoutInMs)
