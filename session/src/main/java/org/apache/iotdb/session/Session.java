/*
 * Licensed to the Apache Software Foundation (ASF) under one
 * or more contributor license agreements.  See the NOTICE file
 * distributed with this work for additional information
 * regarding copyright ownership.  The ASF licenses this file
 * to you under the Apache License, Version 2.0 (the
 * "License"); you may not use this file except in compliance
 * with the License.  You may obtain a copy of the License at
 *
 *     http://www.apache.org/licenses/LICENSE-2.0
 *
 * Unless required by applicable law or agreed to in writing,
 * software distributed under the License is distributed on an
 * "AS IS" BASIS, WITHOUT WARRANTIES OR CONDITIONS OF ANY
 * KIND, either express or implied.  See the License for the
 * specific language governing permissions and limitations
 * under the License.
 */
package org.apache.iotdb.session;

import java.nio.ByteBuffer;
import java.time.ZoneId;
import java.util.ArrayList;
import java.util.Arrays;
import java.util.Comparator;
import java.util.List;
import java.util.Map;
import org.apache.iotdb.rpc.BatchExecutionException;
import org.apache.iotdb.rpc.IoTDBConnectionException;
import org.apache.iotdb.rpc.RpcUtils;
import org.apache.iotdb.rpc.StatementExecutionException;
import org.apache.iotdb.service.rpc.thrift.TSInsertTabletReq;
import org.apache.iotdb.service.rpc.thrift.TSCloseSessionReq;
import org.apache.iotdb.service.rpc.thrift.TSCreateMultiTimeseriesReq;
import org.apache.iotdb.service.rpc.thrift.TSCreateTimeseriesReq;
import org.apache.iotdb.service.rpc.thrift.TSDeleteDataReq;
import org.apache.iotdb.service.rpc.thrift.TSExecuteStatementReq;
import org.apache.iotdb.service.rpc.thrift.TSExecuteStatementResp;
import org.apache.iotdb.service.rpc.thrift.TSGetTimeZoneResp;
import org.apache.iotdb.service.rpc.thrift.TSIService;
import org.apache.iotdb.service.rpc.thrift.TSInsertRecordsReq;
import org.apache.iotdb.service.rpc.thrift.TSInsertRecordReq;
import org.apache.iotdb.service.rpc.thrift.TSInsertTabletsReq;
import org.apache.iotdb.service.rpc.thrift.TSOpenSessionReq;
import org.apache.iotdb.service.rpc.thrift.TSOpenSessionResp;
import org.apache.iotdb.service.rpc.thrift.TSProtocolVersion;
import org.apache.iotdb.service.rpc.thrift.TSSetTimeZoneReq;
import org.apache.iotdb.service.rpc.thrift.TSStatus;
import org.apache.iotdb.tsfile.common.conf.TSFileConfig;
import org.apache.iotdb.tsfile.exception.write.UnSupportedDataTypeException;
import org.apache.iotdb.tsfile.file.metadata.enums.CompressionType;
import org.apache.iotdb.tsfile.file.metadata.enums.TSDataType;
import org.apache.iotdb.tsfile.file.metadata.enums.TSEncoding;
import org.apache.iotdb.tsfile.utils.Binary;
import org.apache.iotdb.tsfile.utils.ReadWriteIOUtils;
import org.apache.iotdb.tsfile.write.record.Tablet;
import org.apache.iotdb.tsfile.write.schema.MeasurementSchema;
import org.apache.thrift.TException;
import org.apache.thrift.protocol.TBinaryProtocol;
import org.apache.thrift.protocol.TCompactProtocol;
import org.apache.thrift.transport.TSocket;
import org.apache.thrift.transport.TTransportException;
import org.slf4j.Logger;
import org.slf4j.LoggerFactory;

public class Session {

  private static final Logger logger = LoggerFactory.getLogger(Session.class);
  private final TSProtocolVersion protocolVersion = TSProtocolVersion.IOTDB_SERVICE_PROTOCOL_V2;
  private String host;
  private int port;
  private String username;
  private String password;
  private TSIService.Iface client = null;
  private long sessionId;
  private TSocket transport;
  private boolean isClosed = true;
  private ZoneId zoneId;
  private long statementId;
  private int fetchSize;
  private int connectionTimeoutInMs = Config.DEFAULT_TIMEOUT_MS;
  private boolean enableRPCCompression = false;
  private final int RETRY_NUM = 2;
  private final int RETRY_INTERVAL = 1000;

  public Session(String host, int port) {
    this(host, port, Config.DEFAULT_USER, Config.DEFAULT_PASSWORD);
  }

  public Session(String host, String port, String username, String password) {
    this(host, Integer.parseInt(port), username, password);
  }

  public Session(String host, int port, String username, String password) {
    this.host = host;
    this.port = port;
    this.username = username;
    this.password = password;
    this.fetchSize = Config.DEFAULT_FETCH_SIZE;
  }

  public Session(String host, int port, String username, String password, int fetchSize) {
    this.host = host;
    this.port = port;
    this.username = username;
    this.password = password;
    this.fetchSize = fetchSize;
  }

  public synchronized void open() throws IoTDBConnectionException {
    open(false, Config.DEFAULT_TIMEOUT_MS);
  }

  public synchronized void open(boolean enableRPCCompression) throws IoTDBConnectionException {
    open(enableRPCCompression, Config.DEFAULT_TIMEOUT_MS);
  }

  private synchronized void open(boolean enableRPCCompression, int connectionTimeoutInMs)
      throws IoTDBConnectionException {
    if (!isClosed) {
      return;
    }
    this.enableRPCCompression = enableRPCCompression;
    this.connectionTimeoutInMs = connectionTimeoutInMs;
    transport = new TSocket(host, port, connectionTimeoutInMs);
    if (!transport.isOpen()) {
      try {
        transport.open();
      } catch (TTransportException e) {
        throw new IoTDBConnectionException(e);
      }
    }

    if (enableRPCCompression) {
      client = new TSIService.Client(new TCompactProtocol(transport));
    } else {
      client = new TSIService.Client(new TBinaryProtocol(transport));
    }

    TSOpenSessionReq openReq = new TSOpenSessionReq();
    openReq.setUsername(username);
    openReq.setPassword(password);

    try {
      TSOpenSessionResp openResp = client.openSession(openReq);

      RpcUtils.verifySuccess(openResp.getStatus());

      if (protocolVersion.getValue() != openResp.getServerProtocolVersion().getValue()) {
        logger.warn("Protocol differ, Client version is {}}, but Server version is {}",
            protocolVersion.getValue(), openResp.getServerProtocolVersion().getValue());
        if (openResp.getServerProtocolVersion().getValue() == 0) {// less than 0.10
          throw new TException(String
              .format("Protocol not supported, Client version is %s, but Server version is %s",
                  protocolVersion.getValue(), openResp.getServerProtocolVersion().getValue()));
        }
      }

      sessionId = openResp.getSessionId();

      statementId = client.requestStatementId(sessionId);

      if (zoneId != null) {
        setTimeZone(zoneId.toString());
      } else {
        zoneId = ZoneId.of(getTimeZone());
      }

    } catch (Exception e) {
      transport.close();
      throw new IoTDBConnectionException(e);
    }
    isClosed = false;

    client = RpcUtils.newSynchronizedClient(client);

  }

  public synchronized void close() throws IoTDBConnectionException {
    if (isClosed) {
      return;
    }
    TSCloseSessionReq req = new TSCloseSessionReq(sessionId);
    try {
      client.closeSession(req);
    } catch (TException e) {
      throw new IoTDBConnectionException(
          "Error occurs when closing session at server. Maybe server is down.", e);
    } finally {
      isClosed = true;
      if (transport != null) {
        transport.close();
      }
    }
  }

  private boolean reconnect() {
    boolean flag = false;
    for (int i = 1; i <= RETRY_NUM; i++) {
      try {
        if (transport != null) {
          transport.close();
        }
        isClosed = true;
        open(enableRPCCompression, connectionTimeoutInMs);
        flag = true;
        break;
      } catch (Exception e) {
        try {
          Thread.sleep(RETRY_INTERVAL);
        } catch (InterruptedException e1) {
          Thread.currentThread().interrupt();
          logger.error("reconnection is interrupted.", e1);
        }
      }
    }
    return flag;
  }

  /**
   * insert data in one row, if you want to improve your performance, please use insertRecords
   * method or insertTablet method
   *
   * @see Session#insertRecords(List, List, List, List, List)
   * @see Session#insertTablet(Tablet)
   */
  public void insertRecord(String deviceId, long time, List<String> measurements,
      List<TSDataType> types,
      Object... values) throws IoTDBConnectionException, StatementExecutionException {
    List<Object> valuesList = new ArrayList<>(Arrays.asList(values));

<<<<<<< HEAD
    insertRecord(deviceId, time, measurements, types, valuesList);
=======
  /**
   * insert data in one row, if you want to improve your performance, please use insertRecords method
   * or insertTablet method
   *
   * @see Session#insertRecords(List, List, List, List)
   * @see Session#insertTablet(Tablet)
   */
  public void insertRecord(String deviceId, long time, List<String> measurements,
      List<String> values) throws IoTDBConnectionException, StatementExecutionException {
    TSInsertRecordReq request = new TSInsertRecordReq();
    request.setSessionId(sessionId);
    request.setDeviceId(deviceId);
    request.setTimestamp(time);
    request.setMeasurements(measurements);
    request.setValues(values);

    try {
      RpcUtils.verifySuccess(client.insertRecord(request));
    } catch (TException e) {
      if (reconnect()) {
        try {
          RpcUtils.verifySuccess(client.insertRecord(request));
        } catch (TException e1) {
          throw new IoTDBConnectionException(e1);
        }
      } else {
        throw new IoTDBConnectionException("Fail to reconnect to server,"
            + " please check server status", e);
      }
    }
>>>>>>> 75851231
  }


  /**
   * insert the data of a device. For each timestamp, the number of measurements is the same.
   * <p>
   * a Tablet example:
   * <p>
   * device1 time s1, s2, s3 1,   1,  1,  1 2,   2,  2,  2 3,   3,  3,  3
   * <p>
   * times in Tablet may be not in ascending order
   *
   * @param tablet data batch
   */
  public void insertTablet(Tablet tablet)
      throws BatchExecutionException, IoTDBConnectionException {
    insertTablet(tablet, false);
  }

  /**
   * insert a Tablet
   *
   * @param tablet data batch
   * @param sorted whether times in Tablet are in ascending order
   */
  public void insertTablet(Tablet tablet, boolean sorted)
      throws IoTDBConnectionException, BatchExecutionException {
    if (sorted) {
      if (!checkSorted(tablet)) {
        throw new BatchExecutionException("Times in Tablet are not in ascending order");
      }
    } else {
      sortTablet(tablet);
    }

    TSInsertTabletReq request = new TSInsertTabletReq();
    request.setSessionId(sessionId);
    request.deviceId = tablet.deviceId;
    for (MeasurementSchema measurementSchema : tablet.getSchemas()) {
      request.addToMeasurements(measurementSchema.getMeasurementId());
      request.addToTypes(measurementSchema.getType().ordinal());
    }
    request.setTimestamps(SessionUtils.getTimeBuffer(tablet));
    request.setValues(SessionUtils.getValueBuffer(tablet));
    request.setSize(tablet.rowSize);

    try {
      RpcUtils.verifySuccess(client.insertTablet(request).statusList);
    } catch (TException e) {
      if (reconnect()) {
        try {
          RpcUtils.verifySuccess(client.insertTablet(request).statusList);
        } catch (TException e1) {
          throw new IoTDBConnectionException(e1);
        }
      } else {
        throw new IoTDBConnectionException("Fail to reconnect to server,"
            + " please check server status", e);
      }
    }
  }

  /**
   * insert the data of several deivces. Given a deivce, for each timestamp, the number of
   * measurements is the same.
   * <p>
   * Times in each Tablet may not be in ascending order
   *
   * @param tablets data batch in multiple device
   */
  public void insertTablets(Map<String, Tablet> tablets)
      throws IoTDBConnectionException, BatchExecutionException {
    insertTablets(tablets, false);
  }

  /**
   * insert the data of several devices. Given a device, for each timestamp, the number of
   * measurements is the same.
   *
   * @param tablets data batch in multiple device
   * @param sorted  whether times in each Tablet are in ascending order
   */
  public void insertTablets(Map<String, Tablet> tablets, boolean sorted)
      throws IoTDBConnectionException, BatchExecutionException {

    TSInsertTabletsReq request = new TSInsertTabletsReq();
    request.setSessionId(sessionId);

    for (Tablet tablet : tablets.values()) {
      if (sorted) {
        if (!checkSorted(tablet)) {
          throw new BatchExecutionException("Times in Tablet are not in ascending order");
        }
      } else {
        sortTablet(tablet);
      }

      request.addToDeviceIds(tablet.deviceId);
      List<String> measurements = new ArrayList<>();
      List<Integer> dataTypes = new ArrayList<>();
      for (MeasurementSchema measurementSchema : tablet.getSchemas()) {
        measurements.add(measurementSchema.getMeasurementId());
        dataTypes.add(measurementSchema.getType().ordinal());
      }
      request.addToMeasurementsList(measurements);
      request.addToTypesList(dataTypes);
      request.addToTimestampsList(SessionUtils.getTimeBuffer(tablet));
      request.addToValuesList(SessionUtils.getValueBuffer(tablet));
      request.addToSizeList(tablet.rowSize);

      try {
        RpcUtils.verifySuccess(client.insertTablets(request).statusList);
      } catch (TException e) {
        if (reconnect()) {
          try {
            RpcUtils.verifySuccess(client.insertTablets(request).statusList);
          } catch (TException e1) {
            throw new IoTDBConnectionException(e1);
          }
        } else {
          throw new IoTDBConnectionException("Fail to reconnect to server,"
              + " please check server status", e);
        }
      }
    }
  }

  /**
   * Insert multiple rows, which can reduce the overhead of network. This method is just like jdbc
   * executeBatch, we pack some insert request in batch and send them to server. If you want improve
   * your performance, please see insertTablet method
   * <p>
   * Each row is independent, which could have different deviceId, time, number of measurements
   *
   * @see Session#insertTablet(Tablet)
   */
  public void insertRecords(List<String> deviceIds, List<Long> times,
      List<List<String>> measurementsList, List<List<TSDataType>> typesList,
      List<List<Object>> valuesList)
      throws IoTDBConnectionException, BatchExecutionException {
    // check params size
    int len = deviceIds.size();
    if (len != times.size() || len != measurementsList.size() || len != valuesList.size()) {
      throw new IllegalArgumentException(
          "deviceIds, times, measurementsList and valuesList's size should be equal");
    }

    TSInsertRecordsReq request = new TSInsertRecordsReq();
    request.setSessionId(sessionId);
    request.setDeviceIds(deviceIds);
    request.setTimestamps(times);
    request.setMeasurementsList(measurementsList);
    List<ByteBuffer> buffersList = new ArrayList<>();
    for (int i = 0; i < measurementsList.size(); i++) {
      ByteBuffer buffer = ByteBuffer.allocate(calculateLength(typesList.get(i), valuesList.get(i)));
      putValues(typesList.get(i), valuesList.get(i), buffer);
      buffer.flip();
      buffersList.add(buffer);
    }
    request.setValuesList(buffersList);

    try {
      RpcUtils.verifySuccess(client.insertRecords(request).statusList);
    } catch (TException e) {
      if (reconnect()) {
        try {
          RpcUtils.verifySuccess(client.insertRecords(request).statusList);
        } catch (TException e1) {
          throw new IoTDBConnectionException(e1);
        }
      } else {
        throw new IoTDBConnectionException("Fail to reconnect to server,"
            + " please check server status", e);
      }
    }
  }


  /**
   * insert data in one row, if you want improve your performance, please use insertInBatch method
   * or insertBatch method
   *
   * @see Session#insertRecords(List, List, List, List, List)
   * @see Session#insertTablet(Tablet)
   */
  public void insertRecord(String deviceId, long time, List<String> measurements,
      List<TSDataType> types,
      List<Object> values) throws IoTDBConnectionException, StatementExecutionException {
    TSInsertRecordReq request = new TSInsertRecordReq();
    request.setSessionId(sessionId);
    request.setDeviceId(deviceId);
    request.setTimestamp(time);
    request.setMeasurements(measurements);
    ByteBuffer buffer = ByteBuffer.allocate(calculateLength(types, values));
    putValues(types, values, buffer);
    buffer.flip();
    request.setValues(buffer);

    try {
      RpcUtils.verifySuccess(client.insertRecord(request));
    } catch (TException e) {
      throw new IoTDBConnectionException(e);
    }
  }

  private void putValues(List<TSDataType> types, List<Object> values, ByteBuffer buffer)
      throws IoTDBConnectionException {
    for (int i = 0; i < values.size(); i++) {
      ReadWriteIOUtils.write(types.get(i), buffer);
      switch (types.get(i)) {
        case BOOLEAN:
          ReadWriteIOUtils.write((Boolean) values.get(i), buffer);
          break;
        case INT32:
          ReadWriteIOUtils.write((Integer) values.get(i), buffer);
          break;
        case INT64:
          ReadWriteIOUtils.write((Long) values.get(i), buffer);
          break;
        case FLOAT:
          ReadWriteIOUtils.write((Float) values.get(i), buffer);
          break;
        case DOUBLE:
          ReadWriteIOUtils.write((Double) values.get(i), buffer);
          break;
        case TEXT:
          ReadWriteIOUtils.write(new Binary((String) values.get(i)), buffer);
          break;
        default:
          throw new IoTDBConnectionException("Unsupported data type:" + types.get(i));
      }
    }
  }

  private int calculateLength(List<TSDataType> types, List<Object> values)
      throws IoTDBConnectionException {
    int res = 0;
    for (int i = 0; i < types.size(); i++) {
      // types
      res += Short.BYTES;
      switch (types.get(i)) {
        case BOOLEAN:
          res += 1;
          break;
        case INT32:
          res += Integer.BYTES;
          break;
        case INT64:
          res += Long.BYTES;
          break;
        case FLOAT:
          res += Float.BYTES;
          break;
        case DOUBLE:
          res += Double.BYTES;
          break;
        case TEXT:
          res += ((String) values.get(i)).getBytes(TSFileConfig.STRING_CHARSET).length;
          break;
        default:
          throw new IoTDBConnectionException("Unsupported data type:" + types.get(i));
      }
    }

    return res;
  }

  /**
   * This method NOT insert data into database and the server just return after accept the request,
   * this method should be used to test other time cost in client
   */
  public void testInsertTablet(Tablet tablet)
      throws IoTDBConnectionException, BatchExecutionException {
    TSInsertTabletReq request = new TSInsertTabletReq();
    request.setSessionId(sessionId);
    request.deviceId = tablet.deviceId;
    for (MeasurementSchema measurementSchema : tablet.getSchemas()) {
      request.addToMeasurements(measurementSchema.getMeasurementId());
      request.addToTypes(measurementSchema.getType().ordinal());
    }
    request.setTimestamps(SessionUtils.getTimeBuffer(tablet));
    request.setValues(SessionUtils.getValueBuffer(tablet));
    request.setSize(tablet.rowSize);

    try {
      RpcUtils.verifySuccess(client.testInsertTablet(request).statusList);
    } catch (TException e) {
      throw new IoTDBConnectionException(e);
    }
  }

  /**
   * This method NOT insert data into database and the server just return after accept the request,
   * this method should be used to test other time cost in client
   */
  public void testInsertRecords(List<String> deviceIds, List<Long> times,
      List<List<String>> measurementsList, List<List<String>> valuesList)
      throws IoTDBConnectionException, BatchExecutionException {
    // check params size
    int len = deviceIds.size();
    if (len != times.size() || len != measurementsList.size() || len != valuesList.size()) {
      throw new IllegalArgumentException(
          "deviceIds, times, measurementsList and valuesList's size should be equal");
    }

    TSInsertRecordsReq request = new TSInsertRecordsReq();
    request.setSessionId(sessionId);
    request.setDeviceIds(deviceIds);
    request.setTimestamps(times);
    request.setMeasurementsList(measurementsList);
    request.setValuesList(new ArrayList<>());

    try {
      RpcUtils.verifySuccess(client.testInsertRecords(request).statusList);
    } catch (TException e) {
      throw new IoTDBConnectionException(e);
    }
  }

  /**
   * This method NOT insert data into database and the server just return after accept the request,
   * this method should be used to test other time cost in client
   */
  public void testInsertRecord(String deviceId, long time, List<String> measurements,
      List<String> values) throws IoTDBConnectionException, StatementExecutionException {
    TSInsertRecordReq request = new TSInsertRecordReq();
    request.setSessionId(sessionId);
    request.setDeviceId(deviceId);
    request.setTimestamp(time);
    request.setMeasurements(measurements);
    request.setValues(ByteBuffer.allocate(1));

    try {
      RpcUtils.verifySuccess(client.testInsertRecord(request));
    } catch (TException e) {
      throw new IoTDBConnectionException(e);
    }
  }

  /**
   * delete a timeseries, including data and schema
   *
   * @param path timeseries to delete, should be a whole path
   */
  public void deleteTimeseries(String path)
      throws IoTDBConnectionException, StatementExecutionException {
    List<String> paths = new ArrayList<>();
    paths.add(path);
    deleteTimeseries(paths);
  }

  /**
   * delete a timeseries, including data and schema
   *
   * @param paths timeseries to delete, should be a whole path
   */
  public void deleteTimeseries(List<String> paths)
      throws IoTDBConnectionException, StatementExecutionException {
    try {
      RpcUtils.verifySuccess(client.deleteTimeseries(sessionId, paths));
    } catch (TException e) {
      if (reconnect()) {
        try {
          RpcUtils.verifySuccess(client.deleteTimeseries(sessionId, paths));
        } catch (TException e1) {
          throw new IoTDBConnectionException(e1);
        }
      } else {
        throw new IoTDBConnectionException("Fail to reconnect to server,"
            + " please check server status", e);
      }
    }
  }

  /**
   * delete data <= time in one timeseries
   *
   * @param path data in which time series to delete
   * @param time data with time stamp less than or equal to time will be deleted
   */
  public void deleteData(String path, long time)
      throws IoTDBConnectionException, StatementExecutionException {
    List<String> paths = new ArrayList<>();
    paths.add(path);
    deleteData(paths, time);
  }

  /**
   * delete data <= time in multiple timeseries
   *
   * @param paths data in which time series to delete
   * @param time  data with time stamp less than or equal to time will be deleted
   */
  public void deleteData(List<String> paths, long time)
      throws IoTDBConnectionException, StatementExecutionException {
    TSDeleteDataReq request = new TSDeleteDataReq();
    request.setSessionId(sessionId);
    request.setPaths(paths);
    request.setTimestamp(time);

    try {
      RpcUtils.verifySuccess(client.deleteData(request));
    } catch (TException e) {
      if (reconnect()) {
        try {
          RpcUtils.verifySuccess(client.deleteData(request));
        } catch (TException e1) {
          throw new IoTDBConnectionException(e1);
        }
      } else {
        throw new IoTDBConnectionException("Fail to reconnect to server,"
            + " please check server status", e);
      }
    }
  }

  public void setStorageGroup(String storageGroupId)
      throws IoTDBConnectionException, StatementExecutionException {
    try {
      RpcUtils.verifySuccess(client.setStorageGroup(sessionId, storageGroupId));
    } catch (TException e) {
      if (reconnect()) {
        try {
          RpcUtils.verifySuccess(client.setStorageGroup(sessionId, storageGroupId));
        } catch (TException e1) {
          throw new IoTDBConnectionException(e1);
        }
      } else {
        throw new IoTDBConnectionException("Fail to reconnect to server,"
            + " please check server status", e);
      }
    }
  }


  public void deleteStorageGroup(String storageGroup)
      throws IoTDBConnectionException, StatementExecutionException {
    List<String> groups = new ArrayList<>();
    groups.add(storageGroup);
    deleteStorageGroups(groups);
  }

  public void deleteStorageGroups(List<String> storageGroup)
      throws IoTDBConnectionException, StatementExecutionException {
    try {
      RpcUtils.verifySuccess(client.deleteStorageGroups(sessionId, storageGroup));
    } catch (TException e) {
      if (reconnect()) {
        try {
          RpcUtils.verifySuccess(client.deleteStorageGroups(sessionId, storageGroup));
        } catch (TException e1) {
          throw new IoTDBConnectionException(e1);
        }
      } else {
        throw new IoTDBConnectionException("Fail to reconnect to server,"
            + " please check server status", e);
      }
    }
  }

  public void createTimeseries(String path, TSDataType dataType,
      TSEncoding encoding, CompressionType compressor)
      throws IoTDBConnectionException, StatementExecutionException {
    createTimeseries(path, dataType, encoding, compressor, null, null, null, null);
  }

  public void createTimeseries(String path, TSDataType dataType,
      TSEncoding encoding, CompressionType compressor, Map<String, String> props,
      Map<String, String> tags, Map<String, String> attributes, String measurementAlias)
      throws IoTDBConnectionException, StatementExecutionException {
    TSCreateTimeseriesReq request = new TSCreateTimeseriesReq();
    request.setSessionId(sessionId);
    request.setPath(path);
    request.setDataType(dataType.ordinal());
    request.setEncoding(encoding.ordinal());
    request.setCompressor(compressor.ordinal());
    request.setProps(props);
    request.setTags(tags);
    request.setAttributes(attributes);
    request.setMeasurementAlias(measurementAlias);

    try {
      RpcUtils.verifySuccess(client.createTimeseries(request));
    } catch (TException e) {
      if (reconnect()) {
        try {
          RpcUtils.verifySuccess(client.createTimeseries(request));
        } catch (TException e1) {
          throw new IoTDBConnectionException(e1);
        }
      } else {
        throw new IoTDBConnectionException("Fail to reconnect to server,"
            + " please check server status", e);
      }
    }
  }

  public void createMultiTimeseries(List<String> paths, List<TSDataType> dataTypes,
      List<TSEncoding> encodings, List<CompressionType> compressors,
      List<Map<String, String>> propsList, List<Map<String, String>> tagsList,
      List<Map<String, String>> attributesList, List<String> measurementAliasList)
      throws IoTDBConnectionException, BatchExecutionException {

    TSCreateMultiTimeseriesReq request = new TSCreateMultiTimeseriesReq();
    request.setSessionId(sessionId);
    request.setPaths(paths);

    List<Integer> dataTypeOrdinals = new ArrayList<>(paths.size());
    for (TSDataType dataType : dataTypes) {
      dataTypeOrdinals.add(dataType.ordinal());
    }
    request.setDataTypes(dataTypeOrdinals);

    List<Integer> encodingOrdinals = new ArrayList<>(paths.size());
    for (TSEncoding encoding : encodings) {
      encodingOrdinals.add(encoding.ordinal());
    }
    request.setEncodings(encodingOrdinals);

    List<Integer> compressionOrdinals = new ArrayList<>(paths.size());
    for (CompressionType compression : compressors) {
      compressionOrdinals.add(compression.ordinal());
    }
    request.setCompressors(compressionOrdinals);

    request.setPropsList(propsList);
    request.setTagsList(tagsList);
    request.setAttributesList(attributesList);
    request.setMeasurementAliasList(measurementAliasList);

    try {
      RpcUtils.verifySuccess(client.createMultiTimeseries(request).statusList);
    } catch (TException e) {
      if (reconnect()) {
        try {
          RpcUtils.verifySuccess(client.createMultiTimeseries(request).statusList);
        } catch (TException e1) {
          throw new IoTDBConnectionException(e1);
        }
      } else {
        throw new IoTDBConnectionException("Fail to reconnect to server,"
            + " please check server status", e);
      }
    }
  }

  public boolean checkTimeseriesExists(String path) throws IoTDBConnectionException {
    try {
      return executeQueryStatement(String.format("SHOW TIMESERIES %s", path)).hasNext();
    } catch (Exception e) {
      throw new IoTDBConnectionException(e);
    }
  }

  private synchronized String getTimeZone()
      throws StatementExecutionException, IoTDBConnectionException {
    if (zoneId != null) {
      return zoneId.toString();
    }

    TSGetTimeZoneResp resp;
    try {
      resp = client.getTimeZone(sessionId);
    } catch (TException e) {
      throw new IoTDBConnectionException(e);
    }
    RpcUtils.verifySuccess(resp.getStatus());
    return resp.getTimeZone();
  }

  private synchronized void setTimeZone(String zoneId)
      throws StatementExecutionException, IoTDBConnectionException {
    TSSetTimeZoneReq req = new TSSetTimeZoneReq(sessionId, zoneId);
    TSStatus resp;
    try {
      resp = client.setTimeZone(req);
    } catch (TException e) {
      throw new IoTDBConnectionException(e);
    }
    RpcUtils.verifySuccess(resp);
    this.zoneId = ZoneId.of(zoneId);
  }


  /**
   * execure query sql
   *
   * @param sql query statement
   * @return result set
   */
  public SessionDataSet executeQueryStatement(String sql)
      throws StatementExecutionException, IoTDBConnectionException {

    TSExecuteStatementReq execReq = new TSExecuteStatementReq(sessionId, sql, statementId);
    execReq.setFetchSize(fetchSize);
    TSExecuteStatementResp execResp;
    try {
      execResp = client.executeQueryStatement(execReq);
    } catch (TException e) {
      if (reconnect()) {
        try {
          execResp = client.executeQueryStatement(execReq);
        } catch (TException e1) {
          throw new IoTDBConnectionException(e1);
        }
      } else {
        throw new IoTDBConnectionException("Fail to reconnect to server,"
            + " please check server status", e);
      }
    }
    RpcUtils.verifySuccess(execResp.getStatus());
    return new SessionDataSet(sql, execResp.getColumns(), execResp.getDataTypeList(), execResp.columnNameIndexMap,
        execResp.getQueryId(), client, sessionId, execResp.queryDataSet, execResp.isIgnoreTimeStamp());
  }

  /**
   * execute non query statement
   *
   * @param sql non query statement
   */
  public void executeNonQueryStatement(String sql)
      throws IoTDBConnectionException, StatementExecutionException {
    TSExecuteStatementReq execReq = new TSExecuteStatementReq(sessionId, sql, statementId);
    try {
      RpcUtils.verifySuccess(client.executeUpdateStatement(execReq).getStatus());
    } catch (TException e) {
      if (reconnect()) {
        try {
          RpcUtils.verifySuccess(client.executeUpdateStatement(execReq).getStatus());
        } catch (TException e1) {
          throw new IoTDBConnectionException(e1);
        }
      } else {
        throw new IoTDBConnectionException("Fail to reconnect to server,"
            + " please check server status", e);
      }
    }
  }

  /**
   * check whether the batch has been sorted
   *
   * @return whether the batch has been sorted
   */
  private boolean checkSorted(Tablet tablet) {
    for (int i = 1; i < tablet.rowSize; i++) {
      if (tablet.timestamps[i] < tablet.timestamps[i - 1]) {
        return false;
      }
    }

    return true;
  }

  public void sortTablet(Tablet tablet) {
    /*
     * following part of code sort the batch data by time,
     * so we can insert continuous data in value list to get a better performance
     */
    // sort to get index, and use index to sort value list
    Integer[] index = new Integer[tablet.rowSize];
    for (int i = 0; i < tablet.rowSize; i++) {
      index[i] = i;
    }
    Arrays.sort(index, Comparator.comparingLong(o -> tablet.timestamps[o]));
    Arrays.sort(tablet.timestamps, 0, tablet.rowSize);
    for (int i = 0; i < tablet.getSchemas().size(); i++) {
      tablet.values[i] =
          sortList(tablet.values[i], tablet.getSchemas().get(i).getType(), index);
    }
  }

  /**
   * sort value list by index
   *
   * @param valueList value list
   * @param dataType  data type
   * @param index     index
   * @return sorted list
   */
  private Object sortList(Object valueList, TSDataType dataType, Integer[] index) {
    switch (dataType) {
      case BOOLEAN:
        boolean[] boolValues = (boolean[]) valueList;
        boolean[] sortedValues = new boolean[boolValues.length];
        for (int i = 0; i < index.length; i++) {
          sortedValues[i] = boolValues[index[i]];
        }
        return sortedValues;
      case INT32:
        int[] intValues = (int[]) valueList;
        int[] sortedIntValues = new int[intValues.length];
        for (int i = 0; i < index.length; i++) {
          sortedIntValues[i] = intValues[index[i]];
        }
        return sortedIntValues;
      case INT64:
        long[] longValues = (long[]) valueList;
        long[] sortedLongValues = new long[longValues.length];
        for (int i = 0; i < index.length; i++) {
          sortedLongValues[i] = longValues[index[i]];
        }
        return sortedLongValues;
      case FLOAT:
        float[] floatValues = (float[]) valueList;
        float[] sortedFloatValues = new float[floatValues.length];
        for (int i = 0; i < index.length; i++) {
          sortedFloatValues[i] = floatValues[index[i]];
        }
        return sortedFloatValues;
      case DOUBLE:
        double[] doubleValues = (double[]) valueList;
        double[] sortedDoubleValues = new double[doubleValues.length];
        for (int i = 0; i < index.length; i++) {
          sortedDoubleValues[i] = doubleValues[index[i]];
        }
        return sortedDoubleValues;
      case TEXT:
        Binary[] binaryValues = (Binary[]) valueList;
        Binary[] sortedBinaryValues = new Binary[binaryValues.length];
        for (int i = 0; i < index.length; i++) {
          sortedBinaryValues[i] = binaryValues[index[i]];
        }
        return sortedBinaryValues;
      default:
        throw new UnSupportedDataTypeException("Unsupported data type:" + dataType);
    }
  }

}<|MERGE_RESOLUTION|>--- conflicted
+++ resolved
@@ -229,41 +229,9 @@
       Object... values) throws IoTDBConnectionException, StatementExecutionException {
     List<Object> valuesList = new ArrayList<>(Arrays.asList(values));
 
-<<<<<<< HEAD
     insertRecord(deviceId, time, measurements, types, valuesList);
-=======
-  /**
-   * insert data in one row, if you want to improve your performance, please use insertRecords method
-   * or insertTablet method
-   *
-   * @see Session#insertRecords(List, List, List, List)
-   * @see Session#insertTablet(Tablet)
-   */
-  public void insertRecord(String deviceId, long time, List<String> measurements,
-      List<String> values) throws IoTDBConnectionException, StatementExecutionException {
-    TSInsertRecordReq request = new TSInsertRecordReq();
-    request.setSessionId(sessionId);
-    request.setDeviceId(deviceId);
-    request.setTimestamp(time);
-    request.setMeasurements(measurements);
-    request.setValues(values);
-
-    try {
-      RpcUtils.verifySuccess(client.insertRecord(request));
-    } catch (TException e) {
-      if (reconnect()) {
-        try {
-          RpcUtils.verifySuccess(client.insertRecord(request));
-        } catch (TException e1) {
-          throw new IoTDBConnectionException(e1);
-        }
-      } else {
-        throw new IoTDBConnectionException("Fail to reconnect to server,"
-            + " please check server status", e);
-      }
-    }
->>>>>>> 75851231
-  }
+  }
+
 
 
   /**
