/*
 * Licensed to the Apache Software Foundation (ASF) under one
 * or more contributor license agreements.  See the NOTICE file
 * distributed with this work for additional information
 * regarding copyright ownership.  The ASF licenses this file
 * to you under the Apache License, Version 2.0 (the
 * "License"); you may not use this file except in compliance
 * with the License.  You may obtain a copy of the License at
 *
 *     http://www.apache.org/licenses/LICENSE-2.0
 *
 * Unless required by applicable law or agreed to in writing,
 * software distributed under the License is distributed on an
 * "AS IS" BASIS, WITHOUT WARRANTIES OR CONDITIONS OF ANY
 * KIND, either express or implied.  See the License for the
 * specific language governing permissions and limitations
 * under the License.
 */
package org.apache.iotdb.session;

import java.nio.ByteBuffer;
import java.time.ZoneId;
import java.util.ArrayList;
import java.util.Arrays;
import java.util.Collections;
import java.util.Comparator;
import java.util.HashMap;
import java.util.List;
import java.util.Map;
import java.util.Map.Entry;
import java.util.concurrent.atomic.AtomicReference;
import org.apache.iotdb.rpc.BatchExecutionException;
import org.apache.iotdb.rpc.IoTDBConnectionException;
import org.apache.iotdb.rpc.RedirectException;
import org.apache.iotdb.rpc.StatementExecutionException;
import org.apache.iotdb.service.rpc.thrift.EndPoint;
import org.apache.iotdb.service.rpc.thrift.TSCreateMultiTimeseriesReq;
import org.apache.iotdb.service.rpc.thrift.TSCreateTimeseriesReq;
import org.apache.iotdb.service.rpc.thrift.TSDeleteDataReq;
import org.apache.iotdb.service.rpc.thrift.TSInsertRecordReq;
import org.apache.iotdb.service.rpc.thrift.TSInsertRecordsOfOneDeviceReq;
import org.apache.iotdb.service.rpc.thrift.TSInsertRecordsReq;
import org.apache.iotdb.service.rpc.thrift.TSInsertStringRecordReq;
import org.apache.iotdb.service.rpc.thrift.TSInsertStringRecordsReq;
import org.apache.iotdb.service.rpc.thrift.TSInsertTabletReq;
import org.apache.iotdb.service.rpc.thrift.TSInsertTabletsReq;
import org.apache.iotdb.service.rpc.thrift.TSProtocolVersion;
import org.apache.iotdb.tsfile.common.conf.TSFileConfig;
import org.apache.iotdb.tsfile.exception.write.UnSupportedDataTypeException;
import org.apache.iotdb.tsfile.file.metadata.enums.CompressionType;
import org.apache.iotdb.tsfile.file.metadata.enums.TSDataType;
import org.apache.iotdb.tsfile.file.metadata.enums.TSEncoding;
import org.apache.iotdb.tsfile.utils.Binary;
import org.apache.iotdb.tsfile.utils.ReadWriteIOUtils;
import org.apache.iotdb.tsfile.write.record.Tablet;
import org.apache.iotdb.tsfile.write.schema.MeasurementSchema;
import org.slf4j.Logger;
import org.slf4j.LoggerFactory;

@SuppressWarnings({"java:S107", "java:S1135"}) // need enough parameters, ignore todos
public class Session {

  private static final Logger logger = LoggerFactory.getLogger(Session.class);
  protected static final TSProtocolVersion protocolVersion = TSProtocolVersion.IOTDB_SERVICE_PROTOCOL_V3;
  public static final String MSG_UNSUPPORTED_DATA_TYPE = "Unsupported data type:";
  protected String username;
  protected String password;
  protected int fetchSize;
  protected boolean enableRPCCompression;
  protected int connectionTimeoutInMs;

  protected int initialBufferCapacity;
  protected int maxFrameSize;

  private EndPoint defaultEndPoint;
  private SessionConnection defaultSessionConnection;
  protected boolean isClosed = true;
  private ZoneId zoneId;

  // Cluster version cache
  private boolean isEnableCacheLeader;
  private SessionConnection metaSessionConnection;
  private Map<String, EndPoint> deviceIdToEndpoint;
  private Map<EndPoint, SessionConnection> endPointToSessionConnection;
  private AtomicReference<IoTDBConnectionException> tmp = new AtomicReference<>();

  public Session(String host, int rpcPort) {
    this(host, rpcPort, Config.DEFAULT_USER, Config.DEFAULT_PASSWORD, Config.DEFAULT_FETCH_SIZE,
<<<<<<< HEAD
        null, Config.DEFAULT_CACHE_LEADER_MODE);
=======
        null, Config.DEFAULT_INITIAL_BUFFER_CAPACITY, Config.DEFAULT_MAX_FRAME_SIZE);
>>>>>>> 95de08db
  }

  public Session(String host, String rpcPort, String username, String password) {
    this(host, Integer.parseInt(rpcPort), username, password, Config.DEFAULT_FETCH_SIZE, null,
<<<<<<< HEAD
        Config.DEFAULT_CACHE_LEADER_MODE);
=======
        Config.DEFAULT_INITIAL_BUFFER_CAPACITY, Config.DEFAULT_MAX_FRAME_SIZE);
>>>>>>> 95de08db
  }

  public Session(String host, int rpcPort, String username, String password) {
    this(host, rpcPort, username, password, Config.DEFAULT_FETCH_SIZE, null,
<<<<<<< HEAD
        Config.DEFAULT_CACHE_LEADER_MODE);
  }

  public Session(String host, int rpcPort, String username, String password, int fetchSize) {
    this(host, rpcPort, username, password, fetchSize, null, Config.DEFAULT_CACHE_LEADER_MODE);
=======
        Config.DEFAULT_INITIAL_BUFFER_CAPACITY, Config.DEFAULT_MAX_FRAME_SIZE);
  }

  public Session(String host, int rpcPort, String username, String password, int fetchSize) {
    this(host, rpcPort, username, password, fetchSize, null,
        Config.DEFAULT_INITIAL_BUFFER_CAPACITY, Config.DEFAULT_MAX_FRAME_SIZE);
>>>>>>> 95de08db
  }

  public Session(String host, int rpcPort, String username, String password, ZoneId zoneId) {
    this(host, rpcPort, username, password, Config.DEFAULT_FETCH_SIZE, zoneId,
<<<<<<< HEAD
        Config.DEFAULT_CACHE_LEADER_MODE);
  }

  public Session(String host, int rpcPort, String username, String password,
      boolean isEnableCacheLeader) {
    this(host, rpcPort, username, password, Config.DEFAULT_FETCH_SIZE, null,
        isEnableCacheLeader);
  }

  public Session(String host, int rpcPort, String username, String password, int fetchSize,
      ZoneId zoneId, boolean isEnableCacheLeader) {
=======
        Config.DEFAULT_INITIAL_BUFFER_CAPACITY, Config.DEFAULT_MAX_FRAME_SIZE);
  }

  public Session(String host, int rpcPort, String username, String password, int fetchSize,
      ZoneId zoneId) {
    this(host, rpcPort, username, password, fetchSize, zoneId,
        Config.DEFAULT_INITIAL_BUFFER_CAPACITY, Config.DEFAULT_MAX_FRAME_SIZE);
  }

  @SuppressWarnings("squid:S107")
  public Session(String host, int rpcPort, String username, String password, int fetchSize,
      ZoneId zoneId, int initialBufferCapacity, int maxFrameSize) {
>>>>>>> 95de08db
    this.defaultEndPoint = new EndPoint(host, rpcPort);
    this.username = username;
    this.password = password;
    this.fetchSize = fetchSize;
    this.zoneId = zoneId;
<<<<<<< HEAD
    this.isEnableCacheLeader = isEnableCacheLeader;
=======
    this.initialBufferCapacity = initialBufferCapacity;
    this.maxFrameSize = maxFrameSize;
>>>>>>> 95de08db
  }

  public void setFetchSize(int fetchSize) {
    this.fetchSize = fetchSize;
  }

  public int getFetchSize() {
    return this.fetchSize;
  }

  public synchronized void open() throws IoTDBConnectionException {
    open(false, Config.DEFAULT_TIMEOUT_MS);
  }

  public synchronized void open(boolean enableRPCCompression) throws IoTDBConnectionException {
    open(enableRPCCompression, Config.DEFAULT_TIMEOUT_MS);
  }

  private synchronized void open(boolean enableRPCCompression, int connectionTimeoutInMs)
      throws IoTDBConnectionException {
    if (!isClosed) {
      return;
    }

    this.enableRPCCompression = enableRPCCompression;
    this.connectionTimeoutInMs = connectionTimeoutInMs;
    defaultSessionConnection = new SessionConnection(this, defaultEndPoint, zoneId);
    metaSessionConnection = defaultSessionConnection;
    isClosed = false;
    if (isEnableCacheLeader) {
      deviceIdToEndpoint = new HashMap<>();
      endPointToSessionConnection = new HashMap<>();
      endPointToSessionConnection.put(defaultEndPoint, defaultSessionConnection);
    }
  }

  public synchronized void close() throws IoTDBConnectionException {
    if (isClosed) {
      return;
    }
    try {
      if (isEnableCacheLeader) {
        for (SessionConnection sessionConnection : endPointToSessionConnection.values()) {
          sessionConnection.close();
        }
      } else {
        defaultSessionConnection.close();
      }
    } finally {
      isClosed = true;
    }
  }

  public synchronized String getTimeZone() {
    return defaultSessionConnection.getTimeZone();
  }

  public synchronized void setTimeZone(String zoneId)
      throws StatementExecutionException, IoTDBConnectionException {
    defaultSessionConnection.setTimeZone(zoneId);
  }

  public void setStorageGroup(String storageGroup)
      throws IoTDBConnectionException, StatementExecutionException {
    try {
      metaSessionConnection.setStorageGroup(storageGroup);
    } catch (RedirectException e) {
      handleMetaRedirection(storageGroup, e);
    }
  }

  public void deleteStorageGroup(String storageGroup)
      throws IoTDBConnectionException, StatementExecutionException {
    try {
      metaSessionConnection.deleteStorageGroups(Collections.singletonList(storageGroup));
    } catch (RedirectException e) {
      handleMetaRedirection(storageGroup, e);
    }
  }

  public void deleteStorageGroups(List<String> storageGroups)
      throws IoTDBConnectionException, StatementExecutionException {
    try {
      metaSessionConnection.deleteStorageGroups(storageGroups);
    } catch (RedirectException e) {
      handleMetaRedirection(storageGroups.toString(), e);
    }
  }

  public void createTimeseries(String path, TSDataType dataType,
      TSEncoding encoding, CompressionType compressor)
      throws IoTDBConnectionException, StatementExecutionException {
    TSCreateTimeseriesReq request = genTSCreateTimeseriesReq(path, dataType, encoding, compressor,
        null, null, null, null);
    defaultSessionConnection.createTimeseries(request);
  }

  public void createTimeseries(String path, TSDataType dataType,
      TSEncoding encoding, CompressionType compressor, Map<String, String> props,
      Map<String, String> tags, Map<String, String> attributes, String measurementAlias)
      throws IoTDBConnectionException, StatementExecutionException {
    TSCreateTimeseriesReq request = genTSCreateTimeseriesReq(path, dataType, encoding, compressor,
        props, tags, attributes, measurementAlias);
    defaultSessionConnection.createTimeseries(request);
  }

  private TSCreateTimeseriesReq genTSCreateTimeseriesReq(String path, TSDataType dataType,
      TSEncoding encoding, CompressionType compressor, Map<String, String> props,
      Map<String, String> tags, Map<String, String> attributes, String measurementAlias) {
    TSCreateTimeseriesReq request = new TSCreateTimeseriesReq();
    request.setPath(path);
    request.setDataType(dataType.ordinal());
    request.setEncoding(encoding.ordinal());
    request.setCompressor(compressor.ordinal());
    request.setProps(props);
    request.setTags(tags);
    request.setAttributes(attributes);
    request.setMeasurementAlias(measurementAlias);
    return request;
  }

  public void createMultiTimeseries(List<String> paths, List<TSDataType> dataTypes,
      List<TSEncoding> encodings, List<CompressionType> compressors,
      List<Map<String, String>> propsList, List<Map<String, String>> tagsList,
      List<Map<String, String>> attributesList, List<String> measurementAliasList)
      throws IoTDBConnectionException, StatementExecutionException {
    TSCreateMultiTimeseriesReq request = genTSCreateMultiTimeseriesReq(paths, dataTypes, encodings,
        compressors, propsList, tagsList, attributesList, measurementAliasList);
    defaultSessionConnection.createMultiTimeseries(request);
  }

  private TSCreateMultiTimeseriesReq genTSCreateMultiTimeseriesReq(List<String> paths,
      List<TSDataType> dataTypes,
      List<TSEncoding> encodings, List<CompressionType> compressors,
      List<Map<String, String>> propsList, List<Map<String, String>> tagsList,
      List<Map<String, String>> attributesList, List<String> measurementAliasList) {
    TSCreateMultiTimeseriesReq request = new TSCreateMultiTimeseriesReq();

    request.setPaths(paths);

    List<Integer> dataTypeOrdinals = new ArrayList<>(paths.size());
    for (TSDataType dataType : dataTypes) {
      dataTypeOrdinals.add(dataType.ordinal());
    }
    request.setDataTypes(dataTypeOrdinals);

    List<Integer> encodingOrdinals = new ArrayList<>(paths.size());
    for (TSEncoding encoding : encodings) {
      encodingOrdinals.add(encoding.ordinal());
    }
    request.setEncodings(encodingOrdinals);

    List<Integer> compressionOrdinals = new ArrayList<>(paths.size());
    for (CompressionType compression : compressors) {
      compressionOrdinals.add(compression.ordinal());
    }
    request.setCompressors(compressionOrdinals);

    request.setPropsList(propsList);
    request.setTagsList(tagsList);
    request.setAttributesList(attributesList);
    request.setMeasurementAliasList(measurementAliasList);

    return request;
  }

  public boolean checkTimeseriesExists(String path)
      throws IoTDBConnectionException, StatementExecutionException {
    return defaultSessionConnection.checkTimeseriesExists(path);
  }

  /**
   * execure query sql
   *
   * @param sql query statement
   * @return result set
   */
  public SessionDataSet executeQueryStatement(String sql)
      throws StatementExecutionException, IoTDBConnectionException {
    return defaultSessionConnection.executeQueryStatement(sql);
  }

  /**
   * execute non query statement
   *
   * @param sql non query statement
   */
  public void executeNonQueryStatement(String sql)
      throws IoTDBConnectionException, StatementExecutionException {
    defaultSessionConnection.executeNonQueryStatement(sql);
  }

  /**
   * query eg. select * from paths where time >= startTime and time < endTime time interval include
   * startTime and exclude endTime
   *
   * @param paths
   * @param startTime included
   * @param endTime   excluded
   * @return
   * @throws StatementExecutionException
   * @throws IoTDBConnectionException
   */

  public SessionDataSet executeRawDataQuery(List<String> paths, long startTime, long endTime)
      throws StatementExecutionException, IoTDBConnectionException {
    return defaultSessionConnection.executeRawDataQuery(paths, startTime, endTime);
  }


  /**
   * insert data in one row, if you want to improve your performance, please use insertRecords
   * method or insertTablet method
   *
   * @see Session#insertRecords(List, List, List, List, List)
   * @see Session#insertTablet(Tablet)
   */
  public void insertRecord(String deviceId, long time, List<String> measurements,
      List<TSDataType> types,
      Object... values) throws IoTDBConnectionException, StatementExecutionException {
    TSInsertRecordReq request = genTSInsertRecordReq(deviceId, time, measurements, types,
        Arrays.asList(values));
    insertRecord(deviceId, request);
  }

  private void insertRecord(String deviceId, TSInsertRecordReq request)
      throws IoTDBConnectionException, StatementExecutionException {
    try {
      getSessionConnection(deviceId).insertRecord(request);
    } catch (RedirectException e) {
      handleRedirection(deviceId, e.getEndPoint());
    }
  }

  private void insertRecord(String deviceId, TSInsertStringRecordReq request)
      throws IoTDBConnectionException, StatementExecutionException {
    try {
      getSessionConnection(deviceId).insertRecord(request);
    } catch (RedirectException e) {
      handleRedirection(deviceId, e.getEndPoint());
    }
  }

  private SessionConnection getSessionConnection(String deviceId) {
    EndPoint endPoint;
    if (isEnableCacheLeader
        && (endPoint = deviceIdToEndpoint.get(deviceId)) != null) {
      return endPointToSessionConnection.get(endPoint);
    } else {
      return defaultSessionConnection;
    }
  }

  private void handleMetaRedirection(String storageGroup, RedirectException e)
      throws IoTDBConnectionException {
    if (isEnableCacheLeader) {
      logger.debug("storageGroup[{}]:{}", storageGroup, e.getMessage());
      SessionConnection connection = endPointToSessionConnection
          .computeIfAbsent(e.getEndPoint(), k -> {
            try {
              return new SessionConnection(this, e.getEndPoint(), zoneId);
            } catch (IoTDBConnectionException ex) {
              tmp.set(ex);
              return null;
            }
          });
      if (connection == null) {
        throw new IoTDBConnectionException(tmp.get());
      }
      metaSessionConnection = connection;
    }
  }

  private void handleRedirection(String deviceId, EndPoint endpoint)
      throws IoTDBConnectionException {
    if (isEnableCacheLeader) {
      deviceIdToEndpoint.put(deviceId, endpoint);
      SessionConnection connection = endPointToSessionConnection
          .computeIfAbsent(endpoint, k -> {
            try {
              return new SessionConnection(this, endpoint, zoneId);
            } catch (IoTDBConnectionException ex) {
              tmp.set(ex);
              return null;
            }
          });
      if (connection == null) {
        throw new IoTDBConnectionException(tmp.get());
      }
    }
  }

  /**
   * insert data in one row, if you want improve your performance, please use insertInBatch method
   * or insertBatch method
   *
   * @see Session#insertRecords(List, List, List, List, List)
   * @see Session#insertTablet(Tablet)
   */
  public void insertRecord(String deviceId, long time, List<String> measurements,
      List<TSDataType> types,
      List<Object> values) throws IoTDBConnectionException, StatementExecutionException {
    TSInsertRecordReq request = genTSInsertRecordReq(deviceId, time, measurements, types, values);
    insertRecord(deviceId, request);
  }

  private TSInsertRecordReq genTSInsertRecordReq(String deviceId, long time,
      List<String> measurements,
      List<TSDataType> types,
      List<Object> values) throws IoTDBConnectionException {
    TSInsertRecordReq request = new TSInsertRecordReq();
    request.setDeviceId(deviceId);
    request.setTimestamp(time);
    request.setMeasurements(measurements);
    ByteBuffer buffer = ByteBuffer.allocate(calculateLength(types, values));
    putValues(types, values, buffer);
    request.setValues(buffer);
    return request;
  }

  /**
   * insert data in one row, if you want improve your performance, please use insertInBatch method
   * or insertBatch method
   *
   * @see Session#insertRecords(List, List, List, List, List)
   * @see Session#insertTablet(Tablet)
   */
  public void insertRecord(String deviceId, long time, List<String> measurements,
      List<String> values) throws IoTDBConnectionException, StatementExecutionException {
    TSInsertStringRecordReq request = genTSInsertStringRecordReq(deviceId, time, measurements,
        values);
    insertRecord(deviceId, request);
  }

  private TSInsertStringRecordReq genTSInsertStringRecordReq(String deviceId, long time,
      List<String> measurements, List<String> values) {
    TSInsertStringRecordReq request = new TSInsertStringRecordReq();
    request.setDeviceId(deviceId);
    request.setTimestamp(time);
    request.setMeasurements(measurements);
    request.setValues(values);
    return request;
  }

  /**
   * Insert multiple rows, which can reduce the overhead of network. This method is just like jdbc
   * executeBatch, we pack some insert request in batch and send them to server. If you want improve
   * your performance, please see insertTablet method
   * <p>
   * Each row is independent, which could have different deviceId, time, number of measurements
   *
   * @see Session#insertTablet(Tablet)
   */
  public void insertRecords(List<String> deviceIds, List<Long> times,
      List<List<String>> measurementsList, List<List<String>> valuesList)
      throws IoTDBConnectionException, StatementExecutionException {
    int len = deviceIds.size();
    if (len != times.size() || len != measurementsList.size() || len != valuesList.size()) {
      throw new IllegalArgumentException(
          "deviceIds, times, measurementsList and valuesList's size should be equal");
    }
    if (isEnableCacheLeader) {
      insertStringRecordsWithLeaderCache(deviceIds, times, measurementsList, valuesList);
    } else {
      TSInsertStringRecordsReq request = genTSInsertStringRecordsReq(deviceIds, times,
          measurementsList, valuesList);
      try {
        defaultSessionConnection.insertRecords(request);
      } catch (RedirectException ignored) {
        // ignore
      }
    }
  }

  private void insertStringRecordsWithLeaderCache(List<String> deviceIds, List<Long> times,
      List<List<String>> measurementsList, List<List<String>> valuesList)
      throws IoTDBConnectionException, StatementExecutionException {
    Map<String, TSInsertStringRecordsReq> deviceGroup = new HashMap<>();
    for (int i = 0; i < deviceIds.size(); i++) {
      TSInsertStringRecordsReq request = deviceGroup
          .computeIfAbsent(deviceIds.get(i), k -> new TSInsertStringRecordsReq());
      updateTSInsertStringRecordsReq(request, deviceIds.get(i), times.get(i),
          measurementsList.get(i), valuesList.get(i));
    }
    //TODO parallel
    StringBuilder errMsgBuilder = new StringBuilder();
    for (Entry<String, TSInsertStringRecordsReq> entry : deviceGroup.entrySet()) {
      try {
        getSessionConnection(entry.getKey()).insertRecords(entry.getValue());
      } catch (RedirectException e) {
        handleRedirection(entry.getKey(), e.getEndPoint());
      } catch (StatementExecutionException e) {
        errMsgBuilder.append(e.getMessage());
      }
    }
    String errMsg = errMsgBuilder.toString();
    if (!errMsg.isEmpty()) {
      throw new StatementExecutionException(errMsg);
    }
  }

  private TSInsertStringRecordsReq genTSInsertStringRecordsReq(List<String> deviceId,
      List<Long> time,
      List<List<String>> measurements, List<List<String>> values) {
    TSInsertStringRecordsReq request = new TSInsertStringRecordsReq();
    request.setDeviceIds(deviceId);
    request.setTimestamps(time);
    request.setMeasurementsList(measurements);
    request.setValuesList(values);
    return request;
  }

  private void updateTSInsertStringRecordsReq(TSInsertStringRecordsReq request,
      String deviceId, long time,
      List<String> measurements, List<String> values) {
    request.addToDeviceIds(deviceId);
    request.addToTimestamps(time);
    request.addToMeasurementsList(measurements);
    request.addToValuesList(values);
  }

  /**
   * Insert multiple rows, which can reduce the overhead of network. This method is just like jdbc
   * executeBatch, we pack some insert request in batch and send them to server. If you want improve
   * your performance, please see insertTablet method
   * <p>
   * Each row is independent, which could have different deviceId, time, number of measurements
   *
   * @see Session#insertTablet(Tablet)
   */
  public void insertRecords(List<String> deviceIds, List<Long> times,
      List<List<String>> measurementsList, List<List<TSDataType>> typesList,
      List<List<Object>> valuesList)
      throws IoTDBConnectionException, StatementExecutionException {
    int len = deviceIds.size();
    if (len != times.size() || len != measurementsList.size() || len != valuesList.size()) {
      throw new IllegalArgumentException(
          "deviceIds, times, measurementsList and valuesList's size should be equal");
    }
    if (isEnableCacheLeader) {
      insertRecordsWithLeaderCache(deviceIds, times, measurementsList, typesList, valuesList);
    } else {
      TSInsertRecordsReq request = genTSInsertRecordsReq(deviceIds, times, measurementsList,
          typesList, valuesList);
      try {
        defaultSessionConnection
            .insertRecords(request);
      } catch (RedirectException ignored) {
        // ignore
      }
    }
  }

  /**
   * Insert multiple rows, which can reduce the overhead of network. This method is just like jdbc
   * executeBatch, we pack some insert request in batch and send them to server. If you want improve
   * your performance, please see insertTablet method
   * <p>
   * Each row is independent, which could have different deviceId, time, number of measurements
   *
   * @see Session#insertTablet(Tablet)
   */
  public void insertRecordsOfOneDevice(String deviceId, List<Long> times,
      List<List<String>> measurementsList, List<List<TSDataType>> typesList,
      List<List<Object>> valuesList)
      throws IoTDBConnectionException, StatementExecutionException {
    insertRecordsOfOneDevice(deviceId, times, measurementsList, typesList, valuesList, false);
  }

  /**
   * Insert multiple rows, which can reduce the overhead of network. This method is just like jdbc
   * executeBatch, we pack some insert request in batch and send them to server. If you want improve
   * your performance, please see insertTablet method
   * <p>
   * Each row is independent, which could have different deviceId, time, number of measurements
   *
   * @param haveSorted whether the times have been sorted
   * @see Session#insertTablet(Tablet)
   */
  public void insertRecordsOfOneDevice(String deviceId, List<Long> times,
      List<List<String>> measurementsList, List<List<TSDataType>> typesList,
      List<List<Object>> valuesList, boolean haveSorted)
      throws IoTDBConnectionException, StatementExecutionException {
    int len = times.size();
    if (len != measurementsList.size() || len != valuesList.size()) {
      throw new IllegalArgumentException(
          "deviceIds, times, measurementsList and valuesList's size should be equal");
    }
    TSInsertRecordsOfOneDeviceReq request = genTSInsertRecordsOfOneDeviceReq(deviceId, times,
        measurementsList, typesList, valuesList, haveSorted);
    try {
      getSessionConnection(deviceId).insertRecordsOfOneDevice(request);
    } catch (RedirectException e) {
      handleRedirection(deviceId, e.getEndPoint());
    }
  }

  private TSInsertRecordsOfOneDeviceReq genTSInsertRecordsOfOneDeviceReq(String deviceId,
      List<Long> times, List<List<String>> measurementsList, List<List<TSDataType>> typesList,
      List<List<Object>> valuesList, boolean haveSorted)
      throws IoTDBConnectionException, BatchExecutionException {
    // check params size
    int len = times.size();
    if (len != measurementsList.size() || len != valuesList.size()) {
      throw new IllegalArgumentException(
          "times, measurementsList and valuesList's size should be equal");
    }

    if (haveSorted) {
      if (!checkSorted(times)) {
        throw new BatchExecutionException(
            "Times in InsertOneDeviceRecords are not in ascending order");
      }
    } else {
      //sort
      Integer[] index = new Integer[times.size()];
      Integer[] index2 = new Integer[times.size()];
      for (int i = 0; i < times.size(); i++) {
        index2[i] = index[i] = i;
      }
      Arrays.sort(index, Comparator.comparingLong(times::get));
      Arrays.sort(index2, Comparator.comparingInt(x -> index[x]));
      times.sort(Long::compareTo);
      //sort measurementList
      measurementsList = sortList(measurementsList, index2);
      //sort typesList
      typesList = sortList(typesList, index2);
      //sort values
      valuesList = sortList(valuesList, index2);
    }

    TSInsertRecordsOfOneDeviceReq request = new TSInsertRecordsOfOneDeviceReq();
    request.setDeviceId(deviceId);
    request.setTimestamps(times);
    request.setMeasurementsList(measurementsList);
    List<ByteBuffer> buffersList = objectValuesListToByteBufferList(valuesList, typesList);
    request.setValuesList(buffersList);
    return request;
  }

  @SuppressWarnings("squid:S3740")
  private List sortList(List source, Integer[] index) {
    Object[] result = new Object[source.size()];
    for (int i = 0; i < index.length; i++) {
      result[index[i]] = source.get(i);
    }
    return Arrays.asList(result);
  }

  private List<ByteBuffer> objectValuesListToByteBufferList(List<List<Object>> valuesList,
      List<List<TSDataType>> typesList) throws IoTDBConnectionException {
    List<ByteBuffer> buffersList = new ArrayList<>();
    for (int i = 0; i < valuesList.size(); i++) {
      ByteBuffer buffer = ByteBuffer.allocate(calculateLength(typesList.get(i), valuesList.get(i)));
      putValues(typesList.get(i), valuesList.get(i), buffer);
      buffersList.add(buffer);
    }
    return buffersList;
  }


  private void insertRecordsWithLeaderCache(List<String> deviceIds, List<Long> times,
      List<List<String>> measurementsList, List<List<TSDataType>> typesList,
      List<List<Object>> valuesList)
      throws IoTDBConnectionException, StatementExecutionException {
    Map<String, TSInsertRecordsReq> deviceGroup = new HashMap<>();
    for (int i = 0; i < deviceIds.size(); i++) {
      TSInsertRecordsReq request = deviceGroup
          .computeIfAbsent(deviceIds.get(i), k -> new TSInsertRecordsReq());
      updateTSInsertRecordsReq(request, deviceIds.get(i), times.get(i),
          measurementsList.get(i), typesList.get(i), valuesList.get(i));
    }
    //TODO parallel
    StringBuilder errMsgBuilder = new StringBuilder();
    for (Entry<String, TSInsertRecordsReq> entry : deviceGroup.entrySet()) {
      try {
        getSessionConnection(entry.getKey()).insertRecords(entry.getValue());
      } catch (RedirectException e) {
        handleRedirection(entry.getKey(), e.getEndPoint());
      } catch (StatementExecutionException e) {
        errMsgBuilder.append(e.getMessage());
      }
    }
    String errMsg = errMsgBuilder.toString();
    if (!errMsg.isEmpty()) {
      throw new StatementExecutionException(errMsg);
    }
  }

  private TSInsertRecordsReq genTSInsertRecordsReq(List<String> deviceIds, List<Long> times,
      List<List<String>> measurementsList, List<List<TSDataType>> typesList,
      List<List<Object>> valuesList) throws IoTDBConnectionException {
    TSInsertRecordsReq request = new TSInsertRecordsReq();
    request.setDeviceIds(deviceIds);
    request.setTimestamps(times);
    request.setMeasurementsList(measurementsList);
    List<ByteBuffer> buffersList = objectValuesListToByteBufferList(valuesList, typesList);
    request.setValuesList(buffersList);
    return request;
  }

  private void updateTSInsertRecordsReq(TSInsertRecordsReq request, String deviceId, Long time,
      List<String> measurements, List<TSDataType> types,
      List<Object> values) throws IoTDBConnectionException {
    request.addToDeviceIds(deviceId);
    request.addToTimestamps(time);
    request.addToMeasurementsList(measurements);
    ByteBuffer buffer = ByteBuffer.allocate(calculateLength(types, values));
    putValues(types, values, buffer);
    request.addToValuesList(buffer);
  }

  /**
   * insert the data of a device. For each timestamp, the number of measurements is the same.
   * <p>
   * a Tablet example: device1 time s1, s2, s3 1,   1,  1,  1 2,   2,  2,  2 3,   3,  3,  3
   * <p/>
   * times in Tablet may be not in ascending order
   *
   * @param tablet data batch
   */
  public void insertTablet(Tablet tablet)
      throws StatementExecutionException, IoTDBConnectionException {
    TSInsertTabletReq request = genTSInsertTabletReq(tablet, false);
    EndPoint endPoint;
    try {
      if (isEnableCacheLeader
          && (endPoint = deviceIdToEndpoint.get(tablet.deviceId)) != null) {
        endPointToSessionConnection.get(endPoint).insertTablet(request);
      } else {
        defaultSessionConnection.insertTablet(request);
      }
    } catch (RedirectException e) {
      handleRedirection(tablet.deviceId, e.getEndPoint());
    }
  }

  /**
   * insert a Tablet
   *
   * @param tablet data batch
   * @param sorted whether times in Tablet are in ascending order
   */
  public void insertTablet(Tablet tablet, boolean sorted)
      throws IoTDBConnectionException, StatementExecutionException {
    TSInsertTabletReq request = genTSInsertTabletReq(tablet, sorted);
    EndPoint endPoint;
    try {
      if (isEnableCacheLeader
          && (endPoint = deviceIdToEndpoint.get(tablet.deviceId)) != null) {
        endPointToSessionConnection.get(endPoint).insertTablet(request);
      } else {
        defaultSessionConnection.insertTablet(request);
      }
    } catch (RedirectException e) {
      handleRedirection(tablet.deviceId, e.getEndPoint());
    }
  }

  private TSInsertTabletReq genTSInsertTabletReq(Tablet tablet, boolean sorted)
      throws BatchExecutionException {
    if (sorted) {
      checkSortedThrowable(tablet);
    } else {
      sortTablet(tablet);
    }

    TSInsertTabletReq request = new TSInsertTabletReq();
    request.setDeviceId(tablet.deviceId);
    for (MeasurementSchema measurementSchema : tablet.getSchemas()) {
      request.addToMeasurements(measurementSchema.getMeasurementId());
      request.addToTypes(measurementSchema.getType().ordinal());
    }
    request.setTimestamps(SessionUtils.getTimeBuffer(tablet));
    request.setValues(SessionUtils.getValueBuffer(tablet));
    request.setSize(tablet.rowSize);
    return request;
  }

  /**
   * insert the data of several deivces. Given a deivce, for each timestamp, the number of
   * measurements is the same.
   * <p>
   * Times in each Tablet may not be in ascending order
   *
   * @param tablets data batch in multiple device
   */
  public void insertTablets(Map<String, Tablet> tablets)
      throws IoTDBConnectionException, StatementExecutionException {
    insertTablets(tablets, false);
  }


  /**
   * insert the data of several devices. Given a device, for each timestamp, the number of
   * measurements is the same.
   *
   * @param tablets data batch in multiple device
   * @param sorted  whether times in each Tablet are in ascending order
   */
  public void insertTablets(Map<String, Tablet> tablets, boolean sorted)
      throws IoTDBConnectionException, StatementExecutionException {
    if (isEnableCacheLeader) {
      insertTabletsWithLeaderCache(tablets, sorted);
    } else {
      TSInsertTabletsReq request = genTSInsertTabletsReq(new ArrayList<>(tablets.values()), sorted);
      try {
        defaultSessionConnection.insertTablets(request);
      } catch (RedirectException ignored) {
        // ignored
      }
    }
  }

  private void insertTabletsWithLeaderCache(Map<String, Tablet> tablets, boolean sorted) throws
      IoTDBConnectionException, StatementExecutionException {
    EndPoint endPoint;
    SessionConnection connection;
    Map<SessionConnection, TSInsertTabletsReq> tabletGroup = new HashMap<>();
    for (Entry<String, Tablet> entry : tablets.entrySet()) {
      endPoint = deviceIdToEndpoint.get(entry.getKey());
      if (endPoint != null) {
        connection = endPointToSessionConnection.get(endPoint);
      } else {
        connection = defaultSessionConnection;
      }
      TSInsertTabletsReq request = tabletGroup
          .computeIfAbsent(connection, k -> new TSInsertTabletsReq());
      updateTSInsertTabletsReq(request, entry.getValue(), sorted);
    }

    //TODO parallel
    StringBuilder errMsgBuilder = new StringBuilder();
    for (Entry<SessionConnection, TSInsertTabletsReq> entry : tabletGroup.entrySet()) {
      try {
        entry.getKey().insertTablets(entry.getValue());
      } catch (RedirectException e) {
        for (Entry<String, EndPoint> deviceEndPointEntry : e.getDeviceEndPointMap().entrySet()) {
          handleRedirection(deviceEndPointEntry.getKey(), deviceEndPointEntry.getValue());
        }
      } catch (StatementExecutionException e) {
        errMsgBuilder.append(e.getMessage());
      }
    }
    String errMsg = errMsgBuilder.toString();
    if (!errMsg.isEmpty()) {
      throw new StatementExecutionException(errMsg);
    }
  }

  private TSInsertTabletsReq genTSInsertTabletsReq(List<Tablet> tablets, boolean sorted)
      throws BatchExecutionException {
    TSInsertTabletsReq request = new TSInsertTabletsReq();

    for (Tablet tablet : tablets) {
      updateTSInsertTabletsReq(request, tablet, sorted);
    }
    return request;
  }

  private void updateTSInsertTabletsReq(TSInsertTabletsReq request, Tablet tablet, boolean sorted)
      throws BatchExecutionException {
    if (sorted) {
      checkSortedThrowable(tablet);
    } else {
      sortTablet(tablet);
    }

    request.addToDeviceIds(tablet.deviceId);
    List<String> measurements = new ArrayList<>();
    List<Integer> dataTypes = new ArrayList<>();
    for (MeasurementSchema measurementSchema : tablet.getSchemas()) {
      measurements.add(measurementSchema.getMeasurementId());
      dataTypes.add(measurementSchema.getType().ordinal());
    }
    request.addToMeasurementsList(measurements);
    request.addToTypesList(dataTypes);
    request.addToTimestampsList(SessionUtils.getTimeBuffer(tablet));
    request.addToValuesList(SessionUtils.getValueBuffer(tablet));
    request.addToSizeList(tablet.rowSize);
  }

  /**
   * This method NOT insert data into database and the server just return after accept the request,
   * this method should be used to test other time cost in client
   */
  public void testInsertTablet(Tablet tablet)
      throws IoTDBConnectionException, StatementExecutionException {
    testInsertTablet(tablet, false);
  }

  /**
   * This method NOT insert data into database and the server just return after accept the request,
   * this method should be used to test other time cost in client
   */
  public void testInsertTablet(Tablet tablet, boolean sorted)
      throws IoTDBConnectionException, StatementExecutionException {
    TSInsertTabletReq request = genTSInsertTabletReq(tablet, sorted);
    defaultSessionConnection.testInsertTablet(request);
  }

  /**
   * This method NOT insert data into database and the server just return after accept the request,
   * this method should be used to test other time cost in client
   */
  public void testInsertTablets(Map<String, Tablet> tablets)
      throws IoTDBConnectionException, StatementExecutionException {
    testInsertTablets(tablets, false);
  }

  /**
   * This method NOT insert data into database and the server just return after accept the request,
   * this method should be used to test other time cost in client
   */
  public void testInsertTablets(Map<String, Tablet> tablets, boolean sorted)
      throws IoTDBConnectionException, StatementExecutionException {
    TSInsertTabletsReq request = genTSInsertTabletsReq(new ArrayList<>(tablets.values()), sorted);
    defaultSessionConnection.testInsertTablets(request);
  }

  /**
   * This method NOT insert data into database and the server just return after accept the request,
   * this method should be used to test other time cost in client
   */
  public void testInsertRecords(List<String> deviceIds, List<Long> times,
      List<List<String>> measurementsList, List<List<String>> valuesList)
      throws IoTDBConnectionException, StatementExecutionException {
    TSInsertStringRecordsReq request = genTSInsertStringRecordsReq(deviceIds, times,
        measurementsList, valuesList);
    defaultSessionConnection.testInsertRecords(request);
  }

  /**
   * This method NOT insert data into database and the server just return after accept the request,
   * this method should be used to test other time cost in client
   */
  public void testInsertRecords(List<String> deviceIds, List<Long> times,
      List<List<String>> measurementsList, List<List<TSDataType>> typesList,
      List<List<Object>> valuesList)
      throws IoTDBConnectionException, StatementExecutionException {
    TSInsertRecordsReq request = genTSInsertRecordsReq(deviceIds, times, measurementsList,
        typesList, valuesList);
    defaultSessionConnection.testInsertRecords(request);
  }

  /**
   * This method NOT insert data into database and the server just return after accept the request,
   * this method should be used to test other time cost in client
   */
  public void testInsertRecord(String deviceId, long time, List<String> measurements,
      List<String> values) throws IoTDBConnectionException, StatementExecutionException {
    TSInsertStringRecordReq request = genTSInsertStringRecordReq(deviceId, time, measurements,
        values);
    defaultSessionConnection.testInsertRecord(request);
  }

  /**
   * This method NOT insert data into database and the server just return after accept the request,
   * this method should be used to test other time cost in client
   */
  public void testInsertRecord(String deviceId, long time, List<String> measurements,
      List<TSDataType> types, List<Object> values)
      throws IoTDBConnectionException, StatementExecutionException {
    TSInsertRecordReq request = genTSInsertRecordReq(deviceId, time, measurements, types, values);
    defaultSessionConnection.testInsertRecord(request);
  }

  /**
   * delete a timeseries, including data and schema
   *
   * @param path timeseries to delete, should be a whole path
   */
  public void deleteTimeseries(String path)
      throws IoTDBConnectionException, StatementExecutionException {
    defaultSessionConnection.deleteTimeseries(Collections.singletonList(path));
  }

  /**
   * delete some timeseries, including data and schema
   *
   * @param paths timeseries to delete, should be a whole path
   */
  public void deleteTimeseries(List<String> paths)
      throws IoTDBConnectionException, StatementExecutionException {
    defaultSessionConnection.deleteTimeseries(paths);
  }

  /**
   * delete data <= time in one timeseries
   *
   * @param path    data in which time series to delete
   * @param endTime data with time stamp less than or equal to time will be deleted
   */
  public void deleteData(String path, long endTime)
      throws IoTDBConnectionException, StatementExecutionException {
    deleteData(Collections.singletonList(path), Long.MIN_VALUE, endTime);
  }

  /**
   * delete data <= time in multiple timeseries
   *
   * @param paths   data in which time series to delete
   * @param endTime data with time stamp less than or equal to time will be deleted
   */
  public void deleteData(List<String> paths, long endTime)
      throws IoTDBConnectionException, StatementExecutionException {
    deleteData(paths, Long.MIN_VALUE, endTime);
  }

  /**
   * delete data >= startTime and data <= endTime in multiple timeseries
   *
   * @param paths     data in which time series to delete
   * @param startTime delete range start time
   * @param endTime   delete range end time
   */
  public void deleteData(List<String> paths, long startTime, long endTime)
      throws IoTDBConnectionException, StatementExecutionException {
    TSDeleteDataReq request = genTSDeleteDataReq(paths, startTime, endTime);
    defaultSessionConnection.deleteData(request);
  }

  private TSDeleteDataReq genTSDeleteDataReq(List<String> paths, long startTime, long endTime) {
    TSDeleteDataReq request = new TSDeleteDataReq();
    request.setPaths(paths);
    request.setStartTime(startTime);
    request.setEndTime(endTime);
    return request;
  }

  private int calculateLength(List<TSDataType> types, List<Object> values)
      throws IoTDBConnectionException {
    int res = 0;
    for (int i = 0; i < types.size(); i++) {
      // types
      res += Short.BYTES;
      switch (types.get(i)) {
        case BOOLEAN:
          res += 1;
          break;
        case INT32:
          res += Integer.BYTES;
          break;
        case INT64:
          res += Long.BYTES;
          break;
        case FLOAT:
          res += Float.BYTES;
          break;
        case DOUBLE:
          res += Double.BYTES;
          break;
        case TEXT:
          res += Integer.BYTES;
          res += ((String) values.get(i)).getBytes(TSFileConfig.STRING_CHARSET).length;
          break;
        default:
          throw new IoTDBConnectionException(MSG_UNSUPPORTED_DATA_TYPE + types.get(i));
      }
    }
    return res;
  }

  /**
   * put value in buffer
   *
   * @param types  types list
   * @param values values list
   * @param buffer buffer to insert
   * @throws IoTDBConnectionException
   */
  private void putValues(List<TSDataType> types, List<Object> values, ByteBuffer buffer)
      throws IoTDBConnectionException {
    for (int i = 0; i < values.size(); i++) {
      ReadWriteIOUtils.write(types.get(i), buffer);
      switch (types.get(i)) {
        case BOOLEAN:
          ReadWriteIOUtils.write((Boolean) values.get(i), buffer);
          break;
        case INT32:
          ReadWriteIOUtils.write((Integer) values.get(i), buffer);
          break;
        case INT64:
          ReadWriteIOUtils.write((Long) values.get(i), buffer);
          break;
        case FLOAT:
          ReadWriteIOUtils.write((Float) values.get(i), buffer);
          break;
        case DOUBLE:
          ReadWriteIOUtils.write((Double) values.get(i), buffer);
          break;
        case TEXT:
          byte[] bytes = ((String) values.get(i)).getBytes(TSFileConfig.STRING_CHARSET);
          ReadWriteIOUtils.write(bytes.length, buffer);
          buffer.put(bytes);
          break;
        default:
          throw new IoTDBConnectionException(MSG_UNSUPPORTED_DATA_TYPE + types.get(i));
      }
    }
    buffer.flip();
  }

  /**
   * check whether the batch has been sorted
   *
   * @return whether the batch has been sorted
   */
  private boolean checkSorted(Tablet tablet) {
    for (int i = 1; i < tablet.rowSize; i++) {
      if (tablet.timestamps[i] < tablet.timestamps[i - 1]) {
        return false;
      }
    }
    return true;
  }

  private boolean checkSorted(List<Long> times) {
    for (int i = 1; i < times.size(); i++) {
      if (times.get(i) < times.get(i - 1)) {
        return false;
      }
    }
    return true;
  }

  private void checkSortedThrowable(Tablet tablet) throws BatchExecutionException {
    if (!checkSorted(tablet)) {
      throw new BatchExecutionException("Times in Tablet are not in ascending order");
    }
  }

  protected void sortTablet(Tablet tablet) {
    /*
     * following part of code sort the batch data by time,
     * so we can insert continuous data in value list to get a better performance
     */
    // sort to get index, and use index to sort value list
    Integer[] index = new Integer[tablet.rowSize];
    for (int i = 0; i < tablet.rowSize; i++) {
      index[i] = i;
    }
    Arrays.sort(index, Comparator.comparingLong(o -> tablet.timestamps[o]));
    Arrays.sort(tablet.timestamps, 0, tablet.rowSize);
    for (int i = 0; i < tablet.getSchemas().size(); i++) {
      tablet.values[i] =
          sortList(tablet.values[i], tablet.getSchemas().get(i).getType(), index);
    }
  }

  /**
   * sort value list by index
   *
   * @param valueList value list
   * @param dataType  data type
   * @param index     index
   * @return sorted list
   */
  private Object sortList(Object valueList, TSDataType dataType, Integer[] index) {
    switch (dataType) {
      case BOOLEAN:
        boolean[] boolValues = (boolean[]) valueList;
        boolean[] sortedValues = new boolean[boolValues.length];
        for (int i = 0; i < index.length; i++) {
          sortedValues[i] = boolValues[index[i]];
        }
        return sortedValues;
      case INT32:
        int[] intValues = (int[]) valueList;
        int[] sortedIntValues = new int[intValues.length];
        for (int i = 0; i < index.length; i++) {
          sortedIntValues[i] = intValues[index[i]];
        }
        return sortedIntValues;
      case INT64:
        long[] longValues = (long[]) valueList;
        long[] sortedLongValues = new long[longValues.length];
        for (int i = 0; i < index.length; i++) {
          sortedLongValues[i] = longValues[index[i]];
        }
        return sortedLongValues;
      case FLOAT:
        float[] floatValues = (float[]) valueList;
        float[] sortedFloatValues = new float[floatValues.length];
        for (int i = 0; i < index.length; i++) {
          sortedFloatValues[i] = floatValues[index[i]];
        }
        return sortedFloatValues;
      case DOUBLE:
        double[] doubleValues = (double[]) valueList;
        double[] sortedDoubleValues = new double[doubleValues.length];
        for (int i = 0; i < index.length; i++) {
          sortedDoubleValues[i] = doubleValues[index[i]];
        }
        return sortedDoubleValues;
      case TEXT:
        Binary[] binaryValues = (Binary[]) valueList;
        Binary[] sortedBinaryValues = new Binary[binaryValues.length];
        for (int i = 0; i < index.length; i++) {
          sortedBinaryValues[i] = binaryValues[index[i]];
        }
        return sortedBinaryValues;
      default:
        throw new UnSupportedDataTypeException(MSG_UNSUPPORTED_DATA_TYPE + dataType);
    }
  }
}<|MERGE_RESOLUTION|>--- conflicted
+++ resolved
@@ -68,17 +68,17 @@
   protected int fetchSize;
   protected boolean enableRPCCompression;
   protected int connectionTimeoutInMs;
+  protected ZoneId zoneId;
 
   protected int initialBufferCapacity;
   protected int maxFrameSize;
 
   private EndPoint defaultEndPoint;
   private SessionConnection defaultSessionConnection;
-  protected boolean isClosed = true;
-  private ZoneId zoneId;
+  private boolean isClosed = true;
 
   // Cluster version cache
-  private boolean isEnableCacheLeader;
+  protected boolean isEnableCacheLeader;
   private SessionConnection metaSessionConnection;
   private Map<String, EndPoint> deviceIdToEndpoint;
   private Map<EndPoint, SessionConnection> endPointToSessionConnection;
@@ -86,79 +86,58 @@
 
   public Session(String host, int rpcPort) {
     this(host, rpcPort, Config.DEFAULT_USER, Config.DEFAULT_PASSWORD, Config.DEFAULT_FETCH_SIZE,
-<<<<<<< HEAD
-        null, Config.DEFAULT_CACHE_LEADER_MODE);
-=======
-        null, Config.DEFAULT_INITIAL_BUFFER_CAPACITY, Config.DEFAULT_MAX_FRAME_SIZE);
->>>>>>> 95de08db
+        null, Config.DEFAULT_INITIAL_BUFFER_CAPACITY, Config.DEFAULT_MAX_FRAME_SIZE,
+        Config.DEFAULT_CACHE_LEADER_MODE);
   }
 
   public Session(String host, String rpcPort, String username, String password) {
     this(host, Integer.parseInt(rpcPort), username, password, Config.DEFAULT_FETCH_SIZE, null,
-<<<<<<< HEAD
+        Config.DEFAULT_INITIAL_BUFFER_CAPACITY, Config.DEFAULT_MAX_FRAME_SIZE,
         Config.DEFAULT_CACHE_LEADER_MODE);
-=======
-        Config.DEFAULT_INITIAL_BUFFER_CAPACITY, Config.DEFAULT_MAX_FRAME_SIZE);
->>>>>>> 95de08db
   }
 
   public Session(String host, int rpcPort, String username, String password) {
     this(host, rpcPort, username, password, Config.DEFAULT_FETCH_SIZE, null,
-<<<<<<< HEAD
+        Config.DEFAULT_INITIAL_BUFFER_CAPACITY, Config.DEFAULT_MAX_FRAME_SIZE,
         Config.DEFAULT_CACHE_LEADER_MODE);
-  }
-
-  public Session(String host, int rpcPort, String username, String password, int fetchSize) {
-    this(host, rpcPort, username, password, fetchSize, null, Config.DEFAULT_CACHE_LEADER_MODE);
-=======
-        Config.DEFAULT_INITIAL_BUFFER_CAPACITY, Config.DEFAULT_MAX_FRAME_SIZE);
   }
 
   public Session(String host, int rpcPort, String username, String password, int fetchSize) {
     this(host, rpcPort, username, password, fetchSize, null,
-        Config.DEFAULT_INITIAL_BUFFER_CAPACITY, Config.DEFAULT_MAX_FRAME_SIZE);
->>>>>>> 95de08db
-  }
+        Config.DEFAULT_INITIAL_BUFFER_CAPACITY, Config.DEFAULT_MAX_FRAME_SIZE,
+        Config.DEFAULT_CACHE_LEADER_MODE);
+  }
+
 
   public Session(String host, int rpcPort, String username, String password, ZoneId zoneId) {
     this(host, rpcPort, username, password, Config.DEFAULT_FETCH_SIZE, zoneId,
-<<<<<<< HEAD
+        Config.DEFAULT_INITIAL_BUFFER_CAPACITY, Config.DEFAULT_MAX_FRAME_SIZE,
         Config.DEFAULT_CACHE_LEADER_MODE);
   }
 
   public Session(String host, int rpcPort, String username, String password,
       boolean isEnableCacheLeader) {
     this(host, rpcPort, username, password, Config.DEFAULT_FETCH_SIZE, null,
-        isEnableCacheLeader);
+        Config.DEFAULT_INITIAL_BUFFER_CAPACITY, Config.DEFAULT_MAX_FRAME_SIZE, isEnableCacheLeader);
   }
 
   public Session(String host, int rpcPort, String username, String password, int fetchSize,
       ZoneId zoneId, boolean isEnableCacheLeader) {
-=======
-        Config.DEFAULT_INITIAL_BUFFER_CAPACITY, Config.DEFAULT_MAX_FRAME_SIZE);
-  }
-
-  public Session(String host, int rpcPort, String username, String password, int fetchSize,
-      ZoneId zoneId) {
     this(host, rpcPort, username, password, fetchSize, zoneId,
-        Config.DEFAULT_INITIAL_BUFFER_CAPACITY, Config.DEFAULT_MAX_FRAME_SIZE);
+        Config.DEFAULT_INITIAL_BUFFER_CAPACITY, Config.DEFAULT_MAX_FRAME_SIZE, isEnableCacheLeader);
   }
 
   @SuppressWarnings("squid:S107")
   public Session(String host, int rpcPort, String username, String password, int fetchSize,
-      ZoneId zoneId, int initialBufferCapacity, int maxFrameSize) {
->>>>>>> 95de08db
+      ZoneId zoneId, int initialBufferCapacity, int maxFrameSize, boolean isEnableCacheLeader) {
     this.defaultEndPoint = new EndPoint(host, rpcPort);
     this.username = username;
     this.password = password;
     this.fetchSize = fetchSize;
     this.zoneId = zoneId;
-<<<<<<< HEAD
-    this.isEnableCacheLeader = isEnableCacheLeader;
-=======
     this.initialBufferCapacity = initialBufferCapacity;
     this.maxFrameSize = maxFrameSize;
->>>>>>> 95de08db
+    this.isEnableCacheLeader = isEnableCacheLeader;
   }
 
   public void setFetchSize(int fetchSize) {
