--- conflicted
+++ resolved
@@ -112,11 +112,7 @@
       Assert.fail();
     }
     StorageEngine.getInstance().reset();
-<<<<<<< HEAD
-    IoTDBDescriptor.getInstance().getConfig().setSystemStatus(NodeStatus.Running);
-=======
     IoTDBDescriptor.getInstance().getConfig().setNodeStatus(NodeStatus.Running);
->>>>>>> 37d6cfed
 
     // clean wal
     WALManager.getInstance().stop();
