/*
 * Licensed to the Apache Software Foundation (ASF) under one
 * or more contributor license agreements.  See the NOTICE file
 * distributed with this work for additional information
 * regarding copyright ownership.  The ASF licenses this file
 * to you under the Apache License, Version 2.0 (the
 * "License"); you may not use this file except in compliance
 * with the License.  You may obtain a copy of the License at
 *
 *     http://www.apache.org/licenses/LICENSE-2.0
 *
 * Unless required by applicable law or agreed to in writing,
 * software distributed under the License is distributed on an
 * "AS IS" BASIS, WITHOUT WARRANTIES OR CONDITIONS OF ANY
 * KIND, either express or implied.  See the License for the
 * specific language governing permissions and limitations
 * under the License.
 */
include "common.thrift"
namespace java org.apache.iotdb.mpp.rpc.thrift
namespace py iotdb.thrift.datanode

struct TCreateSchemaRegionReq {
  1: required common.TRegionReplicaSet regionReplicaSet
  2: required string storageGroup
}

struct TCreateDataRegionReq {
  1: required common.TRegionReplicaSet regionReplicaSet
  2: required string storageGroup
  3: optional i64 ttl
}

struct TInvalidateCacheReq {
  1: required bool storageGroup
  2: required string fullPath
}

struct TRegionLeaderChangeReq {
  1: required common.TConsensusGroupId regionId
  2: required common.TDataNodeLocation newLeaderNode
}

struct TCreatePeerReq {
  1: required common.TConsensusGroupId regionId
  2: required list<common.TDataNodeLocation> regionLocations
  3: required string storageGroup
  4: optional i64 ttl
}

struct TMaintainPeerReq {
  1: required common.TConsensusGroupId regionId
  2: required common.TDataNodeLocation destNode
  3: required i64 taskId
}

struct TResetPeerListReq {
  1: required common.TConsensusGroupId regionId
  2: required list<common.TDataNodeLocation> correctLocations
}

struct TFragmentInstanceId {
  1: required string queryId
  2: required i32 fragmentId
  3: required string instanceId
}

struct TGetDataBlockRequest {
  1: required TFragmentInstanceId sourceFragmentInstanceId
  2: required i32 startSequenceId
  3: required i32 endSequenceId
  // Index of upstream SinkChannel
  4: required i32 index
}

struct TGetDataBlockResponse {
  1: required list<binary> tsBlocks
}

struct TAcknowledgeDataBlockEvent {
  1: required TFragmentInstanceId sourceFragmentInstanceId
  2: required i32 startSequenceId
  3: required i32 endSequenceId
  // Index of upstream SinkChannel
  4: required i32 index
}

struct TCloseSinkChannelEvent {
  1: required TFragmentInstanceId sourceFragmentInstanceId
  // Index of upstream SinkChannel
  2: required i32 index
}

struct TNewDataBlockEvent {
  1: required TFragmentInstanceId targetFragmentInstanceId
  2: required string targetPlanNodeId
  3: required TFragmentInstanceId sourceFragmentInstanceId
  4: required i32 startSequenceId
  5: required list<i64> blockSizes
}

struct TEndOfDataBlockEvent {
  1: required TFragmentInstanceId targetFragmentInstanceId
  2: required string targetPlanNodeId
  3: required TFragmentInstanceId sourceFragmentInstanceId
  4: required i32 lastSequenceId
}

struct TFragmentInstance {
  1: required binary body
}

struct TPlanNode {
  1: required binary body
}

struct TSendFragmentInstanceReq {
  1: required TFragmentInstance fragmentInstance
  2: optional common.TConsensusGroupId consensusGroupId
}

struct TSendFragmentInstanceResp {
  1: required bool accepted
  2: optional string message
  3: optional bool needRetry
}

struct TSendSinglePlanNodeReq {
  1: required TPlanNode planNode
  2: required common.TConsensusGroupId consensusGroupId
}

struct TSendSinglePlanNodeResp {
  1: required bool accepted
  2: optional string message
  3: optional common.TSStatus status
}

struct TSendBatchPlanNodeReq {
  1: required list<TSendSinglePlanNodeReq> requests;
}

struct TSendBatchPlanNodeResp {
  1: required list<TSendSinglePlanNodeResp> responses;
}

struct TFetchFragmentInstanceInfoReq {
  1: required TFragmentInstanceId fragmentInstanceId
}

// TODO: Need to supply more fields according to implementation
struct TFragmentInstanceInfoResp {
  1: required string state
  2: optional i64 endTime
  3: optional list<string> failedMessages
  4: optional list<binary> failureInfoList
}

struct TCancelQueryReq {
  1: required string queryId
  2: required list<TFragmentInstanceId> fragmentInstanceIds
  3: required bool hasThrowable
}

struct TCancelPlanFragmentReq {
  1: required string planFragmentId
}

struct TCancelFragmentInstanceReq {
  1: required TFragmentInstanceId fragmentInstanceId
}

struct TCancelResp {
  1: required bool cancelled
  2: optional string message
}

struct TSchemaFetchRequest {
  1: required binary serializedPathPatternTree
  2: required bool isPrefixMatchPath
}

struct TSchemaFetchResponse {
  1: required binary serializedSchemaTree
}

struct TDisableDataNodeReq {
  1: required common.TDataNodeLocation dataNodeLocation
}

struct TCreateFunctionInstanceReq {
  1: required binary udfInformation
  2: optional binary jarFile
}

struct TDropFunctionInstanceReq {
  1: required string functionName
  2: required bool needToDeleteJar
}

struct TCreateTriggerInstanceReq {
  1: required binary triggerInformation
  2: optional binary jarFile
}

struct TActiveTriggerInstanceReq {
  1: required string triggerName
}

struct TInactiveTriggerInstanceReq {
  1: required string triggerName
}

struct TDropTriggerInstanceReq {
  1: required string triggerName
  2: required bool needToDeleteJarFile
}

struct TUpdateTriggerLocationReq {
  1: required string triggerName
  2: required common.TDataNodeLocation newLocation
}

struct TFireTriggerReq {
  1: required string triggerName
  2: required binary tablet
  3: required byte triggerEvent
}

struct TFireTriggerResp {
  1: required bool foundExecutor
  2: required i32 fireResult
}

struct TCreatePipePluginInstanceReq {
  1: required binary pipePluginMeta
  2: required binary jarFile
}

struct TDropPipePluginInstanceReq {
  1: required string pipePluginName
  2: required bool needToDeleteJar
}

struct TInvalidatePermissionCacheReq {
  1: required string username
  2: required string roleName
}

struct TDataNodeHeartbeatReq {
  1: required i64 heartbeatTimestamp
  2: required bool needJudgeLeader
  3: required bool needSamplingLoad
  4: required i64 timeSeriesQuotaRemain
  5: optional list<i32> schemaRegionIds
  6: optional list<i32> dataRegionIds
  7: optional map<string, common.TSpaceQuota> spaceQuotaUsage
  8: optional bool needPipeMetaList
  9: optional i64 deviceQuotaRemain
  10: optional TDataNodeActivation activation
}

struct TDataNodeActivation {
  1: required bool activated
  2: required i64 deviceNumRemain
  3: required i64 sensorNumRemain
}

struct TDataNodeHeartbeatResp {
  1: required i64 heartbeatTimestamp
  2: required string status
  3: optional string statusReason
  4: optional map<common.TConsensusGroupId, bool> judgedLeaders
  5: optional TLoadSample loadSample
  6: optional map<i32, i64> regionSeriesUsageMap
  7: optional map<i32, i64> regionDeviceUsageMap
  8: optional map<i32, i64> regionDisk
  // TODO: schemaLimitLevel is not used from 1.3.0, keep it for compatibility
  9: optional TSchemaLimitLevel schemaLimitLevel
  10: optional list<binary> pipeMetaList
  11: optional string activateStatus
}

struct TPipeHeartbeatReq {
  1: required i64 heartbeatId
}

struct TPipeHeartbeatResp {
  1: required list<binary> pipeMetaList
}

enum TSchemaLimitLevel{
    DEVICE,
    TIMESERIES
}

struct TLoadSample {
  // Percentage of occupied cpu in DataNode
  1: required double cpuUsageRate
  // Percentage of occupied memory space in DataNode
  2: required double memoryUsageRate
  // Percentage of occupied disk space in DataNode
  3: required double diskUsageRate
  // The size of free disk space
  // Unit: Byte
  4: required double freeDiskSpace
}

struct TRegionRouteReq {
  1: required i64 timestamp
  2: required map<common.TConsensusGroupId, common.TRegionReplicaSet> regionRouteMap
}

struct TUpdateConfigNodeGroupReq {
  1: required list<common.TConfigNodeLocation> configNodeLocations
}

struct TUpdateTemplateReq {
  1: required byte type
  2: required binary templateInfo
}

struct TTsFilePieceReq {
    1: required binary body
    2: required string uuid
    3: required common.TConsensusGroupId consensusGroupId
}

struct TLoadCommandReq {
    1: required i32 commandType
    2: required string uuid
    3: optional bool isGeneratedByPipe
    4: optional binary progressIndex
}

struct TLoadResp {
  1: required bool accepted
  2: optional string message
  3: optional common.TSStatus status
}

struct TConstructSchemaBlackListReq {
  1: required list<common.TConsensusGroupId> schemaRegionIdList
  2: required binary pathPatternTree
}

struct TRollbackSchemaBlackListReq {
  1: required list<common.TConsensusGroupId> schemaRegionIdList
  2: required binary pathPatternTree
}

struct TInvalidateMatchedSchemaCacheReq {
  1: required binary pathPatternTree
}

struct TFetchSchemaBlackListReq {
  1: required list<common.TConsensusGroupId> schemaRegionIdList
  2: required binary pathPatternTree
}

struct TFetchSchemaBlackListResp {
  1: required common.TSStatus status
  2: required binary pathPatternTree
}

struct TDeleteDataForDeleteSchemaReq {
  1: required list<common.TConsensusGroupId> dataRegionIdList
  2: required binary pathPatternTree
  3: optional bool isGeneratedByPipe
}

struct TDeleteTimeSeriesReq {
  1: required list<common.TConsensusGroupId> schemaRegionIdList
  2: required binary pathPatternTree
  3: optional bool isGeneratedByPipe
}

struct TConstructSchemaBlackListWithTemplateReq {
  1: required list<common.TConsensusGroupId> schemaRegionIdList
  2: required map<string, list<i32>> templateSetInfo
}

struct TRollbackSchemaBlackListWithTemplateReq {
  1: required list<common.TConsensusGroupId> schemaRegionIdList
  2: required map<string, list<i32>> templateSetInfo
}

struct TDeactivateTemplateReq {
  1: required list<common.TConsensusGroupId> schemaRegionIdList
  2: required map<string, list<i32>> templateSetInfo
  3: optional bool isGeneratedByPipe
}

struct TCountPathsUsingTemplateReq {
  1: required i32 templateId
  2: required binary patternTree
  3: required list<common.TConsensusGroupId> schemaRegionIdList
}

struct TCountPathsUsingTemplateResp {
  1: required common.TSStatus status
  2: optional i64 count
}

struct TCheckTimeSeriesExistenceReq {
  1: required binary patternTree
  2: required list<common.TConsensusGroupId> schemaRegionIdList
}

struct TCheckTimeSeriesExistenceResp {
  1: required common.TSStatus status
  2: optional bool exists
}

struct TPushPipeMetaReq {
  1: required list<binary> pipeMetas
}

struct TPushPipeMetaResp {
  1: required common.TSStatus status
  2: optional list<TPushPipeMetaRespExceptionMessage> exceptionMessages
}

struct TPushPipeMetaRespExceptionMessage {
  1: required string pipeName
  2: required string message
  3: required i64 timeStamp
}

struct TPushSinglePipeMetaReq {
  1: optional binary pipeMeta // Should not set both to null.
  2: optional string pipeNameToDrop // If it is not null, pipe with indicated name on datanode will be dropped.
}

struct TConstructViewSchemaBlackListReq {
    1: required list<common.TConsensusGroupId> schemaRegionIdList
    2: required binary pathPatternTree
}

struct TRollbackViewSchemaBlackListReq {
  1: required list<common.TConsensusGroupId> schemaRegionIdList
  2: required binary pathPatternTree
}

struct TDeleteViewSchemaReq {
   1: required list<common.TConsensusGroupId> schemaRegionIdList
   2: required binary pathPatternTree
   3: optional bool isGeneratedByPipe
}

struct TAlterViewReq {
  1: required list<common.TConsensusGroupId> schemaRegionIdList
  2: required list<binary> viewBinaryList
  3: optional bool isGeneratedByPipe
}

// ====================================================
// CQ
// ====================================================
struct TExecuteCQ {
  1: required string queryBody
  2: required i64 startTime
  3: required i64 endTime
  4: required i64 timeout
  5: required string zoneId
  6: required string cqId
  7: required string username
}

/**
* BEGIN: Used for EXPLAIN ANALYZE
**/
struct TOperatorStatistics{
  1: required string planNodeId
  2: required string operatorType
  3: required i64 totalExecutionTimeInNanos
  4: required i64 nextCalledCount
  5: required i64 hasNextCalledCount
  6: required map<string,string> specifiedInfo
  7: required i64 inputRows
  8: required i64 memoryUsage
  9: optional i64 count
}

struct TQueryStatistics {
  1: i64 loadTimeSeriesMetadataDiskSeqCount,
  2: i64 loadTimeSeriesMetadataDiskUnSeqCount,
  3: i64 loadTimeSeriesMetadataMemSeqCount,
  4: i64 loadTimeSeriesMetadataMemUnSeqCount,
  5: i64 loadTimeSeriesMetadataAlignedDiskSeqCount,
  6: i64 loadTimeSeriesMetadataAlignedDiskUnSeqCount,
  7: i64 loadTimeSeriesMetadataAlignedMemSeqCount,
  8: i64 loadTimeSeriesMetadataAlignedMemUnSeqCount,

  9: i64 loadTimeSeriesMetadataDiskSeqTime,
  10: i64 loadTimeSeriesMetadataDiskUnSeqTime,
  11: i64 loadTimeSeriesMetadataMemSeqTime,
  12: i64 loadTimeSeriesMetadataMemUnSeqTime,
  13: i64 loadTimeSeriesMetadataAlignedDiskSeqTime,
  14: i64 loadTimeSeriesMetadataAlignedDiskUnSeqTime,
  15: i64 loadTimeSeriesMetadataAlignedMemSeqTime,
  16: i64 loadTimeSeriesMetadataAlignedMemUnSeqTime,

  17: i64 constructNonAlignedChunkReadersDiskCount,
  18: i64 constructNonAlignedChunkReadersMemCount,
  19: i64 constructAlignedChunkReadersDiskCount,
  20: i64 constructAlignedChunkReadersMemCount,

  21: i64 constructNonAlignedChunkReadersDiskTime,
  22: i64 constructNonAlignedChunkReadersMemTime,
  23: i64 constructAlignedChunkReadersDiskTime,
  24: i64 constructAlignedChunkReadersMemTime,

  25: i64 pageReadersDecodeAlignedDiskCount,
  26: i64 pageReadersDecodeAlignedDiskTime,
  27: i64 pageReadersDecodeAlignedMemCount,
  28: i64 pageReadersDecodeAlignedMemTime,
  29: i64 pageReadersDecodeNonAlignedDiskCount,
  30: i64 pageReadersDecodeNonAlignedDiskTime,
  31: i64 pageReadersDecodeNonAlignedMemCount,
  32: i64 pageReadersDecodeNonAlignedMemTime
}


struct TFetchFragmentInstanceStatisticsReq {
  1: required TFragmentInstanceId fragmentInstanceId
}

struct TFetchFragmentInstanceStatisticsResp {
  1: required common.TSStatus status
  2: optional TFragmentInstanceId fragmentInstanceId
  3: optional string dataRegion
  4: optional i64 startTimeInMS
  5: optional i64 endTimeInMS
  6: optional TQueryStatistics queryStatistics
  7: optional map<string, TOperatorStatistics> operatorStatisticsMap
  8: optional i64 initDataQuerySourceCost
  9: optional i64 seqUnclosedNum
  10: optional i64 seqClosednNum
  11: optional i64 unseqClosedNum
  12: optional i64 unseqUnclosedNum
  13: optional i64 readyQueuedTime
  14: optional i64 blockQueuedTime
  15: optional string ip
}
/**
* END: Used for EXPLAIN ANALYZE
**/

service IDataNodeRPCService {

  // -----------------------------------For Data Node-----------------------------------------------

  /**
  * dispatch FragmentInstance to remote node for query request
  */
  TSendFragmentInstanceResp sendFragmentInstance(TSendFragmentInstanceReq req);

  /**
  * dispatch PlanNodes in batches to remote node for write request in order to save resource
  */
  TSendBatchPlanNodeResp sendBatchPlanNode(TSendBatchPlanNodeReq req);

  TFragmentInstanceInfoResp fetchFragmentInstanceInfo(TFetchFragmentInstanceInfoReq req);

  TCancelResp cancelQuery(TCancelQueryReq req);

  TCancelResp cancelPlanFragment(TCancelPlanFragmentReq req);

  TCancelResp cancelFragmentInstance(TCancelFragmentInstanceReq req);

  TSchemaFetchResponse fetchSchema(TSchemaFetchRequest req);

  TLoadResp sendTsFilePieceNode(TTsFilePieceReq req);

  TLoadResp sendLoadCommand(TLoadCommandReq req);


  // -----------------------------------For Config Node-----------------------------------------------

  /**
   * Config node will create a schema region on a list of data nodes.
   *
   * @param data nodes of the schema region, and schema region id generated by config node
   */
  common.TSStatus createSchemaRegion(TCreateSchemaRegionReq req)

  /**
   * Config node will create a data region on a list of data nodes.
   *
   * @param data nodes of the data region, and data region id generated by config node
   */
  common.TSStatus createDataRegion(TCreateDataRegionReq req)

  /**
   * Config node will invalidate Partition Info cache.
   *
   * @param bool:isStorageGroup, string:fullPath
   */
  common.TSStatus invalidatePartitionCache(TInvalidateCacheReq req)

  /**
   * Config node will invalidate Schema Info cache.
   *
   * @param bool:isStorageGroup, string:fullPath
   */
  common.TSStatus invalidateSchemaCache(TInvalidateCacheReq req)

  /**
   * Config node will delete a data/schema region of a certain storageGroup.
   *
   * @param data nodes of the data region, and data region id generated by config node
   */
  common.TSStatus deleteRegion(common.TConsensusGroupId consensusGroupId)

  /**
   * Change the leader of specified RegionGroup to another DataNode
   *
   * @param The specified RegionGroup and the new leader DataNode
   */
  common.TSStatus changeRegionLeader(TRegionLeaderChangeReq req)

  /**
   * Create a new Region peer in the given DataNode for the specified RegionGroup
   *
   * @param TCreatePeerReq which contains RegionId and its colleagues' locations
   */
  common.TSStatus createNewRegionPeer(TCreatePeerReq req)

  /**
   * Add a Region peer to the specified RegionGroup
   *
   * @param TMaintainPeerReq which contains RegionId and the DataNodeLocation that selected to perform the add peer process
   */
  common.TSStatus addRegionPeer(TMaintainPeerReq req)

  /**
   * Remove a Region peer from the specified RegionGroup
   *
   * @param TMaintainPeerReq which contains RegionId and the DataNodeLocation that selected to perform the remove peer process
   */
  common.TSStatus removeRegionPeer(TMaintainPeerReq req)

  /**
   * Delete a Region peer in the given ConsensusGroup and all of its data on the specified DataNode
   *
   * @param TMaintainPeerReq which contains RegionId and the DataNodeLocation where the specified Region peer located
   */
  common.TSStatus deleteOldRegionPeer(TMaintainPeerReq req)

  /**
<<<<<<< HEAD
   * Reset a consensus group's peer list
   */
  common.TSStatus resetPeerList(TResetPeerListReq req);

  /**
   * Get the result of a region maintainance task
   */
  common.TRegionMigrateResultReportReq getRegionMaintainResult(i64 taskId)

  /**
  * Config node will disable the Data node, the Data node will not accept read/write request when disabled
  * @param data node location
  */
=======
   * Config node will disable the Data node, the Data node will not accept read/write request when disabled
   * @param data node location
   */
>>>>>>> fbddcfd6
  common.TSStatus disableDataNode(TDisableDataNodeReq req)

  /**
   * Config node will stop the Data node.
   */
  common.TSStatus stopDataNode()

  /**
   * ConfigNode will ask DataNode for heartbeat in every few seconds.
   *
   * @param ConfigNode will send the latest config_node_list and load balancing policies in TDataNodeHeartbeatReq
   **/
  TDataNodeHeartbeatResp getDataNodeHeartBeat(TDataNodeHeartbeatReq req)

  /**
   * ConfigNode will ask DataNode to update region cache
   *
   * @param ConfigNode will send timestamp and new regionRouteMap in TRegionRouteReq
   **/
  common.TSStatus updateRegionCache(TRegionRouteReq req)

  /**
   * Config node will create a function on a list of data nodes.
   *
   * @param function name, function class name, and executable uris
   **/
  common.TSStatus createFunction(TCreateFunctionInstanceReq req)

  /**
   * Config node will drop a function on a list of data nodes.
   *
   * @param function name
   **/
  common.TSStatus dropFunction(TDropFunctionInstanceReq req)

  /**
   * Config node will create a trigger instance on data node.
   *
   * @param TriggerInformation, jar file.
   **/
  common.TSStatus createTriggerInstance(TCreateTriggerInstanceReq req)

  /**
   * Config node will active a trigger instance on data node.
   *
   * @param trigger name.
   **/
  common.TSStatus activeTriggerInstance(TActiveTriggerInstanceReq req)


  /**
   * Config node will inactive a trigger instance on data node.
   *
   * @param trigger name.
   **/
  common.TSStatus inactiveTriggerInstance(TInactiveTriggerInstanceReq req)


  /**
   * Config node will drop a trigger on all online config nodes and data nodes.
   *
   * @param trigger name, whether need to delete jar
   **/
  common.TSStatus dropTriggerInstance(TDropTriggerInstanceReq req)

  /**
   * Config node will renew DataNodeLocation of a stateful trigger.
   *
   * @param trigger name, new DataNodeLocation
   **/
  common.TSStatus updateTriggerLocation (TUpdateTriggerLocationReq req)

  /**
   * Fire a stateful trigger on current data node.
   *
   * @param trigger name, tablet and event
   **/
  TFireTriggerResp fireTrigger(TFireTriggerReq req)

  /**
   * Config node will invalidate permission Info cache.
   *
   * @param string:username, list<string>:roleList
   */
  common.TSStatus invalidatePermissionCache(TInvalidatePermissionCacheReq req)

  /**
   * Config node will create a pipe plugin on a list of data nodes.
   *
   * @param function name, function class name, and executable uris
   **/
  common.TSStatus createPipePlugin(TCreatePipePluginInstanceReq req)

  /**
   * Config node will drop a pipe plugin on a list of data nodes.
   *
   * @param function name
   **/
  common.TSStatus dropPipePlugin(TDropPipePluginInstanceReq req)

  /* Maintenance Tools */

  common.TSStatus merge()

  common.TSStatus flush(common.TFlushReq req)

  common.TSStatus settle(common.TSettleReq req)

  common.TSStatus startRepairData()

  common.TSStatus stopRepairData()

  common.TSStatus clearCache()

  common.TSStatus loadConfiguration()

  common.TSStatus setSystemStatus(string status)

  common.TSStatus killQueryInstance(string queryId)

  /**
   * Config node will Set the TTL for the database on a list of data nodes.
   */
  common.TSStatus setTTL(common.TSetTTLReq req)
  
  /**
   * configNode will notify all DataNodes when the capacity of the ConfigNodeGroup is expanded or reduced
   *
   * @param list<common.TConfigNodeLocation> configNodeLocations
   */
  common.TSStatus updateConfigNodeGroup(TUpdateConfigNodeGroupReq req)

  /**
   * Update template cache when template info or template set info is updated
   */
  common.TSStatus updateTemplate(TUpdateTemplateReq req)

  /**
   * Construct schema black list in target schemaRegion to block R/W on matched timeseries
   */
  common.TSStatus constructSchemaBlackList(TConstructSchemaBlackListReq req)

  /**
   * Remove the schema black list to recover R/W on matched timeseries
   */
  common.TSStatus rollbackSchemaBlackList(TRollbackSchemaBlackListReq req)

  /**
   * Config node will invalidate Schema Info cache, which matched by given pathPatternTree.
   *
   * @param binary: pathPatternTree
   */
  common.TSStatus invalidateMatchedSchemaCache(TInvalidateMatchedSchemaCacheReq req)

  /**
   * Config node will fetch the schema info in black list.
   *
   * @param binary: pathPatternTree
   */
  TFetchSchemaBlackListResp fetchSchemaBlackList(TFetchSchemaBlackListReq req)

  /**
   * Config node inform this dataNode to execute a distribution data deleion queryengine task
   */
  common.TSStatus deleteDataForDeleteSchema(TDeleteDataForDeleteSchemaReq req)

  /**
   * Delete matched timeseries and remove according schema black list in target schemRegion
   */
  common.TSStatus deleteTimeSeries(TDeleteTimeSeriesReq req)

  /**
   * Construct schema black list in target schemaRegion to block R/W on matched timeseries represent by template
   */
  common.TSStatus constructSchemaBlackListWithTemplate(TConstructSchemaBlackListWithTemplateReq req)

  /**
   * Remove the schema black list to recover R/W on matched timeseries represent by template
   */
  common.TSStatus rollbackSchemaBlackListWithTemplate(TRollbackSchemaBlackListWithTemplateReq req)

  /**
   * Deactivate template on device matched by input path pattern
   * and remove according template schema black list in target schemRegion
   */
  common.TSStatus deactivateTemplate(TDeactivateTemplateReq req)

  TCountPathsUsingTemplateResp countPathsUsingTemplate(TCountPathsUsingTemplateReq req)

  TCheckTimeSeriesExistenceResp checkTimeSeriesExistence(TCheckTimeSeriesExistenceReq req)

  common.TSStatus constructViewSchemaBlackList(TConstructViewSchemaBlackListReq req)

  common.TSStatus rollbackViewSchemaBlackList(TRollbackViewSchemaBlackListReq req)

  common.TSStatus deleteViewSchema(TDeleteViewSchemaReq req)

  common.TSStatus alterView(TAlterViewReq req)

 /**
  * Send pipeMetas to DataNodes, for synchronization
  */
  TPushPipeMetaResp pushPipeMeta(TPushPipeMetaReq req)

 /**
  * Send one pipeMeta to DataNodes, for create/start/stop/drop one pipe
  */
  TPushPipeMetaResp pushSinglePipeMeta(TPushSinglePipeMetaReq req)

  /**
  * ConfigNode will ask DataNode for pipe meta in every few seconds
  **/
  TPipeHeartbeatResp pipeHeartbeat(TPipeHeartbeatReq req)

 /**
  * Execute CQ on DataNode
  */
  common.TSStatus executeCQ(TExecuteCQ req)

  /**
   * Set space quota
   **/
  common.TSStatus setSpaceQuota(common.TSetSpaceQuotaReq req)

  /**
   * Set throttle quota
   **/
  common.TSStatus setThrottleQuota(common.TSetThrottleQuotaReq req)

  /**
  * Fetch fragment instance statistics for EXPLAIN ANALYZE
  */
  TFetchFragmentInstanceStatisticsResp fetchFragmentInstanceStatistics(TFetchFragmentInstanceStatisticsReq req)
}

service MPPDataExchangeService {
  TGetDataBlockResponse getDataBlock(TGetDataBlockRequest req);

  void onAcknowledgeDataBlockEvent(TAcknowledgeDataBlockEvent e);

  void onCloseSinkChannelEvent(TCloseSinkChannelEvent e);

  void onNewDataBlockEvent(TNewDataBlockEvent e);

  void onEndOfDataBlockEvent(TEndOfDataBlockEvent e);
}<|MERGE_RESOLUTION|>--- conflicted
+++ resolved
@@ -649,7 +649,6 @@
   common.TSStatus deleteOldRegionPeer(TMaintainPeerReq req)
 
   /**
-<<<<<<< HEAD
    * Reset a consensus group's peer list
    */
   common.TSStatus resetPeerList(TResetPeerListReq req);
@@ -660,14 +659,9 @@
   common.TRegionMigrateResultReportReq getRegionMaintainResult(i64 taskId)
 
   /**
-  * Config node will disable the Data node, the Data node will not accept read/write request when disabled
-  * @param data node location
-  */
-=======
    * Config node will disable the Data node, the Data node will not accept read/write request when disabled
    * @param data node location
    */
->>>>>>> fbddcfd6
   common.TSStatus disableDataNode(TDisableDataNodeReq req)
 
   /**
