--- conflicted
+++ resolved
@@ -133,14 +133,8 @@
   3: required bool isDataBase
 }
 
-<<<<<<< HEAD
-struct TSetConfigurationReq {
-  1: required map<string,string> configs
-  2: required i32 nodeId
-=======
 struct TShowTTLReq {
   1: required list<string> pathPattern
->>>>>>> fe52d5de
 }
 
 // for File
