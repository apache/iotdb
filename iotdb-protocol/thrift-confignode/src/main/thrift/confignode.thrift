--- conflicted
+++ resolved
@@ -388,7 +388,6 @@
   5: required string schemaRegionConsensusProtocolClass
   6: required string configNodeConsensusProtocolClass
   7: required i64 timePartitionInterval
-<<<<<<< HEAD
   8: required string readConsistencyLevel
   9: required double schemaRegionPerDataNode
   10: required double dataRegionPerDataNode
@@ -399,20 +398,7 @@
   15: optional string schemaEngineMode
   16: optional i32 tagAttributeTotalSize
   17: optional i32 databaseLimitThreshold
-=======
-  8: required i64 defaultTTL
-  9: required string readConsistencyLevel
-  10: required double schemaRegionPerDataNode
-  11: required double dataRegionPerDataNode
-  12: required i32 seriesPartitionSlotNum
-  13: required string seriesPartitionExecutorClass
-  14: required double diskSpaceWarningThreshold
-  15: required string timestampPrecision
-  16: optional string schemaEngineMode
-  17: optional i32 tagAttributeTotalSize
-  18: optional i32 databaseLimitThreshold
-  19: optional i64 timePartitionOrigin
->>>>>>> bc6a393d
+  18: optional i64 timePartitionOrigin
 }
 
 struct TConfigNodeRegisterReq {
