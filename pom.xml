<?xml version="1.0" encoding="UTF-8"?>
<!--

    Licensed to the Apache Software Foundation (ASF) under one
    or more contributor license agreements.  See the NOTICE file
    distributed with this work for additional information
    regarding copyright ownership.  The ASF licenses this file
    to you under the Apache License, Version 2.0 (the
    "License"); you may not use this file except in compliance
    with the License.  You may obtain a copy of the License at

        http://www.apache.org/licenses/LICENSE-2.0

    Unless required by applicable law or agreed to in writing,
    software distributed under the License is distributed on an
    "AS IS" BASIS, WITHOUT WARRANTIES OR CONDITIONS OF ANY
    KIND, either express or implied.  See the License for the
    specific language governing permissions and limitations
    under the License.

-->
<project xmlns="http://maven.apache.org/POM/4.0.0" xmlns:xsi="http://www.w3.org/2001/XMLSchema-instance" xsi:schemaLocation="http://maven.apache.org/POM/4.0.0 http://maven.apache.org/xsd/maven-4.0.0.xsd">
    <modelVersion>4.0.0</modelVersion>
    <parent>
        <groupId>org.apache</groupId>
        <artifactId>apache</artifactId>
        <version>23</version>
    </parent>
    <groupId>org.apache.iotdb</groupId>
    <artifactId>iotdb-parent</artifactId>
<<<<<<< HEAD
    <version>0.14.0</version>
=======
    <version>1.1.0-SNAPSHOT</version>
>>>>>>> 27549169
    <packaging>pom</packaging>
    <name>Apache IoTDB Project Parent POM</name>
    <description>This is the top level project that builds, packages the tsfile, iotdb engine, jdbc, and integration libs.</description>
    <licenses>
        <license>
            <name>The Apache License, Version 2.0</name>
            <url>http://www.apache.org/licenses/LICENSE-2.0.txt</url>
        </license>
    </licenses>
    <scm>
        <connection>scm:git:ssh://git@github.com/apache/iotdb.git</connection>
        <developerConnection>scm:git:ssh://git@github.com/apache/iotdb.git</developerConnection>
        <url>ssh://git@github.com:apache/iotdb.git</url>
        <tag>rel/0.10</tag>
    </scm>
    <!-- Only configure the site distribution as the rest is handled by the apache parent -->
    <distributionManagement>
        <site>
            <id>apache.website</id>
            <url>scm:git:https://gitbox.apache.org/repos/asf/iotdb-website.git</url>
        </site>
    </distributionManagement>
    <issueManagement>
        <system>Jira</system>
        <url>https://issues.apache.org/jira/browse/iotdb</url>
    </issueManagement>
    <mailingLists>
        <mailingList>
            <name>Apache IoTDB Developer List</name>
            <subscribe>mailto:dev-subscribe@iotdb.apache.org</subscribe>
            <unsubscribe>mailto:dev-unsubscribe@iotdb.apache.org</unsubscribe>
            <post>mailto:dev@iotdb.apache.org</post>
            <archive>http://mail-archives.apache.org/mod_mbox/iotdb-dev/</archive>
        </mailingList>
        <mailingList>
            <name>IoTDB Commits List</name>
            <subscribe>mailto:commit-subscribe@iotdb.apache.org</subscribe>
            <unsubscribe>mailto:commits-unsubscribe@iotdb.apache.org</unsubscribe>
            <post>mailto:commits@iotdb.apache.org</post>
            <archive>http://mail-archives.apache.org/mod_mbox/iotdb-commits/</archive>
        </mailingList>
        <mailingList>
            <name>IoTDB Jira Notifications List</name>
            <subscribe>mailto:notifications-subscribe@iotdb.apache.org</subscribe>
            <unsubscribe>mailto:notifications-unsubscribe@iotdb.apache.org</unsubscribe>
            <post>mailto:notifications@iotdb.apache.org</post>
            <archive>http://mail-archives.apache.org/mod_mbox/iotdb-notifications/</archive>
        </mailingList>
    </mailingLists>
    <modules>
        <module>tsfile</module>
        <module>antlr</module>
        <module>thrift</module>
        <module>thrift-commons</module>
        <module>thrift-confignode</module>
        <module>thrift-iot-consensus</module>
        <module>thrift-influxdb</module>
        <module>thrift-mlnode</module>
        <module>service-rpc</module>
        <module>jdbc</module>
        <module>influxdb-protocol</module>
        <module>session</module>
        <module>cli</module>
        <module>openapi</module>
        <module>server</module>
        <module>example</module>
        <module>grafana-plugin</module>
        <module>grafana-connector</module>
        <module>spark-tsfile</module>
        <module>hadoop</module>
        <module>spark-iotdb-connector</module>
        <module>flink-tsfile-connector</module>
        <module>flink-iotdb-connector</module>
        <module>distribution</module>
        <module>hive-connector</module>
        <module>node-commons</module>
        <module>confignode</module>
        <module>zeppelin-interpreter</module>
        <module>client-py</module>
        <module>compile-tools</module>
        <module>client-cpp</module>
        <module>metrics</module>
        <!-- Will remove integration at 2023.1.23-->
        <module>integration</module>
        <module>integration-test</module>
        <module>consensus</module>
        <module>external-pipe-api</module>
        <module>library-udf</module>
        <module>schema-engine-rocksdb</module>
        <module>udf-api</module>
        <module>trigger-api</module>
        <module>rewrite-tsfile-tool</module>
        <module>external-api</module>
        <module>schema-engine-tag</module>
        <module>isession</module>
        <module>mlnode</module>
    </modules>
    <!-- Properties Management -->
    <properties>
        <maven.compiler.source>1.8</maven.compiler.source>
        <maven.compiler.target>1.8</maven.compiler.target>
        <maven.assembly.version>3.1.0</maven.assembly.version>
        <scala.library.version>2.11</scala.library.version>
        <scala.version>2.11.12</scala.version>
        <hadoop2.version>2.10.1</hadoop2.version>
        <hive2.version>2.3.6</hive2.version>
        <junit.version>4.13.2</junit.version>
        <slf4j.version>1.7.12</slf4j.version>
        <logback.version>1.2.11</logback.version>
        <joda.version>2.9.9</joda.version>
        <spark.version>2.4.5</spark.version>
        <flink.version>1.14.6</flink.version>
        <common.io.version>2.11.0</common.io.version>
        <commons.collections4>4.4</commons.collections4>
        <!-- keep consistent with client-cpp/tools/thrift/pom.xml-->
        <thrift.version>0.14.1</thrift.version>
        <airline.version>0.8</airline.version>
        <jackson.version>2.13.4</jackson.version>
        <jackson.databind.version>2.13.4.1</jackson.databind.version>
        <antlr4.version>4.8-1</antlr4.version>
        <common.cli.version>1.3.1</common.cli.version>
        <common.codec.version>1.13</common.codec.version>
        <common.collections.version>3.2.2</common.collections.version>
        <common.lang3.version>3.9</common.lang3.version>
        <common.logging.version>1.1.3</common.logging.version>
        <common.pool2.version>2.11.1</common.pool2.version>
        <org.slf4j.version>1.7.36</org.slf4j.version>
        <guava.version>24.1.1</guava.version>
        <jline.version>3.21.0</jline.version>
        <jetty.version>9.4.49.v20220914</jetty.version>
        <dropwizard.metrics.version>4.2.7</dropwizard.metrics.version>
        <micrometer.metrics.version>1.6.2</micrometer.metrics.version>
        <javax.xml.bind.version>2.4.0-b180830.0359</javax.xml.bind.version>
        <felix.version>5.1.8</felix.version>
        <snappy.version>1.1.8.4</snappy.version>
        <netty.version>4.1.82.Final</netty.version>
        <!-- URL of the ASF SonarQube server -->
        <sonar.host.url>https://sonarcloud.io</sonar.host.url>
        <sonar.organization>apache</sonar.organization>
        <!-- Exclude all generated code -->
        <sonar.exclusions>**/generated-sources</sonar.exclusions>
        <sonar.java.checkstyle.reportPaths>target/checkstyle-report.xml</sonar.java.checkstyle.reportPaths>
        <sonar.coverage.jacoco.xmlReportPaths>target/jacoco-merged-reports/jacoco.xml</sonar.coverage.jacoco.xmlReportPaths>
        <sonar.junit.reportPaths>target/surefire-reports,target/failsafe-reports</sonar.junit.reportPaths>
        <!-- By default, the argLine is empty-->
        <gson.version>2.8.9</gson.version>
        <argLine/>
        <!-- whether enable compiling the cpp client-->
        <client-cpp>false</client-cpp>
        <!-- disable enforcer by default-->
        <enforcer.skip>true</enforcer.skip>
        <spotless.version>2.27.1</spotless.version>
        <httpclient.version>4.5.13</httpclient.version>
        <httpcore.version>4.4.15</httpcore.version>
        <!-- for REST service -->
        <swagger.core.version>1.5.24</swagger.core.version>
        <servlet.api.version>2.5</servlet.api.version>
        <openapi.generator.version>5.0.0</openapi.generator.version>
        <!-- cli -->
        <progressbar.version>0.9.3</progressbar.version>
        <!-- zeppelin -->
        <zeppelin.version>0.9.0-preview2</zeppelin.version>
        <!-- for java 11-->
        <javax.annotation-api.version>1.3.2</javax.annotation-api.version>
        <log4j.version>1.2.24</log4j.version>
        <lz4-java.version>1.8.0</lz4-java.version>
        <jackson-mapper-asl.version>1.9.13</jackson-mapper-asl.version>
        <jaxb-runtime.version>3.0.2</jaxb-runtime.version>
        <mockito-core.version>2.23.4</mockito-core.version>
        <objenesis.version>3.2</objenesis.version>
        <powermock-core.version>2.0.9</powermock-core.version>
        <scalatest_2.11.version>3.0.5</scalatest_2.11.version>
        <io.airlift.units.version>1.6</io.airlift.units.version>
        <io.airlift.slice.version>0.41</io.airlift.slice.version>
        <dep.airlift.version>200</dep.airlift.version>
        <!-- do not upgrade this package unless we have to...
        Some experiments(https://github.com/jixuan1989/DependencyTest/blob/main/src/main/java/timecho/exp/JolTimeCost.java):
        jol v0.2, scan tsfile package and calculate the classes size, time cost: 600ms
        jol v0.4: time cost is 980ms,
        jol v0.14, time cost is 1600ms
        -->
        <jol-core.version>0.2</jol-core.version>
        <jackson-core-asl.version>1.9.13</jackson-core-asl.version>
        <mqtt-client.version>1.12</mqtt-client.version>
        <google.code.findbugs.jsr305.version>3.0.2</google.code.findbugs.jsr305.version>
        <jna.version>5.8.0</jna.version>
        <zookeeper.version>3.4.14</zookeeper.version>
        <commons-beanutils.version>1.9.4</commons-beanutils.version>
        <commons-compress.version>1.21</commons-compress.version>
        <error_prone_annotations.version>2.7.1</error_prone_annotations.version>
        <testcontainers.version>1.15.3</testcontainers.version>
        <eclipse-collections.version>10.4.0</eclipse-collections.version>
        <awaitility.version>4.0.3</awaitility.version>
        <!-- JDK1.8 only support google java format 1.7-->
        <google.java.format.version>1.7</google.java.format.version>
        <!-- caffeine cache -->
        <caffeine>2.9.3</caffeine>
        <commons-csv.version>1.9.0</commons-csv.version>
        <commons-lang.version>2.6</commons-lang.version>
        <influxdb-java.version>2.21</influxdb-java.version>
        <JTransforms.version>3.1</JTransforms.version>
        <!-- codegen -->
        <drill.freemarker.maven.plugin.version>1.17.0</drill.freemarker.maven.plugin.version>
        <codegen.phase>generate-sources</codegen.phase>
    </properties>
    <!--
        if we claim dependencies in dependencyManagement, then we do not claim
        their version in sub-project's pom, but we have to claim themselves again
        in sub-projects
    -->
    <dependencyManagement>
        <dependencies>
            <!--
                in the subprojects, you have to claim logback again, because maybe
                someone in your dependences uses log4j lib.
            -->
            <dependency>
                <groupId>ch.qos.logback</groupId>
                <artifactId>logback-classic</artifactId>
                <version>${logback.version}</version>
            </dependency>
            <dependency>
                <groupId>com.fasterxml.jackson.core</groupId>
                <artifactId>jackson-annotations</artifactId>
                <version>${jackson.version}</version>
            </dependency>
            <dependency>
                <groupId>com.fasterxml.jackson.core</groupId>
                <artifactId>jackson-core</artifactId>
                <version>${jackson.version}</version>
            </dependency>
            <dependency>
                <groupId>com.fasterxml.jackson.core</groupId>
                <artifactId>jackson-databind</artifactId>
                <version>${jackson.databind.version}</version>
            </dependency>
            <dependency>
                <groupId>com.fasterxml.jackson.module</groupId>
                <artifactId>jackson-module-paranamer</artifactId>
                <version>${jackson.version}</version>
            </dependency>
            <dependency>
                <groupId>com.fasterxml.jackson.module</groupId>
                <artifactId>jackson-module-scala_2.11</artifactId>
                <version>${jackson.version}</version>
            </dependency>
            <dependency>
                <groupId>com.google.guava</groupId>
                <artifactId>guava</artifactId>
                <version>[${guava.version},)</version>
            </dependency>
            <dependency>
                <groupId>commons-cli</groupId>
                <artifactId>commons-cli</artifactId>
                <version>${common.cli.version}</version>
            </dependency>
            <dependency>
                <groupId>commons-codec</groupId>
                <artifactId>commons-codec</artifactId>
                <version>${common.codec.version}</version>
            </dependency>
            <dependency>
                <groupId>commons-collections</groupId>
                <artifactId>commons-collections</artifactId>
                <version>${common.collections.version}</version>
            </dependency>
            <dependency>
                <groupId>commons-io</groupId>
                <artifactId>commons-io</artifactId>
                <version>${common.io.version}</version>
            </dependency>
            <dependency>
                <groupId>commons-logging</groupId>
                <artifactId>commons-logging</artifactId>
                <version>${common.logging.version}</version>
            </dependency>
            <dependency>
                <groupId>io.netty</groupId>
                <artifactId>netty-all</artifactId>
                <version>${netty.version}</version>
            </dependency>
            <dependency>
                <groupId>io.netty</groupId>
                <artifactId>netty-buffer</artifactId>
                <version>${netty.version}</version>
            </dependency>
            <dependency>
                <groupId>io.netty</groupId>
                <artifactId>netty-common</artifactId>
                <version>${netty.version}</version>
            </dependency>
            <dependency>
                <groupId>javax.annotation</groupId>
                <artifactId>javax.annotation-api</artifactId>
                <version>${javax.annotation-api.version}</version>
            </dependency>
            <dependency>
                <groupId>javax.xml.bind</groupId>
                <artifactId>jaxb-api</artifactId>
                <version>${javax.xml.bind.version}</version>
            </dependency>
            <dependency>
                <groupId>org.jline</groupId>
                <artifactId>jline</artifactId>
                <version>${jline.version}</version>
            </dependency>
            <dependency>
                <groupId>junit</groupId>
                <artifactId>junit</artifactId>
                <version>${junit.version}</version>
            </dependency>
            <dependency>
                <groupId>ch.qos.reload4j</groupId>
                <artifactId>reload4j</artifactId>
                <version>${log4j.version}</version>
            </dependency>
            <dependency>
                <groupId>org.lz4</groupId>
                <artifactId>lz4-java</artifactId>
                <version>${lz4-java.version}</version>
            </dependency>
            <dependency>
                <groupId>org.eclipse.jetty</groupId>
                <artifactId>jetty-server</artifactId>
                <version>${jetty.version}</version>
            </dependency>
            <dependency>
                <groupId>org.eclipse.jetty</groupId>
                <artifactId>jetty-webapp</artifactId>
                <version>${jetty.version}</version>
            </dependency>
            <dependency>
                <groupId>me.tongfei</groupId>
                <artifactId>progressbar</artifactId>
                <version>${progressbar.version}</version>
                <exclusions>
                    <!-- This transitive dependency duplicates classes from jline:jline:jar:2.14.5:compile -->
                    <exclusion>
                        <groupId>org.fusesource.jansi</groupId>
                        <artifactId>jansi</artifactId>
                    </exclusion>
                </exclusions>
            </dependency>
            <dependency>
                <groupId>org.antlr</groupId>
                <artifactId>antlr4-runtime</artifactId>
                <version>${antlr4.version}</version>
            </dependency>
            <dependency>
                <groupId>org.apache.commons</groupId>
                <artifactId>commons-collections4</artifactId>
                <version>${commons.collections4}</version>
            </dependency>
            <dependency>
                <groupId>org.apache.commons</groupId>
                <artifactId>commons-lang3</artifactId>
                <version>${common.lang3.version}</version>
            </dependency>
            <dependency>
                <groupId>org.apache.commons</groupId>
                <artifactId>commons-pool2</artifactId>
                <version>${common.pool2.version}</version>
            </dependency>
            <dependency>
                <groupId>org.apache.hadoop</groupId>
                <artifactId>hadoop-client</artifactId>
                <version>${hadoop2.version}</version>
            </dependency>
            <dependency>
                <groupId>org.apache.hive</groupId>
                <artifactId>hive-serde</artifactId>
                <version>${hive2.version}</version>
            </dependency>
            <dependency>
                <groupId>org.apache.hive</groupId>
                <artifactId>hive-exec</artifactId>
                <version>${hive2.version}</version>
                <exclusions>
                    <exclusion>
                        <groupId>org.pentaho</groupId>
                        <artifactId>pentaho-aggdesigner-algorithm</artifactId>
                    </exclusion>
                </exclusions>
            </dependency>
            <dependency>
                <groupId>org.apache.spark</groupId>
                <artifactId>spark-core_2.11</artifactId>
                <version>${spark.version}</version>
            </dependency>
            <dependency>
                <groupId>org.apache.spark</groupId>
                <artifactId>spark-sql_2.11</artifactId>
                <version>${spark.version}</version>
            </dependency>
            <dependency>
                <groupId>org.codehaus.jackson</groupId>
                <artifactId>jackson-core-asl</artifactId>
                <version>${jackson-core-asl.version}</version>
            </dependency>
            <dependency>
                <groupId>org.codehaus.jackson</groupId>
                <artifactId>jackson-mapper-asl</artifactId>
                <version>${jackson-mapper-asl.version}</version>
            </dependency>
            <dependency>
                <groupId>org.glassfish.jaxb</groupId>
                <artifactId>jaxb-runtime</artifactId>
                <version>${jaxb-runtime.version}</version>
                <exclusions>
                    <exclusion>
                        <groupId>jakarta.activation</groupId>
                        <artifactId>jakarta.activation-api</artifactId>
                    </exclusion>
                </exclusions>
            </dependency>
            <!--            <dependency>
                <groupId>org.javassist</groupId>
                <artifactId>javassist</artifactId>
                <version>3.24.1-GA</version>
            </dependency>-->
            <dependency>
                <groupId>org.mockito</groupId>
                <artifactId>mockito-core</artifactId>
                <version>${mockito-core.version}</version>
            </dependency>
            <!-- for generate a class instance. (where to use it ?)-->
            <!--            <dependency>-->
            <!--                <groupId>org.objenesis</groupId>-->
            <!--                <artifactId>objenesis</artifactId>-->
            <!--                <version>${objenesis.version}</version>-->
            <!--            </dependency>-->
            <dependency>
                <groupId>org.powermock</groupId>
                <artifactId>powermock-core</artifactId>
                <version>${powermock-core.version}</version>
            </dependency>
            <dependency>
                <groupId>org.powermock</groupId>
                <artifactId>powermock-api-mockito2</artifactId>
                <version>${powermock-core.version}</version>
            </dependency>
            <dependency>
                <groupId>org.powermock</groupId>
                <artifactId>powermock-module-junit4</artifactId>
                <version>${powermock-core.version}</version>
            </dependency>
            <dependency>
                <groupId>org.scala-lang</groupId>
                <artifactId>scala-library</artifactId>
                <version>${scala.version}</version>
            </dependency>
            <dependency>
                <groupId>org.scala-lang</groupId>
                <artifactId>scala-reflect</artifactId>
                <version>${scala.version}</version>
            </dependency>
            <dependency>
                <groupId>org.scalatest</groupId>
                <artifactId>scalatest_2.11</artifactId>
                <version>${scalatest_2.11.version}</version>
            </dependency>
            <dependency>
                <groupId>org.slf4j</groupId>
                <artifactId>jcl-over-slf4j</artifactId>
                <version>${org.slf4j.version}</version>
            </dependency>
            <dependency>
                <groupId>org.slf4j</groupId>
                <artifactId>jul-to-slf4j</artifactId>
                <version>${org.slf4j.version}</version>
            </dependency>
            <dependency>
                <groupId>org.slf4j</groupId>
                <artifactId>slf4j-api</artifactId>
                <version>${org.slf4j.version}</version>
            </dependency>
            <dependency>
                <groupId>org.slf4j</groupId>
                <artifactId>slf4j-reload4j</artifactId>
                <version>${org.slf4j.version}</version>
            </dependency>
            <dependency>
                <groupId>org.xerial.snappy</groupId>
                <artifactId>snappy-java</artifactId>
                <version>${snappy.version}</version>
            </dependency>
            <dependency>
                <groupId>org.apache.thrift</groupId>
                <artifactId>libthrift</artifactId>
                <version>${thrift.version}</version>
                <exclusions>
                    <exclusion>
                        <groupId>org.apache.httpcomponents</groupId>
                        <artifactId>httpclient</artifactId>
                    </exclusion>
                    <exclusion>
                        <groupId>org.apache.httpcomponents</groupId>
                        <artifactId>httpcore</artifactId>
                    </exclusion>
                    <exclusion>
                        <groupId>org.apache.tomcat.embed</groupId>
                        <artifactId>tomcat-embed-core</artifactId>
                    </exclusion>
                </exclusions>
            </dependency>
            <dependency>
                <groupId>io.airlift</groupId>
                <artifactId>units</artifactId>
                <version>${io.airlift.units.version}</version>
            </dependency>
            <dependency>
                <groupId>io.airlift</groupId>
                <artifactId>airline</artifactId>
                <version>${airline.version}</version>
            </dependency>
            <dependency>
                <groupId>io.airlift</groupId>
                <artifactId>slice</artifactId>
                <version>${io.airlift.slice.version}</version>
            </dependency>
            <dependency>
                <groupId>io.airlift</groupId>
                <artifactId>stats</artifactId>
                <version>${dep.airlift.version}</version>
            </dependency>
            <dependency>
                <groupId>io.airlift</groupId>
                <artifactId>concurrent</artifactId>
                <version>${dep.airlift.version}</version>
            </dependency>
            <dependency>
                <groupId>org.openjdk.jol</groupId>
                <artifactId>jol-core</artifactId>
                <version>${jol-core.version}</version>
            </dependency>
            <dependency>
                <groupId>org.fusesource.mqtt-client</groupId>
                <artifactId>mqtt-client</artifactId>
                <version>${mqtt-client.version}</version>
            </dependency>
            <!-- many dependencies (hadoop, spark, hive, flink) use findbugs but with different version...-->
            <dependency>
                <groupId>com.google.code.findbugs</groupId>
                <artifactId>jsr305</artifactId>
                <!-- spark uses the lastest version than hive, flink and hadoop-->
                <version>${google.code.findbugs.jsr305.version}</version>
            </dependency>
            <dependency>
                <groupId>com.google.code.gson</groupId>
                <artifactId>gson</artifactId>
                <version>${gson.version}</version>
            </dependency>
            <!-- for cli and test container -->
            <dependency>
                <groupId>net.java.dev.jna</groupId>
                <artifactId>jna</artifactId>
                <version>${jna.version}</version>
            </dependency>
            <!-- for hadoop connector -->
            <dependency>
                <groupId>org.apache.zookeeper</groupId>
                <artifactId>zookeeper</artifactId>
                <version>${zookeeper.version}</version>
            </dependency>
            <dependency>
                <groupId>commons-beanutils</groupId>
                <artifactId>commons-beanutils</artifactId>
                <version>${commons-beanutils.version}</version>
            </dependency>
            <!-- for test-container and hadoop conflict-->
            <dependency>
                <groupId>org.apache.commons</groupId>
                <artifactId>commons-compress</artifactId>
                <version>${commons-compress.version}</version>
            </dependency>
            <!-- for spark-iotdb-connector and hadoop connector conflict -->
            <dependency>
                <groupId>org.apache.httpcomponents</groupId>
                <artifactId>httpclient</artifactId>
                <version>${httpclient.version}</version>
            </dependency>
            <!-- for spark-iotdb conflict -->
            <dependency>
                <groupId>com.google.errorprone</groupId>
                <artifactId>error_prone_annotations</artifactId>
                <version>${error_prone_annotations.version}</version>
            </dependency>
            <dependency>
                <groupId>org.apache.httpcomponents</groupId>
                <artifactId>httpcore</artifactId>
                <version>${httpcore.version}</version>
            </dependency>
            <!-- for hive connector-->
            <dependency>
                <groupId>com.github.ben-manes.caffeine</groupId>
                <artifactId>caffeine</artifactId>
                <version>${caffeine}</version>
            </dependency>
            <dependency>
                <groupId>org.awaitility</groupId>
                <artifactId>awaitility</artifactId>
                <version>${awaitility.version}</version>
            </dependency>
            <dependency>
                <groupId>org.apache.commons</groupId>
                <artifactId>commons-csv</artifactId>
                <version>${commons-csv.version}</version>
            </dependency>
            <dependency>
                <groupId>commons-lang</groupId>
                <artifactId>commons-lang</artifactId>
                <version>${commons-lang.version}</version>
            </dependency>
            <dependency>
                <groupId>org.influxdb</groupId>
                <artifactId>influxdb-java</artifactId>
                <version>${influxdb-java.version}</version>
            </dependency>
            <dependency>
                <groupId>com.github.wendykierp</groupId>
                <artifactId>JTransforms</artifactId>
                <version>${JTransforms.version}</version>
            </dependency>
        </dependencies>
    </dependencyManagement>
    <dependencies>
        <dependency>
            <groupId>ch.qos.logback</groupId>
            <artifactId>logback-classic</artifactId>
        </dependency>
        <dependency>
            <groupId>org.slf4j</groupId>
            <artifactId>slf4j-api</artifactId>
        </dependency>
        <dependency>
            <groupId>junit</groupId>
            <artifactId>junit</artifactId>
            <scope>test</scope>
        </dependency>
        <dependency>
            <groupId>org.testcontainers</groupId>
            <artifactId>testcontainers</artifactId>
            <version>${testcontainers.version}</version>
            <scope>test</scope>
        </dependency>
        <dependency>
            <groupId>org.apache.commons</groupId>
            <artifactId>commons-jexl3</artifactId>
            <version>3.2.1</version>
        </dependency>
    </dependencies>
    <build>
        <pluginManagement>
            <plugins>
                <!-- using `mvn -N versions:update-child-modules` can update the version
                of child modules to what their parent claims -->
                <plugin>
                    <groupId>org.codehaus.mojo</groupId>
                    <artifactId>versions-maven-plugin</artifactId>
                    <version>2.3</version>
                    <configuration>
                        <generateBackupPoms>false</generateBackupPoms>
                    </configuration>
                </plugin>
                <plugin>
                    <groupId>org.apache.maven.plugins</groupId>
                    <artifactId>maven-javadoc-plugin</artifactId>
                    <configuration>
                        <excludePackageNames>*thrift*</excludePackageNames>
                        <!--
                          This will suppress the generation of a hidden timestamp at the top of each generated html page
                          and hopefully let the site generation nod to too big updates every time.
                        -->
                        <notimestamp>true</notimestamp>
                        <!--Don't fail the build, just because there were issues in the JavaDoc generation.-->
                        <failOnError>false</failOnError>
                    </configuration>
                </plugin>
                <!--
                  We need to increase the memory available to tests as we were
                  getting out-of-memory errors when building on windows machines.
                -->
                <plugin>
                    <groupId>org.apache.maven.plugins</groupId>
                    <artifactId>maven-surefire-plugin</artifactId>
                    <configuration>
                        <argLine>${argLine} -Xmx1024m</argLine>
                    </configuration>
                </plugin>
                <!--
                    Plugin for doing the code analysis.
                -->
                <plugin>
                    <groupId>org.sonarsource.scanner.maven</groupId>
                    <artifactId>sonar-maven-plugin</artifactId>
                    <version>3.6.1.1688</version>
                </plugin>
                <plugin>
                    <groupId>org.apache.rat</groupId>
                    <artifactId>apache-rat-plugin</artifactId>
                    <configuration>
                        <consoleOutput>true</consoleOutput>
                        <excludes>
                            <!-- Git related files -->
                            <exclude>**/.git/**</exclude>
                            <exclude>**/.mvn/**</exclude>
                            <exclude>**/.gitignore</exclude>
                            <exclude>**/.gitmodules</exclude>
                            <exclude>**/.git-blame-ignore-revs</exclude>
                            <!-- Maven related files -->
                            <exclude>**/target/**</exclude>
                            <!-- Eclipse related files -->
                            <exclude>**/.project</exclude>
                            <exclude>**/.settings/**</exclude>
                            <exclude>**/.classpath</exclude>
                            <!-- IntelliJ related files -->
                            <exclude>**/.idea/**</exclude>
                            <exclude>**/*.iml</exclude>
                            <!-- Runtime log -->
                            <exclude>**/*.log</exclude>
                            <!-- Exclude CVS files -->
                            <exclude>**/*.cvs</exclude>
                            <!-- licenses -->
                            <exclude>licenses/*</exclude>
                            <!-- only for Travis CI with WinOS-->
                            <exclude>hadoopbin</exclude>
                            <exclude>windowssystem32</exclude>
                            <!-- generated by Github -->
                            <exclude>**/.github/**</exclude>
                            <!-- figures -->
                            <exclude>**/.eps</exclude>
                            <exclude>**/.png</exclude>
                            <exclude>**/.jpg</exclude>
                            <exclude>**/.jpeg</exclude>
                            <!--Generated by Apache Release -->
                            <exclude>local-snapshots-dir/**</exclude>
                            <!-- JSON can't contain comments and therefore no Apache header -->
                            <exclude>*.json</exclude>
                            <!-- visualization plans -->
                            <exclude>**/*.plan</exclude>
                            <exclude>**/NOTICE-binary</exclude>
                            <exclude>**/LICENSE-binary</exclude>
                            <!-- json does not support comments-->
                            <exclude>**/*.json</exclude>
                            <!-- the zeppelin export file format-->
                            <exclude>**/*.zpln</exclude>
                            <!-- exclude go.mod, go.sum and rpc/* in iotdb-client-go submodule-->
                            <exclude>**/go.mod</exclude>
                            <exclude>**/go.sum</exclude>
                            <exclude>client-go/rpc/*</exclude>
                            <!-- python -->
                            <exclude>.pytest_cache/**</exclude>
                            <exclude>venv/**</exclude>
                            <exclude>apache_iotdb.egg-info/**</exclude>
                            <exclude>**/iotdb/thrift/__init__.py</exclude>
                            <exclude>**/iotdb/thrift/rpc/__init__.py</exclude>
                            <exclude>**/iotdb/thrift/common/__init__.py</exclude>
                            <!-- Java SPI uses files in resources/META-INF/services-->
                            <exclude>**/resources/META-INF/services/**</exclude>
                            <!-- grafana plugin -->
                            <exclude>**/yarn.lock</exclude>
                            <!-- site-->
                            <exclude>**/redirects</exclude>
                        </excludes>
                    </configuration>
                </plugin>
                <plugin>
                    <groupId>com.diffplug.spotless</groupId>
                    <artifactId>spotless-maven-plugin</artifactId>
                    <version>${spotless.version}</version>
                    <configuration>
                        <java>
                            <googleJavaFormat>
                                <version>${google.java.format.version}</version>
                                <style>GOOGLE</style>
                            </googleJavaFormat>
                            <importOrder>
                                <order>org.apache.iotdb,,javax,java,\#</order>
                            </importOrder>
                            <removeUnusedImports/>
                        </java>
                        <lineEndings>UNIX</lineEndings>
                    </configuration>
                    <executions>
                        <execution>
                            <id>spotless-check</id>
                            <phase>validate</phase>
                            <goals>
                                <goal>check</goal>
                            </goals>
                        </execution>
                    </executions>
                </plugin>
            </plugins>
        </pluginManagement>
        <plugins>
            <plugin>
                <groupId>org.eluder.coveralls</groupId>
                <artifactId>coveralls-maven-plugin</artifactId>
                <version>4.3.0</version>
                <configuration>
                    <jacocoReports>
                        <jacocoReport>code-coverage/target/jacoco-merged-reports/jacoco.xml</jacocoReport>
                    </jacocoReports>
                    <sourceEncoding>UTF-8</sourceEncoding>
                    <sourceDirectories>
                        <!-- put all source folders not in src/main/java here-->
                        <sourceDirectory>antlr/target/generated-sources/antlr4</sourceDirectory>
                        <sourceDirectory>thrift/target/generated-sources/thrift</sourceDirectory>
                        <sourceDirectory>thrift-commons/target/generated-sources/thrift</sourceDirectory>
                        <sourceDirectory>thrift-confignode/target/generated-sources/thrift</sourceDirectory>
                        <sourceDirectory>thrift-iot-consensus/target/generated-sources/thrift</sourceDirectory>
                        <sourceDirectory>thrift-sync/target/generated-sources/thrift</sourceDirectory>
                        <sourceDirectory>thrift-cluster/target/generated-sources/thrift</sourceDirectory>
                        <sourceDirectory>thrift-influxdb/target/generated-sources/thrift</sourceDirectory>
                        <sourceDirectory>openapi/target/generated-sources/java/src/gen/java</sourceDirectory>
                        <sourceDirectory>openapi/target/generated-sources/java/src/main/java</sourceDirectory>
                        <sourceDirectory>spark-iotdb-connector/src/main/scala</sourceDirectory>
                        <sourceDirectory>spark-tsfile/src/main/scala</sourceDirectory>
                    </sourceDirectories>
                </configuration>
                <!-- JDK11 removes the following libs. We have to add them-->
                <dependencies>
                    <dependency>
                        <groupId>javax.xml.bind</groupId>
                        <artifactId>jaxb-api</artifactId>
                        <version>2.4.0-b180830.0359</version>
                    </dependency>
                    <dependency>
                        <groupId>com.sun.xml.bind</groupId>
                        <artifactId>jaxb-core</artifactId>
                        <version>2.3.0</version>
                    </dependency>
                    <dependency>
                        <groupId>com.sun.xml.bind</groupId>
                        <artifactId>jaxb-impl</artifactId>
                        <version>2.3.6</version>
                    </dependency>
                </dependencies>
            </plugin>
            <!--
                      Strange things usually happen if you run with a too low Java version.
                      This plugin not only checks the minimum java version of 1.8, but also
                      checks all dependencies (and transitive dependencies) for reported CVEs.
                    -->
            <plugin>
                <groupId>org.apache.maven.plugins</groupId>
                <artifactId>maven-enforcer-plugin</artifactId>
                <version>3.0.0-M2</version>
                <!--$NO-MVN-MAN-VER$-->
                <executions>
                    <!-- Ensure we're not mixing dependency versions -->
                    <execution>
                        <id>enforce-version-convergence</id>
                        <phase>validate</phase>
                        <configuration>
                            <rules>
                                <dependencyConvergence/>
                            </rules>
                        </configuration>
                        <goals>
                            <goal>enforce</goal>
                        </goals>
                    </execution>
                    <!--
                        Fails the build if classes are included from multiple
                        artifacts and these are not identical.
                    -->
                    <!--execution>
                        <id>enforce-ban-duplicate-classes</id>
                        <goals>
                            <goal>enforce</goal>
                        </goals>
                        <configuration>
                            <rules>
                                <banDuplicateClasses>
                                    <scopes>
                                        <scope>compile</scope>
                                        <scope>provided</scope>
                                    </scopes>
                                    <findAllDuplicates>true</findAllDuplicates>
                                    <ignoreWhenIdentical>true</ignoreWhenIdentical>
                                </banDuplicateClasses>
                            </rules>
                            <fail>true</fail>
                        </configuration>
                    </execution-->
                    <!-- Make sure no dependencies are used for which known vulnerabilities exist. -->
                    <execution>
                        <id>vulnerability-checks</id>
                        <phase>validate</phase>
                        <goals>
                            <goal>enforce</goal>
                        </goals>
                        <configuration>
                            <!-- Just generate warnings for now -->
                            <fail>false</fail>
                            <rules>
                                <requireJavaVersion>
                                    <version>1.8.0</version>
                                </requireJavaVersion>
                                <!-- Disabled for now as it breaks the ability to build single modules -->
                                <!--reactorModuleConvergence/-->
                                <banVulnerable implementation="org.sonatype.ossindex.maven.enforcer.BanVulnerableDependencies"/>
                            </rules>
                        </configuration>
                    </execution>
                </executions>
                <dependencies>
                    <dependency>
                        <groupId>org.sonatype.ossindex.maven</groupId>
                        <artifactId>ossindex-maven-enforcer-rules</artifactId>
                        <version>1.0.0</version>
                    </dependency>
                    <dependency>
                        <groupId>org.codehaus.mojo</groupId>
                        <artifactId>extra-enforcer-rules</artifactId>
                        <version>1.4</version>
                    </dependency>
                </dependencies>
            </plugin>
            <!--
              Even if Maven transitively pulls in dependencies, relying on these can
              quite often cause hard to find problems. So it's a good practice to make
              sure everything directly required is also directly added as a dependency.
              On the other side adding unused dependency only over-complicates the
              the dependency graph, so the maven-dependency-plugin checks we depend on
              what we need and only that and that runtime dependencies are correctly
              imported with runtime scope.
            -->
            <plugin>
                <groupId>org.apache.maven.plugins</groupId>
                <artifactId>maven-dependency-plugin</artifactId>
                <executions>
                    <execution>
                        <id>check-dependencies</id>
                        <phase>verify</phase>
                        <goals>
                            <goal>analyze-only</goal>
                        </goals>
                        <configuration>
                            <failOnWarning>false</failOnWarning>
                        </configuration>
                    </execution>
                </executions>
            </plugin>
            <plugin>
                <groupId>net.revelc.code.formatter</groupId>
                <artifactId>formatter-maven-plugin</artifactId>
                <version>2.8.1</version>
            </plugin>
            <!--for code style check -->
            <plugin>
                <groupId>org.apache.maven.plugins</groupId>
                <artifactId>maven-checkstyle-plugin</artifactId>
                <version>3.1.2</version>
                <dependencies>
                    <dependency>
                        <groupId>com.puppycrawl.tools</groupId>
                        <artifactId>checkstyle</artifactId>
                        <version>8.45.1</version>
                    </dependency>
                </dependencies>
                <executions>
                    <execution>
                        <id>validate</id>
                        <phase>validate</phase>
                        <goals>
                            <goal>check</goal>
                        </goals>
                        <configuration>
                            <outputFile>target/checkstyle-report.xml</outputFile>
                            <configLocation>checkstyle.xml</configLocation>
                        </configuration>
                    </execution>
                </executions>
                <configuration>
                    <configLocation>checkstyle.xml</configLocation>
                    <includeTestSourceDirectory>true</includeTestSourceDirectory>
                </configuration>
            </plugin>
            <!--
              Check if all files contain Apache headers in them.
              Ignore this plugin, we use license-maven-plugin to check apache header.
            -->
            <plugin>
                <groupId>org.apache.rat</groupId>
                <artifactId>apache-rat-plugin</artifactId>
                <executions>
                    <execution>
                        <id>license-check</id>
                        <phase>verify</phase>
                        <goals>
                            <goal>check</goal>
                        </goals>
                    </execution>
                </executions>
            </plugin>
            <plugin>
                <groupId>au.com.acegi</groupId>
                <artifactId>xml-format-maven-plugin</artifactId>
                <version>3.0.7</version>
                <executions>
                    <execution>
                        <id>xml-format</id>
                        <phase>compile</phase>
                        <goals>
                            <goal>xml-format</goal>
                        </goals>
                        <configuration>
                            <!-- configure your formatting preferences here (see link below) -->
                            <indentSize>4</indentSize>
                            <excludes>
                                <exclude>**/target/**</exclude>
                                <exclude>**/checkstyle.xml</exclude>
                                <exclude>**/import-control.xml</exclude>
                            </excludes>
                        </configuration>
                    </execution>
                </executions>
            </plugin>
            <!--
              Generate the legally required text files in the jars
            -->
            <plugin>
                <groupId>org.apache.maven.plugins</groupId>
                <artifactId>maven-remote-resources-plugin</artifactId>
                <executions>
                    <execution>
                        <id>process-resource-bundles</id>
                        <goals>
                            <goal>process</goal>
                        </goals>
                        <configuration>
                            <resourceBundles>
                                <!-- Will generate META-INF/{DEPENDENCIES,LICENSE,NOTICE} -->
                                <resourceBundle>org.apache:apache-jar-resource-bundle:1.4</resourceBundle>
                            </resourceBundles>
                            <!-- Content in this directory will be appended to generated resources -->
                            <appendedResourcesDirectory>${basedir}/src/remote-resources</appendedResourcesDirectory>
                        </configuration>
                    </execution>
                </executions>
            </plugin>
            <plugin>
                <!-- Separates the unit tests from the integration tests. -->
                <groupId>org.apache.maven.plugins</groupId>
                <artifactId>maven-surefire-plugin</artifactId>
                <executions>
                    <execution>
                        <id>unit-tests</id>
                        <phase>test</phase>
                        <goals>
                            <goal>test</goal>
                        </goals>
                        <configuration>
                            <includes>
                                <!-- Include unit tests within integration-test phase. -->
                                <include>src/test/**/*Test.java</include>
                            </includes>
                            <excludes>
                                <!-- Exclude integration tests within (unit) test phase. -->
                                <exclude>src/test/**/*IT.java</exclude>
                            </excludes>
                        </configuration>
                    </execution>
                    <execution>
                        <id>integration-tests</id>
                        <phase>integration-test</phase>
                        <goals>
                            <goal>test</goal>
                        </goals>
                        <configuration>
                            <includes>
                                <!-- Include integration tests within integration-test phase. -->
                                <include>src/test/**/*IT.java</include>
                            </includes>
                            <excludes>
                                <!-- Exclude unit tests within (unit) test phase. -->
                                <exclude>src/test/**/*Test.java</exclude>
                            </excludes>
                        </configuration>
                    </execution>
                </executions>
            </plugin>
            <!-- Also package the sources as jar -->
            <plugin>
                <groupId>org.apache.maven.plugins</groupId>
                <artifactId>maven-source-plugin</artifactId>
                <version>3.2.0</version>
                <executions>
                    <execution>
                        <id>create-source-package</id>
                        <phase>package</phase>
                        <goals>
                            <goal>jar</goal>
                        </goals>
                    </execution>
                </executions>
            </plugin>
        </plugins>
    </build>
    <profiles>
        <!-- spotless is too slow, so we put it into a profile to skip it if needed -->
        <profile>
            <id>spotless</id>
            <activation>
                <!-- activeByDefault does not take effect-->
                <file>
                    <exists>.</exists>
                </file>
            </activation>
            <build>
                <plugins>
                    <plugin>
                        <groupId>com.diffplug.spotless</groupId>
                        <artifactId>spotless-maven-plugin</artifactId>
                    </plugin>
                </plugins>
            </build>
        </profile>
        <!--
          A set of profiles defining the different properties needed to download and run thrift
          They are automatically activated depending on the OS you are using.
        -->
        <profile>
            <id>windows</id>
            <activation>
                <os>
                    <family>windows</family>
                </os>
            </activation>
            <properties>
                <os.classifier>windows-x86_64</os.classifier>
                <thrift.download-url>http://archive.apache.org/dist/thrift/${thrift.version}/thrift-${thrift.version}.exe</thrift.download-url>
                <thrift.executable>thrift-${thrift.version}-win-x86_64.exe</thrift.executable>
                <thrift.skip-making-executable>true</thrift.skip-making-executable>
                <thrift.exec-cmd.executable>echo</thrift.exec-cmd.executable>
                <thrift.exec-cmd.args>"Do nothing"</thrift.exec-cmd.args>
            </properties>
        </profile>
        <!-- Has to be listed before "mac" as it seems a mac is both "mac" and "unix" -->
        <profile>
            <id>unix</id>
            <activation>
                <os>
                    <family>unix</family>
                </os>
            </activation>
            <properties>
                <os.classifier>linux-x86_64</os.classifier>
                <thrift.download-url>https://github.com/apache/iotdb-bin-resources/raw/main/compile-tools/thrift-0.14-ubuntu</thrift.download-url>
                <thrift.executable>thrift_0.14.1_linux.exe</thrift.executable>
                <thrift.skip-making-executable>false</thrift.skip-making-executable>
                <thrift.exec-cmd.executable>chmod</thrift.exec-cmd.executable>
                <thrift.exec-cmd.args>+x ${project.build.directory}/tools/${thrift.executable}</thrift.exec-cmd.args>
            </properties>
        </profile>
        <profile>
            <id>mac</id>
            <activation>
                <os>
                    <family>mac</family>
                </os>
            </activation>
            <properties>
                <os.classifier>mac-x86_64</os.classifier>
                <thrift.download-url>https://github.com/apache/iotdb-bin-resources/raw/main/compile-tools/thrift-0.14-MacOS</thrift.download-url>
                <thrift.executable>thrift_0.14.1_mac.exe</thrift.executable>
                <thrift.skip-making-executable>false</thrift.skip-making-executable>
                <thrift.exec-cmd.executable>chmod</thrift.exec-cmd.executable>
                <thrift.exec-cmd.args>+x ${project.build.directory}/tools/${thrift.executable}</thrift.exec-cmd.args>
            </properties>
        </profile>
        <!-- for TestContainer. As it requires docker, we have to detect whether docker exists.-->
        <profile>
            <!-- Mac and Unix-->
            <id>unixDockerCheck</id>
            <activation>
                <file>
                    <exists>/var/run/docker.sock</exists>
                </file>
            </activation>
            <modules>
                <module>testcontainer</module>
            </modules>
        </profile>
        <profile>
            <id>WinDockerCheck</id>
            <activation>
                <file>
                    <exists>C:\Program Files\Docker\Docker\resources\bin\docker.exe</exists>
                </file>
            </activation>
            <modules>
                <module>testcontainer</module>
            </modules>
        </profile>
        <!-- Some APIs were removed in Java 11, so we need to add replacements -->
        <profile>
            <id>java-11-and-above</id>
            <activation>
                <!-- This needs to be updated as soon as Java 20 is shipped -->
                <jdk>[11,20)</jdk>
            </activation>
            <properties>
                <maven.compiler.release>8</maven.compiler.release>
                <!-- change to 1.15.0 will modify many codes (all are javadocs), we change it to 1.15.0
                until: iotdb decides to do not support jdk8-->
                <google.java.format.version>1.7</google.java.format.version>
            </properties>
            <dependencies>
                <!-- for jdk-11 -->
                <dependency>
                    <groupId>javax.annotation</groupId>
                    <artifactId>javax.annotation-api</artifactId>
                </dependency>
                <dependency>
                    <groupId>javax.xml.bind</groupId>
                    <artifactId>jaxb-api</artifactId>
                </dependency>
                <dependency>
                    <groupId>org.glassfish.jaxb</groupId>
                    <artifactId>jaxb-runtime</artifactId>
                </dependency>
            </dependencies>
        </profile>
        <!-- Add argLine for Java 16 and above, due to [JEP 396: Strongly Encapsulate JDK Internals by Default]
          (https://openjdk.java.net/jeps/396) -->
        <profile>
            <id>java-16-and-above</id>
            <activation>
                <!-- This needs to be updated as soon as Java 20 is shipped -->
                <jdk>[16,20)</jdk>
            </activation>
            <properties>
                <maven.compiler.release>8</maven.compiler.release>
                <argLine>--illegal-access=permit --add-opens=java.base/java.util.concurrent=ALL-UNNAMED --add-opens=java.base/java.lang=ALL-UNNAMED --add-opens=java.base/java.util=ALL-UNNAMED --add-opens=java.base/java.nio=ALL-UNNAMED --add-opens=java.base/java.io=ALL-UNNAMED --add-opens=java.base/java.net=ALL-UNNAMED --add-exports=jdk.compiler/com.sun.tools.javac.util=ALL-UNNAMED --add-exports=jdk.compiler/com.sun.tools.javac.api=ALL-UNNAMED --add-exports=jdk.compiler/com.sun.tools.javac.file=ALL-UNNAMED --add-exports=jdk.compiler/com.sun.tools.javac.parser=ALL-UNNAMED --add-exports=jdk.compiler/com.sun.tools.javac.tree=ALL-UNNAMED</argLine>
            </properties>
        </profile>
        <!--
          Self activating profile, that activates itself as soon as a "src/main/thrift" directory is found.
          The different plugins here download the thrift executable matching the current os, make that
          executable (on mac and unix/linux) and run the code generation.

          Note to the Download: The download-maven-plugin checks if a resource is previously downloaded
          and only downloads each file once. It caches downloaded files in:
          {maven local repo}/.cache/download-maven-plugin
        -->
        <profile>
            <id>thrift-generation</id>
            <activation>
                <file>
                    <exists>src/main/thrift</exists>
                </file>
            </activation>
            <properties>
                <thrift.exec.absolute.path>${project.build.directory}/tools/${thrift.executable}</thrift.exec.absolute.path>
            </properties>
            <build>
                <plugins>
                    <plugin>
                        <groupId>com.googlecode.maven-download-plugin</groupId>
                        <artifactId>download-maven-plugin</artifactId>
                        <version>1.6.7</version>
                        <executions>
                            <execution>
                                <id>get-thrift-executable</id>
                                <phase>generate-sources</phase>
                                <goals>
                                    <goal>wget</goal>
                                </goals>
                                <configuration>
                                    <url>${thrift.download-url}</url>
                                    <outputDirectory>${project.build.directory}/tools</outputDirectory>
                                    <outputFileName>${thrift.executable}</outputFileName>
                                </configuration>
                            </execution>
                        </executions>
                    </plugin>
                    <plugin>
                        <groupId>org.codehaus.mojo</groupId>
                        <artifactId>exec-maven-plugin</artifactId>
                        <version>1.6.0</version>
                        <executions>
                            <execution>
                                <id>make-thrift-executable-executable</id>
                                <phase>generate-sources</phase>
                                <goals>
                                    <goal>exec</goal>
                                </goals>
                                <configuration>
                                    <skip>${thrift.skip-making-executable}</skip>
                                    <executable>${thrift.exec-cmd.executable}</executable>
                                    <commandlineArgs>${thrift.exec-cmd.args}</commandlineArgs>
                                </configuration>
                            </execution>
                        </executions>
                    </plugin>
                    <plugin>
                        <groupId>org.apache.thrift.tools</groupId>
                        <artifactId>maven-thrift-plugin</artifactId>
                        <version>0.1.11</version>
                        <executions>
                            <execution>
                                <id>generate-thrift-sources-java</id>
                                <phase>generate-sources</phase>
                                <goals>
                                    <goal>compile</goal>
                                </goals>
                                <configuration>
                                    <generator>java</generator>
                                    <thriftExecutable>${thrift.exec.absolute.path}</thriftExecutable>
                                    <thriftSourceRoot>${basedir}/src/main/thrift</thriftSourceRoot>
                                </configuration>
                            </execution>
                            <execution>
                                <id>generate-thrift-sources-python</id>
                                <phase>generate-sources</phase>
                                <goals>
                                    <goal>compile</goal>
                                </goals>
                                <configuration>
                                    <generator>py</generator>
                                    <thriftExecutable>${thrift.exec.absolute.path}</thriftExecutable>
                                    <thriftSourceRoot>${basedir}/src/main/thrift</thriftSourceRoot>
                                    <includes>**/common.thrift,**/client.thrift,**/datanode.thrift,**/confignode.thrift,**/mlnode.thrift</includes>
                                    <outputDirectory>${project.build.directory}/generated-sources-python/</outputDirectory>
                                </configuration>
                            </execution>
                            <execution>
                                <id>generate-thrift-sources-go</id>
                                <phase>generate-sources</phase>
                                <goals>
                                    <goal>compile</goal>
                                </goals>
                                <configuration>
                                    <generator>go</generator>
                                    <thriftExecutable>${thrift.exec.absolute.path}</thriftExecutable>
                                    <thriftSourceRoot>${basedir}/src/main/thrift</thriftSourceRoot>
                                    <includes>**/common.thrift,**/client.thrift</includes>
                                    <outputDirectory>${project.build.directory}/generated-sources-go</outputDirectory>
                                </configuration>
                            </execution>
                        </executions>
                    </plugin>
                </plugins>
            </build>
        </profile>
        <!-- Make sure the source assembly has the right name -->
        <profile>
            <id>apache-release</id>
            <build>
                <plugins>
                    <plugin>
                        <groupId>org.apache.maven.plugins</groupId>
                        <artifactId>maven-assembly-plugin</artifactId>
                        <version>${maven.assembly.version}</version>
                        <executions>
                            <execution>
                                <id>source-release-assembly</id>
                                <phase>package</phase>
                                <goals>
                                    <goal>single</goal>
                                </goals>
                                <!-- heads up: combine.self in the following is highlighted
                                    as an error in Eclipse's xml editor view.
                                    Just ignore that.
                                    See  https://issues.apache.org/jira/browse/MNG-5454  sigh.
                                 -->
                                <configuration combine.self="append">
                                    <finalName>apache-iotdb-${project.version}</finalName>
                                    <archive>
                                        <manifest>
                                            <addDefaultImplementationEntries>true</addDefaultImplementationEntries>
                                            <addDefaultSpecificationEntries>true</addDefaultSpecificationEntries>
                                        </manifest>
                                    </archive>
                                </configuration>
                            </execution>
                        </executions>
                    </plugin>
                    <!--
                      Create SHA512 checksum files for the release artifacts.
                    -->
                    <plugin>
                        <groupId>net.nicoulaj.maven.plugins</groupId>
                        <artifactId>checksum-maven-plugin</artifactId>
                        <version>1.8</version>
                        <executions>
                            <execution>
                                <id>sign-source-release</id>
                                <phase>package</phase>
                                <goals>
                                    <goal>files</goal>
                                </goals>
                                <configuration>
                                    <algorithms>
                                        <algorithm>SHA-512</algorithm>
                                    </algorithms>
                                    <fileSets>
                                        <fileSet>
                                            <directory>${project.build.directory}</directory>
                                            <includes>
                                                <include>apache-iotdb-${project.version}-source-release.zip</include>
                                            </includes>
                                        </fileSet>
                                    </fileSets>
                                </configuration>
                            </execution>
                        </executions>
                    </plugin>
                </plugins>
            </build>
        </profile>
        <!-- enable site-->
        <!-- use `mvn package -P site -pl site` to compile the site module only -->
        <profile>
            <id>site</id>
            <modules>
                <module>site</module>
            </modules>
        </profile>
        <!-- code coverage for ut and it, and then merge them together.-->
        <profile>
            <id>code-coverage</id>
            <modules>
                <module>code-coverage</module>
            </modules>
            <build>
                <plugins>
                    <!-- Jacoco is a code coverage analysis plugin when tests run.
                    (not a static code analysis tool)-->
                    <plugin>
                        <groupId>org.jacoco</groupId>
                        <artifactId>jacoco-maven-plugin</artifactId>
                        <version>0.8.7</version>
                        <configuration>
                            <excludes>
                                <exclude>org/apache/iotdb/service/sync/thrift/*</exclude>
                                <exclude>org/apache/iotdb/service/rpc/thrift/*</exclude>
                                <exclude>org/apache/iotdb/protocol/influxdb/rpc/thrift/*</exclude>
                                <exclude>org/apache/iotdb/db/qp/sql/*</exclude>
                            </excludes>
                            <rules>
                                <rule implementation="org.jacoco.maven.RuleConfiguration">
                                    <element>BUNDLE</element>
                                    <limits>　　
                                        <!-- Cover methodes >=30%. (the plugin does not support
                                        ignore getter and setter and toString etc..) -->
                                        <limit implementation="org.jacoco.report.check.Limit">
                                            <counter>METHOD</counter>
                                            <value>COVEREDRATIO</value>
                                            <minimum>0.00</minimum>
                                        </limit>
                                        <!-- if-else, swtich etc.. >=70% -->
                                        <limit implementation="org.jacoco.report.check.Limit">
                                            <counter>BRANCH</counter>
                                            <value>COVEREDRATIO</value>
                                            <minimum>0.00</minimum>
                                        </limit>
                                        <!-- class files >=95% -->
                                        <limit implementation="org.jacoco.report.check.Limit">
                                            <counter>CLASS</counter>
                                            <value>COVEREDRATIO</value>
                                            <minimum>0.00</minimum>
                                        </limit>
                                    </limits>
                                </rule>
                            </rules>
                        </configuration>
                        <executions>
                            <!-- see https://natritmeyer.com/howto/reporting-aggregated-unit-and-integration-test-coverage-with-jacoco/-->
                            <!-- For UT-->
                            <execution>
                                <id>prepare-ut</id>
                                <goals>
                                    <goal>prepare-agent</goal>
                                </goals>
                                <configuration>
                                    <destFile>${project.build.directory}/${project.build.finalName}-jacoco-unit-tests.exec</destFile>
                                    <propertyName>surefire.jacoco.args</propertyName>
                                </configuration>
                            </execution>
                            <!-- attached to Maven test phase -->
                            <execution>
                                <id>ut-report</id>
                                <phase>test</phase>
                                <goals>
                                    <goal>report</goal>
                                    <goal>check</goal>
                                </goals>
                                <configuration>
                                    <dataFile>${project.build.directory}/${project.build.finalName}-jacoco-unit-tests.exec</dataFile>
                                    <outputDirectory>${project.build.directory}/jacoco-unit-reports</outputDirectory>
                                </configuration>
                            </execution>
                            <!-- For IT-->
                            <execution>
                                <id>before-integration-test-execution</id>
                                <phase>pre-integration-test</phase>
                                <goals>
                                    <goal>prepare-agent</goal>
                                </goals>
                                <configuration>
                                    <destFile>${project.build.directory}/${project.build.finalName}-jacoco-integration-tests.exec</destFile>
                                    <propertyName>failsafe.jacoco.args</propertyName>
                                </configuration>
                            </execution>
                            <execution>
                                <id>after-integration-test-execution</id>
                                <phase>integration-test</phase>
                                <goals>
                                    <goal>report</goal>
                                    <goal>check</goal>
                                </goals>
                                <configuration>
                                    <dataFile>${project.build.directory}/${project.build.finalName}-jacoco-integration-tests.exec</dataFile>
                                    <outputDirectory>${project.build.directory}/jacoco-integration-reports</outputDirectory>
                                </configuration>
                            </execution>
                            <execution>
                                <id>merge-unit-and-integration</id>
                                <phase>post-integration-test</phase>
                                <goals>
                                    <goal>merge</goal>
                                </goals>
                                <configuration>
                                    <fileSets>
                                        <fileSet>
                                            <directory>${project.build.directory}/</directory>
                                            <includes>
                                                <include>*.exec</include>
                                            </includes>
                                        </fileSet>
                                    </fileSets>
                                    <destFile>${project.build.directory}/${project.build.finalName}-merged.exec</destFile>
                                </configuration>
                            </execution>
                            <execution>
                                <id>create-merged-report</id>
                                <phase>post-integration-test</phase>
                                <goals>
                                    <goal>report</goal>
                                    <goal>check</goal>
                                </goals>
                                <configuration>
                                    <dataFile>${project.build.directory}/${project.build.finalName}-merged.exec</dataFile>
                                    <outputDirectory>${project.build.directory}/jacoco-merged-reports</outputDirectory>
                                </configuration>
                            </execution>
                        </executions>
                    </plugin>
                    <!-- overwrite argLine-->
                    <plugin>
                        <groupId>org.apache.maven.plugins</groupId>
                        <artifactId>maven-surefire-plugin</artifactId>
                        <configuration>
                            <argLine>${argLine} @{surefire.jacoco.args} -Xmx1024m</argLine>
                        </configuration>
                    </plugin>
                    <!-- for IT-->
                    <plugin>
                        <groupId>org.apache.maven.plugins</groupId>
                        <artifactId>maven-failsafe-plugin</artifactId>
                        <configuration>
                            <argLine>${argLine} @{failsafe.jacoco.args} -Xmx1024m</argLine>
                        </configuration>
                        <executions>
                            <execution>
                                <goals>
                                    <goal>integration-test</goal>
                                    <goal>verify</goal>
                                </goals>
                            </execution>
                        </executions>
                    </plugin>
                </plugins>
            </build>
        </profile>
        <!-- upload code coverage report to coveralls.io-->
        <!-- to enable coveralls locally, you need to get the repoToken from https://coveralls.io/github/apache/iotdb.
             use `mvn post-integration-test -Pcode-coverage -DrepoToken=TOKEN`-->
        <profile>
            <id>enforce</id>
            <properties>
                <enforcer.skip>false</enforcer.skip>
            </properties>
        </profile>
    </profiles>
</project><|MERGE_RESOLUTION|>--- conflicted
+++ resolved
@@ -28,11 +28,7 @@
     </parent>
     <groupId>org.apache.iotdb</groupId>
     <artifactId>iotdb-parent</artifactId>
-<<<<<<< HEAD
-    <version>0.14.0</version>
-=======
     <version>1.1.0-SNAPSHOT</version>
->>>>>>> 27549169
     <packaging>pom</packaging>
     <name>Apache IoTDB Project Parent POM</name>
     <description>This is the top level project that builds, packages the tsfile, iotdb engine, jdbc, and integration libs.</description>
