<?xml version="1.0" encoding="UTF-8"?>
<!--

    Licensed to the Apache Software Foundation (ASF) under one
    or more contributor license agreements.  See the NOTICE file
    distributed with this work for additional information
    regarding copyright ownership.  The ASF licenses this file
    to you under the Apache License, Version 2.0 (the
    "License"); you may not use this file except in compliance
    with the License.  You may obtain a copy of the License at

        http://www.apache.org/licenses/LICENSE-2.0

    Unless required by applicable law or agreed to in writing,
    software distributed under the License is distributed on an
    "AS IS" BASIS, WITHOUT WARRANTIES OR CONDITIONS OF ANY
    KIND, either express or implied.  See the License for the
    specific language governing permissions and limitations
    under the License.

-->
<project xmlns="http://maven.apache.org/POM/4.0.0" xmlns:xsi="http://www.w3.org/2001/XMLSchema-instance" xsi:schemaLocation="http://maven.apache.org/POM/4.0.0 http://maven.apache.org/xsd/maven-4.0.0.xsd">
    <modelVersion>4.0.0</modelVersion>
    <parent>
        <groupId>org.apache</groupId>
        <artifactId>apache</artifactId>
        <version>23</version>
    </parent>
    <groupId>org.apache.iotdb</groupId>
    <artifactId>iotdb-parent</artifactId>
    <version>0.11.0-SNAPSHOT</version>
    <packaging>pom</packaging>
    <name>Apache IoTDB (incubating) Project Parent POM</name>
    <description>This is the top level project that builds, packages the tsfile, iotdb engine, jdbc, and integration libs.</description>
    <licenses>
        <license>
            <name>The Apache License, Version 2.0</name>
            <url>http://www.apache.org/licenses/LICENSE-2.0.txt</url>
        </license>
    </licenses>
    <scm>
        <connection>scm:git:ssh://git@github.com/apache/incubator-iotdb.git</connection>
        <developerConnection>scm:git:ssh://git@github.com/apache/incubator-iotdb.git</developerConnection>
        <url>ssh://git@github.com:apache/incubator-iotdb.git</url>
        <tag>rel/0.10</tag>
    </scm>
    <!-- Only configure the site distribution as the rest is handled by the apache parent -->
    <distributionManagement>
        <site>
            <id>apache.website</id>
            <url>scm:git:https://gitbox.apache.org/repos/asf/incubator-iotdb-website.git</url>
        </site>
    </distributionManagement>
    <issueManagement>
        <system>Jira</system>
        <url>https://issues.apache.org/jira/browse/iotdb</url>
    </issueManagement>
    <mailingLists>
        <mailingList>
            <name>Apache IoTDB Developer List</name>
            <subscribe>mailto:dev-subscribe@iotdb.apache.org</subscribe>
            <unsubscribe>mailto:dev-unsubscribe@iotdb.apache.org</unsubscribe>
            <post>mailto:dev@iotdb.apache.org</post>
            <archive>http://mail-archives.apache.org/mod_mbox/iotdb-dev/</archive>
        </mailingList>
        <mailingList>
            <name>IoTDB Commits List</name>
            <subscribe>mailto:commit-subscribe@iotdb.apache.org</subscribe>
            <unsubscribe>mailto:commits-unsubscribe@iotdb.apache.org</unsubscribe>
            <post>mailto:commits@iotdb.apache.org</post>
            <archive>http://mail-archives.apache.org/mod_mbox/iotdb-commits/</archive>
        </mailingList>
        <mailingList>
            <name>IoTDB Jira Notifications List</name>
            <subscribe>mailto:notifications-subscribe@iotdb.apache.org</subscribe>
            <unsubscribe>mailto:notifications-unsubscribe@iotdb.apache.org</unsubscribe>
            <post>mailto:notifications@iotdb.apache.org</post>
            <archive>http://mail-archives.apache.org/mod_mbox/iotdb-notifications/</archive>
        </mailingList>
    </mailingLists>
    <modules>
        <module>tsfile</module>
        <module>antlr</module>
        <module>thrift</module>
        <module>service-rpc</module>
        <module>jdbc</module>
        <module>session</module>
        <module>cli</module>
        <module>server</module>
        <module>example</module>
        <module>grafana</module>
        <module>spark-tsfile</module>
        <module>hadoop</module>
        <module>spark-iotdb-connector</module>
        <module>flink-tsfile-connector</module>
        <module>flink-iotdb-connector</module>
        <module>distribution</module>
        <module>hive-connector</module>
    </modules>
    <!-- Properties Management -->
    <properties>
        <maven.compiler.source>1.8</maven.compiler.source>
        <maven.compiler.target>1.8</maven.compiler.target>
        <maven.assembly.version>3.1.0</maven.assembly.version>
        <scala.version>2.11.12</scala.version>
        <hadoop2.version>2.7.3</hadoop2.version>
        <hive2.version>2.3.6</hive2.version>
        <junit.version>4.12</junit.version>
        <slf4j.version>1.7.12</slf4j.version>
        <logback.version>1.1.11</logback.version>
        <joda.version>2.9.9</joda.version>
        <spark.version>2.4.3</spark.version>
        <flink.version>1.10.0</flink.version>
        <common.io.version>2.5</common.io.version>
        <commons.collections4>4.0</commons.collections4>
        <thrift.version>0.13.0</thrift.version>
        <airline.version>0.8</airline.version>
        <jackson.version>2.10.0</jackson.version>
        <antlr4.version>4.8-1</antlr4.version>
        <common.cli.version>1.3.1</common.cli.version>
        <common.codec.version>1.13</common.codec.version>
        <common.collections.version>3.2.2</common.collections.version>
        <common.lang.version>2.6</common.lang.version>
        <common.lang3.version>3.8.1</common.lang3.version>
        <common.logging.version>1.1.3</common.logging.version>
        <guava.version>21.0</guava.version>
        <fastjson.version>1.2.70</fastjson.version>
        <jline.version>2.14.5</jline.version>
        <jetty.version>9.4.24.v20191120</jetty.version>
        <metrics.version>3.2.6</metrics.version>
        <javax.xml.bind.version>2.4.0-b180725.0427</javax.xml.bind.version>
        <felix.version>4.2.1</felix.version>
        <!-- URL of the ASF SonarQube server -->
        <sonar.host.url>https://sonarcloud.io</sonar.host.url>
        <sonar.organization>apache</sonar.organization>
        <!-- Exclude all generated code -->
        <sonar.exclusions>**/generated-sources</sonar.exclusions>
        <!-- By default, the argLine is empty-->
        <argLine/>
    </properties>
    <!--
        if we claim dependencies in dependencyManagement, then we do not claim
        their version in sub-project's pom, but we have to claim themselves again
        in sub-projects
    -->
    <dependencyManagement>
        <dependencies>
            <!--
                in the subprojects, you have to claim logback again, because maybe
                someone in your dependences uses log4j lib.
            -->
            <dependency>
                <groupId>ch.qos.logback</groupId>
                <artifactId>logback-classic</artifactId>
                <version>${logback.version}</version>
            </dependency>
            <dependency>
                <groupId>com.alibaba</groupId>
                <artifactId>fastjson</artifactId>
                <version>${fastjson.version}</version>
            </dependency>
            <dependency>
                <groupId>com.fasterxml.jackson.core</groupId>
                <artifactId>jackson-annotations</artifactId>
                <version>${jackson.version}</version>
            </dependency>
            <dependency>
                <groupId>com.fasterxml.jackson.core</groupId>
                <artifactId>jackson-core</artifactId>
                <version>${jackson.version}</version>
            </dependency>
            <dependency>
                <groupId>com.fasterxml.jackson.core</groupId>
                <artifactId>jackson-databind</artifactId>
                <version>${jackson.version}</version>
            </dependency>
            <dependency>
                <groupId>com.fasterxml.jackson.module</groupId>
                <artifactId>jackson-module-paranamer</artifactId>
                <version>${jackson.version}</version>
            </dependency>
            <dependency>
                <groupId>com.fasterxml.jackson.module</groupId>
                <artifactId>jackson-module-scala_2.11</artifactId>
                <version>${jackson.version}</version>
            </dependency>
            <dependency>
                <groupId>com.google.guava</groupId>
                <artifactId>guava</artifactId>
                <version>${guava.version}</version>
            </dependency>
            <dependency>
                <groupId>commons-lang</groupId>
                <artifactId>commons-lang</artifactId>
                <version>${common.lang.version}</version>
            </dependency>
            <dependency>
                <groupId>commons-cli</groupId>
                <artifactId>commons-cli</artifactId>
                <version>${common.cli.version}</version>
            </dependency>
            <dependency>
                <groupId>commons-codec</groupId>
                <artifactId>commons-codec</artifactId>
                <version>${common.codec.version}</version>
            </dependency>
            <dependency>
                <groupId>commons-collections</groupId>
                <artifactId>commons-collections</artifactId>
                <version>${common.collections.version}</version>
            </dependency>
            <dependency>
                <groupId>commons-io</groupId>
                <artifactId>commons-io</artifactId>
                <version>${common.io.version}</version>
            </dependency>
            <dependency>
                <groupId>commons-logging</groupId>
                <artifactId>commons-logging</artifactId>
                <version>${common.logging.version}</version>
            </dependency>
            <dependency>
                <groupId>io.netty</groupId>
                <artifactId>netty</artifactId>
                <version>3.9.9.Final</version>
            </dependency>
            <dependency>
                <groupId>io.netty</groupId>
                <artifactId>netty-all</artifactId>
                <version>4.1.42.Final</version>
            </dependency>
            <dependency>
                <groupId>javax.annotation</groupId>
                <artifactId>javax.annotation-api</artifactId>
                <version>1.3.2</version>
            </dependency>
            <dependency>
                <groupId>javax.xml.bind</groupId>
                <artifactId>jaxb-api</artifactId>
                <version>${javax.xml.bind.version}</version>
            </dependency>
            <dependency>
                <groupId>jline</groupId>
                <artifactId>jline</artifactId>
                <version>${jline.version}</version>
            </dependency>
            <dependency>
                <groupId>junit</groupId>
                <artifactId>junit</artifactId>
                <version>${junit.version}</version>
            </dependency>
            <dependency>
                <groupId>log4j</groupId>
                <artifactId>log4j</artifactId>
                <version>1.2.17</version>
            </dependency>
            <dependency>
                <groupId>org.eclipse.jetty</groupId>
                <artifactId>jetty-server</artifactId>
                <version>${jetty.version}</version>
            </dependency>
            <dependency>
                <groupId>org.eclipse.jetty</groupId>
                <artifactId>jetty-webapp</artifactId>
                <version>${jetty.version}</version>
            </dependency>
            <dependency>
                <groupId>io.dropwizard.metrics</groupId>
                <artifactId>metrics-core</artifactId>
                <version>${metrics.version}</version>
            </dependency>
            <dependency>
                <groupId>io.dropwizard.metrics</groupId>
                <artifactId>metrics-jvm</artifactId>
                <version>${metrics.version}</version>
            </dependency>
            <dependency>
                <groupId>io.dropwizard.metrics</groupId>
                <artifactId>metrics-json</artifactId>
                <version>${metrics.version}</version>
            </dependency>
            <dependency>
                <groupId>me.tongfei</groupId>
                <artifactId>progressbar</artifactId>
                <version>0.7.3</version>
                <exclusions>
                    <!-- This transitive dependency duplicates classes from jline:jline:jar:2.14.5:compile -->
                    <exclusion>
                        <groupId>org.fusesource.jansi</groupId>
                        <artifactId>jansi</artifactId>
                    </exclusion>
                </exclusions>
            </dependency>
            <dependency>
                <groupId>org.antlr</groupId>
                <artifactId>antlr4-runtime</artifactId>
                <version>${antlr4.version}</version>
            </dependency>
            <dependency>
                <groupId>org.apache.commons</groupId>
                <artifactId>commons-collections4</artifactId>
                <version>${commons.collections4}</version>
            </dependency>
            <dependency>
                <groupId>org.apache.commons</groupId>
                <artifactId>commons-lang3</artifactId>
                <version>${common.lang3.version}</version>
            </dependency>
            <dependency>
                <groupId>org.apache.hadoop</groupId>
                <artifactId>hadoop-client</artifactId>
                <version>${hadoop2.version}</version>
            </dependency>
            <dependency>
                <groupId>org.apache.hive</groupId>
                <artifactId>hive-serde</artifactId>
                <version>${hive2.version}</version>
            </dependency>
            <dependency>
                <groupId>org.apache.hive</groupId>
                <artifactId>hive-exec</artifactId>
                <version>${hive2.version}</version>
            </dependency>
            <dependency>
                <groupId>org.apache.spark</groupId>
                <artifactId>spark-core_2.11</artifactId>
                <version>${spark.version}</version>
            </dependency>
            <dependency>
                <groupId>org.apache.spark</groupId>
                <artifactId>spark-sql_2.11</artifactId>
                <version>${spark.version}</version>
            </dependency>
            <dependency>
                <groupId>org.codehaus.jackson</groupId>
                <artifactId>jackson-core-asl</artifactId>
                <version>1.9.13</version>
            </dependency>
            <dependency>
                <groupId>org.codehaus.jackson</groupId>
                <artifactId>jackson-mapper-asl</artifactId>
                <version>1.9.13</version>
            </dependency>
            <dependency>
                <groupId>org.glassfish.jaxb</groupId>
                <artifactId>jaxb-runtime</artifactId>
                <version>2.4.0-b180725.0644</version>
                <exclusions>
                    <exclusion>
                        <groupId>jakarta.activation</groupId>
                        <artifactId>jakarta.activation-api</artifactId>
                    </exclusion>
                </exclusions>
            </dependency>
            <dependency>
                <groupId>org.javassist</groupId>
                <artifactId>javassist</artifactId>
                <version>3.24.0-GA</version>
            </dependency>
            <dependency>
                <groupId>org.mockito</groupId>
                <artifactId>mockito-all</artifactId>
                <version>1.10.19</version>
            </dependency>
            <dependency>
                <groupId>org.mockito</groupId>
                <artifactId>mockito-core</artifactId>
                <version>2.23.0</version>
            </dependency>
            <dependency>
                <groupId>org.objenesis</groupId>
                <artifactId>objenesis</artifactId>
                <version>3.0.1</version>
            </dependency>
            <dependency>
                <groupId>org.powermock</groupId>
                <artifactId>powermock-core</artifactId>
                <version>2.0.2</version>
            </dependency>
            <dependency>
                <groupId>org.powermock</groupId>
                <artifactId>powermock-api-mockito2</artifactId>
                <version>2.0.2</version>
            </dependency>
            <dependency>
                <groupId>org.powermock</groupId>
                <artifactId>powermock-module-junit4</artifactId>
                <version>2.0.2</version>
            </dependency>
            <dependency>
                <groupId>org.scala-lang</groupId>
                <artifactId>scala-library</artifactId>
                <version>${scala.version}</version>
            </dependency>
            <dependency>
                <groupId>org.scala-lang</groupId>
                <artifactId>scala-reflect</artifactId>
                <version>${scala.version}</version>
            </dependency>
            <dependency>
                <groupId>org.scalatest</groupId>
                <artifactId>scalatest_2.11</artifactId>
                <version>3.0.5</version>
            </dependency>
            <dependency>
                <groupId>org.slf4j</groupId>
                <artifactId>jcl-over-slf4j</artifactId>
                <version>1.7.25</version>
            </dependency>
            <dependency>
                <groupId>org.slf4j</groupId>
                <artifactId>jul-to-slf4j</artifactId>
                <version>1.7.25</version>
            </dependency>
            <dependency>
                <groupId>org.slf4j</groupId>
                <artifactId>slf4j-api</artifactId>
                <version>1.7.25</version>
            </dependency>
            <dependency>
                <groupId>org.slf4j</groupId>
                <artifactId>slf4j-log4j12</artifactId>
                <version>1.7.25</version>
            </dependency>
            <dependency>
                <groupId>org.xerial.snappy</groupId>
                <artifactId>snappy-java</artifactId>
                <version>1.1.7.2</version>
            </dependency>
            <dependency>
                <groupId>org.apache.thrift</groupId>
                <artifactId>libthrift</artifactId>
                <version>${thrift.version}</version>
                <exclusions>
                    <exclusion>
                        <groupId>org.apache.httpcomponents</groupId>
                        <artifactId>httpclient</artifactId>
                    </exclusion>
                    <exclusion>
                        <groupId>org.apache.httpcomponents</groupId>
                        <artifactId>httpcore</artifactId>
                    </exclusion>
                </exclusions>
            </dependency>
            <dependency>
                <groupId>io.airlift</groupId>
                <artifactId>airline</artifactId>
                <version>${airline.version}</version>
            </dependency>
<<<<<<< HEAD
            <!-- many dependencies (hadoop, spark, hive, flink) use findbugs but with different version...-->
            <dependency>
                <groupId>com.google.code.findbugs</groupId>
                <artifactId>jsr305</artifactId>
                <!-- spark uses the lastest version than hive, flink and hadoop-->
                <version>3.0.2</version>
=======
            <dependency>
                <groupId>org.fusesource.mqtt-client</groupId>
                <artifactId>mqtt-client</artifactId>
                <version>1.12</version>
>>>>>>> 8b916e84
            </dependency>
        </dependencies>
    </dependencyManagement>
    <dependencies>
        <dependency>
            <groupId>junit</groupId>
            <artifactId>junit</artifactId>
            <scope>test</scope>
        </dependency>
        <dependency>
            <groupId>org.mockito</groupId>
            <artifactId>mockito-all</artifactId>
            <scope>test</scope>
        </dependency>
    </dependencies>
    <build>
        <pluginManagement>
            <plugins>
                <!-- using `mvn -N versions:update-child-modules` can update the version
                of child modules to what their parent claims -->
                <plugin>
                    <groupId>org.codehaus.mojo</groupId>
                    <artifactId>versions-maven-plugin</artifactId>
                    <version>2.3</version>
                    <configuration>
                        <generateBackupPoms>false</generateBackupPoms>
                    </configuration>
                </plugin>
                <plugin>
                    <groupId>org.apache.maven.plugins</groupId>
                    <artifactId>maven-javadoc-plugin</artifactId>
                    <configuration>
                        <excludePackageNames>*thrift*</excludePackageNames>
                        <!--
                          This will suppress the generation of a hidden timestamp at the top of each generated html page
                          and hopefully let the site generation nod to too big updates every time.
                        -->
                        <notimestamp>true</notimestamp>
                        <!--Don't fail the build, just because there were issues in the JavaDoc generation.-->
                        <failOnError>false</failOnError>
                    </configuration>
                </plugin>
                <!--
                  We need to increase the memory available to tests as we were
                  getting out-of-memory errors when building on windows machines.
                -->
                <plugin>
                    <groupId>org.apache.maven.plugins</groupId>
                    <artifactId>maven-surefire-plugin</artifactId>
                    <configuration>
                        <argLine>${argLine} -Xmx1024m</argLine>
                    </configuration>
                </plugin>
                <!--
                    Plugin for doing the code analysis.
                -->
                <plugin>
                    <groupId>org.sonarsource.scanner.maven</groupId>
                    <artifactId>sonar-maven-plugin</artifactId>
                    <version>3.6.1.1688</version>
                </plugin>
                <plugin>
                    <groupId>org.apache.rat</groupId>
                    <artifactId>apache-rat-plugin</artifactId>
                    <configuration>
                        <consoleOutput>true</consoleOutput>
                        <excludes>
                            <!-- Git related files -->
                            <exclude>**/.git/**</exclude>
                            <exclude>**/.mvn/**</exclude>
                            <exclude>**/.gitignore</exclude>
                            <!-- Maven related files -->
                            <exclude>**/target/**</exclude>
                            <!-- Eclipse related files -->
                            <exclude>**/.project</exclude>
                            <exclude>**/.settings/**</exclude>
                            <exclude>**/.classpath</exclude>
                            <!-- IntelliJ related files -->
                            <exclude>**/.idea/**</exclude>
                            <exclude>**/*.iml</exclude>
                            <!-- Runtime log -->
                            <exclude>**/*.log</exclude>
                            <!-- Exclude CVS files -->
                            <exclude>**/*.cvs</exclude>
                            <!-- licenses -->
                            <exclude>licenses/*</exclude>
                            <!-- only for Travis CI with WinOS-->
                            <exclude>hadoopbin</exclude>
                            <exclude>windowssystem32</exclude>
                            <!-- generated by Github -->
                            <exclude>.github/**</exclude>
                            <!-- figures -->
                            <exclude>**/.eps</exclude>
                            <exclude>**/.png</exclude>
                            <exclude>**/.jpg</exclude>
                            <exclude>**/.jpeg</exclude>
                            <!--Generated by Apache Release -->
                            <exclude>local-snapshots-dir/**</exclude>
                            <!-- JSON can't contain comments and therefore no Apache header -->
                            <exclude>*.json</exclude>
                            <!-- visualization plans -->
                            <exclude>**/*.plan</exclude>
                            <exclude>NOTICE-binary</exclude>
                            <exclude>LICENSE-binary</exclude>
                            <!-- json does not support comments-->
                            <exclude>**/*.json</exclude>
                        </excludes>
                    </configuration>
                </plugin>
                <plugin>
                    <groupId>org.eluder.coveralls</groupId>
                    <artifactId>coveralls-maven-plugin</artifactId>
                    <version>4.3.0</version>
                </plugin>
            </plugins>
        </pluginManagement>
        <plugins>
            <!--
              Even if Maven transitively pulls in dependencies, relying on these can
              quite often cause hard to find problems. So it's a good practice to make
              sure everything directly required is also directly added as a dependency.
              On the other side adding unused dependency only over-complicates the
              the dependency graph, so the maven-dependency-plugin checks we depend on
              what we need and only that and that runtime dependencies are correctly
              imported with runtime scope.
            -->
            <plugin>
                <groupId>org.apache.maven.plugins</groupId>
                <artifactId>maven-dependency-plugin</artifactId>
                <executions>
                    <execution>
                        <id>check-dependencies</id>
                        <phase>verify</phase>
                        <goals>
                            <goal>analyze-only</goal>
                        </goals>
                        <configuration>
                            <failOnWarning>false</failOnWarning>
                        </configuration>
                    </execution>
                </executions>
            </plugin>
            <plugin>
                <groupId>net.revelc.code.formatter</groupId>
                <artifactId>formatter-maven-plugin</artifactId>
                <version>2.8.1</version>
            </plugin>
            <!--for code style check -->
            <plugin>
                <groupId>org.apache.maven.plugins</groupId>
                <artifactId>maven-checkstyle-plugin</artifactId>
                <version>3.0.0</version>
                <dependencies>
                    <dependency>
                        <groupId>com.puppycrawl.tools</groupId>
                        <artifactId>checkstyle</artifactId>
                        <version>8.18</version>
                    </dependency>
                </dependencies>
                <executions>
                    <execution>
                        <id>validate</id>
                        <phase>validate</phase>
                        <goals>
                            <goal>check</goal>
                        </goals>
                        <configuration>
                            <configLocation>checkstyle.xml</configLocation>
                        </configuration>
                    </execution>
                </executions>
                <configuration>
                    <configLocation>checkstyle.xml</configLocation>
                </configuration>
            </plugin>
            <!--
              Check if all files contain Apache headers in them.
              Ignore this plugin, we use license-maven-plugin to check apache header.
            -->
            <plugin>
                <groupId>org.apache.rat</groupId>
                <artifactId>apache-rat-plugin</artifactId>
                <executions>
                    <execution>
                        <id>license-check</id>
                        <phase>verify</phase>
                        <goals>
                            <goal>check</goal>
                        </goals>
                    </execution>
                </executions>
            </plugin>
            <plugin>
                <groupId>au.com.acegi</groupId>
                <artifactId>xml-format-maven-plugin</artifactId>
                <version>3.0.7</version>
                <executions>
                    <execution>
                        <id>xml-format</id>
                        <phase>compile</phase>
                        <goals>
                            <goal>xml-format</goal>
                        </goals>
                        <configuration>
                            <!-- configure your formatting preferences here (see link below) -->
                            <indentSize>4</indentSize>
                        </configuration>
                    </execution>
                </executions>
            </plugin>
            <!--
              Generate the legally required text files in the jars
            -->
            <plugin>
                <groupId>org.apache.maven.plugins</groupId>
                <artifactId>maven-remote-resources-plugin</artifactId>
                <executions>
                    <execution>
                        <id>process-resource-bundles</id>
                        <goals>
                            <goal>process</goal>
                        </goals>
                        <configuration>
                            <resourceBundles>
                                <!-- Will generate META-INF/{DEPENDENCIES,LICENSE,NOTICE} -->
                                <resourceBundle>org.apache:apache-jar-resource-bundle:1.4</resourceBundle>
                                <!-- Will generate META-INF/DISCLAIMER  -->
                                <resourceBundle>org.apache:apache-incubator-disclaimer-resource-bundle:1.1</resourceBundle>
                            </resourceBundles>
                            <!-- Content in this directory will be appended to generated resources -->
                            <appendedResourcesDirectory>${basedir}/src/remote-resources</appendedResourcesDirectory>
                        </configuration>
                    </execution>
                </executions>
            </plugin>
            <plugin>
                <!-- Separates the unit tests from the integration tests. -->
                <groupId>org.apache.maven.plugins</groupId>
                <artifactId>maven-surefire-plugin</artifactId>
                <executions>
                    <execution>
                        <id>unit-tests</id>
                        <phase>test</phase>
                        <goals>
                            <goal>test</goal>
                        </goals>
                        <configuration>
                            <includes>
                                <!-- Include unit tests within integration-test phase. -->
                                <include>src/test/**/*Test.java</include>
                            </includes>
                            <excludes>
                                <!-- Exclude integration tests within (unit) test phase. -->
                                <exclude>src/test/**/*IT.java</exclude>
                            </excludes>
                        </configuration>
                    </execution>
                    <execution>
                        <id>integration-tests</id>
                        <phase>integration-test</phase>
                        <goals>
                            <goal>test</goal>
                        </goals>
                        <configuration>
                            <includes>
                                <!-- Include integration tests within integration-test phase. -->
                                <include>src/test/**/*IT.java</include>
                            </includes>
                        </configuration>
                    </execution>
                </executions>
            </plugin>
        </plugins>
    </build>
    <profiles>
        <!--
          A set of profiles defining the different properties needed to download and run thrift
          They are automatically activated depending on the OS you are using.
        -->
        <profile>
            <id>windows</id>
            <activation>
                <os>
                    <family>windows</family>
                </os>
            </activation>
            <properties>
                <thrift.download-url>http://artfiles.org/apache.org/thrift/${thrift.version}/thrift-${thrift.version}.exe</thrift.download-url>
                <thrift.executable>thrift-${thrift.version}-win-x86_64.exe</thrift.executable>
                <thrift.skip-making-executable>true</thrift.skip-making-executable>
                <thrift.exec-cmd.executable>echo</thrift.exec-cmd.executable>
                <thrift.exec-cmd.args>"Do nothing"</thrift.exec-cmd.args>
            </properties>
        </profile>
        <!-- Has to be listed before "mac" as it seems a mac is both "mac" and "unix" -->
        <profile>
            <id>unix</id>
            <activation>
                <os>
                    <family>unix</family>
                </os>
            </activation>
            <properties>
                <thrift.download-url>https://github.com/jt2594838/mvn-thrift-compiler/raw/master/thrift_0.12.0_0.13.0_linux.exe</thrift.download-url>
                <thrift.executable>thrift_0.12.0_0.13.0_linux.exe</thrift.executable>
                <thrift.skip-making-executable>false</thrift.skip-making-executable>
                <thrift.exec-cmd.executable>chmod</thrift.exec-cmd.executable>
                <thrift.exec-cmd.args>+x ${project.build.directory}/tools/${thrift.executable}</thrift.exec-cmd.args>
            </properties>
        </profile>
        <profile>
            <id>mac</id>
            <activation>
                <os>
                    <family>mac</family>
                </os>
            </activation>
            <properties>
                <thrift.download-url>https://github.com/jt2594838/mvn-thrift-compiler/raw/master/thrift_0.12.0_0.13.0_mac.exe</thrift.download-url>
                <thrift.executable>thrift_0.12.0_0.13.0_mac.exe</thrift.executable>
                <thrift.skip-making-executable>false</thrift.skip-making-executable>
                <thrift.exec-cmd.executable>chmod</thrift.exec-cmd.executable>
                <thrift.exec-cmd.args>+x ${project.build.directory}/tools/${thrift.executable}</thrift.exec-cmd.args>
            </properties>
        </profile>
        <!-- Some APIs were removed in Java 11, so we need to add replacements -->
        <profile>
            <id>java-11-and-above</id>
            <activation>
                <!-- This needs to be updated as soon as Java 20 is shipped -->
                <jdk>[11,20)</jdk>
            </activation>
            <properties>
                <maven.compiler.release>8</maven.compiler.release>
            </properties>
            <dependencies>
                <!-- for jdk-11 -->
                <dependency>
                    <groupId>javax.annotation</groupId>
                    <artifactId>javax.annotation-api</artifactId>
                </dependency>
                <dependency>
                    <groupId>javax.xml.bind</groupId>
                    <artifactId>jaxb-api</artifactId>
                </dependency>
                <dependency>
                    <groupId>org.glassfish.jaxb</groupId>
                    <artifactId>jaxb-runtime</artifactId>
                </dependency>
            </dependencies>
        </profile>
        <!--
          Self activating profile, that activates itself as soon as a "src/main/thrift" directory is found.
          The different plugins here download the thrift executable matching the current os, make that
          executable (on mac and unix/linux) and run the code generation.

          Note to the Download: The download-maven-plugin checks if a resource is previously downloaded
          and only downloads each file once. It caches downloaded files in:
          {maven local repo}/.cache/download-maven-plugin
        -->
        <profile>
            <id>thrift-generation</id>
            <activation>
                <file>
                    <exists>src/main/thrift</exists>
                </file>
            </activation>
            <properties>
                <thrift.exec.absolute.path>${project.build.directory}/tools/${thrift.executable}</thrift.exec.absolute.path>
            </properties>
            <build>
                <plugins>
                    <plugin>
                        <groupId>com.googlecode.maven-download-plugin</groupId>
                        <artifactId>download-maven-plugin</artifactId>
                        <version>1.3.0</version>
                        <executions>
                            <execution>
                                <id>get-thrift-executable</id>
                                <phase>generate-sources</phase>
                                <goals>
                                    <goal>wget</goal>
                                </goals>
                                <configuration>
                                    <url>${thrift.download-url}</url>
                                    <outputDirectory>${project.build.directory}/tools</outputDirectory>
                                    <outputFileName>${thrift.executable}</outputFileName>
                                </configuration>
                            </execution>
                        </executions>
                    </plugin>
                    <plugin>
                        <groupId>org.codehaus.mojo</groupId>
                        <artifactId>exec-maven-plugin</artifactId>
                        <version>1.6.0</version>
                        <executions>
                            <execution>
                                <id>make-thrift-executable-executable</id>
                                <phase>generate-sources</phase>
                                <goals>
                                    <goal>exec</goal>
                                </goals>
                                <configuration>
                                    <skip>${thrift.skip-making-executable}</skip>
                                    <executable>${thrift.exec-cmd.executable}</executable>
                                    <commandlineArgs>${thrift.exec-cmd.args}</commandlineArgs>
                                </configuration>
                            </execution>
                        </executions>
                    </plugin>
                    <plugin>
                        <groupId>org.apache.thrift.tools</groupId>
                        <artifactId>maven-thrift-plugin</artifactId>
                        <version>0.1.11</version>
                        <executions>
                            <execution>
                                <id>generate-thrift-sources-java</id>
                                <phase>generate-sources</phase>
                                <goals>
                                    <goal>compile</goal>
                                </goals>
                                <configuration>
                                    <generator>java</generator>
                                    <thriftExecutable>${thrift.exec.absolute.path}</thriftExecutable>
                                    <thriftSourceRoot>${basedir}/src/main/thrift</thriftSourceRoot>
                                </configuration>
                            </execution>
                            <execution>
                                <id>generate-thrift-sources-python</id>
                                <phase>generate-sources</phase>
                                <goals>
                                    <goal>compile</goal>
                                </goals>
                                <configuration>
                                    <generator>py</generator>
                                    <thriftExecutable>${thrift.exec.absolute.path}</thriftExecutable>
                                    <thriftSourceRoot>${basedir}/src/main/thrift</thriftSourceRoot>
                                    <outputDirectory>${project.build.directory}/generated-sources-python/iotdb</outputDirectory>
                                </configuration>
                            </execution>
                            <execution>
                                <id>generate-thrift-sources-go</id>
                                <phase>generate-sources</phase>
                                <goals>
                                    <goal>compile</goal>
                                </goals>
                                <configuration>
                                    <generator>go</generator>
                                    <thriftExecutable>${thrift.exec.absolute.path}</thriftExecutable>
                                    <thriftSourceRoot>${basedir}/src/main/thrift</thriftSourceRoot>
                                    <outputDirectory>${project.build.directory}/generated-sources-go</outputDirectory>
                                </configuration>
                            </execution>
                            <execution>
                                <id>generate-thrift-sources-cpp</id>
                                <phase>generate-sources</phase>
                                <goals>
                                    <goal>compile</goal>
                                </goals>
                                <configuration>
                                    <generator>cpp</generator>
                                    <thriftExecutable>${thrift.exec.absolute.path}</thriftExecutable>
                                    <thriftSourceRoot>${basedir}/src/main/thrift</thriftSourceRoot>
                                    <outputDirectory>${project.build.directory}/generated-sources-cpp</outputDirectory>
                                </configuration>
                            </execution>
                        </executions>
                    </plugin>
                </plugins>
            </build>
        </profile>
        <!-- Make sure the source assembly has the right name (includes "incubating") -->
        <profile>
            <id>apache-release</id>
            <build>
                <plugins>
                    <plugin>
                        <groupId>org.apache.maven.plugins</groupId>
                        <artifactId>maven-assembly-plugin</artifactId>
                        <version>${maven.assembly.version}</version>
                        <executions>
                            <execution>
                                <id>source-release-assembly</id>
                                <phase>package</phase>
                                <goals>
                                    <goal>single</goal>
                                </goals>
                                <!-- heads up: combine.self in the following is highlighted
                                    as an error in Eclipse's xml editor view.
                                    Just ignore that.
                                    See  https://issues.apache.org/jira/browse/MNG-5454  sigh.
                                 -->
                                <configuration combine.self="append">
                                    <finalName>apache-iotdb-${project.version}-incubating</finalName>
                                    <archive>
                                        <manifest>
                                            <addDefaultImplementationEntries>true</addDefaultImplementationEntries>
                                            <addDefaultSpecificationEntries>true</addDefaultSpecificationEntries>
                                        </manifest>
                                    </archive>
                                </configuration>
                            </execution>
                        </executions>
                    </plugin>
                    <!--
                      Create SHA512 checksum files for the release artifacts.
                    -->
                    <plugin>
                        <groupId>net.nicoulaj.maven.plugins</groupId>
                        <artifactId>checksum-maven-plugin</artifactId>
                        <version>1.8</version>
                        <executions>
                            <execution>
                                <id>sign-source-release</id>
                                <phase>package</phase>
                                <goals>
                                    <goal>files</goal>
                                </goals>
                                <configuration>
                                    <algorithms>
                                        <algorithm>SHA-512</algorithm>
                                    </algorithms>
                                    <fileSets>
                                        <fileSet>
                                            <directory>${project.build.directory}</directory>
                                            <includes>
                                                <include>apache-iotdb-${project.version}-incubating-source-release.zip</include>
                                            </includes>
                                        </fileSet>
                                    </fileSets>
                                </configuration>
                            </execution>
                        </executions>
                    </plugin>
                    <!--
                      Strange things usually happen if you run with a too low Java version.
                      This plugin not only checks the minimum java version of 1.8, but also
                      checks all dependencies (and transitive dependencies) for reported CVEs.
                    -->
                    <plugin>
                        <groupId>org.apache.maven.plugins</groupId>
                        <artifactId>maven-enforcer-plugin</artifactId>
                        <version>3.0.0-M2</version>
                        <!--$NO-MVN-MAN-VER$-->
                        <executions>
                            <!-- Ensure we're not mixing dependency versions -->
                            <execution>
                                <id>enforce-version-convergence</id>
                                <configuration>
                                    <rules>
                                        <dependencyConvergence/>
                                    </rules>
                                </configuration>
                                <goals>
                                    <goal>enforce</goal>
                                </goals>
                            </execution>
                            <!--
                                Fails the build if classes are included from multiple
                                artifacts and these are not identical.
                            -->
                            <!--execution>
                                <id>enforce-ban-duplicate-classes</id>
                                <goals>
                                    <goal>enforce</goal>
                                </goals>
                                <configuration>
                                    <rules>
                                        <banDuplicateClasses>
                                            <scopes>
                                                <scope>compile</scope>
                                                <scope>provided</scope>
                                            </scopes>
                                            <findAllDuplicates>true</findAllDuplicates>
                                            <ignoreWhenIdentical>true</ignoreWhenIdentical>
                                        </banDuplicateClasses>
                                    </rules>
                                    <fail>true</fail>
                                </configuration>
                            </execution-->
                            <!-- Make sure no dependencies are used for which known vulnerabilities exist. -->
                            <execution>
                                <id>vulnerability-checks</id>
                                <phase>validate</phase>
                                <goals>
                                    <goal>enforce</goal>
                                </goals>
                                <configuration>
                                    <!-- Just generate warnings for now -->
                                    <fail>false</fail>
                                    <rules>
                                        <requireJavaVersion>
                                            <version>1.8.0</version>
                                        </requireJavaVersion>
                                        <!-- Disabled for now as it breaks the ability to build single modules -->
                                        <!--reactorModuleConvergence/-->
                                        <banVulnerable implementation="org.sonatype.ossindex.maven.enforcer.BanVulnerableDependencies"/>
                                    </rules>
                                </configuration>
                            </execution>
                        </executions>
                        <dependencies>
                            <dependency>
                                <groupId>org.sonatype.ossindex.maven</groupId>
                                <artifactId>ossindex-maven-enforcer-rules</artifactId>
                                <version>1.0.0</version>
                            </dependency>
                            <dependency>
                                <groupId>org.codehaus.mojo</groupId>
                                <artifactId>extra-enforcer-rules</artifactId>
                                <version>1.2</version>
                            </dependency>
                        </dependencies>
                    </plugin>
                </plugins>
            </build>
        </profile>
        <!-- code coverage for ut and it, and then merge them together.-->
        <profile>
            <id>code-coverage</id>
            <build>
                <plugins>
                    <!-- Jacoco is a code coverage analysis plugin when tests run.
                    (not a static code analysis tool)-->
                    <plugin>
                        <groupId>org.jacoco</groupId>
                        <artifactId>jacoco-maven-plugin</artifactId>
                        <version>0.8.5</version>
                        <configuration>
                            <rules>
                                <rule implementation="org.jacoco.maven.RuleConfiguration">
                                    <element>BUNDLE</element>
                                    <limits>　　
                                        <!-- Cover methodes >=30%. (the plugin does not support
                                        ignore getter and setter and toString etc..) -->
                                        <limit implementation="org.jacoco.report.check.Limit">
                                            <counter>METHOD</counter>
                                            <value>COVEREDRATIO</value>
                                            <minimum>0.00</minimum>
                                        </limit>
                                        <!-- if-else, swtich etc.. >=70% -->
                                        <limit implementation="org.jacoco.report.check.Limit">
                                            <counter>BRANCH</counter>
                                            <value>COVEREDRATIO</value>
                                            <minimum>0.00</minimum>
                                        </limit>
                                        <!-- class files >=95% -->
                                        <limit implementation="org.jacoco.report.check.Limit">
                                            <counter>CLASS</counter>
                                            <value>COVEREDRATIO</value>
                                            <minimum>0.00</minimum>
                                        </limit>
                                    </limits>
                                </rule>
                            </rules>
                        </configuration>
                        <executions>
                            <!-- see https://natritmeyer.com/howto/reporting-aggregated-unit-and-integration-test-coverage-with-jacoco/-->
                            <!-- For UT-->
                            <execution>
                                <id>prepare-ut</id>
                                <goals>
                                    <goal>prepare-agent</goal>
                                </goals>
                                <configuration>
                                    <destFile>${project.build.directory}/jacoco-unit-tests.exec</destFile>
                                    <propertyName>surefire.jacoco.args</propertyName>
                                </configuration>
                            </execution>
                            <!-- attached to Maven test phase -->
                            <execution>
                                <id>ut-report</id>
                                <phase>test</phase>
                                <goals>
                                    <goal>report</goal>
                                    <goal>check</goal>
                                </goals>
                                <configuration>
                                    <dataFile>${project.build.directory}/jacoco-unit-tests.exec</dataFile>
                                    <outputDirectory>${project.build.directory}/jacoco-unit-reports</outputDirectory>
                                </configuration>
                            </execution>
                            <!-- For IT-->
                            <execution>
                                <id>before-integration-test-execution</id>
                                <phase>pre-integration-test</phase>
                                <goals>
                                    <goal>prepare-agent</goal>
                                </goals>
                                <configuration>
                                    <destFile>${project.build.directory}/jacoco-integration-tests.exec</destFile>
                                    <propertyName>failsafe.jacoco.args</propertyName>
                                </configuration>
                            </execution>
                            <execution>
                                <id>after-integration-test-execution</id>
                                <phase>integration-test</phase>
                                <goals>
                                    <goal>report</goal>
                                    <goal>check</goal>
                                </goals>
                                <configuration>
                                    <dataFile>${project.build.directory}/jacoco-integration-tests.exec</dataFile>
                                    <outputDirectory>${project.build.directory}/jacoco-integration-reports</outputDirectory>
                                </configuration>
                            </execution>
                            <execution>
                                <id>merge-unit-and-integration</id>
                                <phase>post-integration-test</phase>
                                <goals>
                                    <goal>merge</goal>
                                </goals>
                                <configuration>
                                    <fileSets>
                                        <fileSet>
                                            <directory>${project.build.directory}/</directory>
                                            <includes>
                                                <include>*.exec</include>
                                            </includes>
                                        </fileSet>
                                    </fileSets>
                                    <destFile>${project.build.directory}/merged.exec</destFile>
                                </configuration>
                            </execution>
                            <execution>
                                <id>create-merged-report</id>
                                <phase>post-integration-test</phase>
                                <goals>
                                    <goal>report</goal>
                                    <goal>check</goal>
                                </goals>
                                <configuration>
                                    <dataFile>${project.build.directory}/merged.exec</dataFile>
                                </configuration>
                            </execution>
                        </executions>
                    </plugin>
                    <!-- overwrite argLine-->
                    <plugin>
                        <groupId>org.apache.maven.plugins</groupId>
                        <artifactId>maven-surefire-plugin</artifactId>
                        <configuration>
                            <argLine>@{surefire.jacoco.args} -Xmx1024m</argLine>
                        </configuration>
                    </plugin>
                    <!-- for IT-->
                    <plugin>
                        <groupId>org.apache.maven.plugins</groupId>
                        <artifactId>maven-failsafe-plugin</artifactId>
                        <configuration>
                            <argLine>@{failsafe.jacoco.args} -Xmx1024m</argLine>
                        </configuration>
                        <executions>
                            <execution>
                                <goals>
                                    <goal>integration-test</goal>
                                </goals>
                            </execution>
                        </executions>
                    </plugin>
                </plugins>
            </build>
        </profile>
        <!-- upload code coverage report to coveralls.io-->
        <!-- to enable coveralls locally, you need to get the repoToken from https://coveralls.io/github/apache/incubator-iotdb.
             use `mvn post-integration-test -Pcode-coverage -DrepoToken=TOKEN`-->
        <!-- enable site-->
        <!-- use `mvn package -P site -pl site` to compile the site module only -->
        <profile>
            <id>site</id>
            <modules>
                <module>site</module>
            </modules>
        </profile>
    </profiles>
</project><|MERGE_RESOLUTION|>--- conflicted
+++ resolved
@@ -447,19 +447,17 @@
                 <artifactId>airline</artifactId>
                 <version>${airline.version}</version>
             </dependency>
-<<<<<<< HEAD
+            <dependency>
+                <groupId>org.fusesource.mqtt-client</groupId>
+                <artifactId>mqtt-client</artifactId>
+                <version>1.12</version>
+            </dependency>
             <!-- many dependencies (hadoop, spark, hive, flink) use findbugs but with different version...-->
             <dependency>
                 <groupId>com.google.code.findbugs</groupId>
                 <artifactId>jsr305</artifactId>
                 <!-- spark uses the lastest version than hive, flink and hadoop-->
                 <version>3.0.2</version>
-=======
-            <dependency>
-                <groupId>org.fusesource.mqtt-client</groupId>
-                <artifactId>mqtt-client</artifactId>
-                <version>1.12</version>
->>>>>>> 8b916e84
             </dependency>
         </dependencies>
     </dependencyManagement>
