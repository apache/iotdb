--- conflicted
+++ resolved
@@ -135,13 +135,9 @@
         <module>service-rpc</module>
         <module>iotdb-cli</module>
         <module>example</module>
-<<<<<<< HEAD
         <!-- <module>hadoop</module> -->
         <module>spark</module>
-=======
-        <!--<module>hadoop</module>-->
-        <!--<module>spark</module>-->
->>>>>>> 59d1ae8d
+
     </modules>
     <build>
         <pluginManagement>
