--- conflicted
+++ resolved
@@ -167,11 +167,7 @@
         <thrift.version>0.14.1</thrift.version>
         <xz.version>1.9</xz.version>
         <zstd-jni.version>1.5.6-3</zstd-jni.version>
-<<<<<<< HEAD
-        <tsfile.version>2.0.0-typeconv-SNAPSHOT</tsfile.version>
-=======
-        <tsfile.version>2.0.0-250118-SNAPSHOT</tsfile.version>
->>>>>>> 52da6981
+        <tsfile.version>2.1.0-250124-SNAPSHOT</tsfile.version>
     </properties>
     <!--
     if we claim dependencies in dependencyManagement, then we do not claim
