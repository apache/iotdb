<?xml version="1.0" encoding="UTF-8"?>
<!--

    Licensed to the Apache Software Foundation (ASF) under one
    or more contributor license agreements.  See the NOTICE file
    distributed with this work for additional information
    regarding copyright ownership.  The ASF licenses this file
    to you under the Apache License, Version 2.0 (the
    "License"); you may not use this file except in compliance
    with the License.  You may obtain a copy of the License at

        http://www.apache.org/licenses/LICENSE-2.0

    Unless required by applicable law or agreed to in writing,
    software distributed under the License is distributed on an
    "AS IS" BASIS, WITHOUT WARRANTIES OR CONDITIONS OF ANY
    KIND, either express or implied.  See the License for the
    specific language governing permissions and limitations
    under the License.

-->
<project xmlns="http://maven.apache.org/POM/4.0.0" xmlns:xsi="http://www.w3.org/2001/XMLSchema-instance" xsi:schemaLocation="http://maven.apache.org/POM/4.0.0 http://maven.apache.org/xsd/maven-4.0.0.xsd">
    <modelVersion>4.0.0</modelVersion>
    <parent>
        <groupId>org.apache</groupId>
        <artifactId>apache</artifactId>
        <version>31</version>
    </parent>
    <groupId>org.apache.iotdb</groupId>
    <artifactId>iotdb-parent</artifactId>
    <version>1.3.2-SNAPSHOT</version>
    <packaging>pom</packaging>
    <name>Apache IoTDB Project Parent POM</name>
    <description>This is the top level project that builds, packages the tsfile, iotdb engine, jdbc, and integration libs.</description>
    <modules>
        <module>iotdb-api</module>
        <module>iotdb-client</module>
        <module>integration-test</module>
        <module>iotdb-core</module>
        <module>iotdb-protocol</module>
        <module>distribution</module>
        <module>example</module>
        <module>library-udf</module>
    </modules>
    <properties>
        <!-- This was the last version to support Java 8 -->
        <airlift-units.version>1.7</airlift-units.version>
        <airlift.version>206</airlift.version>
        <!--airlift-stats.version>235</airlift-stats.version-->
        <airline.version>0.9</airline.version>
        <!-- This was the last version to support Java 8 -->
        <antlr4.version>4.9.3</antlr4.version>
        <!-- By default, the argLine is empty-->
        <argLine/>
        <awaitility.version>4.2.0</awaitility.version>
        <boost.include.dir/>
        <!-- This was the last version to support Java 8 -->
        <caffeine.version>2.9.3</caffeine.version>
        <cglib.version>3.3.0</cglib.version>
        <checker-qual.version>3.38.0</checker-qual.version>
        <cmake.build.type>Release</cmake.build.type>
        <commons-cli.version>1.5.0</commons-cli.version>
        <commons-codec.version>1.16.0</commons-codec.version>
        <commons-csv.version>1.10.0</commons-csv.version>
        <commons-io.version>2.13.0</commons-io.version>
        <commons-jexl3.version>3.3</commons-jexl3.version>
        <commons-lang3.version>3.13.0</commons-lang3.version>
        <commons-math3.version>3.6.1</commons-math3.version>
        <commons-pool2.version>2.11.1</commons-pool2.version>
        <commons.collections4.version>4.4</commons.collections4.version>
        <ctest.skip.tests>false</ctest.skip.tests>
        <disruptor.version>3.4.4</disruptor.version>
        <drill.freemarker.maven.plugin.version>1.21.1</drill.freemarker.maven.plugin.version>
        <dropqizard.metrics.version>4.2.19</dropqizard.metrics.version>
        <eclipse-collections.version>11.1.0</eclipse-collections.version>
        <!-- disable enforcer by default-->
        <enforcer.skip>true</enforcer.skip>
        <felix.version>5.1.9</felix.version>
        <findbugs.jsr305.version>3.0.2</findbugs.jsr305.version>
        <flink-shaded-zookeeper-3.version>3.8.1-17.0</flink-shaded-zookeeper-3.version>
        <flink.version>1.17.1</flink.version>
        <fusesource-mqtt-client.version>1.16</fusesource-mqtt-client.version>
        <!-- JDK1.8 only support google java format 1.7-->
        <google.java.format.version>1.22.0</google.java.format.version>
        <gson.version>2.10.1</gson.version>
        <guava.version>32.1.2-jre</guava.version>
        <hadoop.version>3.3.6</hadoop.version>
        <hive.version>3.1.3</hive.version>
        <httpclient.version>4.5.14</httpclient.version>
        <httpcore.version>4.4.16</httpcore.version>
        <!--
      This is the version of the thrift binary, that we release separately from here:
      https://github.com/apache/iotdb-bin-resources/tree/main/iotdb-tools-thrift
    -->
        <iotdb-tools-thrift.version>0.14.1.0</iotdb-tools-thrift.version>
        <jackson.version>2.15.4</jackson.version>
        <!-- This is the last version to support the javax namespace -->
        <jakarta.servlet-api.version>4.0.4</jakarta.servlet-api.version>
        <!-- This is the last version to support the javax namespace -->
        <jakarta.validation-api.version>2.0.2</jakarta.validation-api.version>
        <!-- This is the last version to support the javax namespace -->
        <jakarta.ws.rs-api.version>2.1.6</jakarta.ws.rs-api.version>
        <java-websocket.version>1.5.4</java-websocket.version>
        <jcip-annotations.version>1.0-1</jcip-annotations.version>
        <!-- This is the last version to support the javax namespace -->
        <jersey.version>2.40</jersey.version>
        <!-- This was the last version to support Java 8 -->
        <jetty.version>9.4.53.v20231009</jetty.version>
        <jjwt.version>0.11.5</jjwt.version>
        <jline.version>3.23.0</jline.version>
        <jna.version>5.14.0</jna.version>
        <json-smart.version>2.5.0</json-smart.version>
        <jtransforms.version>3.1</jtransforms.version>
        <junit.version>4.13.2</junit.version>
        <!-- This was the last version to support Java 8 -->
        <logback.version>1.3.14</logback.version>
        <lz4-java.version>1.8.0</lz4-java.version>
        <maven.assembly.version>3.6.0</maven.assembly.version>
        <maven.compiler.source>1.8</maven.compiler.source>
        <maven.compiler.target>1.8</maven.compiler.target>
        <micrometer.version>1.11.4</micrometer.version>
        <milo.version>0.6.11</milo.version>
        <!-- It seems that powermock is having issues with the newest mockito versions -->
        <mockito.version>2.23.4</mockito.version>
        <!-- This was the last version to support Java 8 -->
        <!--mockito.version>4.11.0</mockito.version-->
        <moquette.version>0.17</moquette.version>
        <netty.version>4.1.97.Final</netty.version>
        <nimbus-jose-jwt.version>9.37.2</nimbus-jose-jwt.version>
        <oauth2-oidc-sdk.version>10.15</oauth2-oidc-sdk.version>
        <!-- This was the last version to support Java 8 -->
        <openapi.generator.version>6.6.0</openapi.generator.version>
        <orc-core.version>1.9.1</orc-core.version>
        <osgi.version>7.0.0</osgi.version>
        <pax-jdbc-common.version>1.5.6</pax-jdbc-common.version>
        <powermock.version>2.0.9</powermock.version>
        <ratis-thirdparty-misc.version>1.0.5</ratis-thirdparty-misc.version>
        <!--
      This is an unreleased version of a custom branch. The 8-character part after the version number
      This is an unreleased version of a custom branch. The 8-character part after the version number
      is for ensuring the SNAPSHOT will stay available. We should however have the Ratis folks do a
      new release soon, as releasing with this version is more than sub-ideal.
    -->
        <ratis.version>3.1.0-611b80a-SNAPSHOT</ratis.version>
        <reactive-streams.version>1.0.4</reactive-streams.version>
        <reactor-netty.version>1.1.13</reactor-netty.version>
        <reactor.version>3.5.10</reactor.version>
        <reflections.version>0.10.2</reflections.version>
        <rocketmq-client.version>5.1.3</rocketmq-client.version>
        <scala.library.version>2.12.19</scala.library.version>
        <scala.version>2.12</scala.version>
        <!-- Newer version requires refactoring of testsuite -->
        <scalatest.version>3.0.9</scalatest.version>
        <slf4j.version>2.0.9</slf4j.version>
        <snappy-java.version>1.1.10.4</snappy-java.version>
        <sonar.coverage.jacoco.xmlReportPaths>target/jacoco-merged-reports/jacoco.xml</sonar.coverage.jacoco.xmlReportPaths>
        <!-- Exclude all generated code -->
        <sonar.exclusions>**/generated-sources</sonar.exclusions>
        <!-- URL of the ASF SonarQube server -->
        <sonar.host.url>https://sonarcloud.io</sonar.host.url>
        <sonar.java.checkstyle.reportPaths>target/checkstyle-report.xml</sonar.java.checkstyle.reportPaths>
        <sonar.junit.reportPaths>target/surefire-reports,target/failsafe-reports</sonar.junit.reportPaths>
        <sonar.organization>apache</sonar.organization>
        <spark-scala.2.11.version>2.4.8</spark-scala.2.11.version>
        <spark-scala.2.12.version>3.5.0</spark-scala.2.12.version>
        <!-- Override this to `true`, if you want to disable spotless -->
        <spotless.skip>false</spotless.skip>
        <spotless.version>2.43.0</spotless.version>
        <!-- This is the matching version of spring-boot for spring 5.3.30 -->
        <spring-boot.version>2.7.18</spring-boot.version>
        <!-- This is the last version to support the javax namespace -->
        <spring.version>5.3.34</spring.version>
        <!-- This was the last version to support Java 8 -->
        <swagger.version>1.6.11</swagger.version>
        <thrift.exec-cmd.executable>chmod</thrift.exec-cmd.executable>
        <thrift.exec.absolute.path/>
        <!--
      Thrift 0.17.0 was the last version that could be used in Java 8 applications,
      However Thrift 0.17.0 has an invalid entry in the META-INF/MANIFEST.mf file.
      All versions between 0.17.0 and 0.14.1 have know vulnerabilities, so for now
      we'll stay at 0.14.1.
    -->
        <thrift.version>0.14.1</thrift.version>
        <!-- This was the last version to support Java 8 -->
        <tomcat.version>9.0.86</tomcat.version>
        <xz.version>1.9</xz.version>
        <zeppelin.version>0.11.1</zeppelin.version>
        <zstd-jni.version>1.5.5-5</zstd-jni.version>
<<<<<<< HEAD
        <tsfile.version>1.0.1-a86eb4a-SNAPSHOT</tsfile.version>
=======
        <tsfile.version>1.0.1-6cbbba7-SNAPSHOT</tsfile.version>
>>>>>>> e3aa4d89
    </properties>
    <!--
    if we claim dependencies in dependencyManagement, then we do not claim
    their version in subproject's pom, but we have to claim themselves again
    in subprojects
  -->
    <dependencyManagement>
        <dependencies>
            <dependency>
                <groupId>io.netty</groupId>
                <artifactId>netty-bom</artifactId>
                <version>${netty.version}</version>
                <type>pom</type>
                <scope>import</scope>
            </dependency>
            <dependency>
                <groupId>org.springframework.boot</groupId>
                <artifactId>spring-boot</artifactId>
                <version>${spring-boot.version}</version>
            </dependency>
            <dependency>
                <groupId>org.springframework.boot</groupId>
                <artifactId>spring-boot-autoconfigure</artifactId>
                <version>${spring-boot.version}</version>
            </dependency>
            <dependency>
                <groupId>org.springframework</groupId>
                <artifactId>spring-tx</artifactId>
                <version>${spring.version}</version>
            </dependency>
            <dependency>
                <groupId>org.springframework</groupId>
                <artifactId>spring-beans</artifactId>
                <version>${spring.version}</version>
            </dependency>
            <dependency>
                <groupId>org.springframework</groupId>
                <artifactId>spring-web</artifactId>
                <version>${spring.version}</version>
            </dependency>
            <dependency>
                <groupId>org.springframework</groupId>
                <artifactId>spring-context</artifactId>
                <version>${spring.version}</version>
            </dependency>
            <dependency>
                <groupId>org.springframework</groupId>
                <artifactId>spring-webmvc</artifactId>
                <version>${spring.version}</version>
            </dependency>
            <dependency>
                <groupId>org.springframework</groupId>
                <artifactId>spring-jdbc</artifactId>
                <version>${spring.version}</version>
            </dependency>
            <dependency>
                <groupId>org.springframework</groupId>
                <artifactId>spring-test</artifactId>
                <version>${spring.version}</version>
            </dependency>
            <dependency>
                <groupId>org.slf4j</groupId>
                <artifactId>slf4j-api</artifactId>
                <version>${slf4j.version}</version>
            </dependency>
            <dependency>
                <groupId>org.apache.thrift</groupId>
                <artifactId>libthrift</artifactId>
                <version>${thrift.version}</version>
                <exclusions>
                    <!-- Seemed suspicious to have this dependency in -->
                    <exclusion>
                        <groupId>org.apache.tomcat.embed</groupId>
                        <artifactId>tomcat-embed-core</artifactId>
                    </exclusion>
                    <!-- We don't want the old javax packages -->
                    <exclusion>
                        <groupId>javax.annotation</groupId>
                        <artifactId>javax.annotation-api</artifactId>
                    </exclusion>
                </exclusions>
            </dependency>
            <dependency>
                <groupId>commons-cli</groupId>
                <artifactId>commons-cli</artifactId>
                <version>${commons-cli.version}</version>
            </dependency>
            <dependency>
                <groupId>org.apache.commons</groupId>
                <artifactId>commons-lang3</artifactId>
                <version>${commons-lang3.version}</version>
            </dependency>
            <dependency>
                <groupId>org.jline</groupId>
                <artifactId>jline</artifactId>
                <version>${jline.version}</version>
            </dependency>
            <dependency>
                <groupId>net.java.dev.jna</groupId>
                <artifactId>jna</artifactId>
                <version>${jna.version}</version>
            </dependency>
            <dependency>
                <groupId>org.apache.commons</groupId>
                <artifactId>commons-csv</artifactId>
                <version>${commons-csv.version}</version>
            </dependency>
            <dependency>
                <groupId>junit</groupId>
                <artifactId>junit</artifactId>
                <version>${junit.version}</version>
            </dependency>
            <dependency>
                <groupId>org.mockito</groupId>
                <artifactId>mockito-core</artifactId>
                <version>${mockito.version}</version>
            </dependency>
            <dependency>
                <groupId>org.antlr</groupId>
                <artifactId>antlr4-runtime</artifactId>
                <version>${antlr4.version}</version>
            </dependency>
            <dependency>
                <groupId>org.osgi</groupId>
                <artifactId>osgi.cmpn</artifactId>
                <version>${osgi.version}</version>
            </dependency>
            <dependency>
                <groupId>org.osgi</groupId>
                <artifactId>osgi.core</artifactId>
                <version>${osgi.version}</version>
            </dependency>
            <dependency>
                <groupId>org.ops4j.pax.jdbc</groupId>
                <artifactId>pax-jdbc-common</artifactId>
                <version>${pax-jdbc-common.version}</version>
            </dependency>
            <dependency>
                <groupId>org.xerial.snappy</groupId>
                <artifactId>snappy-java</artifactId>
                <version>${snappy-java.version}</version>
            </dependency>
            <dependency>
                <groupId>org.powermock</groupId>
                <artifactId>powermock-reflect</artifactId>
                <version>${powermock.version}</version>
            </dependency>
            <dependency>
                <groupId>org.apache.flink</groupId>
                <artifactId>flink-clients</artifactId>
                <version>${flink.version}</version>
            </dependency>
            <dependency>
                <groupId>org.apache.flink</groupId>
                <artifactId>flink-core</artifactId>
                <version>${flink.version}</version>
            </dependency>
            <dependency>
                <groupId>org.apache.flink</groupId>
                <artifactId>flink-hadoop-fs</artifactId>
                <version>${flink.version}</version>
            </dependency>
            <dependency>
                <groupId>org.apache.flink</groupId>
                <artifactId>flink-java</artifactId>
                <version>${flink.version}</version>
            </dependency>
            <dependency>
                <groupId>org.apache.flink</groupId>
                <artifactId>flink-streaming-core</artifactId>
                <version>${flink.version}</version>
            </dependency>
            <dependency>
                <groupId>org.apache.flink</groupId>
                <artifactId>flink-streaming-java</artifactId>
                <version>${flink.version}</version>
                <exclusions>
                    <!-- This dependency pulls in loads of duplicate versions of all sorts of libraries -->
                    <exclusion>
                        <groupId>org.apache.flink</groupId>
                        <artifactId>flink-shaded-zookeeper-3</artifactId>
                    </exclusion>
                </exclusions>
            </dependency>
            <dependency>
                <groupId>org.apache.flink</groupId>
                <artifactId>flink-table-api-java-bridge</artifactId>
                <version>${flink.version}</version>
            </dependency>
            <dependency>
                <groupId>org.apache.flink</groupId>
                <artifactId>flink-table-common</artifactId>
                <version>${flink.version}</version>
            </dependency>
            <dependency>
                <groupId>org.apache.flink</groupId>
                <artifactId>flink-table-test-utils</artifactId>
                <version>${flink.version}</version>
            </dependency>
            <dependency>
                <groupId>org.apache.flink</groupId>
                <artifactId>flink-shaded-zookeeper-3</artifactId>
                <version>${flink-shaded-zookeeper-3.version}</version>
            </dependency>
            <dependency>
                <groupId>org.apache.flink</groupId>
                <artifactId>flink-table-api-java</artifactId>
                <version>${flink.version}</version>
            </dependency>
            <dependency>
                <groupId>com.google.guava</groupId>
                <artifactId>guava</artifactId>
                <version>${guava.version}</version>
            </dependency>
            <dependency>
                <groupId>org.java-websocket</groupId>
                <artifactId>Java-WebSocket</artifactId>
                <version>${java-websocket.version}</version>
            </dependency>
            <dependency>
                <groupId>com.google.code.findbugs</groupId>
                <artifactId>jsr305</artifactId>
                <version>${findbugs.jsr305.version}</version>
            </dependency>
            <dependency>
                <groupId>org.apache.hadoop</groupId>
                <artifactId>hadoop-client</artifactId>
                <version>${hadoop.version}</version>
                <exclusions>
                    <exclusion>
                        <groupId>javax.xml.bind</groupId>
                        <artifactId>jaxb-api</artifactId>
                    </exclusion>
                    <exclusion>
                        <groupId>org.slf4j</groupId>
                        <artifactId>jcl-over-slf4j</artifactId>
                    </exclusion>
                </exclusions>
            </dependency>
            <dependency>
                <groupId>org.apache.hadoop</groupId>
                <artifactId>hadoop-client-api</artifactId>
                <version>${hadoop.version}</version>
            </dependency>
            <dependency>
                <groupId>org.apache.hadoop</groupId>
                <artifactId>hadoop-common</artifactId>
                <version>${hadoop.version}</version>
                <exclusions>
                    <!-- This is a fork of log4j 1, and it duplicates all sorts of classes -->
                    <exclusion>
                        <groupId>ch.qos.reload4j</groupId>
                        <artifactId>reload4j</artifactId>
                    </exclusion>
                    <!-- This is a fork of log4j 1, and it duplicates all sorts of classes -->
                    <exclusion>
                        <groupId>org.slf4j</groupId>
                        <artifactId>slf4j-reload4j</artifactId>
                    </exclusion>
                    <!-- Multiple CVEs reported for this, however we are not using Log4j -->
                    <exclusion>
                        <groupId>log4j</groupId>
                        <artifactId>log4j</artifactId>
                    </exclusion>
                    <exclusion>
                        <groupId>javax.xml.bind</groupId>
                        <artifactId>jaxb-api</artifactId>
                    </exclusion>
                    <exclusion>
                        <groupId>javax.ws.rs</groupId>
                        <artifactId>jsr311-api</artifactId>
                    </exclusion>
                    <exclusion>
                        <groupId>com.sun.jersey</groupId>
                        <artifactId>jersey-server</artifactId>
                    </exclusion>
                </exclusions>
            </dependency>
            <dependency>
                <groupId>org.apache.hadoop</groupId>
                <artifactId>hadoop-client-runtime</artifactId>
                <version>${hadoop.version}</version>
                <exclusions>
                    <!-- This is a fork of log4j 1, and it duplicates all sorts of classes -->
                    <exclusion>
                        <groupId>ch.qos.reload4j</groupId>
                        <artifactId>reload4j</artifactId>
                    </exclusion>
                    <!-- This is a fork of log4j 1, and it duplicates all sorts of classes -->
                    <exclusion>
                        <groupId>org.slf4j</groupId>
                        <artifactId>slf4j-reload4j</artifactId>
                    </exclusion>
                    <!-- Multiple CVEs reported for this, however we are not using Log4j -->
                    <exclusion>
                        <groupId>log4j</groupId>
                        <artifactId>log4j</artifactId>
                    </exclusion>
                </exclusions>
            </dependency>
            <dependency>
                <groupId>org.apache.hadoop</groupId>
                <artifactId>hadoop-mapreduce-client-core</artifactId>
                <version>${hadoop.version}</version>
                <exclusions>
                    <!-- This is a fork of log4j 1, and it duplicates all sorts of classes -->
                    <exclusion>
                        <groupId>ch.qos.reload4j</groupId>
                        <artifactId>reload4j</artifactId>
                    </exclusion>
                    <!-- This is a fork of log4j 1, and it duplicates all sorts of classes -->
                    <exclusion>
                        <groupId>org.slf4j</groupId>
                        <artifactId>slf4j-reload4j</artifactId>
                    </exclusion>
                    <exclusion>
                        <groupId>javax.xml.bind</groupId>
                        <artifactId>jaxb-api</artifactId>
                    </exclusion>
                    <exclusion>
                        <groupId>com.sun.jersey</groupId>
                        <artifactId>jersey-server</artifactId>
                    </exclusion>
                    <!-- Multiple CVEs are reported for this version, but we're using a newer version -->
                    <exclusion>
                        <groupId>io.netty</groupId>
                        <artifactId>netty</artifactId>
                    </exclusion>
                </exclusions>
            </dependency>
            <dependency>
                <groupId>org.apache.hadoop</groupId>
                <artifactId>hadoop-yarn-registry</artifactId>
                <version>${hadoop.version}</version>
            </dependency>
            <dependency>
                <groupId>com.google.code.gson</groupId>
                <artifactId>gson</artifactId>
                <version>${gson.version}</version>
            </dependency>
            <dependency>
                <groupId>jakarta.servlet</groupId>
                <artifactId>jakarta.servlet-api</artifactId>
                <version>${jakarta.servlet-api.version}</version>
            </dependency>
            <dependency>
                <groupId>org.apache.hive</groupId>
                <artifactId>hive-exec</artifactId>
                <version>${hive.version}</version>
                <!-- Using the default adds a shaded version with loads of duplicate classes -->
                <classifier>core</classifier>
                <exclusions>
                    <!-- This seems to only be available in a version with included protobuf and slf4j -->
                    <exclusion>
                        <groupId>org.apache.calcite.avatica</groupId>
                        <artifactId>avatica</artifactId>
                    </exclusion>
                    <exclusion>
                        <groupId>org.apache.logging.log4j</groupId>
                        <artifactId>log4j-1.2-api</artifactId>
                    </exclusion>
                    <exclusion>
                        <groupId>javax.xml.bind</groupId>
                        <artifactId>jaxb-api</artifactId>
                    </exclusion>
                    <!-- There is no way on earth that I can imagine that ivy is really needed (CVEs reported) -->
                    <exclusion>
                        <groupId>org.apache.ivy</groupId>
                        <artifactId>ivy</artifactId>
                    </exclusion>
                    <!-- There is no way on earth that I can imagine that ivy is really needed (CVEs reported) -->
                    <exclusion>
                        <groupId>org.apache.ant</groupId>
                        <artifactId>ant</artifactId>
                    </exclusion>
                    <!-- CVEs reported, but most probably not needed -->
                    <exclusion>
                        <groupId>org.bouncycastle</groupId>
                        <artifactId>bcprov-jdk15on</artifactId>
                    </exclusion>
                    <!-- CVEs reported, but most probably not needed -->
                    <exclusion>
                        <groupId>org.bouncycastle</groupId>
                        <artifactId>bcpkix-jdk15on</artifactId>
                    </exclusion>
                    <!-- CVEs reported, but most probably not needed -->
                    <exclusion>
                        <groupId>log4j</groupId>
                        <artifactId>log4j</artifactId>
                    </exclusion>
                    <!-- CVEs reported, but most probably not needed -->
                    <exclusion>
                        <groupId>com.cedarsoftware</groupId>
                        <artifactId>json-io</artifactId>
                    </exclusion>
                    <!-- CVEs reported, but most probably not needed -->
                    <exclusion>
                        <groupId>org.apache.calcite</groupId>
                        <artifactId>calcite-core</artifactId>
                    </exclusion>
                </exclusions>
            </dependency>
            <dependency>
                <groupId>org.apache.hive</groupId>
                <artifactId>hive-serde</artifactId>
                <version>${hive.version}</version>
                <exclusions>
                    <exclusion>
                        <groupId>org.apache.logging.log4j</groupId>
                        <artifactId>log4j-slf4j-impl</artifactId>
                    </exclusion>
                </exclusions>
            </dependency>
            <dependency>
                <groupId>org.apache.hive</groupId>
                <artifactId>hive-common</artifactId>
                <version>${hive.version}</version>
                <exclusions>
                    <exclusion>
                        <groupId>org.javolution</groupId>
                        <artifactId>javolution</artifactId>
                    </exclusion>
                    <exclusion>
                        <groupId>javax.xml.bind</groupId>
                        <artifactId>jaxb-api</artifactId>
                    </exclusion>
                    <exclusion>
                        <groupId>org.apache.logging.log4j</groupId>
                        <artifactId>log4j-1.2-api</artifactId>
                    </exclusion>
                    <exclusion>
                        <groupId>org.apache.logging.log4j</groupId>
                        <artifactId>log4j-slf4j-impl</artifactId>
                    </exclusion>
                    <!-- There is no way on earth that I can imagine that ivy is really needed (CVEs reported) -->
                    <exclusion>
                        <groupId>org.apache.ant</groupId>
                        <artifactId>ant</artifactId>
                    </exclusion>
                </exclusions>
            </dependency>
            <dependency>
                <groupId>org.apache.spark</groupId>
                <artifactId>spark-core_2.11</artifactId>
                <version>${spark-scala.2.11.version}</version>
                <exclusions>
                    <exclusion>
                        <groupId>ch.qos.reload4j</groupId>
                        <artifactId>reload4j</artifactId>
                    </exclusion>
                    <exclusion>
                        <groupId>javax.activation</groupId>
                        <artifactId>activation</artifactId>
                    </exclusion>
                    <exclusion>
                        <groupId>javax.ws.rs</groupId>
                        <artifactId>javax.ws.rs-api</artifactId>
                    </exclusion>
                    <exclusion>
                        <groupId>org.glassfish.hk2.external</groupId>
                        <artifactId>javax.inject</artifactId>
                    </exclusion>
                    <exclusion>
                        <groupId>org.glassfish.hk2.external</groupId>
                        <artifactId>aopalliance-repackaged</artifactId>
                    </exclusion>
                    <exclusion>
                        <groupId>org.glassfish.hk2.external</groupId>
                        <artifactId>jakarta.inject</artifactId>
                    </exclusion>
                    <exclusion>
                        <groupId>org.slf4j</groupId>
                        <artifactId>slf4j-reload4j</artifactId>
                    </exclusion>
                    <exclusion>
                        <groupId>org.slf4j</groupId>
                        <artifactId>jcl-over-slf4j</artifactId>
                    </exclusion>
                    <exclusion>
                        <groupId>org.spark-project.spark</groupId>
                        <artifactId>unused</artifactId>
                    </exclusion>
                    <!-- There is no way on earth that I can imagine that ivy is really needed (CVEs reported) -->
                    <exclusion>
                        <groupId>org.apache.ivy</groupId>
                        <artifactId>ivy</artifactId>
                    </exclusion>
                    <!-- CVEs reported, but most probably not needed -->
                    <exclusion>
                        <groupId>log4j</groupId>
                        <artifactId>log4j</artifactId>
                    </exclusion>
                    <!-- Multiple CVEs are reported for this version, but we're using a newer version -->
                    <exclusion>
                        <groupId>io.netty</groupId>
                        <artifactId>netty</artifactId>
                    </exclusion>
                </exclusions>
            </dependency>
            <dependency>
                <groupId>org.apache.spark</groupId>
                <artifactId>spark-sql_2.11</artifactId>
                <version>${spark-scala.2.11.version}</version>
                <exclusions>
                    <exclusion>
                        <groupId>org.spark-project.spark</groupId>
                        <artifactId>unused</artifactId>
                    </exclusion>
                </exclusions>
            </dependency>
            <dependency>
                <groupId>org.apache.spark</groupId>
                <artifactId>spark-catalyst_2.11</artifactId>
                <version>${spark-scala.2.11.version}</version>
                <exclusions>
                    <exclusion>
                        <groupId>org.spark-project.spark</groupId>
                        <artifactId>unused</artifactId>
                    </exclusion>
                </exclusions>
            </dependency>
            <dependency>
                <groupId>org.apache.spark</groupId>
                <artifactId>spark-core_2.12</artifactId>
                <version>${spark-scala.2.12.version}</version>
                <exclusions>
                    <!-- There is no way on earth that I can imagine that ivy is really needed (CVEs reported) -->
                    <exclusion>
                        <groupId>org.apache.ivy</groupId>
                        <artifactId>ivy</artifactId>
                    </exclusion>
                </exclusions>
            </dependency>
            <dependency>
                <groupId>org.apache.spark</groupId>
                <artifactId>spark-common-utils_2.12</artifactId>
                <version>${spark-scala.2.12.version}</version>
                <exclusions>
                    <!-- We don't want this in the classpath as we're using logback as provider -->
                    <exclusion>
                        <groupId>org.apache.logging.log4j</groupId>
                        <artifactId>log4j-slf4j2-impl</artifactId>
                    </exclusion>
                    <exclusion>
                        <groupId>org.slf4j</groupId>
                        <artifactId>jcl-over-slf4j</artifactId>
                    </exclusion>
                </exclusions>
            </dependency>
            <dependency>
                <groupId>org.apache.spark</groupId>
                <artifactId>spark-sql_2.12</artifactId>
                <version>${spark-scala.2.12.version}</version>
            </dependency>
            <dependency>
                <groupId>org.apache.spark</groupId>
                <artifactId>spark-catalyst_2.12</artifactId>
                <version>${spark-scala.2.12.version}</version>
            </dependency>
            <dependency>
                <groupId>org.apache.spark</groupId>
                <artifactId>spark-sql-api_2.12</artifactId>
                <version>${spark-scala.2.12.version}</version>
            </dependency>
            <dependency>
                <groupId>org.scala-lang</groupId>
                <artifactId>scala-library</artifactId>
                <version>${scala.library.version}</version>
            </dependency>
            <dependency>
                <groupId>org.bouncycastle</groupId>
                <artifactId>bcprov-jdk18on</artifactId>
                <version>1.78</version>
            </dependency>
            <dependency>
                <groupId>org.scalatest</groupId>
                <artifactId>scalatest_2.11</artifactId>
                <version>${scalatest.version}</version>
            </dependency>
            <dependency>
                <groupId>org.scalactic</groupId>
                <artifactId>scalactic_2.11</artifactId>
                <version>${scalatest.version}</version>
            </dependency>
            <dependency>
                <groupId>org.apache.zeppelin</groupId>
                <artifactId>zeppelin-interpreter</artifactId>
                <version>${zeppelin.version}</version>
                <exclusions>
                    <exclusion>
                        <groupId>org.slf4j</groupId>
                        <artifactId>jcl-over-slf4j</artifactId>
                    </exclusion>
                    <!-- CVEs reported, but most probably not needed -->
                    <exclusion>
                        <groupId>log4j</groupId>
                        <artifactId>log4j</artifactId>
                    </exclusion>
                </exclusions>
            </dependency>
            <dependency>
                <groupId>commons-io</groupId>
                <artifactId>commons-io</artifactId>
                <version>${commons-io.version}</version>
            </dependency>
            <dependency>
                <groupId>org.apache.ratis</groupId>
                <artifactId>ratis-server</artifactId>
                <version>${ratis.version}</version>
            </dependency>
            <dependency>
                <groupId>org.apache.ratis</groupId>
                <artifactId>ratis-server-api</artifactId>
                <version>${ratis.version}</version>
            </dependency>
            <dependency>
                <groupId>org.apache.ratis</groupId>
                <artifactId>ratis-common</artifactId>
                <version>${ratis.version}</version>
            </dependency>
            <dependency>
                <groupId>org.apache.ratis</groupId>
                <artifactId>ratis-client</artifactId>
                <version>${ratis.version}</version>
            </dependency>
            <dependency>
                <groupId>org.apache.ratis</groupId>
                <artifactId>ratis-grpc</artifactId>
                <version>${ratis.version}</version>
            </dependency>
            <dependency>
                <groupId>org.apache.ratis</groupId>
                <artifactId>ratis-proto</artifactId>
                <version>${ratis.version}</version>
            </dependency>
            <dependency>
                <groupId>org.apache.ratis</groupId>
                <artifactId>ratis-metrics-api</artifactId>
                <version>${ratis.version}</version>
            </dependency>
            <dependency>
                <groupId>org.apache.ratis</groupId>
                <artifactId>ratis-thirdparty-misc</artifactId>
                <version>${ratis-thirdparty-misc.version}</version>
            </dependency>
            <dependency>
                <groupId>org.apache.commons</groupId>
                <artifactId>commons-collections4</artifactId>
                <version>${commons.collections4.version}</version>
            </dependency>
            <dependency>
                <groupId>io.airlift</groupId>
                <artifactId>units</artifactId>
                <version>${airlift-units.version}</version>
            </dependency>
            <dependency>
                <groupId>io.jsonwebtoken</groupId>
                <artifactId>jjwt-api</artifactId>
                <version>${jjwt.version}</version>
            </dependency>
            <dependency>
                <groupId>org.eclipse.milo</groupId>
                <artifactId>stack-core</artifactId>
                <version>${milo.version}</version>
                <exclusions>
                    <exclusion>
                        <groupId>com.sun.activation</groupId>
                        <artifactId>jakarta.activation</artifactId>
                    </exclusion>
                </exclusions>
            </dependency>
            <dependency>
                <groupId>org.eclipse.milo</groupId>
                <artifactId>stack-server</artifactId>
                <version>${milo.version}</version>
            </dependency>
            <dependency>
                <groupId>org.checkerframework</groupId>
                <artifactId>checker-qual</artifactId>
                <version>${checker-qual.version}</version>
            </dependency>
            <!-- TODO: Deprecated: Use Airline 2 or Picocli instead -->
            <dependency>
                <groupId>io.airlift</groupId>
                <artifactId>airline</artifactId>
                <version>${airline.version}</version>
                <exclusions>
                    <exclusion>
                        <groupId>javax.inject</groupId>
                        <artifactId>javax.inject</artifactId>
                    </exclusion>
                </exclusions>
            </dependency>
            <dependency>
                <groupId>io.airlift</groupId>
                <artifactId>concurrent</artifactId>
                <version>${airlift.version}</version>
            </dependency>
            <dependency>
                <groupId>org.eclipse.milo</groupId>
                <artifactId>sdk-server</artifactId>
                <version>${milo.version}</version>
                <exclusions>
                    <exclusion>
                        <groupId>com.sun.activation</groupId>
                        <artifactId>jakarta.activation</artifactId>
                    </exclusion>
                </exclusions>
            </dependency>
            <dependency>
                <groupId>org.reflections</groupId>
                <artifactId>reflections</artifactId>
                <version>${reflections.version}</version>
            </dependency>
            <dependency>
                <groupId>io.moquette</groupId>
                <artifactId>moquette-broker</artifactId>
                <version>${moquette.version}</version>
            </dependency>
            <dependency>
                <groupId>com.lmax</groupId>
                <artifactId>disruptor</artifactId>
                <version>${disruptor.version}</version>
            </dependency>
            <dependency>
                <groupId>io.jsonwebtoken</groupId>
                <artifactId>jjwt-impl</artifactId>
                <version>${jjwt.version}</version>
            </dependency>
            <dependency>
                <groupId>io.jsonwebtoken</groupId>
                <artifactId>jjwt-jackson</artifactId>
                <version>${jjwt.version}</version>
            </dependency>
            <dependency>
                <groupId>com.nimbusds</groupId>
                <artifactId>oauth2-oidc-sdk</artifactId>
                <version>${oauth2-oidc-sdk.version}</version>
            </dependency>
            <dependency>
                <groupId>org.apache.httpcomponents</groupId>
                <artifactId>httpclient</artifactId>
                <version>${httpclient.version}</version>
            </dependency>
            <dependency>
                <groupId>org.powermock</groupId>
                <artifactId>powermock-core</artifactId>
                <version>${powermock.version}</version>
            </dependency>
            <dependency>
                <groupId>org.powermock</groupId>
                <artifactId>powermock-module-junit4</artifactId>
                <version>${powermock.version}</version>
            </dependency>
            <dependency>
                <groupId>org.powermock</groupId>
                <artifactId>powermock-api-mockito2</artifactId>
                <version>${powermock.version}</version>
            </dependency>
            <dependency>
                <groupId>com.nimbusds</groupId>
                <artifactId>nimbus-jose-jwt</artifactId>
                <version>${nimbus-jose-jwt.version}</version>
            </dependency>
            <dependency>
                <groupId>cglib</groupId>
                <artifactId>cglib</artifactId>
                <version>${cglib.version}</version>
            </dependency>
            <dependency>
                <groupId>org.apache.commons</groupId>
                <artifactId>commons-jexl3</artifactId>
                <version>${commons-jexl3.version}</version>
            </dependency>
            <dependency>
                <groupId>com.github.luben</groupId>
                <artifactId>zstd-jni</artifactId>
                <version>${zstd-jni.version}</version>
            </dependency>
            <dependency>
                <groupId>org.lz4</groupId>
                <artifactId>lz4-java</artifactId>
                <version>${lz4-java.version}</version>
            </dependency>
            <dependency>
                <groupId>org.tukaani</groupId>
                <artifactId>xz</artifactId>
                <version>${xz.version}</version>
            </dependency>
            <dependency>
                <groupId>io.swagger</groupId>
                <artifactId>swagger-annotations</artifactId>
                <version>${swagger.version}</version>
            </dependency>
            <dependency>
                <groupId>io.swagger</groupId>
                <artifactId>swagger-models</artifactId>
                <version>${swagger.version}</version>
            </dependency>
            <dependency>
                <groupId>io.swagger</groupId>
                <artifactId>swagger-jaxrs</artifactId>
                <version>${swagger.version}</version>
                <exclusions>
                    <exclusion>
                        <groupId>javax.validation</groupId>
                        <artifactId>validation-api</artifactId>
                    </exclusion>
                    <exclusion>
                        <groupId>javax.ws.rs</groupId>
                        <artifactId>jsr311-api</artifactId>
                    </exclusion>
                </exclusions>
            </dependency>
            <dependency>
                <groupId>org.apache.rocketmq</groupId>
                <artifactId>rocketmq-client</artifactId>
                <version>${rocketmq-client.version}</version>
            </dependency>
            <dependency>
                <groupId>org.fusesource.mqtt-client</groupId>
                <artifactId>mqtt-client</artifactId>
                <version>${fusesource-mqtt-client.version}</version>
            </dependency>
            <dependency>
                <groupId>org.eclipse.collections</groupId>
                <artifactId>eclipse-collections</artifactId>
                <version>${eclipse-collections.version}</version>
            </dependency>
            <dependency>
                <groupId>org.eclipse.collections</groupId>
                <artifactId>eclipse-collections-api</artifactId>
                <version>${eclipse-collections.version}</version>
            </dependency>
            <dependency>
                <groupId>org.apache.commons</groupId>
                <artifactId>commons-math3</artifactId>
                <version>${commons-math3.version}</version>
            </dependency>
            <dependency>
                <groupId>com.github.wendykierp</groupId>
                <artifactId>JTransforms</artifactId>
                <version>${jtransforms.version}</version>
            </dependency>
            <dependency>
                <groupId>com.github.stephenc.jcip</groupId>
                <artifactId>jcip-annotations</artifactId>
                <version>${jcip-annotations.version}</version>
            </dependency>
            <dependency>
                <groupId>jakarta.validation</groupId>
                <artifactId>jakarta.validation-api</artifactId>
                <version>${jakarta.validation-api.version}</version>
            </dependency>
            <dependency>
                <groupId>commons-codec</groupId>
                <artifactId>commons-codec</artifactId>
                <version>${commons-codec.version}</version>
            </dependency>
            <dependency>
                <groupId>org.apache.commons</groupId>
                <artifactId>commons-pool2</artifactId>
                <version>${commons-pool2.version}</version>
            </dependency>
            <dependency>
                <groupId>io.dropwizard.metrics</groupId>
                <artifactId>metrics-core</artifactId>
                <version>${dropqizard.metrics.version}</version>
            </dependency>
            <dependency>
                <groupId>io.dropwizard.metrics</groupId>
                <artifactId>metrics-jmx</artifactId>
                <version>${dropqizard.metrics.version}</version>
            </dependency>
            <dependency>
                <groupId>org.eclipse.jetty</groupId>
                <artifactId>jetty-http</artifactId>
                <version>${jetty.version}</version>
            </dependency>
            <dependency>
                <groupId>org.eclipse.jetty</groupId>
                <artifactId>jetty-util</artifactId>
                <version>${jetty.version}</version>
            </dependency>
            <dependency>
                <groupId>org.eclipse.jetty</groupId>
                <artifactId>jetty-server</artifactId>
                <version>${jetty.version}</version>
                <exclusions>
                    <exclusion>
                        <groupId>javax.servlet</groupId>
                        <artifactId>javax.servlet-api</artifactId>
                    </exclusion>
                </exclusions>
            </dependency>
            <dependency>
                <groupId>jakarta.ws.rs</groupId>
                <artifactId>jakarta.ws.rs-api</artifactId>
                <version>${jakarta.ws.rs-api.version}</version>
            </dependency>
            <dependency>
                <groupId>org.glassfish.jersey.containers</groupId>
                <artifactId>jersey-container-servlet-core</artifactId>
                <version>${jersey.version}</version>
            </dependency>
            <dependency>
                <groupId>org.eclipse.jetty</groupId>
                <artifactId>jetty-servlet</artifactId>
                <version>${jetty.version}</version>
            </dependency>
            <dependency>
                <groupId>com.github.ben-manes.caffeine</groupId>
                <artifactId>caffeine</artifactId>
                <version>${caffeine.version}</version>
            </dependency>
            <dependency>
                <groupId>net.minidev</groupId>
                <artifactId>json-smart</artifactId>
                <version>${json-smart.version}</version>
            </dependency>
            <dependency>
                <groupId>org.apache.httpcomponents</groupId>
                <artifactId>httpcore</artifactId>
                <version>${httpcore.version}</version>
            </dependency>
            <dependency>
                <groupId>com.fasterxml.jackson.core</groupId>
                <artifactId>jackson-databind</artifactId>
                <version>${jackson.version}</version>
            </dependency>
            <dependency>
                <groupId>org.awaitility</groupId>
                <artifactId>awaitility</artifactId>
                <version>${awaitility.version}</version>
            </dependency>
            <!--
        TODO: This dependency is only needed to run one single test-case ... possibly refactor?
        (org.apache.iotdb.db.conf.IoTDBDescriptorTest)
      -->
            <dependency>
                <groupId>org.apache.tomcat.embed</groupId>
                <artifactId>tomcat-embed-core</artifactId>
                <version>${tomcat.version}</version>
            </dependency>
            <dependency>
                <groupId>io.projectreactor.netty</groupId>
                <artifactId>reactor-netty-http</artifactId>
                <version>${reactor-netty.version}</version>
            </dependency>
            <dependency>
                <groupId>io.projectreactor.netty</groupId>
                <artifactId>reactor-netty-core</artifactId>
                <version>${reactor-netty.version}</version>
            </dependency>
            <dependency>
                <groupId>io.projectreactor</groupId>
                <artifactId>reactor-core</artifactId>
                <version>${reactor.version}</version>
            </dependency>
            <dependency>
                <groupId>org.reactivestreams</groupId>
                <artifactId>reactive-streams</artifactId>
                <version>${reactive-streams.version}</version>
            </dependency>
            <dependency>
                <groupId>ch.qos.logback</groupId>
                <artifactId>logback-classic</artifactId>
                <version>${logback.version}</version>
            </dependency>
            <dependency>
                <groupId>ch.qos.logback</groupId>
                <artifactId>logback-core</artifactId>
                <version>${logback.version}</version>
            </dependency>
            <dependency>
                <groupId>io.micrometer</groupId>
                <artifactId>micrometer-core</artifactId>
                <version>${micrometer.version}</version>
            </dependency>
            <dependency>
                <groupId>com.fasterxml.jackson.core</groupId>
                <artifactId>jackson-annotations</artifactId>
                <version>${jackson.version}</version>
            </dependency>
            <dependency>
                <groupId>com.fasterxml.jackson.jaxrs</groupId>
                <artifactId>jackson-jaxrs-json-provider</artifactId>
                <version>${jackson.version}</version>
            </dependency>
            <dependency>
                <groupId>com.fasterxml.jackson.datatype</groupId>
                <artifactId>jackson-datatype-jsr310</artifactId>
                <version>${jackson.version}</version>
            </dependency>
            <dependency>
                <groupId>org.glassfish.jersey.media</groupId>
                <artifactId>jersey-media-multipart</artifactId>
                <version>${jersey.version}</version>
            </dependency>
            <dependency>
                <groupId>org.glassfish.jersey.core</groupId>
                <artifactId>jersey-client</artifactId>
                <version>${jersey.version}</version>
            </dependency>
            <dependency>
                <groupId>org.glassfish.jersey.core</groupId>
                <artifactId>jersey-core</artifactId>
                <version>${jersey.version}</version>
            </dependency>
            <dependency>
                <groupId>org.glassfish.jersey.core</groupId>
                <artifactId>jersey-common</artifactId>
                <version>${jersey.version}</version>
            </dependency>
            <dependency>
                <groupId>org.glassfish.jersey.core</groupId>
                <artifactId>jersey-server</artifactId>
                <version>${jersey.version}</version>
            </dependency>
            <dependency>
                <groupId>org.glassfish.jersey.containers</groupId>
                <artifactId>jersey-container-servlet</artifactId>
                <version>${jersey.version}</version>
            </dependency>
            <dependency>
                <groupId>com.rabbitmq</groupId>
                <artifactId>amqp-client</artifactId>
                <version>5.18.0</version>
            </dependency>
            <!-- Conflict:
        json-smart (pulls in 9.3),
        cglib (pulls in 7.1)
      -->
            <dependency>
                <groupId>org.ow2.asm</groupId>
                <artifactId>asm</artifactId>
                <version>9.3</version>
            </dependency>
            <!-- Conflict:
        guava (pulls in 2.18.0),
        caffeine (pulls in 2.10.0)
      -->
            <dependency>
                <groupId>com.google.errorprone</groupId>
                <artifactId>error_prone_annotations</artifactId>
                <version>2.18.0</version>
            </dependency>
            <!-- Conflict:
        jackson-json-provider (pulls in 2.15.2),
        jackson-databind (pulls in 2.15.2),
        jackson-databind-jsd310 (pulls in 2.15.2),
        swagger-jaxrs (pulls in 2.14.2)
      -->
            <dependency>
                <groupId>com.fasterxml.jackson.core</groupId>
                <artifactId>jackson-core</artifactId>
                <version>${jackson.version}</version>
            </dependency>
            <!-- Conflict:
        jackson-dataformat-yaml (pulls in 1.33),
        swagger-core (pulls in 2.ß),
        swagger-jaxrs (pulls in 2.0)
      -->
            <dependency>
                <groupId>org.yaml</groupId>
                <artifactId>snakeyaml</artifactId>
                <version>2.0</version>
            </dependency>
            <!-- Conflict:
        flink-core (pulls in 2.24.0)
        chill-java (pulls in 2.21)
      -->
            <dependency>
                <groupId>com.esotericsoftware.kryo</groupId>
                <artifactId>kryo</artifactId>
                <version>2.24.0</version>
            </dependency>
            <!-- Conflict:
        hadoop-common (pulls in 4.2.1)
        woodstox-core (pulls in 4.2)
      -->
            <dependency>
                <groupId>org.codehaus.woodstox</groupId>
                <artifactId>stax2-api</artifactId>
                <version>4.2.1</version>
            </dependency>
            <!-- Conflict:
        hadoop-mapreduce-client-core (pulls in 2.2.11)
        jersey-json (pulls in 2.2.2)
      -->
            <dependency>
                <groupId>javax.xml.bind</groupId>
                <artifactId>jaxb-api</artifactId>
                <version>2.2.11</version>
            </dependency>
            <!-- Conflict:
        hadoop-mapreduce-client-core (pulls in 1.21)
        hadoop-common (pulls in 1.21)
        avro (pulls in 1.4.1)
      -->
            <dependency>
                <groupId>org.apache.commons</groupId>
                <artifactId>commons-compress</artifactId>
                <version>1.26.0</version>
            </dependency>
            <!-- Conflict:
        hadoop-mapreduce-client-core (pulls in 4.0 and 3.0)
      -->
            <dependency>
                <groupId>com.google.inject.extensions</groupId>
                <artifactId>guice-servlet</artifactId>
                <version>4.0</version>
            </dependency>
            <!-- Conflict:
        hadoop-mapreduce-client-core (pulls in 9.4.51.v20230217)
        hadoop-common (pulls in 9.4.52.v20230823)
      -->
            <dependency>
                <groupId>org.eclipse.jetty</groupId>
                <artifactId>jetty-io</artifactId>
                <version>9.4.52.v20230823</version>
            </dependency>
            <!-- Conflict:
        hadoop-common (pulls in 1.2 and 1.1.3)
      -->
            <dependency>
                <groupId>commons-logging</groupId>
                <artifactId>commons-logging</artifactId>
                <version>1.2</version>
            </dependency>
            <!-- Conflict:
        hadoop-mapreduce-client-core (pulls in 3.0 and 4.0)
      -->
            <dependency>
                <groupId>com.google.inject</groupId>
                <artifactId>guice</artifactId>
                <version>4.0</version>
            </dependency>
            <!-- Conflict:
        hadoop-mapreduce-client-core (pulls in 2.12.7 and 2.15.2)
      -->
            <dependency>
                <groupId>com.fasterxml.jackson.module</groupId>
                <artifactId>jackson-module-jaxb-annotations</artifactId>
                <version>2.15.2</version>
            </dependency>
            <!-- Conflict:
        hadoop-common (pulls in 1.9 and 1.10.0)
      -->
            <dependency>
                <groupId>org.apache.commons</groupId>
                <artifactId>commons-text</artifactId>
                <version>1.10.0</version>
            </dependency>
            <!-- Conflict:
        hadoop-mapreduce-client-core (pulls in 1.2.2)
        hadoop-common (pulls in 1.2.1)
      -->
            <dependency>
                <groupId>jakarta.activation</groupId>
                <artifactId>jakarta.activation-api</artifactId>
                <version>1.2.2</version>
            </dependency>
            <!-- Conflict:
        spring-boot (pulls in 5.3.19)
        everything else (pulls in 5.3.30)
      -->
            <dependency>
                <groupId>org.springframework</groupId>
                <artifactId>spring-core</artifactId>
                <version>5.3.30</version>
            </dependency>
            <!-- Conflict:
        hive-exec (pulls in 3.3.6 and 3.1.0)
        hadoop-common (pulls in 3.3.6)
      -->
            <dependency>
                <groupId>org.apache.hadoop</groupId>
                <artifactId>hadoop-auth</artifactId>
                <version>${hadoop.version}</version>
            </dependency>
            <!-- Conflict:
        hive-exec (pulls in 3.3.6 and 3.1.0)
        hive-connector (pulls in 3.3.6)
      -->
            <dependency>
                <groupId>org.apache.hadoop</groupId>
                <artifactId>hadoop-yarn-api</artifactId>
                <version>${hadoop.version}</version>
            </dependency>
            <!-- Conflict:
        hive-exec (pulls in 3.3.6 and 3.1.0)
        hadoop-mapreduce-client-core (pulls in 3.3.6)
        hadoop-mapreduce-client-core (pulls in 3.3.6)
      -->
            <dependency>
                <groupId>org.apache.hadoop</groupId>
                <artifactId>hadoop-yarn-common</artifactId>
                <version>${hadoop.version}</version>
            </dependency>
            <!-- Conflict:
        hive-serde (pulls in 3.1.0)
        hadoop-mapreduce-client-core (pulls in 3.3.6)
      -->
            <dependency>
                <groupId>org.apache.hadoop</groupId>
                <artifactId>hadoop-yarn-server-resourcemanager</artifactId>
                <version>${hadoop.version}</version>
            </dependency>
            <!-- Conflict:
        hive-exec (pulls in 3.3.6 and 3.1.0)
        hadoop-common (pulls in 3.3.6)
        hadoop-mapreduce-client-core (pulls in 3.3.6)
      -->
            <dependency>
                <groupId>org.apache.hadoop</groupId>
                <artifactId>hadoop-annotations</artifactId>
                <version>${hadoop.version}</version>
            </dependency>
            <!-- Conflict:
        hive-serde (pulls in 1.5.4)
        hadoop-common (puss in 1.1)
      -->
            <dependency>
                <groupId>org.codehaus.jettison</groupId>
                <artifactId>jettison</artifactId>
                <version>1.5.4</version>
            </dependency>
            <!-- Conflict:
        hive-common (pulls in 9.3.20.v20170531)
        hadoop-mapreduce-client-core (pulls in 9.4.51.v20230217)
      -->
            <dependency>
                <groupId>org.eclipse.jetty</groupId>
                <artifactId>jetty-client</artifactId>
                <version>9.4.51.v20230217</version>
            </dependency>
            <!-- Conflict:
        hadoop-common (pulls in 3.6.3)
        hive-exe (pulls in 3.4.6 and 3.6.3)
        hive-serde (pulls in 3.4.6 and 3.6.3)
      -->
            <dependency>
                <groupId>org.apache.zookeeper</groupId>
                <artifactId>zookeeper</artifactId>
                <version>3.7.2</version>
            </dependency>
            <!-- Conflict:
        hive-common (pulls in 9.3.20.v20170531)
        hadoop-common (pulls in 9.4.51.v20230217)
      -->
            <dependency>
                <groupId>org.eclipse.jetty</groupId>
                <artifactId>jetty-webapp</artifactId>
                <version>9.4.51.v20230217</version>
            </dependency>
            <!-- Conflict:
        hive-serde (pulls in 1.8.2)
        hadoop-mapreduce-client-core (pulls in 1.7.7)
        hadoop-common (pulls in 1.7.7)
      -->
            <dependency>
                <groupId>org.apache.avro</groupId>
                <artifactId>avro</artifactId>
                <version>1.11.3</version>
                <exclusions>
                    <!-- Jackson moved from codehaus to fasterxml and is now the new version -->
                    <exclusion>
                        <groupId>org.codehaus.jackson</groupId>
                        <artifactId>jackson-core-asl</artifactId>
                    </exclusion>
                    <exclusion>
                        <groupId>org.codehaus.jackson</groupId>
                        <artifactId>jackson-mapper-asl</artifactId>
                    </exclusion>
                </exclusions>
            </dependency>
            <!-- Security Issue:
        avro-mapred (pulls in vulnerable version of jackson)
      -->
            <dependency>
                <groupId>org.apache.avro</groupId>
                <artifactId>avro-mapred</artifactId>
                <version>1.8.2</version>
                <classifier>hadoop2</classifier>
                <exclusions>
                    <!-- Jackson moved from codehaus to fasterxml and is now the new version -->
                    <exclusion>
                        <groupId>org.codehaus.jackson</groupId>
                        <artifactId>jackson-core-asl</artifactId>
                    </exclusion>
                    <exclusion>
                        <groupId>org.codehaus.jackson</groupId>
                        <artifactId>jackson-mapper-asl</artifactId>
                    </exclusion>
                </exclusions>
            </dependency>
            <!-- Security Issue:
        parquet-hadoop (pulls in vulnerable version of jackson)
      -->
            <dependency>
                <groupId>org.apache.parquet</groupId>
                <artifactId>parquet-hadoop</artifactId>
                <version>1.10.1</version>
                <exclusions>
                    <!-- Jackson moved from codehaus to fasterxml and is now the new version and for the codehaus version CVEs were reported -->
                    <exclusion>
                        <groupId>org.codehaus.jackson</groupId>
                        <artifactId>jackson-core-asl</artifactId>
                    </exclusion>
                    <exclusion>
                        <groupId>org.codehaus.jackson</groupId>
                        <artifactId>jackson-mapper-asl</artifactId>
                    </exclusion>
                </exclusions>
            </dependency>
            <!-- Conflict:
        hive-serde (pulls in 9.4.51.v20230217)
        hive-common (pulls in 9.4.52.v20230823)
      -->
            <dependency>
                <groupId>org.eclipse.jetty</groupId>
                <artifactId>jetty-util-ajax</artifactId>
                <version>${jetty.version}</version>
            </dependency>
            <!-- Conflict:
        hive-serde (pulls in 2.12.0)
        hadoop-common (pulls in 5.2.0)
      -->
            <dependency>
                <groupId>org.apache.curator</groupId>
                <artifactId>curator-framework</artifactId>
                <version>5.2.0</version>
            </dependency>
            <!-- Conflict:
        hive-exec (pulls in 5.2.0 and 2.12.0)
        hadoop-common (pulls in 5.2.0)
      -->
            <dependency>
                <groupId>org.apache.curator</groupId>
                <artifactId>curator-recipes</artifactId>
                <version>5.2.0</version>
            </dependency>
            <!-- Conflict:
        hive-exec (pulls in 5.2.0 and 2.12.0)
        hadoop-common (pulls in 5.2.0)
      -->
            <dependency>
                <groupId>org.apache.curator</groupId>
                <artifactId>curator-client</artifactId>
                <version>5.2.0</version>
            </dependency>
            <!-- Conflict:
        hive-serde (pulls in 1.2.22)
        hadoop-mapreduce-client-core (pulls in 1.2.22 and 1.2.19)
      -->
            <dependency>
                <groupId>ch.qos.reload4j</groupId>
                <artifactId>reload4j</artifactId>
                <version>1.2.22</version>
            </dependency>
            <!-- Conflict:
        hive-exec (pulls in 2.8.1)
        hive-serde (pulls in 2.9.9)
        hive-common (pulls in 2.9.9)
      -->
            <dependency>
                <groupId>joda-time</groupId>
                <artifactId>joda-time</artifactId>
                <version>2.9.9</version>
            </dependency>
            <!-- Conflict:
        hive-exec (pulls in 3.9.0 and 3.6)
        hadoop-common (pulls in 3.9.0)
      -->
            <dependency>
                <groupId>commons-net</groupId>
                <artifactId>commons-net</artifactId>
                <version>3.9.0</version>
            </dependency>
            <!-- Conflict:
        hive-exec (pulls in 3.5.2 and 3.3)
      -->
            <dependency>
                <groupId>org.antlr</groupId>
                <artifactId>antlr-runtime</artifactId>
                <version>3.5.2</version>
            </dependency>
            <!-- Security Issue:
        hadoop-mapreduce-client-core (pulls in vulnerable version)
      -->
            <dependency>
                <groupId>org.jetbrains.kotlin</groupId>
                <artifactId>kotlin-stdlib</artifactId>
                <version>1.9.10</version>
            </dependency>
            <dependency>
                <groupId>org.jetbrains.kotlin</groupId>
                <artifactId>kotlin-stdlib-common</artifactId>
                <version>1.9.10</version>
            </dependency>
            <dependency>
                <groupId>org.jetbrains.kotlin</groupId>
                <artifactId>kotlin-stdlib-jdk7</artifactId>
                <version>1.9.10</version>
            </dependency>
            <dependency>
                <groupId>org.jetbrains.kotlin</groupId>
                <artifactId>kotlin-stdlib-jdk8</artifactId>
                <version>1.9.10</version>
            </dependency>
            <!-- Security Issue:
        hadoop-mapreduce-client-core (pulls in vulnerable version)
      -->
            <dependency>
                <groupId>com.squareup.okio</groupId>
                <artifactId>okio</artifactId>
                <version>3.5.0</version>
            </dependency>
            <!-- Security Issue:
        hadoop-mapreduce-client-core (pulls in vulnerable version)
      -->
            <dependency>
                <groupId>com.google.protobuf</groupId>
                <artifactId>protobuf-java</artifactId>
                <version>3.24.3</version>
            </dependency>
            <dependency>
                <groupId>com.google.protobuf</groupId>
                <artifactId>protobuf-java-util</artifactId>
                <version>3.24.3</version>
            </dependency>
            <!-- Security Issue:
        hive-exec (pulls in vulnerable version)
      -->
            <dependency>
                <groupId>org.codehaus.janino</groupId>
                <artifactId>janino</artifactId>
                <version>3.1.10</version>
            </dependency>
            <dependency>
                <groupId>org.codehaus.janino</groupId>
                <artifactId>commons-compiler</artifactId>
                <version>3.1.10</version>
            </dependency>
            <!-- Security Issue:
        zeppelin-interpreter (pulls in vulnerable version)
      -->
            <dependency>
                <groupId>io.atomix</groupId>
                <artifactId>atomix</artifactId>
                <version>3.1.12</version>
            </dependency>
            <dependency>
                <groupId>io.atomix</groupId>
                <artifactId>atomix-primitive</artifactId>
                <version>3.1.12</version>
            </dependency>
            <dependency>
                <groupId>io.atomix</groupId>
                <artifactId>atomix-storage</artifactId>
                <version>3.1.12</version>
            </dependency>
            <dependency>
                <groupId>io.atomix</groupId>
                <artifactId>atomix-cluster</artifactId>
                <version>3.1.12</version>
            </dependency>
            <dependency>
                <groupId>io.atomix</groupId>
                <artifactId>atomix-utils</artifactId>
                <version>3.1.12</version>
            </dependency>
            <dependency>
                <groupId>io.atomix</groupId>
                <artifactId>atomix-raft</artifactId>
                <version>3.1.12</version>
            </dependency>
            <!-- Security Issue:
       zeppelin-interpreter (pulls in vulnerable version)
     -->
            <dependency>
                <groupId>org.apache.commons</groupId>
                <artifactId>commons-configuration2</artifactId>
                <version>2.10.1</version>
            </dependency>
            <dependency>
                <groupId>org.apache.orc</groupId>
                <artifactId>orc-core</artifactId>
                <version>${orc-core.version}</version>
            </dependency>
            <dependency>
                <groupId>org.apache.orc</groupId>
                <artifactId>orc-core</artifactId>
                <version>${orc-core.version}</version>
                <classifier>nohive</classifier>
            </dependency>
            <dependency>
                <groupId>org.apache.orc</groupId>
                <artifactId>orc-mapreduce</artifactId>
                <version>${orc-core.version}</version>
            </dependency>
            <dependency>
                <groupId>org.apache.orc</groupId>
                <artifactId>orc-mapreduce</artifactId>
                <version>${orc-core.version}</version>
                <classifier>nohive</classifier>
            </dependency>
            <dependency>
                <groupId>org.apache.orc</groupId>
                <artifactId>orc-shims</artifactId>
                <version>${orc-core.version}</version>
            </dependency>
            <dependency>
                <groupId>org.glassfish.jersey.inject</groupId>
                <artifactId>jersey-hk2</artifactId>
                <version>${jersey.version}</version>
            </dependency>
        </dependencies>
    </dependencyManagement>
    <build>
        <pluginManagement>
            <plugins>
                <plugin>
                    <groupId>org.apache.maven.plugins</groupId>
                    <artifactId>maven-javadoc-plugin</artifactId>
                    <version>3.5.0</version>
                    <configuration>
                        <excludePackageNames>*thrift*</excludePackageNames>
                        <!--
              This will suppress the generation of a hidden timestamp at the top of each generated html page
              and hopefully let the site generation nod to too big updates every time.
            -->
                        <notimestamp>true</notimestamp>
                        <!--Don't fail the build, just because there were issues in the JavaDoc generation.-->
                        <failOnError>false</failOnError>
                    </configuration>
                </plugin>
                <!--
          We need to increase the memory available to tests as we were
          getting out-of-memory errors when building on windows machines.
        -->
                <plugin>
                    <groupId>org.apache.maven.plugins</groupId>
                    <artifactId>maven-surefire-plugin</artifactId>
                    <version>3.1.2</version>
                    <configuration>
                        <argLine>${argLine} -Xmx1024m</argLine>
                    </configuration>
                </plugin>
                <!--
          Plugin for doing the code analysis.
        -->
                <plugin>
                    <groupId>org.sonarsource.scanner.maven</groupId>
                    <artifactId>sonar-maven-plugin</artifactId>
                    <version>3.9.1.2184</version>
                </plugin>
                <plugin>
                    <groupId>org.apache.rat</groupId>
                    <artifactId>apache-rat-plugin</artifactId>
                    <version>0.16.1</version>
                    <configuration>
                        <consoleOutput>true</consoleOutput>
                        <excludes>
                            <!-- Git related files -->
                            <exclude>**/.git/**</exclude>
                            <exclude>**/.mvn/**</exclude>
                            <exclude>**/.gitignore</exclude>
                            <exclude>**/.gitmodules</exclude>
                            <exclude>**/.git-blame-ignore-revs</exclude>
                            <!-- Maven related files -->
                            <exclude>**/target/**</exclude>
                            <!-- Eclipse related files -->
                            <exclude>**/.project</exclude>
                            <exclude>**/.settings/**</exclude>
                            <exclude>**/.classpath</exclude>
                            <!-- IntelliJ related files -->
                            <exclude>**/.idea/**</exclude>
                            <exclude>**/*.iml</exclude>
                            <!-- Runtime log -->
                            <exclude>**/*.log</exclude>
                            <!-- Exclude CVS files -->
                            <exclude>**/*.cvs</exclude>
                            <!-- licenses -->
                            <exclude>licenses/*</exclude>
                            <!-- only for Travis CI with WinOS-->
                            <exclude>hadoopbin</exclude>
                            <exclude>windowssystem32</exclude>
                            <exclude>.ignore</exclude>
                            <!-- generated by Github -->
                            <exclude>**/.github/**</exclude>
                            <!-- figures -->
                            <exclude>**/.eps</exclude>
                            <exclude>**/.png</exclude>
                            <exclude>**/.jpg</exclude>
                            <exclude>**/.jpeg</exclude>
                            <!--Generated by Apache Release -->
                            <exclude>local-snapshots-dir/**</exclude>
                            <!-- visualization plans -->
                            <exclude>**/*.plan</exclude>
                            <exclude>**/NOTICE-binary</exclude>
                            <exclude>**/LICENSE-binary</exclude>
                            <!-- json does not support comments-->
                            <exclude>**/*.json</exclude>
                            <!-- the zeppelin export file format-->
                            <exclude>**/*.zpln</exclude>
                            <!-- exclude go.mod, go.sum and rpc/* in iotdb-client-go submodule-->
                            <exclude>**/go.mod</exclude>
                            <exclude>**/go.sum</exclude>
                            <exclude>client-go/rpc/*</exclude>
                            <!-- python -->
                            <exclude>.pytest_cache/**</exclude>
                            <exclude>venv/**</exclude>
                            <exclude>apache_iotdb.egg-info/**</exclude>
                            <exclude>**/iotdb/thrift/__init__.py</exclude>
                            <exclude>**/iotdb/thrift/rpc/__init__.py</exclude>
                            <exclude>**/iotdb/thrift/common/__init__.py</exclude>
                            <!-- Java SPI uses files in resources/META-INF/services-->
                            <exclude>**/resources/META-INF/services/**</exclude>
                            <!-- site-->
                            <exclude>**/redirects</exclude>
                            <exclude>**/.eslintignore</exclude>
                            <exclude>**/palette.styl</exclude>
                            <exclude>**/RightMenu.vue</exclude>
                            <exclude>**/pnpm-lock.yaml</exclude>
                            <!-- This is generated by the IntelliJ Antlr Plugin -->
                            <exclude>**/db/qp/sql/gen/**</exclude>
                        </excludes>
                    </configuration>
                </plugin>
                <plugin>
                    <groupId>com.diffplug.spotless</groupId>
                    <artifactId>spotless-maven-plugin</artifactId>
                    <version>${spotless.version}</version>
                    <configuration>
                        <java>
                            <googleJavaFormat>
                                <version>${google.java.format.version}</version>
                                <style>GOOGLE</style>
                            </googleJavaFormat>
                            <importOrder>
                                <order>org.apache.iotdb,,javax,java,\#</order>
                            </importOrder>
                            <removeUnusedImports/>
                        </java>
                        <lineEndings>UNIX</lineEndings>
                    </configuration>
                    <executions>
                        <execution>
                            <id>spotless-check</id>
                            <goals>
                                <goal>check</goal>
                            </goals>
                            <phase>validate</phase>
                        </execution>
                    </executions>
                </plugin>
                <plugin>
                    <groupId>com.googlecode.maven-download-plugin</groupId>
                    <artifactId>download-maven-plugin</artifactId>
                    <version>1.7.1</version>
                </plugin>
                <plugin>
                    <groupId>com.googlecode.cmake-maven-project</groupId>
                    <artifactId>cmake-maven-plugin</artifactId>
                    <version>3.26.3-b1</version>
                </plugin>
                <plugin>
                    <groupId>org.apache.maven.plugins</groupId>
                    <artifactId>maven-jar-plugin</artifactId>
                    <version>3.3.0</version>
                </plugin>
                <plugin>
                    <groupId>org.eluder.coveralls</groupId>
                    <artifactId>coveralls-maven-plugin</artifactId>
                    <version>4.3.0</version>
                </plugin>
                <plugin>
                    <groupId>org.apache.maven.plugins</groupId>
                    <artifactId>maven-enforcer-plugin</artifactId>
                    <version>3.4.1</version>
                </plugin>
                <plugin>
                    <groupId>net.revelc.code.formatter</groupId>
                    <artifactId>formatter-maven-plugin</artifactId>
                    <version>2.23.0</version>
                </plugin>
                <plugin>
                    <groupId>org.apache.maven.plugins</groupId>
                    <artifactId>maven-checkstyle-plugin</artifactId>
                    <version>3.3.0</version>
                </plugin>
                <plugin>
                    <groupId>org.apache.maven.plugins</groupId>
                    <artifactId>maven-source-plugin</artifactId>
                    <version>3.2.1</version>
                </plugin>
                <plugin>
                    <groupId>org.codehaus.mojo</groupId>
                    <artifactId>exec-maven-plugin</artifactId>
                    <version>3.1.0</version>
                </plugin>
                <plugin>
                    <groupId>org.apache.maven.plugins</groupId>
                    <artifactId>maven-assembly-plugin</artifactId>
                    <version>${maven.assembly.version}</version>
                </plugin>
                <plugin>
                    <groupId>org.cyclonedx</groupId>
                    <artifactId>cyclonedx-maven-plugin</artifactId>
                    <version>2.7.9</version>
                </plugin>
                <plugin>
                    <groupId>net.nicoulaj.maven.plugins</groupId>
                    <artifactId>checksum-maven-plugin</artifactId>
                    <version>1.11</version>
                </plugin>
                <plugin>
                    <groupId>org.jacoco</groupId>
                    <artifactId>jacoco-maven-plugin</artifactId>
                    <version>0.8.10</version>
                </plugin>
                <plugin>
                    <groupId>com.coderplus.maven.plugins</groupId>
                    <artifactId>copy-rename-maven-plugin</artifactId>
                    <version>1.0.1</version>
                </plugin>
                <plugin>
                    <groupId>org.apache.maven.plugins</groupId>
                    <artifactId>maven-shade-plugin</artifactId>
                    <version>3.5.0</version>
                </plugin>
                <plugin>
                    <groupId>org.apache.maven.plugins</groupId>
                    <artifactId>maven-resources-plugin</artifactId>
                    <version>3.3.1</version>
                </plugin>
                <plugin>
                    <groupId>org.apache.maven.plugins</groupId>
                    <artifactId>maven-dependency-plugin</artifactId>
                    <version>3.6.0</version>
                </plugin>
                <plugin>
                    <groupId>org.apache.thrift.tools</groupId>
                    <artifactId>maven-thrift-plugin</artifactId>
                    <version>0.1.11</version>
                </plugin>
                <plugin>
                    <groupId>com.bazaarvoice.maven.plugins</groupId>
                    <artifactId>process-exec-maven-plugin</artifactId>
                    <version>0.9</version>
                </plugin>
                <plugin>
                    <groupId>org.codehaus.mojo</groupId>
                    <artifactId>build-helper-maven-plugin</artifactId>
                    <version>3.4.0</version>
                </plugin>
                <plugin>
                    <groupId>org.apache.felix</groupId>
                    <artifactId>maven-bundle-plugin</artifactId>
                    <version>${felix.version}</version>
                </plugin>
                <plugin>
                    <groupId>org.eclipse.m2e</groupId>
                    <artifactId>lifecycle-mapping</artifactId>
                    <version>1.0.0</version>
                </plugin>
                <plugin>
                    <groupId>com.github.eirslett</groupId>
                    <artifactId>frontend-maven-plugin</artifactId>
                    <version>1.14.0</version>
                </plugin>
                <plugin>
                    <groupId>org.apache.maven.plugins</groupId>
                    <artifactId>maven-antrun-plugin</artifactId>
                    <version>3.1.0</version>
                </plugin>
                <plugin>
                    <groupId>org.scala-tools</groupId>
                    <artifactId>maven-scala-plugin</artifactId>
                    <version>2.15.2</version>
                </plugin>
                <plugin>
                    <groupId>org.antlr</groupId>
                    <artifactId>antlr4-maven-plugin</artifactId>
                    <version>${antlr4.version}</version>
                </plugin>
                <plugin>
                    <groupId>org.apache.drill.tools</groupId>
                    <artifactId>drill-fmpp-maven-plugin</artifactId>
                    <version>${drill.freemarker.maven.plugin.version}</version>
                </plugin>
                <plugin>
                    <groupId>org.apache.maven.plugins</groupId>
                    <artifactId>maven-clean-plugin</artifactId>
                    <version>3.3.2</version>
                </plugin>
                <plugin>
                    <groupId>pl.project13.maven</groupId>
                    <artifactId>git-commit-id-plugin</artifactId>
                    <version>4.9.10</version>
                </plugin>
                <plugin>
                    <groupId>org.openapitools</groupId>
                    <artifactId>openapi-generator-maven-plugin</artifactId>
                    <version>${openapi.generator.version}</version>
                </plugin>
                <plugin>
                    <groupId>au.com.acegi</groupId>
                    <artifactId>xml-format-maven-plugin</artifactId>
                    <version>3.2.2</version>
                </plugin>
            </plugins>
        </pluginManagement>
        <plugins>
            <plugin>
                <groupId>com.diffplug.spotless</groupId>
                <artifactId>spotless-maven-plugin</artifactId>
                <configuration>
                    <skip>${spotless.skip}</skip>
                </configuration>
            </plugin>
            <plugin>
                <groupId>org.eluder.coveralls</groupId>
                <artifactId>coveralls-maven-plugin</artifactId>
                <configuration>
                    <jacocoReports>
                        <jacocoReport>code-coverage/target/jacoco-merged-reports/jacoco.xml</jacocoReport>
                    </jacocoReports>
                    <sourceEncoding>UTF-8</sourceEncoding>
                    <sourceDirectories>
                        <!-- put all source folders not in src/main/java here-->
                        <sourceDirectory>iotdb-core/antlr/target/generated-sources/antlr4</sourceDirectory>
                        <sourceDirectory>iotdb-protocol/thrift-datanode/target/generated-sources/thrift</sourceDirectory>
                        <sourceDirectory>iotdb-protocol/thrift-commons/target/generated-sources/thrift</sourceDirectory>
                        <sourceDirectory>iotdb-protocol/thrift-confignode/target/generated-sources/thrift</sourceDirectory>
                        <sourceDirectory>iotdb-protocol/thrift-consensus/target/generated-sources/thrift</sourceDirectory>
                        <sourceDirectory>iotdb-protocol/openapi/target/generated-sources/java/src/gen/java</sourceDirectory>
                        <sourceDirectory>iotdb-protocol/openapi/target/generated-sources/java/src/main/java</sourceDirectory>
                        <sourceDirectory>iotdb-core/datanode/target/generated-sources/freemarker/</sourceDirectory>
                    </sourceDirectories>
                </configuration>
                <!-- JDK11 removes the following libs. We have to add them-->
                <dependencies>
                    <dependency>
                        <groupId>javax.xml.bind</groupId>
                        <artifactId>jaxb-api</artifactId>
                        <version>2.4.0-b180830.0359</version>
                    </dependency>
                    <dependency>
                        <groupId>com.sun.xml.bind</groupId>
                        <artifactId>jaxb-core</artifactId>
                        <version>2.3.0</version>
                    </dependency>
                    <dependency>
                        <groupId>com.sun.xml.bind</groupId>
                        <artifactId>jaxb-impl</artifactId>
                        <version>2.3.6</version>
                    </dependency>
                </dependencies>
            </plugin>
            <!--
        Strange things usually happen if you run with a too low Java version.
        This plugin not only checks the minimum java version of 1.8, but also
        checks all dependencies (and transitive dependencies) for reported CVEs.
      -->
            <plugin>
                <groupId>org.apache.maven.plugins</groupId>
                <artifactId>maven-enforcer-plugin</artifactId>
                <dependencies>
                    <dependency>
                        <groupId>org.sonatype.ossindex.maven</groupId>
                        <artifactId>ossindex-maven-enforcer-rules</artifactId>
                        <version>3.2.0</version>
                    </dependency>
                    <dependency>
                        <groupId>org.codehaus.mojo</groupId>
                        <artifactId>extra-enforcer-rules</artifactId>
                        <version>1.7.0</version>
                    </dependency>
                    <dependency>
                        <groupId>org.apache.maven.shared</groupId>
                        <artifactId>maven-dependency-tree</artifactId>
                        <version>3.2.1</version>
                    </dependency>
                </dependencies>
                <executions>
                    <!-- Ensure we're not mixing dependency versions -->
                    <execution>
                        <id>enforce-version-convergence</id>
                        <goals>
                            <goal>enforce</goal>
                        </goals>
                        <phase>validate</phase>
                        <configuration>
                            <rules>
                                <dependencyConvergence/>
                            </rules>
                        </configuration>
                    </execution>
                    <!--
            Fails the build if classes are included from multiple
            artifacts and these are not identical.
          -->
                    <execution>
                        <id>enforce-ban-duplicate-classes</id>
                        <goals>
                            <goal>enforce</goal>
                        </goals>
                        <configuration>
                            <rules>
                                <banDuplicateClasses>
                                    <scopes>
                                        <scope>compile</scope>
                                        <scope>provided</scope>
                                    </scopes>
                                    <findAllDuplicates>true</findAllDuplicates>
                                    <ignoreWhenIdentical>true</ignoreWhenIdentical>
                                </banDuplicateClasses>
                            </rules>
                            <fail>true</fail>
                        </configuration>
                    </execution>
                    <!-- Make sure no dependencies are used for which known vulnerabilities exist. -->
                    <execution>
                        <id>vulnerability-checks</id>
                        <goals>
                            <goal>enforce</goal>
                        </goals>
                        <phase>validate</phase>
                        <configuration>
                            <!-- Just generate warnings for now -->
                            <fail>true</fail>
                            <rules>
                                <requireJavaVersion>
                                    <version>1.8.0</version>
                                </requireJavaVersion>
                                <banVulnerable implementation="org.sonatype.ossindex.maven.enforcer.BanVulnerableDependencies">
                                    <excludeCoordinates>
                                        <!-- TODO: For this CVE no fix exists yet (Keep an eye on it) -->
                                        <exclude>
                                            <groupId>io.netty</groupId>
                                            <artifactId>netty-handler</artifactId>
                                            <version>4.1.97.Final</version>
                                        </exclude>
                                        <!--
                      CVE-2016-1000027 seems to effect the HTTP Invoker, which we are not using.
                      These are marked deprecated anyway and are removed in Spring 6.x. Unfortunately,
                      we are still stuck at 5.x due to the javax-namespace issues.
                    -->
                                        <exclude>
                                            <groupId>org.springframework</groupId>
                                            <artifactId>spring-web</artifactId>
                                            <version>5.3.30</version>
                                        </exclude>
                                        <!--
                      For this CVE no fix exists and will probably never exist
                      (We should discuss dropping 2.11 anyway)
                    -->
                                        <exclude>
                                            <groupId>org.apache.spark</groupId>
                                            <artifactId>spark-core_2.11</artifactId>
                                            <version>2.4.8</version>
                                        </exclude>
                                        <!--
                      We can't update to a fixed version as we're stuck with this version
                      as it was the last to support the javax namespace.
                    -->
                                        <exclude>
                                            <groupId>org.glassfish.jersey.core</groupId>
                                            <artifactId>jersey-common</artifactId>
                                            <version>2.4.8</version>
                                        </exclude>
                                        <!--
                      TODO: For this CVE no fix exists yet, however we should keep an eye on this:
                      https://docs.google.com/presentation/d/1W5KU7ffh4dheR8iD54ulABImi6byAhSI-OhEKw2adRo/edit#slide=id.gaf11915f86_0_0
                    -->
                                        <exclude>
                                            <groupId>io.atomix</groupId>
                                            <artifactId>atomix-raft</artifactId>
                                            <version>3.1.12</version>
                                        </exclude>
                                    </excludeCoordinates>
                                </banVulnerable>
                            </rules>
                        </configuration>
                    </execution>
                </executions>
            </plugin>
            <!--
        Even if Maven transitively pulls in dependencies, relying on these can
        quite often cause hard to find problems. So it's a good practice to make
        sure everything directly required is also directly added as a dependency.
        On the other side adding unused dependency only over-complicates the
        dependency graph, so the maven-dependency-plugin checks we depend on
        what we need and only that and that runtime dependencies are correctly
        imported with runtime scope.
      -->
            <plugin>
                <groupId>org.apache.maven.plugins</groupId>
                <artifactId>maven-dependency-plugin</artifactId>
                <executions>
                    <execution>
                        <id>check-dependencies</id>
                        <goals>
                            <goal>analyze-only</goal>
                        </goals>
                        <phase>verify</phase>
                        <configuration>
                            <failOnWarning>true</failOnWarning>
                        </configuration>
                    </execution>
                </executions>
            </plugin>
            <plugin>
                <groupId>net.revelc.code.formatter</groupId>
                <artifactId>formatter-maven-plugin</artifactId>
            </plugin>
            <!--for code style check -->
            <plugin>
                <groupId>org.apache.maven.plugins</groupId>
                <artifactId>maven-checkstyle-plugin</artifactId>
                <configuration>
                    <configLocation>checkstyle.xml</configLocation>
                    <includeTestSourceDirectory>true</includeTestSourceDirectory>
                </configuration>
                <dependencies>
                    <dependency>
                        <groupId>com.puppycrawl.tools</groupId>
                        <artifactId>checkstyle</artifactId>
                        <version>9.3</version>
                        <!-- Starting with version 10, checkstyle requires Java 11 -->
                        <!--version>10.12.3</version-->
                    </dependency>
                </dependencies>
                <executions>
                    <execution>
                        <id>validate</id>
                        <goals>
                            <goal>check</goal>
                        </goals>
                        <phase>validate</phase>
                        <configuration>
                            <outputFile>target/checkstyle-report.xml</outputFile>
                            <configLocation>checkstyle.xml</configLocation>
                            <propertyExpansion>baseDir=${project.basedir}</propertyExpansion>
                        </configuration>
                    </execution>
                </executions>
            </plugin>
            <!--
        Check if all files contain Apache headers in them.
        Ignore this plugin, we use license-maven-plugin to check apache header.
      -->
            <plugin>
                <groupId>org.apache.rat</groupId>
                <artifactId>apache-rat-plugin</artifactId>
                <executions>
                    <execution>
                        <id>license-check</id>
                        <goals>
                            <goal>check</goal>
                        </goals>
                        <phase>verify</phase>
                    </execution>
                </executions>
            </plugin>
            <plugin>
                <groupId>au.com.acegi</groupId>
                <artifactId>xml-format-maven-plugin</artifactId>
                <executions>
                    <execution>
                        <id>xml-format</id>
                        <goals>
                            <goal>xml-format</goal>
                        </goals>
                        <phase>compile</phase>
                        <configuration>
                            <!-- configure your formatting preferences here (see link below) -->
                            <indentSize>4</indentSize>
                            <excludes>
                                <exclude>**/target/**</exclude>
                            </excludes>
                        </configuration>
                    </execution>
                </executions>
            </plugin>
            <!--
        Generate the legally required text files in the jars
      -->
            <plugin>
                <groupId>org.apache.maven.plugins</groupId>
                <artifactId>maven-remote-resources-plugin</artifactId>
                <executions>
                    <execution>
                        <id>process-resource-bundles</id>
                        <goals>
                            <goal>process</goal>
                        </goals>
                        <configuration>
                            <resourceBundles>
                                <!-- Will generate META-INF/{DEPENDENCIES,LICENSE,NOTICE} -->
                                <resourceBundle>org.apache:apache-jar-resource-bundle:1.4</resourceBundle>
                            </resourceBundles>
                            <!-- Content in this directory will be appended to generated resources -->
                            <appendedResourcesDirectory>${basedir}/src/remote-resources</appendedResourcesDirectory>
                        </configuration>
                    </execution>
                </executions>
            </plugin>
            <!-- Separates the unit tests from the integration tests. -->
            <!-- TODO: Integration-Tests should be executed by the failsafe plugin -->
            <plugin>
                <groupId>org.apache.maven.plugins</groupId>
                <artifactId>maven-surefire-plugin</artifactId>
                <executions>
                    <execution>
                        <id>unit-tests</id>
                        <goals>
                            <goal>test</goal>
                        </goals>
                        <phase>test</phase>
                        <configuration>
                            <includes>
                                <!-- Include unit tests within integration-test phase. -->
                                <include>src/test/**/*Test.java</include>
                            </includes>
                            <excludes>
                                <!-- Exclude integration tests within (unit) test phase. -->
                                <exclude>src/test/**/*IT.java</exclude>
                            </excludes>
                        </configuration>
                    </execution>
                    <execution>
                        <id>integration-tests</id>
                        <goals>
                            <goal>test</goal>
                        </goals>
                        <phase>integration-test</phase>
                        <configuration>
                            <includes>
                                <!-- Include integration tests within integration-test phase. -->
                                <include>src/test/**/*IT.java</include>
                            </includes>
                            <excludes>
                                <!-- Exclude unit tests within (unit) test phase. -->
                                <exclude>src/test/**/*Test.java</exclude>
                            </excludes>
                        </configuration>
                    </execution>
                </executions>
            </plugin>
            <!-- Also package the sources as jar -->
            <plugin>
                <groupId>org.apache.maven.plugins</groupId>
                <artifactId>maven-source-plugin</artifactId>
                <executions>
                    <execution>
                        <id>create-source-package</id>
                        <goals>
                            <goal>jar</goal>
                        </goals>
                        <phase>package</phase>
                    </execution>
                </executions>
            </plugin>
        </plugins>
    </build>
    <licenses>
        <license>
            <name>The Apache License, Version 2.0</name>
            <url>http://www.apache.org/licenses/LICENSE-2.0.txt</url>
        </license>
    </licenses>
    <mailingLists>
        <mailingList>
            <name>Apache IoTDB Developer List</name>
            <subscribe>mailto:dev-subscribe@iotdb.apache.org</subscribe>
            <unsubscribe>mailto:dev-unsubscribe@iotdb.apache.org</unsubscribe>
            <post>mailto:dev@iotdb.apache.org</post>
            <archive>http://mail-archives.apache.org/mod_mbox/iotdb-dev/</archive>
        </mailingList>
        <mailingList>
            <name>IoTDB Commits List</name>
            <subscribe>mailto:commit-subscribe@iotdb.apache.org</subscribe>
            <unsubscribe>mailto:commits-unsubscribe@iotdb.apache.org</unsubscribe>
            <post>mailto:commits@iotdb.apache.org</post>
            <archive>http://mail-archives.apache.org/mod_mbox/iotdb-commits/</archive>
        </mailingList>
        <mailingList>
            <name>IoTDB Jira Notifications List</name>
            <subscribe>mailto:notifications-subscribe@iotdb.apache.org</subscribe>
            <unsubscribe>mailto:notifications-unsubscribe@iotdb.apache.org</unsubscribe>
            <post>mailto:notifications@iotdb.apache.org</post>
            <archive>http://mail-archives.apache.org/mod_mbox/iotdb-notifications/</archive>
        </mailingList>
    </mailingLists>
    <scm>
        <connection>scm:git:ssh://git@github.com/apache/iotdb.git</connection>
        <developerConnection>scm:git:ssh://git@github.com/apache/iotdb.git</developerConnection>
        <url>ssh://git@github.com:apache/iotdb.git</url>
        <tag>rel/0.10</tag>
    </scm>
    <issueManagement>
        <system>Jira</system>
        <url>https://issues.apache.org/jira/browse/iotdb</url>
    </issueManagement>
    <!--
    Needed for fetching lt_downsampling_java8 (which is used by library-udf)
    (Adding this in the root or when building other parts, this transitive dependency can be fetched)
  -->
    <repositories>
        <repository>
            <id>jitpack.io</id>
            <url>https://jitpack.io</url>
        </repository>
    </repositories>
    <!-- Only configure the site distribution as the rest is handled by the apache parent -->
    <distributionManagement>
        <site>
            <id>apache.website</id>
            <url>scm:git:https://gitbox.apache.org/repos/asf/iotdb-website.git</url>
        </site>
    </distributionManagement>
    <profiles>
        <!--
      A set of profiles defining the different properties needed to download and run thrift
      They are automatically activated depending on the OS you are using.
    -->
        <profile>
            <id>.os-unix</id>
            <activation>
                <os>
                    <name>Linux</name>
                    <family>unix</family>
                    <arch>!aarch64</arch>
                </os>
            </activation>
            <properties>
                <cmake.generator>Unix Makefiles</cmake.generator>
                <os.classifier>linux-x86_64</os.classifier>
                <thrift.executable>thrift</thrift.executable>
            </properties>
        </profile>
        <profile>
            <id>.os-unix-arm</id>
            <activation>
                <os>
                    <name>Linux</name>
                    <family>unix</family>
                    <arch>aarch64</arch>
                </os>
            </activation>
            <properties>
                <cmake.generator>Unix Makefiles</cmake.generator>
                <os.classifier>linux-aarch64</os.classifier>
                <thrift.executable>thrift</thrift.executable>
            </properties>
        </profile>
        <profile>
            <id>.os-mac</id>
            <activation>
                <os>
                    <family>mac</family>
                    <arch>!aarch64</arch>
                </os>
            </activation>
            <properties>
                <boost.include.dir>/usr/local/include</boost.include.dir>
                <cmake.generator>Unix Makefiles</cmake.generator>
                <os.classifier>mac-x86_64</os.classifier>
                <thrift.executable>thrift</thrift.executable>
            </properties>
        </profile>
        <profile>
            <id>.os-mac-arm</id>
            <activation>
                <os>
                    <family>mac</family>
                    <arch>aarch64</arch>
                </os>
            </activation>
            <properties>
                <boost.include.dir>/opt/homebrew/opt/boost/include</boost.include.dir>
                <cmake.generator>Unix Makefiles</cmake.generator>
                <os.classifier>mac-aarch64</os.classifier>
                <thrift.executable>thrift</thrift.executable>
            </properties>
        </profile>
        <profile>
            <id>.os-windows</id>
            <activation>
                <os>
                    <family>windows</family>
                    <arch>!aarch64</arch>
                </os>
            </activation>
            <properties>
                <cmake.generator>Visual Studio 17 2022</cmake.generator>
                <os.classifier>windows-x86_64</os.classifier>
                <thrift.executable>Release/thrift.exe</thrift.executable>
            </properties>
        </profile>
        <profile>
            <id>.os-windows-arm</id>
            <activation>
                <os>
                    <family>windows</family>
                    <arch>aarch64</arch>
                </os>
            </activation>
            <properties>
                <cmake.generator>Visual Studio 17 2022</cmake.generator>
                <os.classifier>windows-aarch64</os.classifier>
                <thrift.executable>Release/thrift.exe</thrift.executable>
            </properties>
        </profile>
        <profile>
            <id>.java-9-and-above</id>
            <activation>
                <jdk>[9,)</jdk>
            </activation>
            <properties>
                <maven.compiler.release>8</maven.compiler.release>
            </properties>
        </profile>
        <!-- Current version of spotless cannot support JDK11 below -->
        <profile>
            <id>.java-11-below</id>
            <activation>
                <jdk>(,11]</jdk>
            </activation>
            <properties>
                <!-- This was the last version to support Java 8, Just for run -->
                <spotless.version>2.27.1</spotless.version>
                <!-- To avoid format conflicts -->
                <spotless.skip>true</spotless.skip>
            </properties>
        </profile>
        <!--
      Add argLine for Java 16 and above, due to [JEP 396: Strongly Encapsulate JDK Internals by Default]
      (https://openjdk.java.net/jeps/396)
    -->
        <profile>
            <id>.java-16</id>
            <activation>
                <jdk>16</jdk>
            </activation>
            <properties>
                <argLine>--illegal-access=permit --add-opens=java.base/java.util.concurrent=ALL-UNNAMED --add-opens=java.base/java.lang=ALL-UNNAMED --add-opens=java.base/java.util=ALL-UNNAMED --add-opens=java.base/java.nio=ALL-UNNAMED --add-opens=java.base/java.io=ALL-UNNAMED --add-opens=java.base/java.net=ALL-UNNAMED --add-exports=jdk.compiler/com.sun.tools.javac.util=ALL-UNNAMED --add-exports=jdk.compiler/com.sun.tools.javac.api=ALL-UNNAMED --add-exports=jdk.compiler/com.sun.tools.javac.file=ALL-UNNAMED --add-exports=jdk.compiler/com.sun.tools.javac.parser=ALL-UNNAMED --add-exports=jdk.compiler/com.sun.tools.javac.tree=ALL-UNNAMED</argLine>
            </properties>
        </profile>
        <!--
      Add argLine for Java 16 and above, due to [JEP 396: Strongly Encapsulate JDK Internals by Default]
      (https://openjdk.java.net/jeps/396)
    -->
        <profile>
            <id>.java-17-and-above</id>
            <activation>
                <jdk>[17,)</jdk>
            </activation>
            <properties>
                <argLine>--add-opens=java.base/java.util.concurrent=ALL-UNNAMED --add-opens=java.base/java.lang=ALL-UNNAMED --add-opens=java.base/java.util=ALL-UNNAMED --add-opens=java.base/java.nio=ALL-UNNAMED --add-opens=java.base/java.io=ALL-UNNAMED --add-opens=java.base/java.net=ALL-UNNAMED --add-exports=jdk.compiler/com.sun.tools.javac.util=ALL-UNNAMED --add-exports=jdk.compiler/com.sun.tools.javac.api=ALL-UNNAMED --add-exports=jdk.compiler/com.sun.tools.javac.file=ALL-UNNAMED --add-exports=jdk.compiler/com.sun.tools.javac.parser=ALL-UNNAMED --add-exports=jdk.compiler/com.sun.tools.javac.tree=ALL-UNNAMED</argLine>
            </properties>
        </profile>
        <!-- Little helper profile that will disable running the cmake tests when the maven tests are being skipped -->
        <profile>
            <id>.skipTests</id>
            <activation>
                <property>
                    <name>skipTests</name>
                </property>
            </activation>
            <properties>
                <ctest.skip.tests>true</ctest.skip.tests>
            </properties>
        </profile>
        <!--
      Self activating profile, that activates itself as soon as a "src/main/thrift" directory is found.
      The different plugins here download the thrift executable matching the current os, make that
      executable (on mac and unix/linux) and run the code generation.

      Note to the Download: The download-maven-plugin checks if a resource is previously downloaded
      and only downloads each file once. It caches downloaded files in:
      {maven local repo}/.cache/download-maven-plugin
    -->
        <profile>
            <id>.thrift-generation</id>
            <activation>
                <file>
                    <exists>src/main/thrift</exists>
                </file>
            </activation>
            <properties>
                <thrift.exec.absolute.path>${project.build.directory}/thrift/bin/${thrift.executable}</thrift.exec.absolute.path>
            </properties>
            <build>
                <plugins>
                    <plugin>
                        <groupId>org.apache.maven.plugins</groupId>
                        <artifactId>maven-dependency-plugin</artifactId>
                        <executions>
                            <execution>
                                <id>get-thrift</id>
                                <goals>
                                    <goal>unpack</goal>
                                </goals>
                                <phase>generate-sources</phase>
                                <configuration>
                                    <artifactItems>
                                        <artifactItem>
                                            <groupId>org.apache.iotdb.tools</groupId>
                                            <artifactId>iotdb-tools-thrift</artifactId>
                                            <version>${iotdb-tools-thrift.version}</version>
                                            <classifier>${os.classifier}</classifier>
                                            <type>zip</type>
                                            <overWrite>true</overWrite>
                                            <outputDirectory>${project.build.directory}/thrift</outputDirectory>
                                        </artifactItem>
                                    </artifactItems>
                                </configuration>
                            </execution>
                        </executions>
                    </plugin>
                    <plugin>
                        <groupId>org.apache.thrift.tools</groupId>
                        <artifactId>maven-thrift-plugin</artifactId>
                        <configuration>
                            <thriftExecutable>${thrift.exec.absolute.path}</thriftExecutable>
                            <thriftSourceRoot>${project.basedir}/src/main/thrift</thriftSourceRoot>
                        </configuration>
                        <executions>
                            <execution>
                                <id>generate-thrift-sources-java</id>
                                <goals>
                                    <goal>compile</goal>
                                </goals>
                                <phase>generate-sources</phase>
                                <configuration>
                                    <generator>java</generator>
                                </configuration>
                            </execution>
                            <execution>
                                <id>generate-thrift-sources-python</id>
                                <goals>
                                    <goal>compile</goal>
                                </goals>
                                <phase>generate-sources</phase>
                                <configuration>
                                    <generator>py</generator>
                                    <includes>**/common.thrift,**/client.thrift,**/datanode.thrift,**/confignode.thrift</includes>
                                    <outputDirectory>${project.build.directory}/generated-sources-python/</outputDirectory>
                                </configuration>
                            </execution>
                            <execution>
                                <id>generate-thrift-sources-go</id>
                                <goals>
                                    <goal>compile</goal>
                                </goals>
                                <phase>generate-sources</phase>
                                <configuration>
                                    <generator>go</generator>
                                    <includes>**/common.thrift,**/client.thrift</includes>
                                    <outputDirectory>${project.build.directory}/generated-sources-go</outputDirectory>
                                </configuration>
                            </execution>
                        </executions>
                    </plugin>
                </plugins>
            </build>
        </profile>
        <!-- Enable integration-testsuite on demand, as this takes quite a long time to run -->
        <profile>
            <id>with-integration-tests</id>
            <modules>
                <module>integration-test</module>
            </modules>
        </profile>
        <!-- Make sure the source assembly has the right name -->
        <profile>
            <id>apache-release</id>
            <build>
                <plugins>
                    <plugin>
                        <groupId>org.apache.maven.plugins</groupId>
                        <artifactId>maven-assembly-plugin</artifactId>
                        <executions>
                            <execution>
                                <id>source-release-assembly</id>
                                <goals>
                                    <goal>single</goal>
                                </goals>
                                <phase>package</phase>
                                <!--
                  heads up: combine.self in the following is highlighted
                  as an error in Eclipse's xml editor view.
                  Just ignore that.
                  See  https://issues.apache.org/jira/browse/MNG-5454  sigh.
                -->
                                <configuration combine.self="append">
                                    <finalName>apache-iotdb-${project.version}</finalName>
                                    <archive>
                                        <manifest>
                                            <addDefaultImplementationEntries>true</addDefaultImplementationEntries>
                                            <addDefaultSpecificationEntries>true</addDefaultSpecificationEntries>
                                        </manifest>
                                    </archive>
                                </configuration>
                            </execution>
                        </executions>
                    </plugin>
                    <!--
            Generate an SBOM for the project
          -->
                    <plugin>
                        <groupId>org.cyclonedx</groupId>
                        <artifactId>cyclonedx-maven-plugin</artifactId>
                        <!-- Only run this in the root module of the project -->
                        <inherited>false</inherited>
                        <configuration>
                            <outputName>apache-${project.artifactId}-${project.version}-sbom</outputName>
                        </configuration>
                        <executions>
                            <execution>
                                <goals>
                                    <goal>makeAggregateBom</goal>
                                </goals>
                                <phase>package</phase>
                            </execution>
                        </executions>
                    </plugin>
                    <!--
            Create SHA512 checksum files for the release artifacts.
          -->
                    <plugin>
                        <groupId>net.nicoulaj.maven.plugins</groupId>
                        <artifactId>checksum-maven-plugin</artifactId>
                        <executions>
                            <execution>
                                <id>sign-source-release</id>
                                <goals>
                                    <goal>files</goal>
                                </goals>
                                <phase>package</phase>
                                <configuration>
                                    <algorithms>
                                        <algorithm>SHA-512</algorithm>
                                    </algorithms>
                                    <fileSets>
                                        <fileSet>
                                            <directory>${project.build.directory}</directory>
                                            <includes>
                                                <include>apache-iotdb-${project.version}-source-release.zip</include>
                                            </includes>
                                        </fileSet>
                                    </fileSets>
                                    <failIfNoFiles>false</failIfNoFiles>
                                </configuration>
                            </execution>
                        </executions>
                    </plugin>
                </plugins>
            </build>
        </profile>
        <!-- code coverage for ut and it, and then merge them together.-->
        <profile>
            <id>with-code-coverage</id>
            <modules>
                <module>code-coverage</module>
            </modules>
            <build>
                <plugins>
                    <!--
            Jacoco is a code coverage analysis plugin when tests run.
            (not a static code analysis tool)
          -->
                    <plugin>
                        <groupId>org.jacoco</groupId>
                        <artifactId>jacoco-maven-plugin</artifactId>
                        <configuration>
                            <excludes>
                                <exclude>org/apache/iotdb/service/sync/thrift/*</exclude>
                                <exclude>org/apache/iotdb/service/rpc/thrift/*</exclude>
                                <exclude>org/apache/iotdb/db/qp/sql/*</exclude>
                            </excludes>
                            <rules>
                                <rule implementation="org.jacoco.maven.RuleConfiguration">
                                    <element>BUNDLE</element>
                                    <limits>　　
                                        <!-- Cover methodes >=30%. (the plugin does not support
                                        ignore getter and setter and toString etc..) -->
                                        <limit implementation="org.jacoco.report.check.Limit">
                                            <counter>METHOD</counter>
                                            <value>COVEREDRATIO</value>
                                            <minimum>0.00</minimum>
                                        </limit>
                                        <!-- if-else, swtich etc.. >=70% -->
                                        <limit implementation="org.jacoco.report.check.Limit">
                                            <counter>BRANCH</counter>
                                            <value>COVEREDRATIO</value>
                                            <minimum>0.00</minimum>
                                        </limit>
                                        <!-- class files >=95% -->
                                        <limit implementation="org.jacoco.report.check.Limit">
                                            <counter>CLASS</counter>
                                            <value>COVEREDRATIO</value>
                                            <minimum>0.00</minimum>
                                        </limit>
                                    </limits>
                                </rule>
                            </rules>
                        </configuration>
                        <executions>
                            <!-- see https://natritmeyer.com/howto/reporting-aggregated-unit-and-integration-test-coverage-with-jacoco/-->
                            <!-- For UT-->
                            <execution>
                                <id>prepare-ut</id>
                                <goals>
                                    <goal>prepare-agent</goal>
                                </goals>
                                <configuration>
                                    <destFile>${project.build.directory}/${project.build.finalName}-jacoco-unit-tests.exec</destFile>
                                    <propertyName>surefire.jacoco.args</propertyName>
                                </configuration>
                            </execution>
                            <!-- attached to Maven test phase -->
                            <execution>
                                <id>ut-report</id>
                                <goals>
                                    <goal>report</goal>
                                    <goal>check</goal>
                                </goals>
                                <phase>test</phase>
                                <configuration>
                                    <dataFile>${project.build.directory}/${project.build.finalName}-jacoco-unit-tests.exec</dataFile>
                                    <outputDirectory>${project.build.directory}/jacoco-unit-reports</outputDirectory>
                                </configuration>
                            </execution>
                            <!-- For IT-->
                            <execution>
                                <id>before-integration-test-execution</id>
                                <goals>
                                    <goal>prepare-agent</goal>
                                </goals>
                                <phase>pre-integration-test</phase>
                                <configuration>
                                    <destFile>${project.build.directory}/${project.build.finalName}-jacoco-integration-tests.exec</destFile>
                                    <propertyName>failsafe.jacoco.args</propertyName>
                                </configuration>
                            </execution>
                            <execution>
                                <id>after-integration-test-execution</id>
                                <goals>
                                    <goal>report</goal>
                                    <goal>check</goal>
                                </goals>
                                <phase>integration-test</phase>
                                <configuration>
                                    <dataFile>${project.build.directory}/${project.build.finalName}-jacoco-integration-tests.exec</dataFile>
                                    <outputDirectory>${project.build.directory}/jacoco-integration-reports</outputDirectory>
                                </configuration>
                            </execution>
                            <execution>
                                <id>merge-unit-and-integration</id>
                                <goals>
                                    <goal>merge</goal>
                                </goals>
                                <phase>post-integration-test</phase>
                                <configuration>
                                    <fileSets>
                                        <fileSet>
                                            <directory>${project.build.directory}/</directory>
                                            <includes>
                                                <include>*.exec</include>
                                            </includes>
                                        </fileSet>
                                    </fileSets>
                                    <destFile>${project.build.directory}/${project.build.finalName}-merged.exec</destFile>
                                </configuration>
                            </execution>
                            <execution>
                                <id>create-merged-report</id>
                                <goals>
                                    <goal>report</goal>
                                    <goal>check</goal>
                                </goals>
                                <phase>post-integration-test</phase>
                                <configuration>
                                    <dataFile>${project.build.directory}/${project.build.finalName}-merged.exec</dataFile>
                                    <outputDirectory>${project.build.directory}/jacoco-merged-reports</outputDirectory>
                                </configuration>
                            </execution>
                        </executions>
                    </plugin>
                    <!-- overwrite argLine-->
                    <plugin>
                        <groupId>org.apache.maven.plugins</groupId>
                        <artifactId>maven-surefire-plugin</artifactId>
                        <configuration>
                            <argLine>${argLine} @{surefire.jacoco.args} -Xmx1024m</argLine>
                        </configuration>
                    </plugin>
                    <!-- for IT-->
                    <plugin>
                        <groupId>org.apache.maven.plugins</groupId>
                        <artifactId>maven-failsafe-plugin</artifactId>
                        <configuration>
                            <argLine>${argLine} @{failsafe.jacoco.args} -Xmx1024m</argLine>
                        </configuration>
                        <executions>
                            <execution>
                                <goals>
                                    <goal>integration-test</goal>
                                    <goal>verify</goal>
                                </goals>
                            </execution>
                        </executions>
                    </plugin>
                </plugins>
            </build>
        </profile>
        <profile>
            <id>enforce</id>
            <properties>
                <enforcer.skip>false</enforcer.skip>
            </properties>
        </profile>
    </profiles>
</project><|MERGE_RESOLUTION|>--- conflicted
+++ resolved
@@ -35,7 +35,6 @@
     <modules>
         <module>iotdb-api</module>
         <module>iotdb-client</module>
-        <module>integration-test</module>
         <module>iotdb-core</module>
         <module>iotdb-protocol</module>
         <module>distribution</module>
@@ -186,11 +185,7 @@
         <xz.version>1.9</xz.version>
         <zeppelin.version>0.11.1</zeppelin.version>
         <zstd-jni.version>1.5.5-5</zstd-jni.version>
-<<<<<<< HEAD
         <tsfile.version>1.0.1-a86eb4a-SNAPSHOT</tsfile.version>
-=======
-        <tsfile.version>1.0.1-6cbbba7-SNAPSHOT</tsfile.version>
->>>>>>> e3aa4d89
     </properties>
     <!--
     if we claim dependencies in dependencyManagement, then we do not claim
