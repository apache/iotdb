<?xml version="1.0" encoding="UTF-8"?>
<!--

    Licensed to the Apache Software Foundation (ASF) under one
    or more contributor license agreements.  See the NOTICE file
    distributed with this work for additional information
    regarding copyright ownership.  The ASF licenses this file
    to you under the Apache License, Version 2.0 (the
    "License"); you may not use this file except in compliance
    with the License.  You may obtain a copy of the License at

        http://www.apache.org/licenses/LICENSE-2.0

    Unless required by applicable law or agreed to in writing,
    software distributed under the License is distributed on an
    "AS IS" BASIS, WITHOUT WARRANTIES OR CONDITIONS OF ANY
    KIND, either express or implied.  See the License for the
    specific language governing permissions and limitations
    under the License.

-->
<project xmlns="http://maven.apache.org/POM/4.0.0" xmlns:xsi="http://www.w3.org/2001/XMLSchema-instance" xsi:schemaLocation="http://maven.apache.org/POM/4.0.0 http://maven.apache.org/xsd/maven-4.0.0.xsd">
    <modelVersion>4.0.0</modelVersion>
    <parent>
        <groupId>org.apache</groupId>
        <artifactId>apache</artifactId>
        <version>23</version>
    </parent>
    <groupId>org.apache.iotdb</groupId>
    <artifactId>iotdb-parent</artifactId>
    <version>0.13.0-SNAPSHOT</version>
    <packaging>pom</packaging>
    <name>Apache IoTDB Project Parent POM</name>
    <description>This is the top level project that builds, packages the tsfile, iotdb engine, jdbc, and integration libs.</description>
    <licenses>
        <license>
            <name>The Apache License, Version 2.0</name>
            <url>http://www.apache.org/licenses/LICENSE-2.0.txt</url>
        </license>
    </licenses>
    <scm>
        <connection>scm:git:ssh://git@github.com/apache/iotdb.git</connection>
        <developerConnection>scm:git:ssh://git@github.com/apache/iotdb.git</developerConnection>
        <url>ssh://git@github.com:apache/iotdb.git</url>
        <tag>rel/0.10</tag>
    </scm>
    <!-- Only configure the site distribution as the rest is handled by the apache parent -->
    <distributionManagement>
        <site>
            <id>apache.website</id>
            <url>scm:git:https://gitbox.apache.org/repos/asf/iotdb-website.git</url>
        </site>
    </distributionManagement>
    <issueManagement>
        <system>Jira</system>
        <url>https://issues.apache.org/jira/browse/iotdb</url>
    </issueManagement>
    <mailingLists>
        <mailingList>
            <name>Apache IoTDB Developer List</name>
            <subscribe>mailto:dev-subscribe@iotdb.apache.org</subscribe>
            <unsubscribe>mailto:dev-unsubscribe@iotdb.apache.org</unsubscribe>
            <post>mailto:dev@iotdb.apache.org</post>
            <archive>http://mail-archives.apache.org/mod_mbox/iotdb-dev/</archive>
        </mailingList>
        <mailingList>
            <name>IoTDB Commits List</name>
            <subscribe>mailto:commit-subscribe@iotdb.apache.org</subscribe>
            <unsubscribe>mailto:commits-unsubscribe@iotdb.apache.org</unsubscribe>
            <post>mailto:commits@iotdb.apache.org</post>
            <archive>http://mail-archives.apache.org/mod_mbox/iotdb-commits/</archive>
        </mailingList>
        <mailingList>
            <name>IoTDB Jira Notifications List</name>
            <subscribe>mailto:notifications-subscribe@iotdb.apache.org</subscribe>
            <unsubscribe>mailto:notifications-unsubscribe@iotdb.apache.org</unsubscribe>
            <post>mailto:notifications@iotdb.apache.org</post>
            <archive>http://mail-archives.apache.org/mod_mbox/iotdb-notifications/</archive>
        </mailingList>
    </mailingLists>
    <modules>
        <module>tsfile</module>
        <module>antlr</module>
        <module>thrift</module>
        <module>thrift-cluster</module>
        <module>thrift-sync</module>
        <module>service-rpc</module>
        <module>jdbc</module>
        <module>session</module>
        <module>cli</module>
        <module>server</module>
        <module>example</module>
        <module>grafana</module>
        <module>spark-tsfile</module>
        <module>hadoop</module>
        <module>spark-iotdb-connector</module>
        <module>flink-tsfile-connector</module>
        <module>flink-iotdb-connector</module>
        <module>distribution</module>
        <module>hive-connector</module>
        <module>cluster</module>
        <module>cross-tests</module>
<<<<<<< HEAD
        <module>calcite</module>
=======
        <module>zeppelin-interpreter</module>
>>>>>>> fb18357e
        <module>client-py</module>
        <module>compile-tools</module>
        <module>client-cpp</module>
    </modules>
    <!-- Properties Management -->
    <properties>
        <maven.compiler.source>1.8</maven.compiler.source>
        <maven.compiler.target>1.8</maven.compiler.target>
        <maven.assembly.version>3.1.0</maven.assembly.version>
        <scala.library.version>2.11</scala.library.version>
        <scala.version>2.11.12</scala.version>
        <hadoop2.version>2.7.3</hadoop2.version>
        <hive2.version>2.3.6</hive2.version>
        <junit.version>4.12</junit.version>
        <slf4j.version>1.7.12</slf4j.version>
        <logback.version>1.2.3</logback.version>
        <joda.version>2.9.9</joda.version>
        <spark.version>2.4.3</spark.version>
        <flink.version>1.11.1</flink.version>
        <common.io.version>2.5</common.io.version>
        <commons.collections4>4.4</commons.collections4>
        <!-- keep consistent with client-cpp/tools/thrift/pom.xml-->
        <thrift.version>0.14.1</thrift.version>
        <airline.version>0.8</airline.version>
        <jackson.version>2.11.0</jackson.version>
        <antlr4.version>4.8-1</antlr4.version>
        <common.cli.version>1.3.1</common.cli.version>
        <common.codec.version>1.13</common.codec.version>
        <common.collections.version>3.2.2</common.collections.version>
        <common.lang3.version>3.8.1</common.lang3.version>
        <common.logging.version>1.1.3</common.logging.version>
        <org.slf4j.version>1.7.30</org.slf4j.version>
        <guava.version>24.1.1</guava.version>
        <jline.version>2.14.5</jline.version>
        <jetty.version>9.4.35.v20201120</jetty.version>
        <metrics.version>3.2.6</metrics.version>
        <javax.xml.bind.version>2.4.0-b180725.0427</javax.xml.bind.version>
        <felix.version>5.1.1</felix.version>
        <snappy.version>1.1.8.4</snappy.version>
        <netty.version>4.1.53.Final</netty.version>
        <!-- URL of the ASF SonarQube server -->
        <sonar.host.url>https://sonarcloud.io</sonar.host.url>
        <sonar.organization>apache</sonar.organization>
        <!-- Exclude all generated code -->
        <sonar.exclusions>**/generated-sources</sonar.exclusions>
        <sonar.java.checkstyle.reportPaths>target/checkstyle-report.xml</sonar.java.checkstyle.reportPaths>
        <sonar.coverage.jacoco.xmlReportPaths>target/jacoco-merged-reports/jacoco.xml</sonar.coverage.jacoco.xmlReportPaths>
        <sonar.junit.reportPaths>target/surefire-reports,target/failsafe-reports</sonar.junit.reportPaths>
        <!-- By default, the argLine is empty-->
        <gson.version>2.8.6</gson.version>
        <argLine/>
        <!-- whether enable compiling the cpp client-->
        <client-cpp>false</client-cpp>
        <!-- disable enforcer by default-->
        <enforcer.skip>true</enforcer.skip>
        <spotless.version>2.4.2</spotless.version>
    </properties>
    <!--
        if we claim dependencies in dependencyManagement, then we do not claim
        their version in sub-project's pom, but we have to claim themselves again
        in sub-projects
    -->
    <dependencyManagement>
        <dependencies>
            <!--
                in the subprojects, you have to claim logback again, because maybe
                someone in your dependences uses log4j lib.
            -->
            <dependency>
                <groupId>ch.qos.logback</groupId>
                <artifactId>logback-classic</artifactId>
                <version>${logback.version}</version>
            </dependency>
            <dependency>
                <groupId>com.fasterxml.jackson.core</groupId>
                <artifactId>jackson-annotations</artifactId>
                <version>${jackson.version}</version>
            </dependency>
            <dependency>
                <groupId>com.fasterxml.jackson.core</groupId>
                <artifactId>jackson-core</artifactId>
                <version>${jackson.version}</version>
            </dependency>
            <dependency>
                <groupId>com.fasterxml.jackson.core</groupId>
                <artifactId>jackson-databind</artifactId>
                <version>${jackson.version}</version>
            </dependency>
            <dependency>
                <groupId>com.fasterxml.jackson.module</groupId>
                <artifactId>jackson-module-paranamer</artifactId>
                <version>${jackson.version}</version>
            </dependency>
            <dependency>
                <groupId>com.fasterxml.jackson.module</groupId>
                <artifactId>jackson-module-scala_2.11</artifactId>
                <version>${jackson.version}</version>
            </dependency>
            <dependency>
                <groupId>com.google.guava</groupId>
                <artifactId>guava</artifactId>
                <version>[${guava.version},)</version>
            </dependency>
            <dependency>
                <groupId>commons-cli</groupId>
                <artifactId>commons-cli</artifactId>
                <version>${common.cli.version}</version>
            </dependency>
            <dependency>
                <groupId>commons-codec</groupId>
                <artifactId>commons-codec</artifactId>
                <version>${common.codec.version}</version>
            </dependency>
            <dependency>
                <groupId>commons-collections</groupId>
                <artifactId>commons-collections</artifactId>
                <version>${common.collections.version}</version>
            </dependency>
            <dependency>
                <groupId>commons-io</groupId>
                <artifactId>commons-io</artifactId>
                <version>${common.io.version}</version>
            </dependency>
            <dependency>
                <groupId>commons-logging</groupId>
                <artifactId>commons-logging</artifactId>
                <version>${common.logging.version}</version>
            </dependency>
            <dependency>
                <groupId>io.netty</groupId>
                <artifactId>netty</artifactId>
                <version>3.9.9.Final</version>
            </dependency>
            <dependency>
                <groupId>io.netty</groupId>
                <artifactId>netty-all</artifactId>
                <version>${netty.version}</version>
            </dependency>
            <dependency>
                <groupId>io.netty</groupId>
                <artifactId>netty-buffer</artifactId>
                <version>${netty.version}</version>
            </dependency>
            <dependency>
                <groupId>io.netty</groupId>
                <artifactId>netty-common</artifactId>
                <version>${netty.version}</version>
            </dependency>
            <dependency>
                <groupId>javax.annotation</groupId>
                <artifactId>javax.annotation-api</artifactId>
                <version>1.3.2</version>
            </dependency>
            <dependency>
                <groupId>javax.xml.bind</groupId>
                <artifactId>jaxb-api</artifactId>
                <version>${javax.xml.bind.version}</version>
            </dependency>
            <dependency>
                <groupId>jline</groupId>
                <artifactId>jline</artifactId>
                <version>${jline.version}</version>
            </dependency>
            <dependency>
                <groupId>junit</groupId>
                <artifactId>junit</artifactId>
                <version>${junit.version}</version>
            </dependency>
            <dependency>
                <groupId>log4j</groupId>
                <artifactId>log4j</artifactId>
                <version>1.2.17</version>
            </dependency>
            <dependency>
                <groupId>net.jpountz.lz4</groupId>
                <artifactId>lz4</artifactId>
                <version>1.3.0</version>
            </dependency>
            <dependency>
                <groupId>org.eclipse.jetty</groupId>
                <artifactId>jetty-server</artifactId>
                <version>${jetty.version}</version>
            </dependency>
            <dependency>
                <groupId>org.eclipse.jetty</groupId>
                <artifactId>jetty-webapp</artifactId>
                <version>${jetty.version}</version>
            </dependency>
            <dependency>
                <groupId>io.dropwizard.metrics</groupId>
                <artifactId>metrics-core</artifactId>
                <version>${metrics.version}</version>
            </dependency>
            <dependency>
                <groupId>io.dropwizard.metrics</groupId>
                <artifactId>metrics-jvm</artifactId>
                <version>${metrics.version}</version>
            </dependency>
            <dependency>
                <groupId>io.dropwizard.metrics</groupId>
                <artifactId>metrics-json</artifactId>
                <version>${metrics.version}</version>
            </dependency>
            <dependency>
                <groupId>me.tongfei</groupId>
                <artifactId>progressbar</artifactId>
                <version>0.7.3</version>
                <exclusions>
                    <!-- This transitive dependency duplicates classes from jline:jline:jar:2.14.5:compile -->
                    <exclusion>
                        <groupId>org.fusesource.jansi</groupId>
                        <artifactId>jansi</artifactId>
                    </exclusion>
                </exclusions>
            </dependency>
            <dependency>
                <groupId>org.antlr</groupId>
                <artifactId>antlr4-runtime</artifactId>
                <version>${antlr4.version}</version>
            </dependency>
            <dependency>
                <groupId>org.apache.commons</groupId>
                <artifactId>commons-collections4</artifactId>
                <version>${commons.collections4}</version>
            </dependency>
            <dependency>
                <groupId>org.apache.commons</groupId>
                <artifactId>commons-lang3</artifactId>
                <version>${common.lang3.version}</version>
            </dependency>
            <dependency>
                <groupId>org.apache.hadoop</groupId>
                <artifactId>hadoop-client</artifactId>
                <version>${hadoop2.version}</version>
            </dependency>
            <dependency>
                <groupId>org.apache.hive</groupId>
                <artifactId>hive-serde</artifactId>
                <version>${hive2.version}</version>
            </dependency>
            <dependency>
                <groupId>org.apache.hive</groupId>
                <artifactId>hive-exec</artifactId>
                <version>${hive2.version}</version>
            </dependency>
            <dependency>
                <groupId>org.apache.spark</groupId>
                <artifactId>spark-core_2.11</artifactId>
                <version>${spark.version}</version>
            </dependency>
            <dependency>
                <groupId>org.apache.spark</groupId>
                <artifactId>spark-sql_2.11</artifactId>
                <version>${spark.version}</version>
            </dependency>
            <dependency>
                <groupId>org.codehaus.jackson</groupId>
                <artifactId>jackson-core-asl</artifactId>
                <version>1.9.13</version>
            </dependency>
            <dependency>
                <groupId>org.codehaus.jackson</groupId>
                <artifactId>jackson-mapper-asl</artifactId>
                <version>1.9.13</version>
            </dependency>
            <dependency>
                <groupId>org.glassfish.jaxb</groupId>
                <artifactId>jaxb-runtime</artifactId>
                <version>3.0.0</version>
                <exclusions>
                    <exclusion>
                        <groupId>jakarta.activation</groupId>
                        <artifactId>jakarta.activation-api</artifactId>
                    </exclusion>
                </exclusions>
            </dependency>
            <dependency>
                <groupId>org.javassist</groupId>
                <artifactId>javassist</artifactId>
                <version>3.24.0-GA</version>
            </dependency>
            <dependency>
                <groupId>org.mockito</groupId>
                <artifactId>mockito-all</artifactId>
                <version>1.10.19</version>
            </dependency>
            <dependency>
                <groupId>org.mockito</groupId>
                <artifactId>mockito-core</artifactId>
                <version>2.23.0</version>
            </dependency>
            <dependency>
                <groupId>org.objenesis</groupId>
                <artifactId>objenesis</artifactId>
                <version>3.0.1</version>
            </dependency>
            <dependency>
                <groupId>org.powermock</groupId>
                <artifactId>powermock-core</artifactId>
                <version>2.0.2</version>
            </dependency>
            <dependency>
                <groupId>org.powermock</groupId>
                <artifactId>powermock-api-mockito2</artifactId>
                <version>2.0.2</version>
            </dependency>
            <dependency>
                <groupId>org.powermock</groupId>
                <artifactId>powermock-module-junit4</artifactId>
                <version>2.0.2</version>
            </dependency>
            <dependency>
                <groupId>org.scala-lang</groupId>
                <artifactId>scala-library</artifactId>
                <version>${scala.version}</version>
            </dependency>
            <dependency>
                <groupId>org.scala-lang</groupId>
                <artifactId>scala-reflect</artifactId>
                <version>${scala.version}</version>
            </dependency>
            <dependency>
                <groupId>org.scalatest</groupId>
                <artifactId>scalatest_2.11</artifactId>
                <version>3.0.5</version>
            </dependency>
            <dependency>
                <groupId>org.slf4j</groupId>
                <artifactId>jcl-over-slf4j</artifactId>
                <version>${org.slf4j.version}</version>
            </dependency>
            <dependency>
                <groupId>org.slf4j</groupId>
                <artifactId>jul-to-slf4j</artifactId>
                <version>${org.slf4j.version}</version>
            </dependency>
            <dependency>
                <groupId>org.slf4j</groupId>
                <artifactId>slf4j-api</artifactId>
                <version>${org.slf4j.version}</version>
            </dependency>
            <dependency>
                <groupId>org.slf4j</groupId>
                <artifactId>slf4j-log4j12</artifactId>
                <version>${org.slf4j.version}</version>
            </dependency>
            <dependency>
                <groupId>org.xerial.snappy</groupId>
                <artifactId>snappy-java</artifactId>
                <version>${snappy.version}</version>
            </dependency>
            <dependency>
                <groupId>org.apache.thrift</groupId>
                <artifactId>libthrift</artifactId>
                <version>${thrift.version}</version>
                <exclusions>
                    <exclusion>
                        <groupId>org.apache.httpcomponents</groupId>
                        <artifactId>httpclient</artifactId>
                    </exclusion>
                    <exclusion>
                        <groupId>org.apache.httpcomponents</groupId>
                        <artifactId>httpcore</artifactId>
                    </exclusion>
                </exclusions>
            </dependency>
            <dependency>
                <groupId>io.airlift</groupId>
                <artifactId>airline</artifactId>
                <version>${airline.version}</version>
            </dependency>
            <dependency>
                <groupId>org.fusesource.mqtt-client</groupId>
                <artifactId>mqtt-client</artifactId>
                <version>1.12</version>
            </dependency>
            <!-- many dependencies (hadoop, spark, hive, flink) use findbugs but with different version...-->
            <dependency>
                <groupId>com.google.code.findbugs</groupId>
                <artifactId>jsr305</artifactId>
                <!-- spark uses the lastest version than hive, flink and hadoop-->
                <version>3.0.2</version>
            </dependency>
            <dependency>
                <groupId>com.google.code.gson</groupId>
                <artifactId>gson</artifactId>
                <version>${gson.version}</version>
            </dependency>
        </dependencies>
    </dependencyManagement>
    <dependencies>
        <dependency>
            <groupId>ch.qos.logback</groupId>
            <artifactId>logback-classic</artifactId>
        </dependency>
        <dependency>
            <groupId>org.slf4j</groupId>
            <artifactId>slf4j-api</artifactId>
        </dependency>
        <dependency>
            <groupId>junit</groupId>
            <artifactId>junit</artifactId>
            <scope>test</scope>
        </dependency>
        <dependency>
            <groupId>org.mockito</groupId>
            <artifactId>mockito-all</artifactId>
            <scope>test</scope>
        </dependency>
        <dependency>
            <groupId>org.testcontainers</groupId>
            <artifactId>testcontainers</artifactId>
            <version>1.15.2</version>
            <scope>test</scope>
        </dependency>
    </dependencies>
    <build>
        <pluginManagement>
            <plugins>
                <!-- using `mvn -N versions:update-child-modules` can update the version
                of child modules to what their parent claims -->
                <plugin>
                    <groupId>org.codehaus.mojo</groupId>
                    <artifactId>versions-maven-plugin</artifactId>
                    <version>2.3</version>
                    <configuration>
                        <generateBackupPoms>false</generateBackupPoms>
                    </configuration>
                </plugin>
                <plugin>
                    <groupId>org.apache.maven.plugins</groupId>
                    <artifactId>maven-javadoc-plugin</artifactId>
                    <configuration>
                        <excludePackageNames>*thrift*</excludePackageNames>
                        <!--
                          This will suppress the generation of a hidden timestamp at the top of each generated html page
                          and hopefully let the site generation nod to too big updates every time.
                        -->
                        <notimestamp>true</notimestamp>
                        <!--Don't fail the build, just because there were issues in the JavaDoc generation.-->
                        <failOnError>false</failOnError>
                    </configuration>
                </plugin>
                <!--
                  We need to increase the memory available to tests as we were
                  getting out-of-memory errors when building on windows machines.
                -->
                <plugin>
                    <groupId>org.apache.maven.plugins</groupId>
                    <artifactId>maven-surefire-plugin</artifactId>
                    <configuration>
                        <argLine>${argLine} -Xmx1024m</argLine>
                    </configuration>
                </plugin>
                <!--
                    Plugin for doing the code analysis.
                -->
                <plugin>
                    <groupId>org.sonarsource.scanner.maven</groupId>
                    <artifactId>sonar-maven-plugin</artifactId>
                    <version>3.6.1.1688</version>
                </plugin>
                <plugin>
                    <groupId>org.apache.rat</groupId>
                    <artifactId>apache-rat-plugin</artifactId>
                    <configuration>
                        <consoleOutput>true</consoleOutput>
                        <excludes>
                            <!-- Git related files -->
                            <exclude>**/.git/**</exclude>
                            <exclude>**/.mvn/**</exclude>
                            <exclude>**/.gitignore</exclude>
                            <exclude>**/.gitmodules</exclude>
                            <exclude>**/.git-blame-ignore-revs</exclude>
                            <!-- Maven related files -->
                            <exclude>**/target/**</exclude>
                            <!-- Eclipse related files -->
                            <exclude>**/.project</exclude>
                            <exclude>**/.settings/**</exclude>
                            <exclude>**/.classpath</exclude>
                            <!-- IntelliJ related files -->
                            <exclude>**/.idea/**</exclude>
                            <exclude>**/*.iml</exclude>
                            <!-- Runtime log -->
                            <exclude>**/*.log</exclude>
                            <!-- Exclude CVS files -->
                            <exclude>**/*.cvs</exclude>
                            <!-- licenses -->
                            <exclude>licenses/*</exclude>
                            <!-- only for Travis CI with WinOS-->
                            <exclude>hadoopbin</exclude>
                            <exclude>windowssystem32</exclude>
                            <!-- generated by Github -->
                            <exclude>**/.github/**</exclude>
                            <!-- figures -->
                            <exclude>**/.eps</exclude>
                            <exclude>**/.png</exclude>
                            <exclude>**/.jpg</exclude>
                            <exclude>**/.jpeg</exclude>
                            <!--Generated by Apache Release -->
                            <exclude>local-snapshots-dir/**</exclude>
                            <!-- JSON can't contain comments and therefore no Apache header -->
                            <exclude>*.json</exclude>
                            <!-- visualization plans -->
                            <exclude>**/*.plan</exclude>
                            <exclude>**/NOTICE-binary</exclude>
                            <exclude>**/LICENSE-binary</exclude>
                            <!-- json does not support comments-->
                            <exclude>**/*.json</exclude>
                            <!-- the zeppelin export file format-->
                            <exclude>**/*.zpln</exclude>
                            <!-- exclude go.mod and go.sum in iotdb-client-go submodule-->
                            <exclude>**/go.mod</exclude>
                            <exclude>**/go.sum</exclude>
                            <!-- python -->
                            <exclude>.pytest_cache/**</exclude>
                            <exclude>venv/**</exclude>
                            <exclude>apache_iotdb.egg-info/**</exclude>
                            <!-- Java SPI uses files in resources/META-INF/services-->
                            <exclude>**/resources/META-INF/services/**</exclude>
                        </excludes>
                    </configuration>
                </plugin>
                <plugin>
                    <groupId>com.diffplug.spotless</groupId>
                    <artifactId>spotless-maven-plugin</artifactId>
                    <version>${spotless.version}</version>
                    <configuration>
                        <java>
                            <googleJavaFormat>
                                <version>1.7</version>
                                <style>GOOGLE</style>
                            </googleJavaFormat>
                            <importOrder>
                                <order>org.apache.iotdb,,javax,java,\#</order>
                            </importOrder>
                            <removeUnusedImports/>
                        </java>
                        <lineEndings>UNIX</lineEndings>
                    </configuration>
                    <executions>
                        <execution>
                            <id>spotless-check</id>
                            <phase>validate</phase>
                            <goals>
                                <goal>check</goal>
                            </goals>
                        </execution>
                    </executions>
                </plugin>
            </plugins>
        </pluginManagement>
        <plugins>
            <plugin>
                <groupId>org.eluder.coveralls</groupId>
                <artifactId>coveralls-maven-plugin</artifactId>
                <version>4.3.0</version>
                <configuration>
                    <jacocoReports>
                        <jacocoReport>code-coverage/target/jacoco-merged-reports/jacoco.xml</jacocoReport>
                    </jacocoReports>
                    <sourceEncoding>UTF-8</sourceEncoding>
                    <sourceDirectories>
                        <!-- put all source folders not in src/main/java here-->
                        <sourceDirectory>antlr/target/generated-sources/antlr4</sourceDirectory>
                        <sourceDirectory>thrift/target/generated-sources/thrift</sourceDirectory>
                        <sourceDirectory>thrift-sync/target/generated-sources/thrift</sourceDirectory>
                        <sourceDirectory>thrift-cluster/target/generated-sources/thrift</sourceDirectory>
                        <sourceDirectory>spark-iotdb-connector/src/main/scala</sourceDirectory>
                        <sourceDirectory>spark-tsfile/src/main/scala</sourceDirectory>
                    </sourceDirectories>
                </configuration>
                <!-- JDK11 removes the following libs. We have to add them-->
                <dependencies>
                    <dependency>
                        <groupId>javax.xml.bind</groupId>
                        <artifactId>jaxb-api</artifactId>
                        <version>2.3.0</version>
                    </dependency>
                    <dependency>
                        <groupId>com.sun.xml.bind</groupId>
                        <artifactId>jaxb-core</artifactId>
                        <version>2.3.0</version>
                    </dependency>
                    <dependency>
                        <groupId>com.sun.xml.bind</groupId>
                        <artifactId>jaxb-impl</artifactId>
                        <version>2.3.0</version>
                    </dependency>
                </dependencies>
            </plugin>
            <!--
                      Strange things usually happen if you run with a too low Java version.
                      This plugin not only checks the minimum java version of 1.8, but also
                      checks all dependencies (and transitive dependencies) for reported CVEs.
                    -->
            <plugin>
                <groupId>org.apache.maven.plugins</groupId>
                <artifactId>maven-enforcer-plugin</artifactId>
                <version>3.0.0-M2</version>
                <!--$NO-MVN-MAN-VER$-->
                <executions>
                    <!-- Ensure we're not mixing dependency versions -->
                    <execution>
                        <id>enforce-version-convergence</id>
                        <phase>validate</phase>
                        <configuration>
                            <rules>
                                <dependencyConvergence/>
                            </rules>
                        </configuration>
                        <goals>
                            <goal>enforce</goal>
                        </goals>
                    </execution>
                    <!--
                        Fails the build if classes are included from multiple
                        artifacts and these are not identical.
                    -->
                    <!--execution>
                        <id>enforce-ban-duplicate-classes</id>
                        <goals>
                            <goal>enforce</goal>
                        </goals>
                        <configuration>
                            <rules>
                                <banDuplicateClasses>
                                    <scopes>
                                        <scope>compile</scope>
                                        <scope>provided</scope>
                                    </scopes>
                                    <findAllDuplicates>true</findAllDuplicates>
                                    <ignoreWhenIdentical>true</ignoreWhenIdentical>
                                </banDuplicateClasses>
                            </rules>
                            <fail>true</fail>
                        </configuration>
                    </execution-->
                    <!-- Make sure no dependencies are used for which known vulnerabilities exist. -->
                    <execution>
                        <id>vulnerability-checks</id>
                        <phase>validate</phase>
                        <goals>
                            <goal>enforce</goal>
                        </goals>
                        <configuration>
                            <!-- Just generate warnings for now -->
                            <fail>false</fail>
                            <rules>
                                <requireJavaVersion>
                                    <version>1.8.0</version>
                                </requireJavaVersion>
                                <!-- Disabled for now as it breaks the ability to build single modules -->
                                <!--reactorModuleConvergence/-->
                                <banVulnerable implementation="org.sonatype.ossindex.maven.enforcer.BanVulnerableDependencies"/>
                            </rules>
                        </configuration>
                    </execution>
                </executions>
                <dependencies>
                    <dependency>
                        <groupId>org.sonatype.ossindex.maven</groupId>
                        <artifactId>ossindex-maven-enforcer-rules</artifactId>
                        <version>1.0.0</version>
                    </dependency>
                    <dependency>
                        <groupId>org.codehaus.mojo</groupId>
                        <artifactId>extra-enforcer-rules</artifactId>
                        <version>1.2</version>
                    </dependency>
                </dependencies>
            </plugin>
            <!--
              Even if Maven transitively pulls in dependencies, relying on these can
              quite often cause hard to find problems. So it's a good practice to make
              sure everything directly required is also directly added as a dependency.
              On the other side adding unused dependency only over-complicates the
              the dependency graph, so the maven-dependency-plugin checks we depend on
              what we need and only that and that runtime dependencies are correctly
              imported with runtime scope.
            -->
            <plugin>
                <groupId>org.apache.maven.plugins</groupId>
                <artifactId>maven-dependency-plugin</artifactId>
                <executions>
                    <execution>
                        <id>check-dependencies</id>
                        <phase>verify</phase>
                        <goals>
                            <goal>analyze-only</goal>
                        </goals>
                        <configuration>
                            <failOnWarning>false</failOnWarning>
                        </configuration>
                    </execution>
                </executions>
            </plugin>
            <plugin>
                <groupId>net.revelc.code.formatter</groupId>
                <artifactId>formatter-maven-plugin</artifactId>
                <version>2.8.1</version>
            </plugin>
            <!--for code style check -->
            <plugin>
                <groupId>org.apache.maven.plugins</groupId>
                <artifactId>maven-checkstyle-plugin</artifactId>
                <version>3.0.0</version>
                <dependencies>
                    <dependency>
                        <groupId>com.puppycrawl.tools</groupId>
                        <artifactId>checkstyle</artifactId>
                        <version>8.18</version>
                    </dependency>
                </dependencies>
                <executions>
                    <execution>
                        <id>validate</id>
                        <phase>validate</phase>
                        <goals>
                            <goal>check</goal>
                        </goals>
                        <configuration>
                            <outputFile>target/checkstyle-report.xml</outputFile>
                            <configLocation>checkstyle.xml</configLocation>
                        </configuration>
                    </execution>
                </executions>
                <configuration>
                    <configLocation>checkstyle.xml</configLocation>
                </configuration>
            </plugin>
            <!--
              Check if all files contain Apache headers in them.
              Ignore this plugin, we use license-maven-plugin to check apache header.
            -->
            <plugin>
                <groupId>org.apache.rat</groupId>
                <artifactId>apache-rat-plugin</artifactId>
                <executions>
                    <execution>
                        <id>license-check</id>
                        <phase>verify</phase>
                        <goals>
                            <goal>check</goal>
                        </goals>
                    </execution>
                </executions>
            </plugin>
            <plugin>
                <groupId>au.com.acegi</groupId>
                <artifactId>xml-format-maven-plugin</artifactId>
                <version>3.0.7</version>
                <executions>
                    <execution>
                        <id>xml-format</id>
                        <phase>compile</phase>
                        <goals>
                            <goal>xml-format</goal>
                        </goals>
                        <configuration>
                            <!-- configure your formatting preferences here (see link below) -->
                            <indentSize>4</indentSize>
                            <excludes>**/target/**</excludes>
                        </configuration>
                    </execution>
                </executions>
            </plugin>
            <!--
              Generate the legally required text files in the jars
            -->
            <plugin>
                <groupId>org.apache.maven.plugins</groupId>
                <artifactId>maven-remote-resources-plugin</artifactId>
                <executions>
                    <execution>
                        <id>process-resource-bundles</id>
                        <goals>
                            <goal>process</goal>
                        </goals>
                        <configuration>
                            <resourceBundles>
                                <!-- Will generate META-INF/{DEPENDENCIES,LICENSE,NOTICE} -->
                                <resourceBundle>org.apache:apache-jar-resource-bundle:1.4</resourceBundle>
                            </resourceBundles>
                            <!-- Content in this directory will be appended to generated resources -->
                            <appendedResourcesDirectory>${basedir}/src/remote-resources</appendedResourcesDirectory>
                        </configuration>
                    </execution>
                </executions>
            </plugin>
            <plugin>
                <!-- Separates the unit tests from the integration tests. -->
                <groupId>org.apache.maven.plugins</groupId>
                <artifactId>maven-surefire-plugin</artifactId>
                <executions>
                    <execution>
                        <id>unit-tests</id>
                        <phase>test</phase>
                        <goals>
                            <goal>test</goal>
                        </goals>
                        <configuration>
                            <includes>
                                <!-- Include unit tests within integration-test phase. -->
                                <include>src/test/**/*Test.java</include>
                            </includes>
                            <excludes>
                                <!-- Exclude integration tests within (unit) test phase. -->
                                <exclude>src/test/**/*IT.java</exclude>
                            </excludes>
                        </configuration>
                    </execution>
                    <execution>
                        <id>integration-tests</id>
                        <phase>integration-test</phase>
                        <goals>
                            <goal>test</goal>
                        </goals>
                        <configuration>
                            <includes>
                                <!-- Include integration tests within integration-test phase. -->
                                <include>src/test/**/*IT.java</include>
                            </includes>
                            <excludes>
                                <!-- Exclude unit tests within (unit) test phase. -->
                                <exclude>src/test/**/*Test.java</exclude>
                            </excludes>
                        </configuration>
                    </execution>
                </executions>
            </plugin>
            <!-- Also package the sources as jar -->
            <plugin>
                <groupId>org.apache.maven.plugins</groupId>
                <artifactId>maven-source-plugin</artifactId>
                <version>3.2.0</version>
                <executions>
                    <execution>
                        <id>create-source-package</id>
                        <phase>package</phase>
                        <goals>
                            <goal>jar</goal>
                        </goals>
                    </execution>
                </executions>
            </plugin>
        </plugins>
    </build>
    <profiles>
        <!-- spotless is too slow, so we put it into a profile to skip it if needed -->
        <!-- currently spotless cannot run on jdk16, due to JEP 396: Strongly Encapsulate JDK Internals by Default-->
        <profile>
            <id>spotless</id>
            <activation>
                <!-- activeByDefault does not take effect-->
                <jdk>[1.8,16)</jdk>
                <file>
                    <exists>.</exists>
                </file>
            </activation>
            <build>
                <plugins>
                    <plugin>
                        <groupId>com.diffplug.spotless</groupId>
                        <artifactId>spotless-maven-plugin</artifactId>
                    </plugin>
                </plugins>
            </build>
        </profile>
        <!--
          A set of profiles defining the different properties needed to download and run thrift
          They are automatically activated depending on the OS you are using.
        -->
        <profile>
            <id>windows</id>
            <activation>
                <os>
                    <family>windows</family>
                </os>
            </activation>
            <properties>
                <os.classifier>windows-x86_64</os.classifier>
                <thrift.download-url>http://artfiles.org/apache.org/thrift/${thrift.version}/thrift-${thrift.version}.exe</thrift.download-url>
                <thrift.executable>thrift-${thrift.version}-win-x86_64.exe</thrift.executable>
                <thrift.skip-making-executable>true</thrift.skip-making-executable>
                <thrift.exec-cmd.executable>echo</thrift.exec-cmd.executable>
                <thrift.exec-cmd.args>"Do nothing"</thrift.exec-cmd.args>
            </properties>
        </profile>
        <!-- Has to be listed before "mac" as it seems a mac is both "mac" and "unix" -->
        <profile>
            <id>unix</id>
            <activation>
                <os>
                    <family>unix</family>
                </os>
            </activation>
            <properties>
                <os.classifier>linux-x86_64</os.classifier>
                <thrift.download-url>https://github.com/apache/iotdb-bin-resources/raw/main/compile-tools/thrift-0.14-ubuntu</thrift.download-url>
                <thrift.executable>thrift_0.14.1_linux.exe</thrift.executable>
                <thrift.skip-making-executable>false</thrift.skip-making-executable>
                <thrift.exec-cmd.executable>chmod</thrift.exec-cmd.executable>
                <thrift.exec-cmd.args>+x ${project.build.directory}/tools/${thrift.executable}</thrift.exec-cmd.args>
            </properties>
        </profile>
        <profile>
            <id>mac</id>
            <activation>
                <os>
                    <family>mac</family>
                </os>
            </activation>
            <properties>
                <os.classifier>mac-x86_64</os.classifier>
                <thrift.download-url>https://github.com/apache/iotdb-bin-resources/raw/main/compile-tools/thrift-0.14-MacOS</thrift.download-url>
                <thrift.executable>thrift_0.14.1_mac.exe</thrift.executable>
                <thrift.skip-making-executable>false</thrift.skip-making-executable>
                <thrift.exec-cmd.executable>chmod</thrift.exec-cmd.executable>
                <thrift.exec-cmd.args>+x ${project.build.directory}/tools/${thrift.executable}</thrift.exec-cmd.args>
            </properties>
        </profile>
        <!-- for TestContainer. As it requires docker, we have to detect whether docker exists.-->
        <profile>
            <!-- Mac and Unix-->
            <id>unixDockerCheck</id>
            <activation>
                <file>
                    <exists>/var/run/docker.sock</exists>
                </file>
            </activation>
            <modules>
                <module>testcontainer</module>
            </modules>
        </profile>
        <profile>
            <id>WinDockerCheck</id>
            <activation>
                <file>
                    <exists>C:\Program Files\Docker\Docker\resources\bin\docker.exe</exists>
                </file>
            </activation>
            <modules>
                <module>testcontainer</module>
            </modules>
        </profile>
        <!-- Some APIs were removed in Java 11, so we need to add replacements -->
        <profile>
            <id>java-11-and-above</id>
            <activation>
                <!-- This needs to be updated as soon as Java 20 is shipped -->
                <jdk>[11,20)</jdk>
            </activation>
            <properties>
                <maven.compiler.release>8</maven.compiler.release>
            </properties>
            <dependencies>
                <!-- for jdk-11 -->
                <dependency>
                    <groupId>javax.annotation</groupId>
                    <artifactId>javax.annotation-api</artifactId>
                </dependency>
                <dependency>
                    <groupId>javax.xml.bind</groupId>
                    <artifactId>jaxb-api</artifactId>
                </dependency>
                <dependency>
                    <groupId>org.glassfish.jaxb</groupId>
                    <artifactId>jaxb-runtime</artifactId>
                </dependency>
            </dependencies>
        </profile>
        <!-- Add argLine for Java 16 and above, due to [JEP 396: Strongly Encapsulate JDK Internals by Default]
          (https://openjdk.java.net/jeps/396) -->
        <profile>
            <id>java-16-and-above</id>
            <activation>
                <!-- This needs to be updated as soon as Java 20 is shipped -->
                <jdk>[16,20)</jdk>
            </activation>
            <properties>
                <maven.compiler.release>8</maven.compiler.release>
                <argLine>--illegal-access=permit --add-opens=java.base/java.lang=ALL-UNNAMED --add-opens=java.base/java.util=ALL-UNNAMED --add-opens=java.base/java.nio=ALL-UNNAMED --add-exports=jdk.compiler/com.sun.tools.javac.util=ALL-UNNAMED --add-exports=jdk.compiler/com.sun.tools.javac.api=ALL-UNNAMED --add-exports=jdk.compiler/com.sun.tools.javac.file=ALL-UNNAMED --add-exports=jdk.compiler/com.sun.tools.javac.parser=ALL-UNNAMED --add-exports=jdk.compiler/com.sun.tools.javac.tree=ALL-UNNAMED</argLine>
            </properties>
        </profile>
        <!--
          Self activating profile, that activates itself as soon as a "src/main/thrift" directory is found.
          The different plugins here download the thrift executable matching the current os, make that
          executable (on mac and unix/linux) and run the code generation.

          Note to the Download: The download-maven-plugin checks if a resource is previously downloaded
          and only downloads each file once. It caches downloaded files in:
          {maven local repo}/.cache/download-maven-plugin
        -->
        <profile>
            <id>thrift-generation</id>
            <activation>
                <file>
                    <exists>src/main/thrift</exists>
                </file>
            </activation>
            <properties>
                <thrift.exec.absolute.path>${project.build.directory}/tools/${thrift.executable}</thrift.exec.absolute.path>
            </properties>
            <build>
                <plugins>
                    <plugin>
                        <groupId>com.googlecode.maven-download-plugin</groupId>
                        <artifactId>download-maven-plugin</artifactId>
                        <version>1.3.0</version>
                        <executions>
                            <execution>
                                <id>get-thrift-executable</id>
                                <phase>generate-sources</phase>
                                <goals>
                                    <goal>wget</goal>
                                </goals>
                                <configuration>
                                    <url>${thrift.download-url}</url>
                                    <outputDirectory>${project.build.directory}/tools</outputDirectory>
                                    <outputFileName>${thrift.executable}</outputFileName>
                                </configuration>
                            </execution>
                        </executions>
                    </plugin>
                    <plugin>
                        <groupId>org.codehaus.mojo</groupId>
                        <artifactId>exec-maven-plugin</artifactId>
                        <version>1.6.0</version>
                        <executions>
                            <execution>
                                <id>make-thrift-executable-executable</id>
                                <phase>generate-sources</phase>
                                <goals>
                                    <goal>exec</goal>
                                </goals>
                                <configuration>
                                    <skip>${thrift.skip-making-executable}</skip>
                                    <executable>${thrift.exec-cmd.executable}</executable>
                                    <commandlineArgs>${thrift.exec-cmd.args}</commandlineArgs>
                                </configuration>
                            </execution>
                        </executions>
                    </plugin>
                    <plugin>
                        <groupId>org.apache.thrift.tools</groupId>
                        <artifactId>maven-thrift-plugin</artifactId>
                        <version>0.1.11</version>
                        <executions>
                            <execution>
                                <id>generate-thrift-sources-java</id>
                                <phase>generate-sources</phase>
                                <goals>
                                    <goal>compile</goal>
                                </goals>
                                <configuration>
                                    <generator>java</generator>
                                    <thriftExecutable>${thrift.exec.absolute.path}</thriftExecutable>
                                    <thriftSourceRoot>${basedir}/src/main/thrift</thriftSourceRoot>
                                </configuration>
                            </execution>
                            <execution>
                                <id>generate-thrift-sources-python</id>
                                <phase>generate-sources</phase>
                                <goals>
                                    <goal>compile</goal>
                                </goals>
                                <configuration>
                                    <generator>py</generator>
                                    <thriftExecutable>${thrift.exec.absolute.path}</thriftExecutable>
                                    <thriftSourceRoot>${basedir}/src/main/thrift</thriftSourceRoot>
                                    <outputDirectory>${project.build.directory}/generated-sources-python/</outputDirectory>
                                </configuration>
                            </execution>
                            <execution>
                                <id>generate-thrift-sources-go</id>
                                <phase>generate-sources</phase>
                                <goals>
                                    <goal>compile</goal>
                                </goals>
                                <configuration>
                                    <generator>go</generator>
                                    <thriftExecutable>${thrift.exec.absolute.path}</thriftExecutable>
                                    <thriftSourceRoot>${basedir}/src/main/thrift</thriftSourceRoot>
                                    <outputDirectory>${project.build.directory}/generated-sources-go</outputDirectory>
                                </configuration>
                            </execution>
                        </executions>
                    </plugin>
                </plugins>
            </build>
        </profile>
        <!-- Make sure the source assembly has the right name -->
        <profile>
            <id>apache-release</id>
            <build>
                <plugins>
                    <plugin>
                        <groupId>org.apache.maven.plugins</groupId>
                        <artifactId>maven-assembly-plugin</artifactId>
                        <version>${maven.assembly.version}</version>
                        <executions>
                            <execution>
                                <id>source-release-assembly</id>
                                <phase>package</phase>
                                <goals>
                                    <goal>single</goal>
                                </goals>
                                <!-- heads up: combine.self in the following is highlighted
                                    as an error in Eclipse's xml editor view.
                                    Just ignore that.
                                    See  https://issues.apache.org/jira/browse/MNG-5454  sigh.
                                 -->
                                <configuration combine.self="append">
                                    <finalName>apache-iotdb-${project.version}</finalName>
                                    <archive>
                                        <manifest>
                                            <addDefaultImplementationEntries>true</addDefaultImplementationEntries>
                                            <addDefaultSpecificationEntries>true</addDefaultSpecificationEntries>
                                        </manifest>
                                    </archive>
                                </configuration>
                            </execution>
                        </executions>
                    </plugin>
                    <!--
                      Create SHA512 checksum files for the release artifacts.
                    -->
                    <plugin>
                        <groupId>net.nicoulaj.maven.plugins</groupId>
                        <artifactId>checksum-maven-plugin</artifactId>
                        <version>1.8</version>
                        <executions>
                            <execution>
                                <id>sign-source-release</id>
                                <phase>package</phase>
                                <goals>
                                    <goal>files</goal>
                                </goals>
                                <configuration>
                                    <algorithms>
                                        <algorithm>SHA-512</algorithm>
                                    </algorithms>
                                    <fileSets>
                                        <fileSet>
                                            <directory>${project.build.directory}</directory>
                                            <includes>
                                                <include>apache-iotdb-${project.version}-source-release.zip</include>
                                            </includes>
                                        </fileSet>
                                    </fileSets>
                                </configuration>
                            </execution>
                        </executions>
                    </plugin>
                </plugins>
            </build>
        </profile>
        <!-- enable site-->
        <!-- use `mvn package -P site -pl site` to compile the site module only -->
        <profile>
            <id>site</id>
            <modules>
                <module>site</module>
            </modules>
        </profile>
        <!-- code coverage for ut and it, and then merge them together.-->
        <profile>
            <id>code-coverage</id>
            <modules>
                <module>code-coverage</module>
            </modules>
            <build>
                <plugins>
                    <!-- Jacoco is a code coverage analysis plugin when tests run.
                    (not a static code analysis tool)-->
                    <plugin>
                        <groupId>org.jacoco</groupId>
                        <artifactId>jacoco-maven-plugin</artifactId>
                        <version>0.8.5</version>
                        <configuration>
                            <excludes>
                                <exclude>org/apache/iotdb/service/sync/thrift/*</exclude>
                                <exclude>org/apache/iotdb/service/rpc/thrift/*</exclude>
                                <exclude>org/apache/iotdb/cluster/rpc/thrift/*</exclude>
                                <exclude>org/apache/iotdb/db/qp/sql/*</exclude>
                            </excludes>
                            <rules>
                                <rule implementation="org.jacoco.maven.RuleConfiguration">
                                    <element>BUNDLE</element>
                                    <limits>　　
                                        <!-- Cover methodes >=30%. (the plugin does not support
                                        ignore getter and setter and toString etc..) -->
                                        <limit implementation="org.jacoco.report.check.Limit">
                                            <counter>METHOD</counter>
                                            <value>COVEREDRATIO</value>
                                            <minimum>0.00</minimum>
                                        </limit>
                                        <!-- if-else, swtich etc.. >=70% -->
                                        <limit implementation="org.jacoco.report.check.Limit">
                                            <counter>BRANCH</counter>
                                            <value>COVEREDRATIO</value>
                                            <minimum>0.00</minimum>
                                        </limit>
                                        <!-- class files >=95% -->
                                        <limit implementation="org.jacoco.report.check.Limit">
                                            <counter>CLASS</counter>
                                            <value>COVEREDRATIO</value>
                                            <minimum>0.00</minimum>
                                        </limit>
                                    </limits>
                                </rule>
                            </rules>
                        </configuration>
                        <executions>
                            <!-- see https://natritmeyer.com/howto/reporting-aggregated-unit-and-integration-test-coverage-with-jacoco/-->
                            <!-- For UT-->
                            <execution>
                                <id>prepare-ut</id>
                                <goals>
                                    <goal>prepare-agent</goal>
                                </goals>
                                <configuration>
                                    <destFile>${project.build.directory}/${project.build.finalName}-jacoco-unit-tests.exec</destFile>
                                    <propertyName>surefire.jacoco.args</propertyName>
                                </configuration>
                            </execution>
                            <!-- attached to Maven test phase -->
                            <execution>
                                <id>ut-report</id>
                                <phase>test</phase>
                                <goals>
                                    <goal>report</goal>
                                    <goal>check</goal>
                                </goals>
                                <configuration>
                                    <dataFile>${project.build.directory}/${project.build.finalName}-jacoco-unit-tests.exec</dataFile>
                                    <outputDirectory>${project.build.directory}/jacoco-unit-reports</outputDirectory>
                                </configuration>
                            </execution>
                            <!-- For IT-->
                            <execution>
                                <id>before-integration-test-execution</id>
                                <phase>pre-integration-test</phase>
                                <goals>
                                    <goal>prepare-agent</goal>
                                </goals>
                                <configuration>
                                    <destFile>${project.build.directory}/${project.build.finalName}-jacoco-integration-tests.exec</destFile>
                                    <propertyName>failsafe.jacoco.args</propertyName>
                                </configuration>
                            </execution>
                            <execution>
                                <id>after-integration-test-execution</id>
                                <phase>integration-test</phase>
                                <goals>
                                    <goal>report</goal>
                                    <goal>check</goal>
                                </goals>
                                <configuration>
                                    <dataFile>${project.build.directory}/${project.build.finalName}-jacoco-integration-tests.exec</dataFile>
                                    <outputDirectory>${project.build.directory}/jacoco-integration-reports</outputDirectory>
                                </configuration>
                            </execution>
                            <execution>
                                <id>merge-unit-and-integration</id>
                                <phase>post-integration-test</phase>
                                <goals>
                                    <goal>merge</goal>
                                </goals>
                                <configuration>
                                    <fileSets>
                                        <fileSet>
                                            <directory>${project.build.directory}/</directory>
                                            <includes>
                                                <include>*.exec</include>
                                            </includes>
                                        </fileSet>
                                    </fileSets>
                                    <destFile>${project.build.directory}/${project.build.finalName}-merged.exec</destFile>
                                </configuration>
                            </execution>
                            <execution>
                                <id>create-merged-report</id>
                                <phase>post-integration-test</phase>
                                <goals>
                                    <goal>report</goal>
                                    <goal>check</goal>
                                </goals>
                                <configuration>
                                    <dataFile>${project.build.directory}/${project.build.finalName}-merged.exec</dataFile>
                                    <outputDirectory>${project.build.directory}/jacoco-merged-reports</outputDirectory>
                                </configuration>
                            </execution>
                        </executions>
                    </plugin>
                    <!-- overwrite argLine-->
                    <plugin>
                        <groupId>org.apache.maven.plugins</groupId>
                        <artifactId>maven-surefire-plugin</artifactId>
                        <configuration>
                            <argLine>@{surefire.jacoco.args} -Xmx1024m</argLine>
                        </configuration>
                    </plugin>
                    <!-- for IT-->
                    <plugin>
                        <groupId>org.apache.maven.plugins</groupId>
                        <artifactId>maven-failsafe-plugin</artifactId>
                        <configuration>
                            <argLine>@{failsafe.jacoco.args} -Xmx1024m</argLine>
                        </configuration>
                        <executions>
                            <execution>
                                <goals>
                                    <goal>integration-test</goal>
                                    <goal>verify</goal>
                                </goals>
                            </execution>
                        </executions>
                    </plugin>
                </plugins>
            </build>
        </profile>
        <!-- upload code coverage report to coveralls.io-->
        <!-- to enable coveralls locally, you need to get the repoToken from https://coveralls.io/github/apache/iotdb.
             use `mvn post-integration-test -Pcode-coverage -DrepoToken=TOKEN`-->
        <profile>
            <id>enforce</id>
            <properties>
                <enforcer.skip>false</enforcer.skip>
            </properties>
        </profile>
    </profiles>
</project><|MERGE_RESOLUTION|>--- conflicted
+++ resolved
@@ -100,11 +100,8 @@
         <module>hive-connector</module>
         <module>cluster</module>
         <module>cross-tests</module>
-<<<<<<< HEAD
         <module>calcite</module>
-=======
         <module>zeppelin-interpreter</module>
->>>>>>> fb18357e
         <module>client-py</module>
         <module>compile-tools</module>
         <module>client-cpp</module>
