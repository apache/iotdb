<?xml version="1.0" encoding="UTF-8"?>
<!--

    Licensed to the Apache Software Foundation (ASF) under one
    or more contributor license agreements.  See the NOTICE file
    distributed with this work for additional information
    regarding copyright ownership.  The ASF licenses this file
    to you under the Apache License, Version 2.0 (the
    "License"); you may not use this file except in compliance
    with the License.  You may obtain a copy of the License at

        http://www.apache.org/licenses/LICENSE-2.0

    Unless required by applicable law or agreed to in writing,
    software distributed under the License is distributed on an
    "AS IS" BASIS, WITHOUT WARRANTIES OR CONDITIONS OF ANY
    KIND, either express or implied.  See the License for the
    specific language governing permissions and limitations
    under the License.

-->
<project xmlns="http://maven.apache.org/POM/4.0.0" xmlns:xsi="http://www.w3.org/2001/XMLSchema-instance" xsi:schemaLocation="http://maven.apache.org/POM/4.0.0 http://maven.apache.org/xsd/maven-4.0.0.xsd">
    <modelVersion>4.0.0</modelVersion>
    <parent>
        <groupId>org.apache</groupId>
        <artifactId>apache</artifactId>
        <version>23</version>
    </parent>
    <groupId>org.apache.iotdb</groupId>
    <artifactId>iotdb-parent</artifactId>
    <version>0.13.2-SNAPSHOT</version>
    <packaging>pom</packaging>
    <name>Apache IoTDB Project Parent POM</name>
    <description>This is the top level project that builds, packages the tsfile, iotdb engine, jdbc, and integration libs.</description>
    <licenses>
        <license>
            <name>The Apache License, Version 2.0</name>
            <url>http://www.apache.org/licenses/LICENSE-2.0.txt</url>
        </license>
    </licenses>
    <scm>
        <connection>scm:git:ssh://git@github.com/apache/iotdb.git</connection>
        <developerConnection>scm:git:ssh://git@github.com/apache/iotdb.git</developerConnection>
        <url>ssh://git@github.com:apache/iotdb.git</url>
        <tag>rel/0.10</tag>
    </scm>
    <!-- Only configure the site distribution as the rest is handled by the apache parent -->
    <distributionManagement>
        <site>
            <id>apache.website</id>
            <url>scm:git:https://gitbox.apache.org/repos/asf/iotdb-website.git</url>
        </site>
    </distributionManagement>
    <issueManagement>
        <system>Jira</system>
        <url>https://issues.apache.org/jira/browse/iotdb</url>
    </issueManagement>
    <mailingLists>
        <mailingList>
            <name>Apache IoTDB Developer List</name>
            <subscribe>mailto:dev-subscribe@iotdb.apache.org</subscribe>
            <unsubscribe>mailto:dev-unsubscribe@iotdb.apache.org</unsubscribe>
            <post>mailto:dev@iotdb.apache.org</post>
            <archive>http://mail-archives.apache.org/mod_mbox/iotdb-dev/</archive>
        </mailingList>
        <mailingList>
            <name>IoTDB Commits List</name>
            <subscribe>mailto:commit-subscribe@iotdb.apache.org</subscribe>
            <unsubscribe>mailto:commits-unsubscribe@iotdb.apache.org</unsubscribe>
            <post>mailto:commits@iotdb.apache.org</post>
            <archive>http://mail-archives.apache.org/mod_mbox/iotdb-commits/</archive>
        </mailingList>
        <mailingList>
            <name>IoTDB Jira Notifications List</name>
            <subscribe>mailto:notifications-subscribe@iotdb.apache.org</subscribe>
            <unsubscribe>mailto:notifications-unsubscribe@iotdb.apache.org</unsubscribe>
            <post>mailto:notifications@iotdb.apache.org</post>
            <archive>http://mail-archives.apache.org/mod_mbox/iotdb-notifications/</archive>
        </mailingList>
    </mailingLists>
    <modules>
        <module>tsfile</module>
        <module>antlr</module>
        <module>thrift</module>
        <module>thrift-cluster</module>
        <module>thrift-sync</module>
        <module>thrift-influxdb</module>
        <module>service-rpc</module>
        <module>jdbc</module>
        <module>session</module>
        <module>cli</module>
        <module>openapi</module>
        <module>server</module>
        <module>example</module>
        <module>grafana-plugin</module>
        <module>grafana-connector</module>
        <module>spark-tsfile</module>
        <module>hadoop</module>
        <module>spark-iotdb-connector</module>
        <module>flink-tsfile-connector</module>
        <module>flink-iotdb-connector</module>
        <module>distribution</module>
        <module>hive-connector</module>
        <module>cluster</module>
        <module>cross-tests</module>
        <module>zeppelin-interpreter</module>
        <module>client-py</module>
        <module>compile-tools</module>
        <module>client-cpp</module>
        <module>metrics</module>
        <module>integration</module>
        <module>rewriteFileTool</module>
<<<<<<< HEAD
        <module>tsfile-viewer</module>
=======
        <module>external-api</module>
>>>>>>> d2b92c94
        <!--        <module>library-udf</module>-->
    </modules>
    <!-- Properties Management -->
    <properties>
        <maven.compiler.source>1.8</maven.compiler.source>
        <maven.compiler.target>1.8</maven.compiler.target>
        <maven.assembly.version>3.1.0</maven.assembly.version>
        <scala.library.version>2.11</scala.library.version>
        <scala.version>2.11.12</scala.version>
        <hadoop2.version>2.10.1</hadoop2.version>
        <hive2.version>2.3.6</hive2.version>
        <junit.version>4.13.2</junit.version>
        <slf4j.version>1.7.12</slf4j.version>
        <logback.version>1.2.10</logback.version>
        <joda.version>2.9.9</joda.version>
        <spark.version>2.4.5</spark.version>
        <flink.version>1.14.0</flink.version>
        <common.io.version>2.11.0</common.io.version>
        <commons.collections4>4.4</commons.collections4>
        <!-- keep consistent with client-cpp/tools/thrift/pom.xml-->
        <thrift.version>0.14.1</thrift.version>
        <airline.version>0.9</airline.version>
        <jackson.version>2.10.5</jackson.version>
        <antlr4.version>4.8-1</antlr4.version>
        <common.cli.version>1.3.1</common.cli.version>
        <common.codec.version>1.13</common.codec.version>
        <common.collections.version>3.2.2</common.collections.version>
        <common.lang3.version>3.8.1</common.lang3.version>
        <common.logging.version>1.1.3</common.logging.version>
        <common.pool2.version>2.11.1</common.pool2.version>
        <org.slf4j.version>1.7.32</org.slf4j.version>
        <guava.version>24.1.1</guava.version>
        <jline.version>3.21.0</jline.version>
        <jetty.version>9.4.35.v20201120</jetty.version>
        <dropwizard.metrics.version>4.2.7</dropwizard.metrics.version>
        <micrometer.metrics.version>1.6.2</micrometer.metrics.version>
        <javax.xml.bind.version>2.4.0-b180830.0359</javax.xml.bind.version>
        <felix.version>5.1.1</felix.version>
        <snappy.version>1.1.8.4</snappy.version>
        <netty.version>4.1.53.Final</netty.version>
        <!-- URL of the ASF SonarQube server -->
        <sonar.host.url>https://sonarcloud.io</sonar.host.url>
        <sonar.organization>apache</sonar.organization>
        <!-- Exclude all generated code -->
        <sonar.exclusions>**/generated-sources</sonar.exclusions>
        <sonar.java.checkstyle.reportPaths>target/checkstyle-report.xml</sonar.java.checkstyle.reportPaths>
        <sonar.coverage.jacoco.xmlReportPaths>target/jacoco-merged-reports/jacoco.xml</sonar.coverage.jacoco.xmlReportPaths>
        <sonar.junit.reportPaths>target/surefire-reports,target/failsafe-reports</sonar.junit.reportPaths>
        <!-- By default, the argLine is empty-->
        <gson.version>2.8.8</gson.version>
        <argLine/>
        <!-- whether enable compiling the cpp client-->
        <client-cpp>false</client-cpp>
        <!-- disable enforcer by default-->
        <enforcer.skip>true</enforcer.skip>
        <spotless.version>2.4.2</spotless.version>
        <httpclient.version>4.5.13</httpclient.version>
        <httpcore.version>4.4.13</httpcore.version>
        <!-- for REST service -->
        <swagger.core.version>1.5.18</swagger.core.version>
        <servlet.api.version>2.5</servlet.api.version>
        <openapi.generator.version>5.0.0</openapi.generator.version>
    </properties>
    <!--
        if we claim dependencies in dependencyManagement, then we do not claim
        their version in sub-project's pom, but we have to claim themselves again
        in sub-projects
    -->
    <dependencyManagement>
        <dependencies>
            <!--
                in the subprojects, you have to claim logback again, because maybe
                someone in your dependences uses log4j lib.
            -->
            <dependency>
                <groupId>ch.qos.logback</groupId>
                <artifactId>logback-classic</artifactId>
                <version>${logback.version}</version>
            </dependency>
            <dependency>
                <groupId>com.fasterxml.jackson.core</groupId>
                <artifactId>jackson-annotations</artifactId>
                <version>${jackson.version}</version>
            </dependency>
            <dependency>
                <groupId>com.fasterxml.jackson.core</groupId>
                <artifactId>jackson-core</artifactId>
                <version>${jackson.version}</version>
            </dependency>
            <dependency>
                <groupId>com.fasterxml.jackson.core</groupId>
                <artifactId>jackson-databind</artifactId>
                <version>${jackson.version}</version>
            </dependency>
            <dependency>
                <groupId>com.fasterxml.jackson.module</groupId>
                <artifactId>jackson-module-paranamer</artifactId>
                <version>${jackson.version}</version>
            </dependency>
            <dependency>
                <groupId>com.fasterxml.jackson.module</groupId>
                <artifactId>jackson-module-scala_2.11</artifactId>
                <version>${jackson.version}</version>
            </dependency>
            <dependency>
                <groupId>com.google.guava</groupId>
                <artifactId>guava</artifactId>
                <version>[${guava.version},)</version>
            </dependency>
            <dependency>
                <groupId>commons-cli</groupId>
                <artifactId>commons-cli</artifactId>
                <version>${common.cli.version}</version>
            </dependency>
            <dependency>
                <groupId>commons-codec</groupId>
                <artifactId>commons-codec</artifactId>
                <version>${common.codec.version}</version>
            </dependency>
            <dependency>
                <groupId>commons-collections</groupId>
                <artifactId>commons-collections</artifactId>
                <version>${common.collections.version}</version>
            </dependency>
            <dependency>
                <groupId>commons-io</groupId>
                <artifactId>commons-io</artifactId>
                <version>${common.io.version}</version>
            </dependency>
            <dependency>
                <groupId>commons-logging</groupId>
                <artifactId>commons-logging</artifactId>
                <version>${common.logging.version}</version>
            </dependency>
            <dependency>
                <groupId>io.netty</groupId>
                <artifactId>netty</artifactId>
                <version>3.9.9.Final</version>
            </dependency>
            <dependency>
                <groupId>io.netty</groupId>
                <artifactId>netty-all</artifactId>
                <version>${netty.version}</version>
            </dependency>
            <dependency>
                <groupId>io.netty</groupId>
                <artifactId>netty-buffer</artifactId>
                <version>${netty.version}</version>
            </dependency>
            <dependency>
                <groupId>io.netty</groupId>
                <artifactId>netty-common</artifactId>
                <version>${netty.version}</version>
            </dependency>
            <dependency>
                <groupId>javax.annotation</groupId>
                <artifactId>javax.annotation-api</artifactId>
                <version>1.3.2</version>
            </dependency>
            <dependency>
                <groupId>javax.xml.bind</groupId>
                <artifactId>jaxb-api</artifactId>
                <version>${javax.xml.bind.version}</version>
            </dependency>
            <dependency>
                <groupId>org.jline</groupId>
                <artifactId>jline</artifactId>
                <version>${jline.version}</version>
            </dependency>
            <dependency>
                <groupId>junit</groupId>
                <artifactId>junit</artifactId>
                <version>${junit.version}</version>
            </dependency>
            <dependency>
                <groupId>log4j</groupId>
                <artifactId>log4j</artifactId>
                <version>1.2.17</version>
            </dependency>
            <dependency>
                <groupId>org.lz4</groupId>
                <artifactId>lz4-java</artifactId>
                <version>1.8.0</version>
            </dependency>
            <dependency>
                <groupId>org.eclipse.jetty</groupId>
                <artifactId>jetty-server</artifactId>
                <version>${jetty.version}</version>
            </dependency>
            <dependency>
                <groupId>org.eclipse.jetty</groupId>
                <artifactId>jetty-webapp</artifactId>
                <version>${jetty.version}</version>
            </dependency>
            <dependency>
                <groupId>me.tongfei</groupId>
                <artifactId>progressbar</artifactId>
                <version>0.9.2</version>
                <exclusions>
                    <!-- This transitive dependency duplicates classes from jline:jline:jar:2.14.5:compile -->
                    <exclusion>
                        <groupId>org.fusesource.jansi</groupId>
                        <artifactId>jansi</artifactId>
                    </exclusion>
                </exclusions>
            </dependency>
            <dependency>
                <groupId>org.antlr</groupId>
                <artifactId>antlr4-runtime</artifactId>
                <version>${antlr4.version}</version>
            </dependency>
            <dependency>
                <groupId>org.apache.commons</groupId>
                <artifactId>commons-collections4</artifactId>
                <version>${commons.collections4}</version>
            </dependency>
            <dependency>
                <groupId>org.apache.commons</groupId>
                <artifactId>commons-lang3</artifactId>
                <version>${common.lang3.version}</version>
            </dependency>
            <dependency>
                <groupId>org.apache.commons</groupId>
                <artifactId>commons-pool2</artifactId>
                <version>${common.pool2.version}</version>
            </dependency>
            <dependency>
                <groupId>org.apache.hadoop</groupId>
                <artifactId>hadoop-client</artifactId>
                <version>${hadoop2.version}</version>
            </dependency>
            <dependency>
                <groupId>org.apache.hive</groupId>
                <artifactId>hive-serde</artifactId>
                <version>${hive2.version}</version>
            </dependency>
            <dependency>
                <groupId>org.apache.hive</groupId>
                <artifactId>hive-exec</artifactId>
                <version>${hive2.version}</version>
                <exclusions>
                    <exclusion>
                        <groupId>org.pentaho</groupId>
                        <artifactId>pentaho-aggdesigner-algorithm</artifactId>
                    </exclusion>
                </exclusions>
            </dependency>
            <dependency>
                <groupId>org.apache.spark</groupId>
                <artifactId>spark-core_2.11</artifactId>
                <version>${spark.version}</version>
            </dependency>
            <dependency>
                <groupId>org.apache.spark</groupId>
                <artifactId>spark-sql_2.11</artifactId>
                <version>${spark.version}</version>
            </dependency>
            <dependency>
                <groupId>org.codehaus.jackson</groupId>
                <artifactId>jackson-core-asl</artifactId>
                <version>1.9.13</version>
            </dependency>
            <dependency>
                <groupId>org.codehaus.jackson</groupId>
                <artifactId>jackson-mapper-asl</artifactId>
                <version>1.9.13</version>
            </dependency>
            <dependency>
                <groupId>org.glassfish.jaxb</groupId>
                <artifactId>jaxb-runtime</artifactId>
                <version>3.0.2</version>
                <exclusions>
                    <exclusion>
                        <groupId>jakarta.activation</groupId>
                        <artifactId>jakarta.activation-api</artifactId>
                    </exclusion>
                </exclusions>
            </dependency>
            <dependency>
                <groupId>org.javassist</groupId>
                <artifactId>javassist</artifactId>
                <version>3.24.1-GA</version>
            </dependency>
            <dependency>
                <groupId>org.mockito</groupId>
                <artifactId>mockito-core</artifactId>
                <version>2.23.0</version>
            </dependency>
            <dependency>
                <groupId>org.objenesis</groupId>
                <artifactId>objenesis</artifactId>
                <version>3.0.1</version>
            </dependency>
            <dependency>
                <groupId>org.powermock</groupId>
                <artifactId>powermock-core</artifactId>
                <version>2.0.2</version>
            </dependency>
            <dependency>
                <groupId>org.powermock</groupId>
                <artifactId>powermock-api-mockito2</artifactId>
                <version>2.0.9</version>
            </dependency>
            <dependency>
                <groupId>org.powermock</groupId>
                <artifactId>powermock-module-junit4</artifactId>
                <version>2.0.2</version>
            </dependency>
            <dependency>
                <groupId>org.scala-lang</groupId>
                <artifactId>scala-library</artifactId>
                <version>${scala.version}</version>
            </dependency>
            <dependency>
                <groupId>org.scala-lang</groupId>
                <artifactId>scala-reflect</artifactId>
                <version>${scala.version}</version>
            </dependency>
            <dependency>
                <groupId>org.scalatest</groupId>
                <artifactId>scalatest_2.11</artifactId>
                <version>3.0.5</version>
            </dependency>
            <dependency>
                <groupId>org.slf4j</groupId>
                <artifactId>jcl-over-slf4j</artifactId>
                <version>${org.slf4j.version}</version>
            </dependency>
            <dependency>
                <groupId>org.slf4j</groupId>
                <artifactId>jul-to-slf4j</artifactId>
                <version>${org.slf4j.version}</version>
            </dependency>
            <dependency>
                <groupId>org.slf4j</groupId>
                <artifactId>slf4j-api</artifactId>
                <version>${org.slf4j.version}</version>
            </dependency>
            <dependency>
                <groupId>org.slf4j</groupId>
                <artifactId>slf4j-log4j12</artifactId>
                <version>${org.slf4j.version}</version>
            </dependency>
            <dependency>
                <groupId>org.xerial.snappy</groupId>
                <artifactId>snappy-java</artifactId>
                <version>${snappy.version}</version>
            </dependency>
            <dependency>
                <groupId>org.apache.thrift</groupId>
                <artifactId>libthrift</artifactId>
                <version>${thrift.version}</version>
                <exclusions>
                    <exclusion>
                        <groupId>org.apache.httpcomponents</groupId>
                        <artifactId>httpclient</artifactId>
                    </exclusion>
                    <exclusion>
                        <groupId>org.apache.httpcomponents</groupId>
                        <artifactId>httpcore</artifactId>
                    </exclusion>
                    <exclusion>
                        <groupId>org.apache.tomcat.embed</groupId>
                        <artifactId>tomcat-embed-core</artifactId>
                    </exclusion>
                </exclusions>
            </dependency>
            <dependency>
                <groupId>io.airlift</groupId>
                <artifactId>airline</artifactId>
                <version>${airline.version}</version>
            </dependency>
            <dependency>
                <groupId>org.fusesource.mqtt-client</groupId>
                <artifactId>mqtt-client</artifactId>
                <version>1.12</version>
            </dependency>
            <!-- many dependencies (hadoop, spark, hive, flink) use findbugs but with different version...-->
            <dependency>
                <groupId>com.google.code.findbugs</groupId>
                <artifactId>jsr305</artifactId>
                <!-- spark uses the lastest version than hive, flink and hadoop-->
                <version>3.0.2</version>
            </dependency>
            <dependency>
                <groupId>com.google.code.gson</groupId>
                <artifactId>gson</artifactId>
                <version>${gson.version}</version>
            </dependency>
            <!-- for cli and test container -->
            <dependency>
                <groupId>net.java.dev.jna</groupId>
                <artifactId>jna</artifactId>
                <version>5.5.0</version>
            </dependency>
            <!-- for hadoop connector -->
            <dependency>
                <groupId>org.apache.zookeeper</groupId>
                <artifactId>zookeeper</artifactId>
                <version>3.4.9</version>
            </dependency>
            <dependency>
                <groupId>commons-beanutils</groupId>
                <artifactId>commons-beanutils</artifactId>
                <version>1.9.4</version>
            </dependency>
            <!-- for test-container and hadoop conflict-->
            <dependency>
                <groupId>org.apache.commons</groupId>
                <artifactId>commons-compress</artifactId>
                <version>1.21</version>
            </dependency>
            <!-- for spark-iotdb-connector and hadoop connector conflict -->
            <dependency>
                <groupId>org.apache.httpcomponents</groupId>
                <artifactId>httpclient</artifactId>
                <version>${httpclient.version}</version>
            </dependency>
            <!-- for spark-iotdb conflict -->
            <dependency>
                <groupId>com.google.errorprone</groupId>
                <artifactId>error_prone_annotations</artifactId>
                <version>2.7.1</version>
            </dependency>
            <dependency>
                <groupId>org.apache.httpcomponents</groupId>
                <artifactId>httpcore</artifactId>
                <version>${httpcore.version}</version>
            </dependency>
            <!-- for hive connector-->
            <dependency>
                <groupId>org.eclipse.jetty</groupId>
                <artifactId>jetty-server</artifactId>
                <version>11.0.6</version>
            </dependency>
        </dependencies>
    </dependencyManagement>
    <dependencies>
        <dependency>
            <groupId>ch.qos.logback</groupId>
            <artifactId>logback-classic</artifactId>
        </dependency>
        <dependency>
            <groupId>org.slf4j</groupId>
            <artifactId>slf4j-api</artifactId>
        </dependency>
        <dependency>
            <groupId>junit</groupId>
            <artifactId>junit</artifactId>
            <scope>test</scope>
        </dependency>
        <dependency>
            <groupId>org.testcontainers</groupId>
            <artifactId>testcontainers</artifactId>
            <version>1.15.2</version>
            <scope>test</scope>
        </dependency>
    </dependencies>
    <build>
        <pluginManagement>
            <plugins>
                <!-- using `mvn -N versions:update-child-modules` can update the version
                of child modules to what their parent claims -->
                <plugin>
                    <groupId>org.codehaus.mojo</groupId>
                    <artifactId>versions-maven-plugin</artifactId>
                    <version>2.3</version>
                    <configuration>
                        <generateBackupPoms>false</generateBackupPoms>
                    </configuration>
                </plugin>
                <plugin>
                    <groupId>org.apache.maven.plugins</groupId>
                    <artifactId>maven-javadoc-plugin</artifactId>
                    <configuration>
                        <excludePackageNames>*thrift*</excludePackageNames>
                        <!--
                          This will suppress the generation of a hidden timestamp at the top of each generated html page
                          and hopefully let the site generation nod to too big updates every time.
                        -->
                        <notimestamp>true</notimestamp>
                        <!--Don't fail the build, just because there were issues in the JavaDoc generation.-->
                        <failOnError>false</failOnError>
                    </configuration>
                </plugin>
                <!--
                  We need to increase the memory available to tests as we were
                  getting out-of-memory errors when building on windows machines.
                -->
                <plugin>
                    <groupId>org.apache.maven.plugins</groupId>
                    <artifactId>maven-surefire-plugin</artifactId>
                    <configuration>
                        <argLine>${argLine} -Xmx1024m</argLine>
                    </configuration>
                </plugin>
                <!--
                    Plugin for doing the code analysis.
                -->
                <plugin>
                    <groupId>org.sonarsource.scanner.maven</groupId>
                    <artifactId>sonar-maven-plugin</artifactId>
                    <version>3.6.1.1688</version>
                </plugin>
                <plugin>
                    <groupId>org.apache.rat</groupId>
                    <artifactId>apache-rat-plugin</artifactId>
                    <configuration>
                        <consoleOutput>true</consoleOutput>
                        <excludes>
                            <!-- Git related files -->
                            <exclude>**/.git/**</exclude>
                            <exclude>**/.mvn/**</exclude>
                            <exclude>**/.gitignore</exclude>
                            <exclude>**/.gitmodules</exclude>
                            <exclude>**/.git-blame-ignore-revs</exclude>
                            <!-- Maven related files -->
                            <exclude>**/target/**</exclude>
                            <!-- Eclipse related files -->
                            <exclude>**/.project</exclude>
                            <exclude>**/.settings/**</exclude>
                            <exclude>**/.classpath</exclude>
                            <!-- IntelliJ related files -->
                            <exclude>**/.idea/**</exclude>
                            <exclude>**/*.iml</exclude>
                            <!-- Runtime log -->
                            <exclude>**/*.log</exclude>
                            <!-- Exclude CVS files -->
                            <exclude>**/*.cvs</exclude>
                            <!-- licenses -->
                            <exclude>licenses/*</exclude>
                            <!-- only for Travis CI with WinOS-->
                            <exclude>hadoopbin</exclude>
                            <exclude>windowssystem32</exclude>
                            <!-- generated by Github -->
                            <exclude>**/.github/**</exclude>
                            <!-- figures -->
                            <exclude>**/.eps</exclude>
                            <exclude>**/.png</exclude>
                            <exclude>**/.jpg</exclude>
                            <exclude>**/.jpeg</exclude>
                            <!--Generated by Apache Release -->
                            <exclude>local-snapshots-dir/**</exclude>
                            <!-- JSON can't contain comments and therefore no Apache header -->
                            <exclude>*.json</exclude>
                            <!-- visualization plans -->
                            <exclude>**/*.plan</exclude>
                            <exclude>**/NOTICE-binary</exclude>
                            <exclude>**/LICENSE-binary</exclude>
                            <!-- json does not support comments-->
                            <exclude>**/*.json</exclude>
                            <!-- the zeppelin export file format-->
                            <exclude>**/*.zpln</exclude>
                            <!-- exclude go.mod and go.sum in iotdb-client-go submodule-->
                            <exclude>**/go.mod</exclude>
                            <exclude>**/go.sum</exclude>
                            <!-- python -->
                            <exclude>.pytest_cache/**</exclude>
                            <exclude>venv/**</exclude>
                            <exclude>apache_iotdb.egg-info/**</exclude>
                            <exclude>**/iotdb/thrift/__init__.py</exclude>
                            <exclude>**/iotdb/thrift/rpc/__init__.py</exclude>
                            <!-- Java SPI uses files in resources/META-INF/services-->
                            <exclude>**/resources/META-INF/services/**</exclude>
                            <!-- grafana plugin -->
                            <exclude>**/yarn.lock</exclude>
                            <!-- site-->
                            <exclude>**/redirects</exclude>
                        </excludes>
                    </configuration>
                </plugin>
                <plugin>
                    <groupId>com.diffplug.spotless</groupId>
                    <artifactId>spotless-maven-plugin</artifactId>
                    <version>${spotless.version}</version>
                    <configuration>
                        <java>
                            <googleJavaFormat>
                                <version>1.7</version>
                                <style>GOOGLE</style>
                            </googleJavaFormat>
                            <importOrder>
                                <order>org.apache.iotdb,,javax,java,\#</order>
                            </importOrder>
                            <removeUnusedImports/>
                        </java>
                        <lineEndings>UNIX</lineEndings>
                    </configuration>
                    <executions>
                        <execution>
                            <id>spotless-check</id>
                            <phase>validate</phase>
                            <goals>
                                <goal>check</goal>
                            </goals>
                        </execution>
                    </executions>
                </plugin>
            </plugins>
        </pluginManagement>
        <plugins>
            <plugin>
                <groupId>org.eluder.coveralls</groupId>
                <artifactId>coveralls-maven-plugin</artifactId>
                <version>4.3.0</version>
                <configuration>
                    <jacocoReports>
                        <jacocoReport>code-coverage/target/jacoco-merged-reports/jacoco.xml</jacocoReport>
                    </jacocoReports>
                    <sourceEncoding>UTF-8</sourceEncoding>
                    <sourceDirectories>
                        <!-- put all source folders not in src/main/java here-->
                        <sourceDirectory>antlr/target/generated-sources/antlr4</sourceDirectory>
                        <sourceDirectory>thrift/target/generated-sources/thrift</sourceDirectory>
                        <sourceDirectory>thrift-sync/target/generated-sources/thrift</sourceDirectory>
                        <sourceDirectory>thrift-cluster/target/generated-sources/thrift</sourceDirectory>
                        <sourceDirectory>thrift-influxdb/target/generated-sources/thrift</sourceDirectory>
                        <sourceDirectory>openapi/target/generated-sources/java/src/gen/java</sourceDirectory>
                        <sourceDirectory>openapi/target/generated-sources/java/src/main/java</sourceDirectory>
                        <sourceDirectory>spark-iotdb-connector/src/main/scala</sourceDirectory>
                        <sourceDirectory>spark-tsfile/src/main/scala</sourceDirectory>
                    </sourceDirectories>
                </configuration>
                <!-- JDK11 removes the following libs. We have to add them-->
                <dependencies>
                    <dependency>
                        <groupId>javax.xml.bind</groupId>
                        <artifactId>jaxb-api</artifactId>
                        <version>2.4.0-b180830.0359</version>
                    </dependency>
                    <dependency>
                        <groupId>com.sun.xml.bind</groupId>
                        <artifactId>jaxb-core</artifactId>
                        <version>2.3.0</version>
                    </dependency>
                    <dependency>
                        <groupId>com.sun.xml.bind</groupId>
                        <artifactId>jaxb-impl</artifactId>
                        <version>2.3.6</version>
                    </dependency>
                </dependencies>
            </plugin>
            <!--
                      Strange things usually happen if you run with a too low Java version.
                      This plugin not only checks the minimum java version of 1.8, but also
                      checks all dependencies (and transitive dependencies) for reported CVEs.
                    -->
            <plugin>
                <groupId>org.apache.maven.plugins</groupId>
                <artifactId>maven-enforcer-plugin</artifactId>
                <version>3.0.0-M2</version>
                <!--$NO-MVN-MAN-VER$-->
                <executions>
                    <!-- Ensure we're not mixing dependency versions -->
                    <execution>
                        <id>enforce-version-convergence</id>
                        <phase>validate</phase>
                        <configuration>
                            <rules>
                                <dependencyConvergence/>
                            </rules>
                        </configuration>
                        <goals>
                            <goal>enforce</goal>
                        </goals>
                    </execution>
                    <!--
                        Fails the build if classes are included from multiple
                        artifacts and these are not identical.
                    -->
                    <!--execution>
                        <id>enforce-ban-duplicate-classes</id>
                        <goals>
                            <goal>enforce</goal>
                        </goals>
                        <configuration>
                            <rules>
                                <banDuplicateClasses>
                                    <scopes>
                                        <scope>compile</scope>
                                        <scope>provided</scope>
                                    </scopes>
                                    <findAllDuplicates>true</findAllDuplicates>
                                    <ignoreWhenIdentical>true</ignoreWhenIdentical>
                                </banDuplicateClasses>
                            </rules>
                            <fail>true</fail>
                        </configuration>
                    </execution-->
                    <!-- Make sure no dependencies are used for which known vulnerabilities exist. -->
                    <execution>
                        <id>vulnerability-checks</id>
                        <phase>validate</phase>
                        <goals>
                            <goal>enforce</goal>
                        </goals>
                        <configuration>
                            <!-- Just generate warnings for now -->
                            <fail>false</fail>
                            <rules>
                                <requireJavaVersion>
                                    <version>1.8.0</version>
                                </requireJavaVersion>
                                <!-- Disabled for now as it breaks the ability to build single modules -->
                                <!--reactorModuleConvergence/-->
                                <banVulnerable implementation="org.sonatype.ossindex.maven.enforcer.BanVulnerableDependencies"/>
                            </rules>
                        </configuration>
                    </execution>
                </executions>
                <dependencies>
                    <dependency>
                        <groupId>org.sonatype.ossindex.maven</groupId>
                        <artifactId>ossindex-maven-enforcer-rules</artifactId>
                        <version>1.0.0</version>
                    </dependency>
                    <dependency>
                        <groupId>org.codehaus.mojo</groupId>
                        <artifactId>extra-enforcer-rules</artifactId>
                        <version>1.4</version>
                    </dependency>
                </dependencies>
            </plugin>
            <!--
              Even if Maven transitively pulls in dependencies, relying on these can
              quite often cause hard to find problems. So it's a good practice to make
              sure everything directly required is also directly added as a dependency.
              On the other side adding unused dependency only over-complicates the
              the dependency graph, so the maven-dependency-plugin checks we depend on
              what we need and only that and that runtime dependencies are correctly
              imported with runtime scope.
            -->
            <plugin>
                <groupId>org.apache.maven.plugins</groupId>
                <artifactId>maven-dependency-plugin</artifactId>
                <executions>
                    <execution>
                        <id>check-dependencies</id>
                        <phase>verify</phase>
                        <goals>
                            <goal>analyze-only</goal>
                        </goals>
                        <configuration>
                            <failOnWarning>false</failOnWarning>
                        </configuration>
                    </execution>
                </executions>
            </plugin>
            <plugin>
                <groupId>net.revelc.code.formatter</groupId>
                <artifactId>formatter-maven-plugin</artifactId>
                <version>2.8.1</version>
            </plugin>
            <!--for code style check -->
            <plugin>
                <groupId>org.apache.maven.plugins</groupId>
                <artifactId>maven-checkstyle-plugin</artifactId>
                <version>3.0.0</version>
                <dependencies>
                    <dependency>
                        <groupId>com.puppycrawl.tools</groupId>
                        <artifactId>checkstyle</artifactId>
                        <version>8.18</version>
                    </dependency>
                </dependencies>
                <executions>
                    <execution>
                        <id>validate</id>
                        <phase>validate</phase>
                        <goals>
                            <goal>check</goal>
                        </goals>
                        <configuration>
                            <outputFile>target/checkstyle-report.xml</outputFile>
                            <configLocation>checkstyle.xml</configLocation>
                        </configuration>
                    </execution>
                </executions>
                <configuration>
                    <configLocation>checkstyle.xml</configLocation>
                </configuration>
            </plugin>
            <!--
              Check if all files contain Apache headers in them.
              Ignore this plugin, we use license-maven-plugin to check apache header.
            -->
            <plugin>
                <groupId>org.apache.rat</groupId>
                <artifactId>apache-rat-plugin</artifactId>
                <executions>
                    <execution>
                        <id>license-check</id>
                        <phase>verify</phase>
                        <goals>
                            <goal>check</goal>
                        </goals>
                    </execution>
                </executions>
            </plugin>
            <plugin>
                <groupId>au.com.acegi</groupId>
                <artifactId>xml-format-maven-plugin</artifactId>
                <version>3.0.7</version>
                <executions>
                    <execution>
                        <id>xml-format</id>
                        <phase>compile</phase>
                        <goals>
                            <goal>xml-format</goal>
                        </goals>
                        <configuration>
                            <!-- configure your formatting preferences here (see link below) -->
                            <indentSize>4</indentSize>
                            <excludes>**/target/**</excludes>
                        </configuration>
                    </execution>
                </executions>
            </plugin>
            <!--
              Generate the legally required text files in the jars
            -->
            <plugin>
                <groupId>org.apache.maven.plugins</groupId>
                <artifactId>maven-remote-resources-plugin</artifactId>
                <executions>
                    <execution>
                        <id>process-resource-bundles</id>
                        <goals>
                            <goal>process</goal>
                        </goals>
                        <configuration>
                            <resourceBundles>
                                <!-- Will generate META-INF/{DEPENDENCIES,LICENSE,NOTICE} -->
                                <resourceBundle>org.apache:apache-jar-resource-bundle:1.4</resourceBundle>
                            </resourceBundles>
                            <!-- Content in this directory will be appended to generated resources -->
                            <appendedResourcesDirectory>${basedir}/src/remote-resources</appendedResourcesDirectory>
                        </configuration>
                    </execution>
                </executions>
            </plugin>
            <plugin>
                <!-- Separates the unit tests from the integration tests. -->
                <groupId>org.apache.maven.plugins</groupId>
                <artifactId>maven-surefire-plugin</artifactId>
                <executions>
                    <execution>
                        <id>unit-tests</id>
                        <phase>test</phase>
                        <goals>
                            <goal>test</goal>
                        </goals>
                        <configuration>
                            <includes>
                                <!-- Include unit tests within integration-test phase. -->
                                <include>src/test/**/*Test.java</include>
                            </includes>
                            <excludes>
                                <!-- Exclude integration tests within (unit) test phase. -->
                                <exclude>src/test/**/*IT.java</exclude>
                            </excludes>
                        </configuration>
                    </execution>
                    <execution>
                        <id>integration-tests</id>
                        <phase>integration-test</phase>
                        <goals>
                            <goal>test</goal>
                        </goals>
                        <configuration>
                            <includes>
                                <!-- Include integration tests within integration-test phase. -->
                                <include>src/test/**/*IT.java</include>
                            </includes>
                            <excludes>
                                <!-- Exclude unit tests within (unit) test phase. -->
                                <exclude>src/test/**/*Test.java</exclude>
                            </excludes>
                        </configuration>
                    </execution>
                </executions>
            </plugin>
            <!-- Also package the sources as jar -->
            <plugin>
                <groupId>org.apache.maven.plugins</groupId>
                <artifactId>maven-source-plugin</artifactId>
                <version>3.2.0</version>
                <executions>
                    <execution>
                        <id>create-source-package</id>
                        <phase>package</phase>
                        <goals>
                            <goal>jar</goal>
                        </goals>
                    </execution>
                </executions>
            </plugin>
        </plugins>
    </build>
    <profiles>
        <!-- spotless is too slow, so we put it into a profile to skip it if needed -->
        <!-- currently spotless cannot run on jdk16, due to JEP 396: Strongly Encapsulate JDK Internals by Default-->
        <profile>
            <id>spotless</id>
            <activation>
                <!-- activeByDefault does not take effect-->
                <jdk>[1.8,16)</jdk>
                <file>
                    <exists>.</exists>
                </file>
            </activation>
            <build>
                <plugins>
                    <plugin>
                        <groupId>com.diffplug.spotless</groupId>
                        <artifactId>spotless-maven-plugin</artifactId>
                    </plugin>
                </plugins>
            </build>
        </profile>
        <!--
          A set of profiles defining the different properties needed to download and run thrift
          They are automatically activated depending on the OS you are using.
        -->
        <profile>
            <id>windows</id>
            <activation>
                <os>
                    <family>windows</family>
                </os>
            </activation>
            <properties>
                <os.classifier>windows-x86_64</os.classifier>
                <thrift.download-url>http://archive.apache.org/dist/thrift/${thrift.version}/thrift-${thrift.version}.exe</thrift.download-url>
                <thrift.executable>thrift-${thrift.version}-win-x86_64.exe</thrift.executable>
                <thrift.skip-making-executable>true</thrift.skip-making-executable>
                <thrift.exec-cmd.executable>echo</thrift.exec-cmd.executable>
                <thrift.exec-cmd.args>"Do nothing"</thrift.exec-cmd.args>
            </properties>
        </profile>
        <!-- Has to be listed before "mac" as it seems a mac is both "mac" and "unix" -->
        <profile>
            <id>unix</id>
            <activation>
                <os>
                    <family>unix</family>
                </os>
            </activation>
            <properties>
                <os.classifier>linux-x86_64</os.classifier>
                <thrift.download-url>https://github.com/apache/iotdb-bin-resources/raw/main/compile-tools/thrift-0.14-ubuntu</thrift.download-url>
                <thrift.executable>thrift_0.14.1_linux.exe</thrift.executable>
                <thrift.skip-making-executable>false</thrift.skip-making-executable>
                <thrift.exec-cmd.executable>chmod</thrift.exec-cmd.executable>
                <thrift.exec-cmd.args>+x ${project.build.directory}/tools/${thrift.executable}</thrift.exec-cmd.args>
            </properties>
        </profile>
        <profile>
            <id>mac</id>
            <activation>
                <os>
                    <family>mac</family>
                </os>
            </activation>
            <properties>
                <os.classifier>mac-x86_64</os.classifier>
                <thrift.download-url>https://github.com/apache/iotdb-bin-resources/raw/main/compile-tools/thrift-0.14-MacOS</thrift.download-url>
                <thrift.executable>thrift_0.14.1_mac.exe</thrift.executable>
                <thrift.skip-making-executable>false</thrift.skip-making-executable>
                <thrift.exec-cmd.executable>chmod</thrift.exec-cmd.executable>
                <thrift.exec-cmd.args>+x ${project.build.directory}/tools/${thrift.executable}</thrift.exec-cmd.args>
            </properties>
        </profile>
        <!-- for TestContainer. As it requires docker, we have to detect whether docker exists.-->
        <profile>
            <!-- Mac and Unix-->
            <id>unixDockerCheck</id>
            <activation>
                <file>
                    <exists>/var/run/docker.sock</exists>
                </file>
            </activation>
            <modules>
                <module>testcontainer</module>
            </modules>
        </profile>
        <profile>
            <id>WinDockerCheck</id>
            <activation>
                <file>
                    <exists>C:\Program Files\Docker\Docker\resources\bin\docker.exe</exists>
                </file>
            </activation>
            <modules>
                <module>testcontainer</module>
            </modules>
        </profile>
        <!-- Some APIs were removed in Java 11, so we need to add replacements -->
        <profile>
            <id>java-11-and-above</id>
            <activation>
                <!-- This needs to be updated as soon as Java 20 is shipped -->
                <jdk>[11,20)</jdk>
            </activation>
            <properties>
                <maven.compiler.release>8</maven.compiler.release>
            </properties>
            <dependencies>
                <!-- for jdk-11 -->
                <dependency>
                    <groupId>javax.annotation</groupId>
                    <artifactId>javax.annotation-api</artifactId>
                </dependency>
                <dependency>
                    <groupId>javax.xml.bind</groupId>
                    <artifactId>jaxb-api</artifactId>
                </dependency>
                <dependency>
                    <groupId>org.glassfish.jaxb</groupId>
                    <artifactId>jaxb-runtime</artifactId>
                </dependency>
            </dependencies>
        </profile>
        <!-- Add argLine for Java 16 and above, due to [JEP 396: Strongly Encapsulate JDK Internals by Default]
          (https://openjdk.java.net/jeps/396) -->
        <profile>
            <id>java-16-and-above</id>
            <activation>
                <!-- This needs to be updated as soon as Java 20 is shipped -->
                <jdk>[16,20)</jdk>
            </activation>
            <properties>
                <maven.compiler.release>8</maven.compiler.release>
                <argLine>--illegal-access=permit --add-opens=java.base/java.util.concurrent=ALL-UNNAMED --add-opens=java.base/java.lang=ALL-UNNAMED --add-opens=java.base/java.util=ALL-UNNAMED --add-opens=java.base/java.nio=ALL-UNNAMED --add-opens=java.base/java.io=ALL-UNNAMED --add-opens=java.base/java.net=ALL-UNNAMED --add-exports=jdk.compiler/com.sun.tools.javac.util=ALL-UNNAMED --add-exports=jdk.compiler/com.sun.tools.javac.api=ALL-UNNAMED --add-exports=jdk.compiler/com.sun.tools.javac.file=ALL-UNNAMED --add-exports=jdk.compiler/com.sun.tools.javac.parser=ALL-UNNAMED --add-exports=jdk.compiler/com.sun.tools.javac.tree=ALL-UNNAMED</argLine>
            </properties>
        </profile>
        <!--
          Self activating profile, that activates itself as soon as a "src/main/thrift" directory is found.
          The different plugins here download the thrift executable matching the current os, make that
          executable (on mac and unix/linux) and run the code generation.

          Note to the Download: The download-maven-plugin checks if a resource is previously downloaded
          and only downloads each file once. It caches downloaded files in:
          {maven local repo}/.cache/download-maven-plugin
        -->
        <profile>
            <id>thrift-generation</id>
            <activation>
                <file>
                    <exists>src/main/thrift</exists>
                </file>
            </activation>
            <properties>
                <thrift.exec.absolute.path>${project.build.directory}/tools/${thrift.executable}</thrift.exec.absolute.path>
            </properties>
            <build>
                <plugins>
                    <plugin>
                        <groupId>com.googlecode.maven-download-plugin</groupId>
                        <artifactId>download-maven-plugin</artifactId>
                        <version>1.6.7</version>
                        <executions>
                            <execution>
                                <id>get-thrift-executable</id>
                                <phase>generate-sources</phase>
                                <goals>
                                    <goal>wget</goal>
                                </goals>
                                <configuration>
                                    <url>${thrift.download-url}</url>
                                    <outputDirectory>${project.build.directory}/tools</outputDirectory>
                                    <outputFileName>${thrift.executable}</outputFileName>
                                </configuration>
                            </execution>
                        </executions>
                    </plugin>
                    <plugin>
                        <groupId>org.codehaus.mojo</groupId>
                        <artifactId>exec-maven-plugin</artifactId>
                        <version>1.6.0</version>
                        <executions>
                            <execution>
                                <id>make-thrift-executable-executable</id>
                                <phase>generate-sources</phase>
                                <goals>
                                    <goal>exec</goal>
                                </goals>
                                <configuration>
                                    <skip>${thrift.skip-making-executable}</skip>
                                    <executable>${thrift.exec-cmd.executable}</executable>
                                    <commandlineArgs>${thrift.exec-cmd.args}</commandlineArgs>
                                </configuration>
                            </execution>
                        </executions>
                    </plugin>
                    <plugin>
                        <groupId>org.apache.thrift.tools</groupId>
                        <artifactId>maven-thrift-plugin</artifactId>
                        <version>0.1.11</version>
                        <executions>
                            <execution>
                                <id>generate-thrift-sources-java</id>
                                <phase>generate-sources</phase>
                                <goals>
                                    <goal>compile</goal>
                                </goals>
                                <configuration>
                                    <generator>java</generator>
                                    <thriftExecutable>${thrift.exec.absolute.path}</thriftExecutable>
                                    <thriftSourceRoot>${basedir}/src/main/thrift</thriftSourceRoot>
                                </configuration>
                            </execution>
                            <execution>
                                <id>generate-thrift-sources-python</id>
                                <phase>generate-sources</phase>
                                <goals>
                                    <goal>compile</goal>
                                </goals>
                                <configuration>
                                    <generator>py</generator>
                                    <thriftExecutable>${thrift.exec.absolute.path}</thriftExecutable>
                                    <thriftSourceRoot>${basedir}/src/main/thrift</thriftSourceRoot>
                                    <outputDirectory>${project.build.directory}/generated-sources-python/</outputDirectory>
                                </configuration>
                            </execution>
                            <execution>
                                <id>generate-thrift-sources-go</id>
                                <phase>generate-sources</phase>
                                <goals>
                                    <goal>compile</goal>
                                </goals>
                                <configuration>
                                    <generator>go</generator>
                                    <thriftExecutable>${thrift.exec.absolute.path}</thriftExecutable>
                                    <thriftSourceRoot>${basedir}/src/main/thrift</thriftSourceRoot>
                                    <outputDirectory>${project.build.directory}/generated-sources-go</outputDirectory>
                                </configuration>
                            </execution>
                        </executions>
                    </plugin>
                </plugins>
            </build>
        </profile>
        <!-- Make sure the source assembly has the right name -->
        <profile>
            <id>apache-release</id>
            <build>
                <plugins>
                    <plugin>
                        <groupId>org.apache.maven.plugins</groupId>
                        <artifactId>maven-assembly-plugin</artifactId>
                        <version>${maven.assembly.version}</version>
                        <executions>
                            <execution>
                                <id>source-release-assembly</id>
                                <phase>package</phase>
                                <goals>
                                    <goal>single</goal>
                                </goals>
                                <!-- heads up: combine.self in the following is highlighted
                                    as an error in Eclipse's xml editor view.
                                    Just ignore that.
                                    See  https://issues.apache.org/jira/browse/MNG-5454  sigh.
                                 -->
                                <configuration combine.self="append">
                                    <finalName>apache-iotdb-${project.version}</finalName>
                                    <archive>
                                        <manifest>
                                            <addDefaultImplementationEntries>true</addDefaultImplementationEntries>
                                            <addDefaultSpecificationEntries>true</addDefaultSpecificationEntries>
                                        </manifest>
                                    </archive>
                                </configuration>
                            </execution>
                        </executions>
                    </plugin>
                    <!--
                      Create SHA512 checksum files for the release artifacts.
                    -->
                    <plugin>
                        <groupId>net.nicoulaj.maven.plugins</groupId>
                        <artifactId>checksum-maven-plugin</artifactId>
                        <version>1.8</version>
                        <executions>
                            <execution>
                                <id>sign-source-release</id>
                                <phase>package</phase>
                                <goals>
                                    <goal>files</goal>
                                </goals>
                                <configuration>
                                    <algorithms>
                                        <algorithm>SHA-512</algorithm>
                                    </algorithms>
                                    <fileSets>
                                        <fileSet>
                                            <directory>${project.build.directory}</directory>
                                            <includes>
                                                <include>apache-iotdb-${project.version}-source-release.zip</include>
                                            </includes>
                                        </fileSet>
                                    </fileSets>
                                </configuration>
                            </execution>
                        </executions>
                    </plugin>
                </plugins>
            </build>
        </profile>
        <!-- enable site-->
        <!-- use `mvn package -P site -pl site` to compile the site module only -->
        <profile>
            <id>site</id>
            <modules>
                <module>site</module>
            </modules>
        </profile>
        <!-- code coverage for ut and it, and then merge them together.-->
        <profile>
            <id>code-coverage</id>
            <modules>
                <module>code-coverage</module>
            </modules>
            <build>
                <plugins>
                    <!-- Jacoco is a code coverage analysis plugin when tests run.
                    (not a static code analysis tool)-->
                    <plugin>
                        <groupId>org.jacoco</groupId>
                        <artifactId>jacoco-maven-plugin</artifactId>
                        <version>0.8.5</version>
                        <configuration>
                            <excludes>
                                <exclude>org/apache/iotdb/service/sync/thrift/*</exclude>
                                <exclude>org/apache/iotdb/service/rpc/thrift/*</exclude>
                                <exclude>org/apache/iotdb/cluster/rpc/thrift/*</exclude>
                                <exclude>org/apache/iotdb/protocol/influxdb/rpc/thrift/*</exclude>
                                <exclude>org/apache/iotdb/db/qp/sql/*</exclude>
                            </excludes>
                            <rules>
                                <rule implementation="org.jacoco.maven.RuleConfiguration">
                                    <element>BUNDLE</element>
                                    <limits>　　
                                        <!-- Cover methodes >=30%. (the plugin does not support
                                        ignore getter and setter and toString etc..) -->
                                        <limit implementation="org.jacoco.report.check.Limit">
                                            <counter>METHOD</counter>
                                            <value>COVEREDRATIO</value>
                                            <minimum>0.00</minimum>
                                        </limit>
                                        <!-- if-else, swtich etc.. >=70% -->
                                        <limit implementation="org.jacoco.report.check.Limit">
                                            <counter>BRANCH</counter>
                                            <value>COVEREDRATIO</value>
                                            <minimum>0.00</minimum>
                                        </limit>
                                        <!-- class files >=95% -->
                                        <limit implementation="org.jacoco.report.check.Limit">
                                            <counter>CLASS</counter>
                                            <value>COVEREDRATIO</value>
                                            <minimum>0.00</minimum>
                                        </limit>
                                    </limits>
                                </rule>
                            </rules>
                        </configuration>
                        <executions>
                            <!-- see https://natritmeyer.com/howto/reporting-aggregated-unit-and-integration-test-coverage-with-jacoco/-->
                            <!-- For UT-->
                            <execution>
                                <id>prepare-ut</id>
                                <goals>
                                    <goal>prepare-agent</goal>
                                </goals>
                                <configuration>
                                    <destFile>${project.build.directory}/${project.build.finalName}-jacoco-unit-tests.exec</destFile>
                                    <propertyName>surefire.jacoco.args</propertyName>
                                </configuration>
                            </execution>
                            <!-- attached to Maven test phase -->
                            <execution>
                                <id>ut-report</id>
                                <phase>test</phase>
                                <goals>
                                    <goal>report</goal>
                                    <goal>check</goal>
                                </goals>
                                <configuration>
                                    <dataFile>${project.build.directory}/${project.build.finalName}-jacoco-unit-tests.exec</dataFile>
                                    <outputDirectory>${project.build.directory}/jacoco-unit-reports</outputDirectory>
                                </configuration>
                            </execution>
                            <!-- For IT-->
                            <execution>
                                <id>before-integration-test-execution</id>
                                <phase>pre-integration-test</phase>
                                <goals>
                                    <goal>prepare-agent</goal>
                                </goals>
                                <configuration>
                                    <destFile>${project.build.directory}/${project.build.finalName}-jacoco-integration-tests.exec</destFile>
                                    <propertyName>failsafe.jacoco.args</propertyName>
                                </configuration>
                            </execution>
                            <execution>
                                <id>after-integration-test-execution</id>
                                <phase>integration-test</phase>
                                <goals>
                                    <goal>report</goal>
                                    <goal>check</goal>
                                </goals>
                                <configuration>
                                    <dataFile>${project.build.directory}/${project.build.finalName}-jacoco-integration-tests.exec</dataFile>
                                    <outputDirectory>${project.build.directory}/jacoco-integration-reports</outputDirectory>
                                </configuration>
                            </execution>
                            <execution>
                                <id>merge-unit-and-integration</id>
                                <phase>post-integration-test</phase>
                                <goals>
                                    <goal>merge</goal>
                                </goals>
                                <configuration>
                                    <fileSets>
                                        <fileSet>
                                            <directory>${project.build.directory}/</directory>
                                            <includes>
                                                <include>*.exec</include>
                                            </includes>
                                        </fileSet>
                                    </fileSets>
                                    <destFile>${project.build.directory}/${project.build.finalName}-merged.exec</destFile>
                                </configuration>
                            </execution>
                            <execution>
                                <id>create-merged-report</id>
                                <phase>post-integration-test</phase>
                                <goals>
                                    <goal>report</goal>
                                    <goal>check</goal>
                                </goals>
                                <configuration>
                                    <dataFile>${project.build.directory}/${project.build.finalName}-merged.exec</dataFile>
                                    <outputDirectory>${project.build.directory}/jacoco-merged-reports</outputDirectory>
                                </configuration>
                            </execution>
                        </executions>
                    </plugin>
                    <!-- overwrite argLine-->
                    <plugin>
                        <groupId>org.apache.maven.plugins</groupId>
                        <artifactId>maven-surefire-plugin</artifactId>
                        <configuration>
                            <argLine>@{surefire.jacoco.args} -Xmx1024m</argLine>
                        </configuration>
                    </plugin>
                    <!-- for IT-->
                    <plugin>
                        <groupId>org.apache.maven.plugins</groupId>
                        <artifactId>maven-failsafe-plugin</artifactId>
                        <configuration>
                            <argLine>@{failsafe.jacoco.args} -Xmx1024m</argLine>
                        </configuration>
                        <executions>
                            <execution>
                                <goals>
                                    <goal>integration-test</goal>
                                    <goal>verify</goal>
                                </goals>
                            </execution>
                        </executions>
                    </plugin>
                </plugins>
            </build>
        </profile>
        <!-- upload code coverage report to coveralls.io-->
        <!-- to enable coveralls locally, you need to get the repoToken from https://coveralls.io/github/apache/iotdb.
             use `mvn post-integration-test -Pcode-coverage -DrepoToken=TOKEN`-->
        <profile>
            <id>enforce</id>
            <properties>
                <enforcer.skip>false</enforcer.skip>
            </properties>
        </profile>
    </profiles>
</project><|MERGE_RESOLUTION|>--- conflicted
+++ resolved
@@ -110,11 +110,8 @@
         <module>metrics</module>
         <module>integration</module>
         <module>rewriteFileTool</module>
-<<<<<<< HEAD
         <module>tsfile-viewer</module>
-=======
         <module>external-api</module>
->>>>>>> d2b92c94
         <!--        <module>library-udf</module>-->
     </modules>
     <!-- Properties Management -->
