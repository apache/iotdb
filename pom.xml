--- conflicted
+++ resolved
@@ -86,11 +86,8 @@
         <module>thrift-confignode</module>
         <module>thrift-iot-consensus</module>
         <module>thrift-influxdb</module>
-<<<<<<< HEAD
         <module>thrift-raft</module>
-=======
         <module>thrift-mlnode</module>
->>>>>>> 077704ec
         <module>service-rpc</module>
         <module>jdbc</module>
         <module>influxdb-protocol</module>
