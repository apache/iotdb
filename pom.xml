<?xml version="1.0" encoding="UTF-8"?>
<!--

    Licensed to the Apache Software Foundation (ASF) under one
    or more contributor license agreements.  See the NOTICE file
    distributed with this work for additional information
    regarding copyright ownership.  The ASF licenses this file
    to you under the Apache License, Version 2.0 (the
    "License"); you may not use this file except in compliance
    with the License.  You may obtain a copy of the License at

        http://www.apache.org/licenses/LICENSE-2.0

    Unless required by applicable law or agreed to in writing,
    software distributed under the License is distributed on an
    "AS IS" BASIS, WITHOUT WARRANTIES OR CONDITIONS OF ANY
    KIND, either express or implied.  See the License for the
    specific language governing permissions and limitations
    under the License.

-->
<project xmlns="http://maven.apache.org/POM/4.0.0" xmlns:xsi="http://www.w3.org/2001/XMLSchema-instance" xsi:schemaLocation="http://maven.apache.org/POM/4.0.0 http://maven.apache.org/xsd/maven-4.0.0.xsd">
    <modelVersion>4.0.0</modelVersion>
    <parent>
        <groupId>org.apache</groupId>
        <artifactId>apache</artifactId>
        <version>23</version>
    </parent>
    <groupId>org.apache.iotdb</groupId>
    <artifactId>iotdb-parent</artifactId>
    <version>0.14.0-SNAPSHOT</version>
    <packaging>pom</packaging>
    <name>Apache IoTDB Project Parent POM</name>
    <description>This is the top level project that builds, packages the tsfile, iotdb engine, jdbc, and integration libs.</description>
    <licenses>
        <license>
            <name>The Apache License, Version 2.0</name>
            <url>http://www.apache.org/licenses/LICENSE-2.0.txt</url>
        </license>
    </licenses>
    <scm>
        <connection>scm:git:ssh://git@github.com/apache/iotdb.git</connection>
        <developerConnection>scm:git:ssh://git@github.com/apache/iotdb.git</developerConnection>
        <url>ssh://git@github.com:apache/iotdb.git</url>
        <tag>rel/0.10</tag>
    </scm>
    <!-- Only configure the site distribution as the rest is handled by the apache parent -->
    <distributionManagement>
        <site>
            <id>apache.website</id>
            <url>scm:git:https://gitbox.apache.org/repos/asf/iotdb-website.git</url>
        </site>
    </distributionManagement>
    <issueManagement>
        <system>Jira</system>
        <url>https://issues.apache.org/jira/browse/iotdb</url>
    </issueManagement>
    <mailingLists>
        <mailingList>
            <name>Apache IoTDB Developer List</name>
            <subscribe>mailto:dev-subscribe@iotdb.apache.org</subscribe>
            <unsubscribe>mailto:dev-unsubscribe@iotdb.apache.org</unsubscribe>
            <post>mailto:dev@iotdb.apache.org</post>
            <archive>http://mail-archives.apache.org/mod_mbox/iotdb-dev/</archive>
        </mailingList>
        <mailingList>
            <name>IoTDB Commits List</name>
            <subscribe>mailto:commit-subscribe@iotdb.apache.org</subscribe>
            <unsubscribe>mailto:commits-unsubscribe@iotdb.apache.org</unsubscribe>
            <post>mailto:commits@iotdb.apache.org</post>
            <archive>http://mail-archives.apache.org/mod_mbox/iotdb-commits/</archive>
        </mailingList>
        <mailingList>
            <name>IoTDB Jira Notifications List</name>
            <subscribe>mailto:notifications-subscribe@iotdb.apache.org</subscribe>
            <unsubscribe>mailto:notifications-unsubscribe@iotdb.apache.org</unsubscribe>
            <post>mailto:notifications@iotdb.apache.org</post>
            <archive>http://mail-archives.apache.org/mod_mbox/iotdb-notifications/</archive>
        </mailingList>
    </mailingLists>
    <modules>
        <module>tsfile</module>
        <module>antlr</module>
        <module>thrift</module>
        <module>thrift-commons</module>
        <module>thrift-confignode</module>
        <module>thrift-cluster</module>
        <module>thrift-sync</module>
        <module>thrift-influxdb</module>
        <module>thrift-procedure</module>
        <module>service-rpc</module>
        <module>jdbc</module>
        <module>influxdb-protocol</module>
        <module>session</module>
        <module>cli</module>
        <module>openapi</module>
        <module>server</module>
        <module>example</module>
        <module>grafana-plugin</module>
        <module>grafana-connector</module>
        <module>spark-tsfile</module>
        <module>hadoop</module>
        <module>spark-iotdb-connector</module>
        <module>flink-tsfile-connector</module>
        <module>flink-iotdb-connector</module>
        <module>distribution</module>
        <module>hive-connector</module>
        <module>node-commons</module>
        <module>confignode</module>
        <module>cluster</module>
        <module>cross-tests</module>
        <module>zeppelin-interpreter</module>
        <module>client-py</module>
        <module>compile-tools</module>
        <module>client-cpp</module>
        <module>metrics</module>
        <module>integration</module>
        <module>consensus</module>
        <module>procedure</module>
<<<<<<< HEAD
        <module>library-udf</module>
=======
        <module>schema-engine-rocksdb</module>
        <!--        <module>library-udf</module>-->
>>>>>>> f9fcfa1f
    </modules>
    <!-- Properties Management -->
    <properties>
        <maven.compiler.source>1.8</maven.compiler.source>
        <maven.compiler.target>1.8</maven.compiler.target>
        <maven.assembly.version>3.1.0</maven.assembly.version>
        <scala.library.version>2.11</scala.library.version>
        <scala.version>2.11.12</scala.version>
        <hadoop2.version>2.10.1</hadoop2.version>
        <hive2.version>2.3.6</hive2.version>
        <junit.version>4.13.2</junit.version>
        <slf4j.version>1.7.12</slf4j.version>
        <logback.version>1.2.10</logback.version>
        <joda.version>2.9.9</joda.version>
        <spark.version>2.4.5</spark.version>
        <flink.version>1.14.0</flink.version>
        <common.io.version>2.11.0</common.io.version>
        <commons.collections4>4.4</commons.collections4>
        <!-- keep consistent with client-cpp/tools/thrift/pom.xml-->
        <thrift.version>0.14.1</thrift.version>
        <airline.version>0.8</airline.version>
        <jackson.version>2.10.5</jackson.version>
        <antlr4.version>4.8-1</antlr4.version>
        <common.cli.version>1.3.1</common.cli.version>
        <common.codec.version>1.13</common.codec.version>
        <common.collections.version>3.2.2</common.collections.version>
        <common.lang3.version>3.8.1</common.lang3.version>
        <common.logging.version>1.1.3</common.logging.version>
        <common.pool2.version>2.11.1</common.pool2.version>
        <org.slf4j.version>1.7.36</org.slf4j.version>
        <guava.version>24.1.1</guava.version>
        <jline.version>3.21.0</jline.version>
        <jetty.version>9.4.35.v20201120</jetty.version>
        <metrics.version>4.2.7</metrics.version>
        <javax.xml.bind.version>2.4.0-b180830.0359</javax.xml.bind.version>
        <felix.version>5.1.4</felix.version>
        <snappy.version>1.1.8.4</snappy.version>
        <netty.version>4.1.53.Final</netty.version>
        <!-- URL of the ASF SonarQube server -->
        <sonar.host.url>https://sonarcloud.io</sonar.host.url>
        <sonar.organization>apache</sonar.organization>
        <!-- Exclude all generated code -->
        <sonar.exclusions>**/generated-sources</sonar.exclusions>
        <sonar.java.checkstyle.reportPaths>target/checkstyle-report.xml</sonar.java.checkstyle.reportPaths>
        <sonar.coverage.jacoco.xmlReportPaths>target/jacoco-merged-reports/jacoco.xml</sonar.coverage.jacoco.xmlReportPaths>
        <sonar.junit.reportPaths>target/surefire-reports,target/failsafe-reports</sonar.junit.reportPaths>
        <!-- By default, the argLine is empty-->
        <gson.version>2.8.8</gson.version>
        <argLine/>
        <!-- whether enable compiling the cpp client-->
        <client-cpp>false</client-cpp>
        <!-- disable enforcer by default-->
        <enforcer.skip>true</enforcer.skip>
        <spotless.version>2.22.3</spotless.version>
        <httpclient.version>4.5.13</httpclient.version>
        <httpcore.version>4.4.15</httpcore.version>
        <!-- for REST service -->
        <swagger.core.version>1.5.18</swagger.core.version>
        <servlet.api.version>2.5</servlet.api.version>
        <openapi.generator.version>5.0.0</openapi.generator.version>
<<<<<<< HEAD
        <!-- cli -->
        <progressbar.version>0.9.2</progressbar.version>
        <!-- for java 11-->
        <javax.annotation-api.version>1.3.2</javax.annotation-api.version>
        <log4j.version>1.2.17</log4j.version>
        <lz4-java.version>1.8.0</lz4-java.version>
        <jackson-mapper-asl.version>1.9.13</jackson-mapper-asl.version>
        <jaxb-runtime.version>3.0.2</jaxb-runtime.version>
        <mockito-core.version>2.23.0</mockito-core.version>
        <objenesis.version>3.2</objenesis.version>
        <powermock-core.version>2.0.9</powermock-core.version>
        <scalatest_2.11.version>3.0.5</scalatest_2.11.version>
        <io.airlift.units.version>1.6</io.airlift.units.version>
        <io.airlift.slice.version>0.41</io.airlift.slice.version>
        <io.airlift.stats.version>200</io.airlift.stats.version>
        <!-- do not upgrade this package unless we have to...
        Some experiments(https://github.com/jixuan1989/DependencyTest/blob/main/src/main/java/timecho/exp/JolTimeCost.java):
        jol v0.2, scan tsfile package and calculate the classes size, time cost: 600ms
        jol v0.4: time cost is 980ms,
        jol v0.14, time cost is 1600ms
        -->
        <jol-core.version>0.2</jol-core.version>
        <jackson-core-asl.version>1.9.13</jackson-core-asl.version>
        <mqtt-client.version>1.12</mqtt-client.version>
        <google.code.findbugs.jsr305.version>3.0.2</google.code.findbugs.jsr305.version>
        <jna.version>5.5.0</jna.version>
        <zookeeper.version>3.4.9</zookeeper.version>
        <commons-beanutils.version>1.9.4</commons-beanutils.version>
        <commons-compress.version>1.21</commons-compress.version>
        <error_prone_annotations.version>2.7.1</error_prone_annotations.version>
        <jetty-server.version>11.0.6</jetty-server.version>
        <testcontainers.version>1.15.2</testcontainers.version>
        <eclipse-collections.version>10.4.0</eclipse-collections.version>
        <awaitility.version>4.0.2</awaitility.version>
=======
        <!-- JDK1.8 only support google java format 1.7-->
        <google.java.format.version>1.7</google.java.format.version>
>>>>>>> f9fcfa1f
    </properties>
    <!--
        if we claim dependencies in dependencyManagement, then we do not claim
        their version in sub-project's pom, but we have to claim themselves again
        in sub-projects
    -->
    <dependencyManagement>
        <dependencies>
            <!--
                in the subprojects, you have to claim logback again, because maybe
                someone in your dependences uses log4j lib.
            -->
            <dependency>
                <groupId>ch.qos.logback</groupId>
                <artifactId>logback-classic</artifactId>
                <version>${logback.version}</version>
            </dependency>
            <dependency>
                <groupId>com.fasterxml.jackson.core</groupId>
                <artifactId>jackson-annotations</artifactId>
                <version>${jackson.version}</version>
            </dependency>
            <dependency>
                <groupId>com.fasterxml.jackson.core</groupId>
                <artifactId>jackson-core</artifactId>
                <version>${jackson.version}</version>
            </dependency>
            <dependency>
                <groupId>com.fasterxml.jackson.core</groupId>
                <artifactId>jackson-databind</artifactId>
                <version>${jackson.version}</version>
            </dependency>
            <dependency>
                <groupId>com.fasterxml.jackson.module</groupId>
                <artifactId>jackson-module-paranamer</artifactId>
                <version>${jackson.version}</version>
            </dependency>
            <dependency>
                <groupId>com.fasterxml.jackson.module</groupId>
                <artifactId>jackson-module-scala_2.11</artifactId>
                <version>${jackson.version}</version>
            </dependency>
            <dependency>
                <groupId>com.google.guava</groupId>
                <artifactId>guava</artifactId>
                <version>[${guava.version},)</version>
            </dependency>
            <dependency>
                <groupId>commons-cli</groupId>
                <artifactId>commons-cli</artifactId>
                <version>${common.cli.version}</version>
            </dependency>
            <dependency>
                <groupId>commons-codec</groupId>
                <artifactId>commons-codec</artifactId>
                <version>${common.codec.version}</version>
            </dependency>
            <dependency>
                <groupId>commons-collections</groupId>
                <artifactId>commons-collections</artifactId>
                <version>${common.collections.version}</version>
            </dependency>
            <dependency>
                <groupId>commons-io</groupId>
                <artifactId>commons-io</artifactId>
                <version>${common.io.version}</version>
            </dependency>
            <dependency>
                <groupId>commons-logging</groupId>
                <artifactId>commons-logging</artifactId>
                <version>${common.logging.version}</version>
            </dependency>
            <dependency>
                <groupId>io.netty</groupId>
                <artifactId>netty-all</artifactId>
                <version>${netty.version}</version>
            </dependency>
            <dependency>
                <groupId>io.netty</groupId>
                <artifactId>netty-buffer</artifactId>
                <version>${netty.version}</version>
            </dependency>
            <dependency>
                <groupId>io.netty</groupId>
                <artifactId>netty-common</artifactId>
                <version>${netty.version}</version>
            </dependency>
            <dependency>
                <groupId>javax.annotation</groupId>
                <artifactId>javax.annotation-api</artifactId>
                <version>${javax.annotation-api.version}</version>
            </dependency>
            <dependency>
                <groupId>javax.xml.bind</groupId>
                <artifactId>jaxb-api</artifactId>
                <version>${javax.xml.bind.version}</version>
            </dependency>
            <dependency>
                <groupId>org.jline</groupId>
                <artifactId>jline</artifactId>
                <version>${jline.version}</version>
            </dependency>
            <dependency>
                <groupId>junit</groupId>
                <artifactId>junit</artifactId>
                <version>${junit.version}</version>
            </dependency>
            <dependency>
                <groupId>log4j</groupId>
                <artifactId>log4j</artifactId>
                <version>${log4j.version}</version>
            </dependency>
            <dependency>
                <groupId>org.lz4</groupId>
                <artifactId>lz4-java</artifactId>
                <version>${lz4-java.version}</version>
            </dependency>
            <dependency>
                <groupId>org.eclipse.jetty</groupId>
                <artifactId>jetty-server</artifactId>
                <version>${jetty.version}</version>
            </dependency>
            <dependency>
                <groupId>org.eclipse.jetty</groupId>
                <artifactId>jetty-webapp</artifactId>
                <version>${jetty.version}</version>
            </dependency>
            <dependency>
                <groupId>me.tongfei</groupId>
                <artifactId>progressbar</artifactId>
                <version>${progressbar.version}</version>
                <exclusions>
                    <!-- This transitive dependency duplicates classes from jline:jline:jar:2.14.5:compile -->
                    <exclusion>
                        <groupId>org.fusesource.jansi</groupId>
                        <artifactId>jansi</artifactId>
                    </exclusion>
                </exclusions>
            </dependency>
            <dependency>
                <groupId>org.antlr</groupId>
                <artifactId>antlr4-runtime</artifactId>
                <version>${antlr4.version}</version>
            </dependency>
            <dependency>
                <groupId>org.apache.commons</groupId>
                <artifactId>commons-collections4</artifactId>
                <version>${commons.collections4}</version>
            </dependency>
            <dependency>
                <groupId>org.apache.commons</groupId>
                <artifactId>commons-lang3</artifactId>
                <version>${common.lang3.version}</version>
            </dependency>
            <dependency>
                <groupId>org.apache.commons</groupId>
                <artifactId>commons-pool2</artifactId>
                <version>${common.pool2.version}</version>
            </dependency>
            <dependency>
                <groupId>org.apache.hadoop</groupId>
                <artifactId>hadoop-client</artifactId>
                <version>${hadoop2.version}</version>
            </dependency>
            <dependency>
                <groupId>org.apache.hive</groupId>
                <artifactId>hive-serde</artifactId>
                <version>${hive2.version}</version>
            </dependency>
            <dependency>
                <groupId>org.apache.hive</groupId>
                <artifactId>hive-exec</artifactId>
                <version>${hive2.version}</version>
                <exclusions>
                    <exclusion>
                        <groupId>org.pentaho</groupId>
                        <artifactId>pentaho-aggdesigner-algorithm</artifactId>
                    </exclusion>
                </exclusions>
            </dependency>
            <dependency>
                <groupId>org.apache.spark</groupId>
                <artifactId>spark-core_2.11</artifactId>
                <version>${spark.version}</version>
            </dependency>
            <dependency>
                <groupId>org.apache.spark</groupId>
                <artifactId>spark-sql_2.11</artifactId>
                <version>${spark.version}</version>
            </dependency>
            <dependency>
                <groupId>org.codehaus.jackson</groupId>
                <artifactId>jackson-core-asl</artifactId>
                <version>${jackson-core-asl.version}</version>
            </dependency>
            <dependency>
                <groupId>org.codehaus.jackson</groupId>
                <artifactId>jackson-mapper-asl</artifactId>
                <version>${jackson-mapper-asl.version}</version>
            </dependency>
            <dependency>
                <groupId>org.glassfish.jaxb</groupId>
                <artifactId>jaxb-runtime</artifactId>
                <version>${jaxb-runtime.version}</version>
                <exclusions>
                    <exclusion>
                        <groupId>jakarta.activation</groupId>
                        <artifactId>jakarta.activation-api</artifactId>
                    </exclusion>
                </exclusions>
            </dependency>
            <!--            <dependency>
                <groupId>org.javassist</groupId>
                <artifactId>javassist</artifactId>
                <version>3.24.1-GA</version>
            </dependency>-->
            <dependency>
                <groupId>org.mockito</groupId>
                <artifactId>mockito-core</artifactId>
                <version>${mockito-core.version}</version>
            </dependency>
            <!-- for generate a class instance. (where to use it ?)-->
            <!--            <dependency>-->
            <!--                <groupId>org.objenesis</groupId>-->
            <!--                <artifactId>objenesis</artifactId>-->
            <!--                <version>${objenesis.version}</version>-->
            <!--            </dependency>-->
            <dependency>
                <groupId>org.powermock</groupId>
                <artifactId>powermock-core</artifactId>
                <version>${powermock-core.version}</version>
            </dependency>
            <dependency>
                <groupId>org.powermock</groupId>
                <artifactId>powermock-api-mockito2</artifactId>
                <version>${powermock-core.version}</version>
            </dependency>
            <dependency>
                <groupId>org.powermock</groupId>
                <artifactId>powermock-module-junit4</artifactId>
                <version>${powermock-core.version}</version>
            </dependency>
            <dependency>
                <groupId>org.scala-lang</groupId>
                <artifactId>scala-library</artifactId>
                <version>${scala.version}</version>
            </dependency>
            <dependency>
                <groupId>org.scala-lang</groupId>
                <artifactId>scala-reflect</artifactId>
                <version>${scala.version}</version>
            </dependency>
            <dependency>
                <groupId>org.scalatest</groupId>
                <artifactId>scalatest_2.11</artifactId>
                <version>${scalatest_2.11.version}</version>
            </dependency>
            <dependency>
                <groupId>org.slf4j</groupId>
                <artifactId>jcl-over-slf4j</artifactId>
                <version>${org.slf4j.version}</version>
            </dependency>
            <dependency>
                <groupId>org.slf4j</groupId>
                <artifactId>jul-to-slf4j</artifactId>
                <version>${org.slf4j.version}</version>
            </dependency>
            <dependency>
                <groupId>org.slf4j</groupId>
                <artifactId>slf4j-api</artifactId>
                <version>${org.slf4j.version}</version>
            </dependency>
            <dependency>
                <groupId>org.slf4j</groupId>
                <artifactId>slf4j-log4j12</artifactId>
                <version>${org.slf4j.version}</version>
            </dependency>
            <dependency>
                <groupId>org.xerial.snappy</groupId>
                <artifactId>snappy-java</artifactId>
                <version>${snappy.version}</version>
            </dependency>
            <dependency>
                <groupId>org.apache.thrift</groupId>
                <artifactId>libthrift</artifactId>
                <version>${thrift.version}</version>
                <exclusions>
                    <exclusion>
                        <groupId>org.apache.httpcomponents</groupId>
                        <artifactId>httpclient</artifactId>
                    </exclusion>
                    <exclusion>
                        <groupId>org.apache.httpcomponents</groupId>
                        <artifactId>httpcore</artifactId>
                    </exclusion>
                    <exclusion>
                        <groupId>org.apache.tomcat.embed</groupId>
                        <artifactId>tomcat-embed-core</artifactId>
                    </exclusion>
                </exclusions>
            </dependency>
            <dependency>
                <groupId>io.airlift</groupId>
                <artifactId>units</artifactId>
                <version>${io.airlift.units.version}</version>
            </dependency>
            <dependency>
                <groupId>io.airlift</groupId>
                <artifactId>airline</artifactId>
                <version>${airline.version}</version>
            </dependency>
            <dependency>
                <groupId>io.airlift</groupId>
                <artifactId>slice</artifactId>
                <version>${io.airlift.slice.version}</version>
            </dependency>
            <dependency>
                <groupId>io.airlift</groupId>
                <artifactId>stats</artifactId>
                <version>${io.airlift.stats.version}</version>
            </dependency>
            <dependency>
                <groupId>org.openjdk.jol</groupId>
                <artifactId>jol-core</artifactId>
                <version>${jol-core.version}</version>
            </dependency>
            <dependency>
                <groupId>org.fusesource.mqtt-client</groupId>
                <artifactId>mqtt-client</artifactId>
                <version>${mqtt-client.version}</version>
            </dependency>
            <!-- many dependencies (hadoop, spark, hive, flink) use findbugs but with different version...-->
            <dependency>
                <groupId>com.google.code.findbugs</groupId>
                <artifactId>jsr305</artifactId>
                <!-- spark uses the lastest version than hive, flink and hadoop-->
                <version>${google.code.findbugs.jsr305.version}</version>
            </dependency>
            <dependency>
                <groupId>com.google.code.gson</groupId>
                <artifactId>gson</artifactId>
                <version>${gson.version}</version>
            </dependency>
            <!-- for cli and test container -->
            <dependency>
                <groupId>net.java.dev.jna</groupId>
                <artifactId>jna</artifactId>
                <version>${jna.version}</version>
            </dependency>
            <!-- for hadoop connector -->
            <dependency>
                <groupId>org.apache.zookeeper</groupId>
                <artifactId>zookeeper</artifactId>
                <version>${zookeeper.version}</version>
            </dependency>
            <dependency>
                <groupId>commons-beanutils</groupId>
                <artifactId>commons-beanutils</artifactId>
                <version>${commons-beanutils.version}</version>
            </dependency>
            <!-- for test-container and hadoop conflict-->
            <dependency>
                <groupId>org.apache.commons</groupId>
                <artifactId>commons-compress</artifactId>
                <version>${commons-compress.version}</version>
            </dependency>
            <!-- for spark-iotdb-connector and hadoop connector conflict -->
            <dependency>
                <groupId>org.apache.httpcomponents</groupId>
                <artifactId>httpclient</artifactId>
                <version>${httpclient.version}</version>
            </dependency>
            <!-- for spark-iotdb conflict -->
            <dependency>
                <groupId>com.google.errorprone</groupId>
                <artifactId>error_prone_annotations</artifactId>
                <version>${error_prone_annotations.version}</version>
            </dependency>
            <dependency>
                <groupId>org.apache.httpcomponents</groupId>
                <artifactId>httpcore</artifactId>
                <version>${httpcore.version}</version>
            </dependency>
            <!-- for hive connector-->
            <dependency>
                <groupId>org.eclipse.jetty</groupId>
                <artifactId>jetty-server</artifactId>
                <version>${jetty-server.version}</version>
            </dependency>
        </dependencies>
    </dependencyManagement>
    <dependencies>
        <dependency>
            <groupId>ch.qos.logback</groupId>
            <artifactId>logback-classic</artifactId>
        </dependency>
        <dependency>
            <groupId>org.slf4j</groupId>
            <artifactId>slf4j-api</artifactId>
        </dependency>
        <dependency>
            <groupId>junit</groupId>
            <artifactId>junit</artifactId>
            <scope>test</scope>
        </dependency>
        <dependency>
            <groupId>org.testcontainers</groupId>
            <artifactId>testcontainers</artifactId>
            <version>${testcontainers.version}</version>
            <scope>test</scope>
        </dependency>
        <dependency>
            <groupId>org.apache.commons</groupId>
            <artifactId>commons-jexl3</artifactId>
            <version>3.2.1</version>
        </dependency>
    </dependencies>
    <build>
        <pluginManagement>
            <plugins>
                <!-- using `mvn -N versions:update-child-modules` can update the version
                of child modules to what their parent claims -->
                <plugin>
                    <groupId>org.codehaus.mojo</groupId>
                    <artifactId>versions-maven-plugin</artifactId>
                    <version>2.3</version>
                    <configuration>
                        <generateBackupPoms>false</generateBackupPoms>
                    </configuration>
                </plugin>
                <plugin>
                    <groupId>org.apache.maven.plugins</groupId>
                    <artifactId>maven-javadoc-plugin</artifactId>
                    <configuration>
                        <excludePackageNames>*thrift*</excludePackageNames>
                        <!--
                          This will suppress the generation of a hidden timestamp at the top of each generated html page
                          and hopefully let the site generation nod to too big updates every time.
                        -->
                        <notimestamp>true</notimestamp>
                        <!--Don't fail the build, just because there were issues in the JavaDoc generation.-->
                        <failOnError>false</failOnError>
                    </configuration>
                </plugin>
                <!--
                  We need to increase the memory available to tests as we were
                  getting out-of-memory errors when building on windows machines.
                -->
                <plugin>
                    <groupId>org.apache.maven.plugins</groupId>
                    <artifactId>maven-surefire-plugin</artifactId>
                    <configuration>
                        <argLine>${argLine} -Xmx1024m</argLine>
                    </configuration>
                </plugin>
                <!--
                    Plugin for doing the code analysis.
                -->
                <plugin>
                    <groupId>org.sonarsource.scanner.maven</groupId>
                    <artifactId>sonar-maven-plugin</artifactId>
                    <version>3.6.1.1688</version>
                </plugin>
                <plugin>
                    <groupId>org.apache.rat</groupId>
                    <artifactId>apache-rat-plugin</artifactId>
                    <configuration>
                        <consoleOutput>true</consoleOutput>
                        <excludes>
                            <!-- Git related files -->
                            <exclude>**/.git/**</exclude>
                            <exclude>**/.mvn/**</exclude>
                            <exclude>**/.gitignore</exclude>
                            <exclude>**/.gitmodules</exclude>
                            <exclude>**/.git-blame-ignore-revs</exclude>
                            <!-- Maven related files -->
                            <exclude>**/target/**</exclude>
                            <!-- Eclipse related files -->
                            <exclude>**/.project</exclude>
                            <exclude>**/.settings/**</exclude>
                            <exclude>**/.classpath</exclude>
                            <!-- IntelliJ related files -->
                            <exclude>**/.idea/**</exclude>
                            <exclude>**/*.iml</exclude>
                            <!-- Runtime log -->
                            <exclude>**/*.log</exclude>
                            <!-- Exclude CVS files -->
                            <exclude>**/*.cvs</exclude>
                            <!-- licenses -->
                            <exclude>licenses/*</exclude>
                            <!-- only for Travis CI with WinOS-->
                            <exclude>hadoopbin</exclude>
                            <exclude>windowssystem32</exclude>
                            <!-- generated by Github -->
                            <exclude>**/.github/**</exclude>
                            <!-- figures -->
                            <exclude>**/.eps</exclude>
                            <exclude>**/.png</exclude>
                            <exclude>**/.jpg</exclude>
                            <exclude>**/.jpeg</exclude>
                            <!--Generated by Apache Release -->
                            <exclude>local-snapshots-dir/**</exclude>
                            <!-- JSON can't contain comments and therefore no Apache header -->
                            <exclude>*.json</exclude>
                            <!-- visualization plans -->
                            <exclude>**/*.plan</exclude>
                            <exclude>**/NOTICE-binary</exclude>
                            <exclude>**/LICENSE-binary</exclude>
                            <!-- json does not support comments-->
                            <exclude>**/*.json</exclude>
                            <!-- the zeppelin export file format-->
                            <exclude>**/*.zpln</exclude>
                            <!-- exclude go.mod and go.sum in iotdb-client-go submodule-->
                            <exclude>**/go.mod</exclude>
                            <exclude>**/go.sum</exclude>
                            <!-- python -->
                            <exclude>.pytest_cache/**</exclude>
                            <exclude>venv/**</exclude>
                            <exclude>apache_iotdb.egg-info/**</exclude>
                            <exclude>**/iotdb/thrift/__init__.py</exclude>
                            <exclude>**/iotdb/thrift/rpc/__init__.py</exclude>
                            <!-- Java SPI uses files in resources/META-INF/services-->
                            <exclude>**/resources/META-INF/services/**</exclude>
                            <!-- grafana plugin -->
                            <exclude>**/yarn.lock</exclude>
                            <!-- site-->
                            <exclude>**/redirects</exclude>
                        </excludes>
                    </configuration>
                </plugin>
                <plugin>
                    <groupId>com.diffplug.spotless</groupId>
                    <artifactId>spotless-maven-plugin</artifactId>
                    <version>${spotless.version}</version>
                    <configuration>
                        <java>
                            <googleJavaFormat>
                                <version>${google.java.format.version}</version>
                                <style>GOOGLE</style>
                            </googleJavaFormat>
                            <importOrder>
                                <order>org.apache.iotdb,,javax,java,\#</order>
                            </importOrder>
                            <removeUnusedImports/>
                        </java>
                        <lineEndings>UNIX</lineEndings>
                    </configuration>
                    <executions>
                        <execution>
                            <id>spotless-check</id>
                            <phase>validate</phase>
                            <goals>
                                <goal>check</goal>
                            </goals>
                        </execution>
                    </executions>
                </plugin>
            </plugins>
        </pluginManagement>
        <plugins>
            <plugin>
                <groupId>org.eluder.coveralls</groupId>
                <artifactId>coveralls-maven-plugin</artifactId>
                <version>4.3.0</version>
                <configuration>
                    <jacocoReports>
                        <jacocoReport>code-coverage/target/jacoco-merged-reports/jacoco.xml</jacocoReport>
                    </jacocoReports>
                    <sourceEncoding>UTF-8</sourceEncoding>
                    <sourceDirectories>
                        <!-- put all source folders not in src/main/java here-->
                        <sourceDirectory>antlr/target/generated-sources/antlr4</sourceDirectory>
                        <sourceDirectory>thrift/target/generated-sources/thrift</sourceDirectory>
                        <sourceDirectory>thrift-commons/target/generated-sources/thrift</sourceDirectory>
                        <sourceDirectory>thrift-confignode/target/generated-sources/thrift</sourceDirectory>
                        <sourceDirectory>thrift-sync/target/generated-sources/thrift</sourceDirectory>
                        <sourceDirectory>thrift-cluster/target/generated-sources/thrift</sourceDirectory>
                        <sourceDirectory>thrift-influxdb/target/generated-sources/thrift</sourceDirectory>
                        <sourceDirectory>openapi/target/generated-sources/java/src/gen/java</sourceDirectory>
                        <sourceDirectory>openapi/target/generated-sources/java/src/main/java</sourceDirectory>
                        <sourceDirectory>spark-iotdb-connector/src/main/scala</sourceDirectory>
                        <sourceDirectory>spark-tsfile/src/main/scala</sourceDirectory>
                    </sourceDirectories>
                </configuration>
                <!-- JDK11 removes the following libs. We have to add them-->
                <dependencies>
                    <dependency>
                        <groupId>javax.xml.bind</groupId>
                        <artifactId>jaxb-api</artifactId>
                        <version>2.4.0-b180830.0359</version>
                    </dependency>
                    <dependency>
                        <groupId>com.sun.xml.bind</groupId>
                        <artifactId>jaxb-core</artifactId>
                        <version>2.3.0</version>
                    </dependency>
                    <dependency>
                        <groupId>com.sun.xml.bind</groupId>
                        <artifactId>jaxb-impl</artifactId>
                        <version>2.3.6</version>
                    </dependency>
                </dependencies>
            </plugin>
            <!--
                      Strange things usually happen if you run with a too low Java version.
                      This plugin not only checks the minimum java version of 1.8, but also
                      checks all dependencies (and transitive dependencies) for reported CVEs.
                    -->
            <plugin>
                <groupId>org.apache.maven.plugins</groupId>
                <artifactId>maven-enforcer-plugin</artifactId>
                <version>3.0.0-M2</version>
                <!--$NO-MVN-MAN-VER$-->
                <executions>
                    <!-- Ensure we're not mixing dependency versions -->
                    <execution>
                        <id>enforce-version-convergence</id>
                        <phase>validate</phase>
                        <configuration>
                            <rules>
                                <dependencyConvergence/>
                            </rules>
                        </configuration>
                        <goals>
                            <goal>enforce</goal>
                        </goals>
                    </execution>
                    <!--
                        Fails the build if classes are included from multiple
                        artifacts and these are not identical.
                    -->
                    <!--execution>
                        <id>enforce-ban-duplicate-classes</id>
                        <goals>
                            <goal>enforce</goal>
                        </goals>
                        <configuration>
                            <rules>
                                <banDuplicateClasses>
                                    <scopes>
                                        <scope>compile</scope>
                                        <scope>provided</scope>
                                    </scopes>
                                    <findAllDuplicates>true</findAllDuplicates>
                                    <ignoreWhenIdentical>true</ignoreWhenIdentical>
                                </banDuplicateClasses>
                            </rules>
                            <fail>true</fail>
                        </configuration>
                    </execution-->
                    <!-- Make sure no dependencies are used for which known vulnerabilities exist. -->
                    <execution>
                        <id>vulnerability-checks</id>
                        <phase>validate</phase>
                        <goals>
                            <goal>enforce</goal>
                        </goals>
                        <configuration>
                            <!-- Just generate warnings for now -->
                            <fail>false</fail>
                            <rules>
                                <requireJavaVersion>
                                    <version>1.8.0</version>
                                </requireJavaVersion>
                                <!-- Disabled for now as it breaks the ability to build single modules -->
                                <!--reactorModuleConvergence/-->
                                <banVulnerable implementation="org.sonatype.ossindex.maven.enforcer.BanVulnerableDependencies"/>
                            </rules>
                        </configuration>
                    </execution>
                </executions>
                <dependencies>
                    <dependency>
                        <groupId>org.sonatype.ossindex.maven</groupId>
                        <artifactId>ossindex-maven-enforcer-rules</artifactId>
                        <version>1.0.0</version>
                    </dependency>
                    <dependency>
                        <groupId>org.codehaus.mojo</groupId>
                        <artifactId>extra-enforcer-rules</artifactId>
                        <version>1.4</version>
                    </dependency>
                </dependencies>
            </plugin>
            <!--
              Even if Maven transitively pulls in dependencies, relying on these can
              quite often cause hard to find problems. So it's a good practice to make
              sure everything directly required is also directly added as a dependency.
              On the other side adding unused dependency only over-complicates the
              the dependency graph, so the maven-dependency-plugin checks we depend on
              what we need and only that and that runtime dependencies are correctly
              imported with runtime scope.
            -->
            <plugin>
                <groupId>org.apache.maven.plugins</groupId>
                <artifactId>maven-dependency-plugin</artifactId>
                <executions>
                    <execution>
                        <id>check-dependencies</id>
                        <phase>verify</phase>
                        <goals>
                            <goal>analyze-only</goal>
                        </goals>
                        <configuration>
                            <failOnWarning>false</failOnWarning>
                        </configuration>
                    </execution>
                </executions>
            </plugin>
            <plugin>
                <groupId>net.revelc.code.formatter</groupId>
                <artifactId>formatter-maven-plugin</artifactId>
                <version>2.8.1</version>
            </plugin>
            <!--for code style check -->
            <plugin>
                <groupId>org.apache.maven.plugins</groupId>
                <artifactId>maven-checkstyle-plugin</artifactId>
                <version>3.0.0</version>
                <dependencies>
                    <dependency>
                        <groupId>com.puppycrawl.tools</groupId>
                        <artifactId>checkstyle</artifactId>
                        <version>8.18</version>
                    </dependency>
                </dependencies>
                <executions>
                    <execution>
                        <id>validate</id>
                        <phase>validate</phase>
                        <goals>
                            <goal>check</goal>
                        </goals>
                        <configuration>
                            <outputFile>target/checkstyle-report.xml</outputFile>
                            <configLocation>checkstyle.xml</configLocation>
                        </configuration>
                    </execution>
                </executions>
                <configuration>
                    <configLocation>checkstyle.xml</configLocation>
                    <includeTestSourceDirectory>true</includeTestSourceDirectory>
                </configuration>
            </plugin>
            <!--
              Check if all files contain Apache headers in them.
              Ignore this plugin, we use license-maven-plugin to check apache header.
            -->
            <plugin>
                <groupId>org.apache.rat</groupId>
                <artifactId>apache-rat-plugin</artifactId>
                <executions>
                    <execution>
                        <id>license-check</id>
                        <phase>verify</phase>
                        <goals>
                            <goal>check</goal>
                        </goals>
                    </execution>
                </executions>
            </plugin>
            <plugin>
                <groupId>au.com.acegi</groupId>
                <artifactId>xml-format-maven-plugin</artifactId>
                <version>3.0.7</version>
                <executions>
                    <execution>
                        <id>xml-format</id>
                        <phase>compile</phase>
                        <goals>
                            <goal>xml-format</goal>
                        </goals>
                        <configuration>
                            <!-- configure your formatting preferences here (see link below) -->
                            <indentSize>4</indentSize>
                            <excludes>**/target/**</excludes>
                        </configuration>
                    </execution>
                </executions>
            </plugin>
            <!--
              Generate the legally required text files in the jars
            -->
            <plugin>
                <groupId>org.apache.maven.plugins</groupId>
                <artifactId>maven-remote-resources-plugin</artifactId>
                <executions>
                    <execution>
                        <id>process-resource-bundles</id>
                        <goals>
                            <goal>process</goal>
                        </goals>
                        <configuration>
                            <resourceBundles>
                                <!-- Will generate META-INF/{DEPENDENCIES,LICENSE,NOTICE} -->
                                <resourceBundle>org.apache:apache-jar-resource-bundle:1.4</resourceBundle>
                            </resourceBundles>
                            <!-- Content in this directory will be appended to generated resources -->
                            <appendedResourcesDirectory>${basedir}/src/remote-resources</appendedResourcesDirectory>
                        </configuration>
                    </execution>
                </executions>
            </plugin>
            <plugin>
                <!-- Separates the unit tests from the integration tests. -->
                <groupId>org.apache.maven.plugins</groupId>
                <artifactId>maven-surefire-plugin</artifactId>
                <executions>
                    <execution>
                        <id>unit-tests</id>
                        <phase>test</phase>
                        <goals>
                            <goal>test</goal>
                        </goals>
                        <configuration>
                            <includes>
                                <!-- Include unit tests within integration-test phase. -->
                                <include>src/test/**/*Test.java</include>
                            </includes>
                            <excludes>
                                <!-- Exclude integration tests within (unit) test phase. -->
                                <exclude>src/test/**/*IT.java</exclude>
                            </excludes>
                        </configuration>
                    </execution>
                    <execution>
                        <id>integration-tests</id>
                        <phase>integration-test</phase>
                        <goals>
                            <goal>test</goal>
                        </goals>
                        <configuration>
                            <includes>
                                <!-- Include integration tests within integration-test phase. -->
                                <include>src/test/**/*IT.java</include>
                            </includes>
                            <excludes>
                                <!-- Exclude unit tests within (unit) test phase. -->
                                <exclude>src/test/**/*Test.java</exclude>
                            </excludes>
                        </configuration>
                    </execution>
                </executions>
            </plugin>
            <!-- Also package the sources as jar -->
            <plugin>
                <groupId>org.apache.maven.plugins</groupId>
                <artifactId>maven-source-plugin</artifactId>
                <version>3.2.0</version>
                <executions>
                    <execution>
                        <id>create-source-package</id>
                        <phase>package</phase>
                        <goals>
                            <goal>jar</goal>
                        </goals>
                    </execution>
                </executions>
            </plugin>
        </plugins>
    </build>
    <profiles>
        <!-- spotless is too slow, so we put it into a profile to skip it if needed -->
        <!-- currently spotless cannot run on jdk16, due to JEP 396: Strongly Encapsulate JDK Internals by Default-->
        <profile>
            <id>spotless</id>
            <activation>
                <!-- activeByDefault does not take effect-->
                <jdk>[1.8,16)</jdk>
                <file>
                    <exists>.</exists>
                </file>
            </activation>
            <build>
                <plugins>
                    <plugin>
                        <groupId>com.diffplug.spotless</groupId>
                        <artifactId>spotless-maven-plugin</artifactId>
                    </plugin>
                </plugins>
            </build>
        </profile>
        <!--
          A set of profiles defining the different properties needed to download and run thrift
          They are automatically activated depending on the OS you are using.
        -->
        <profile>
            <id>windows</id>
            <activation>
                <os>
                    <family>windows</family>
                </os>
            </activation>
            <properties>
                <os.classifier>windows-x86_64</os.classifier>
                <thrift.download-url>http://archive.apache.org/dist/thrift/${thrift.version}/thrift-${thrift.version}.exe</thrift.download-url>
                <thrift.executable>thrift-${thrift.version}-win-x86_64.exe</thrift.executable>
                <thrift.skip-making-executable>true</thrift.skip-making-executable>
                <thrift.exec-cmd.executable>echo</thrift.exec-cmd.executable>
                <thrift.exec-cmd.args>"Do nothing"</thrift.exec-cmd.args>
            </properties>
        </profile>
        <!-- Has to be listed before "mac" as it seems a mac is both "mac" and "unix" -->
        <profile>
            <id>unix</id>
            <activation>
                <os>
                    <family>unix</family>
                </os>
            </activation>
            <properties>
                <os.classifier>linux-x86_64</os.classifier>
                <thrift.download-url>https://github.com/apache/iotdb-bin-resources/raw/main/compile-tools/thrift-0.14-ubuntu</thrift.download-url>
                <thrift.executable>thrift_0.14.1_linux.exe</thrift.executable>
                <thrift.skip-making-executable>false</thrift.skip-making-executable>
                <thrift.exec-cmd.executable>chmod</thrift.exec-cmd.executable>
                <thrift.exec-cmd.args>+x ${project.build.directory}/tools/${thrift.executable}</thrift.exec-cmd.args>
            </properties>
        </profile>
        <profile>
            <id>mac</id>
            <activation>
                <os>
                    <family>mac</family>
                </os>
            </activation>
            <properties>
                <os.classifier>mac-x86_64</os.classifier>
                <thrift.download-url>https://github.com/apache/iotdb-bin-resources/raw/main/compile-tools/thrift-0.14-MacOS</thrift.download-url>
                <thrift.executable>thrift_0.14.1_mac.exe</thrift.executable>
                <thrift.skip-making-executable>false</thrift.skip-making-executable>
                <thrift.exec-cmd.executable>chmod</thrift.exec-cmd.executable>
                <thrift.exec-cmd.args>+x ${project.build.directory}/tools/${thrift.executable}</thrift.exec-cmd.args>
            </properties>
        </profile>
        <!-- for TestContainer. As it requires docker, we have to detect whether docker exists.-->
        <profile>
            <!-- Mac and Unix-->
            <id>unixDockerCheck</id>
            <activation>
                <file>
                    <exists>/var/run/docker.sock</exists>
                </file>
            </activation>
            <modules>
                <module>testcontainer</module>
            </modules>
        </profile>
        <profile>
            <id>WinDockerCheck</id>
            <activation>
                <file>
                    <exists>C:\Program Files\Docker\Docker\resources\bin\docker.exe</exists>
                </file>
            </activation>
            <modules>
                <module>testcontainer</module>
            </modules>
        </profile>
        <!-- Some APIs were removed in Java 11, so we need to add replacements -->
        <profile>
            <id>java-11-and-above</id>
            <activation>
                <!-- This needs to be updated as soon as Java 20 is shipped -->
                <jdk>[11,20)</jdk>
            </activation>
            <properties>
                <maven.compiler.release>8</maven.compiler.release>
                <!-- change to 1.15.0 will modify many codes (all are javadocs), we change it to 1.15.0
                until: 1. spotless + jdk16 is fixed; and 2. iotdb decides to do not support jdk8-->
                <google.java.format.version>1.7</google.java.format.version>
            </properties>
            <dependencies>
                <!-- for jdk-11 -->
                <dependency>
                    <groupId>javax.annotation</groupId>
                    <artifactId>javax.annotation-api</artifactId>
                </dependency>
                <dependency>
                    <groupId>javax.xml.bind</groupId>
                    <artifactId>jaxb-api</artifactId>
                </dependency>
                <dependency>
                    <groupId>org.glassfish.jaxb</groupId>
                    <artifactId>jaxb-runtime</artifactId>
                </dependency>
            </dependencies>
        </profile>
        <!-- Add argLine for Java 16 and above, due to [JEP 396: Strongly Encapsulate JDK Internals by Default]
          (https://openjdk.java.net/jeps/396) -->
        <profile>
            <id>java-16-and-above</id>
            <activation>
                <!-- This needs to be updated as soon as Java 20 is shipped -->
                <jdk>[16,20)</jdk>
            </activation>
            <properties>
                <maven.compiler.release>8</maven.compiler.release>
                <argLine>--illegal-access=permit --add-opens=java.base/java.util.concurrent=ALL-UNNAMED --add-opens=java.base/java.lang=ALL-UNNAMED --add-opens=java.base/java.util=ALL-UNNAMED --add-opens=java.base/java.nio=ALL-UNNAMED --add-opens=java.base/java.io=ALL-UNNAMED --add-opens=java.base/java.net=ALL-UNNAMED --add-exports=jdk.compiler/com.sun.tools.javac.util=ALL-UNNAMED --add-exports=jdk.compiler/com.sun.tools.javac.api=ALL-UNNAMED --add-exports=jdk.compiler/com.sun.tools.javac.file=ALL-UNNAMED --add-exports=jdk.compiler/com.sun.tools.javac.parser=ALL-UNNAMED --add-exports=jdk.compiler/com.sun.tools.javac.tree=ALL-UNNAMED</argLine>
            </properties>
        </profile>
        <!--
          Self activating profile, that activates itself as soon as a "src/main/thrift" directory is found.
          The different plugins here download the thrift executable matching the current os, make that
          executable (on mac and unix/linux) and run the code generation.

          Note to the Download: The download-maven-plugin checks if a resource is previously downloaded
          and only downloads each file once. It caches downloaded files in:
          {maven local repo}/.cache/download-maven-plugin
        -->
        <profile>
            <id>thrift-generation</id>
            <activation>
                <file>
                    <exists>src/main/thrift</exists>
                </file>
            </activation>
            <properties>
                <thrift.exec.absolute.path>${project.build.directory}/tools/${thrift.executable}</thrift.exec.absolute.path>
            </properties>
            <build>
                <plugins>
                    <plugin>
                        <groupId>com.googlecode.maven-download-plugin</groupId>
                        <artifactId>download-maven-plugin</artifactId>
                        <version>1.6.7</version>
                        <executions>
                            <execution>
                                <id>get-thrift-executable</id>
                                <phase>generate-sources</phase>
                                <goals>
                                    <goal>wget</goal>
                                </goals>
                                <configuration>
                                    <url>${thrift.download-url}</url>
                                    <outputDirectory>${project.build.directory}/tools</outputDirectory>
                                    <outputFileName>${thrift.executable}</outputFileName>
                                </configuration>
                            </execution>
                        </executions>
                    </plugin>
                    <plugin>
                        <groupId>org.codehaus.mojo</groupId>
                        <artifactId>exec-maven-plugin</artifactId>
                        <version>1.6.0</version>
                        <executions>
                            <execution>
                                <id>make-thrift-executable-executable</id>
                                <phase>generate-sources</phase>
                                <goals>
                                    <goal>exec</goal>
                                </goals>
                                <configuration>
                                    <skip>${thrift.skip-making-executable}</skip>
                                    <executable>${thrift.exec-cmd.executable}</executable>
                                    <commandlineArgs>${thrift.exec-cmd.args}</commandlineArgs>
                                </configuration>
                            </execution>
                        </executions>
                    </plugin>
                    <plugin>
                        <groupId>org.apache.thrift.tools</groupId>
                        <artifactId>maven-thrift-plugin</artifactId>
                        <version>0.1.11</version>
                        <executions>
                            <execution>
                                <id>generate-thrift-sources-java</id>
                                <phase>generate-sources</phase>
                                <goals>
                                    <goal>compile</goal>
                                </goals>
                                <configuration>
                                    <generator>java</generator>
                                    <thriftExecutable>${thrift.exec.absolute.path}</thriftExecutable>
                                    <thriftSourceRoot>${basedir}/src/main/thrift</thriftSourceRoot>
                                </configuration>
                            </execution>
                            <execution>
                                <id>generate-thrift-sources-python</id>
                                <phase>generate-sources</phase>
                                <goals>
                                    <goal>compile</goal>
                                </goals>
                                <configuration>
                                    <generator>py</generator>
                                    <thriftExecutable>${thrift.exec.absolute.path}</thriftExecutable>
                                    <thriftSourceRoot>${basedir}/src/main/thrift</thriftSourceRoot>
                                    <outputDirectory>${project.build.directory}/generated-sources-python/</outputDirectory>
                                </configuration>
                            </execution>
                            <execution>
                                <id>generate-thrift-sources-go</id>
                                <phase>generate-sources</phase>
                                <goals>
                                    <goal>compile</goal>
                                </goals>
                                <configuration>
                                    <generator>go</generator>
                                    <thriftExecutable>${thrift.exec.absolute.path}</thriftExecutable>
                                    <thriftSourceRoot>${basedir}/src/main/thrift</thriftSourceRoot>
                                    <outputDirectory>${project.build.directory}/generated-sources-go</outputDirectory>
                                </configuration>
                            </execution>
                        </executions>
                    </plugin>
                </plugins>
            </build>
        </profile>
        <!-- Make sure the source assembly has the right name -->
        <profile>
            <id>apache-release</id>
            <build>
                <plugins>
                    <plugin>
                        <groupId>org.apache.maven.plugins</groupId>
                        <artifactId>maven-assembly-plugin</artifactId>
                        <version>${maven.assembly.version}</version>
                        <executions>
                            <execution>
                                <id>source-release-assembly</id>
                                <phase>package</phase>
                                <goals>
                                    <goal>single</goal>
                                </goals>
                                <!-- heads up: combine.self in the following is highlighted
                                    as an error in Eclipse's xml editor view.
                                    Just ignore that.
                                    See  https://issues.apache.org/jira/browse/MNG-5454  sigh.
                                 -->
                                <configuration combine.self="append">
                                    <finalName>apache-iotdb-${project.version}</finalName>
                                    <archive>
                                        <manifest>
                                            <addDefaultImplementationEntries>true</addDefaultImplementationEntries>
                                            <addDefaultSpecificationEntries>true</addDefaultSpecificationEntries>
                                        </manifest>
                                    </archive>
                                </configuration>
                            </execution>
                        </executions>
                    </plugin>
                    <!--
                      Create SHA512 checksum files for the release artifacts.
                    -->
                    <plugin>
                        <groupId>net.nicoulaj.maven.plugins</groupId>
                        <artifactId>checksum-maven-plugin</artifactId>
                        <version>1.8</version>
                        <executions>
                            <execution>
                                <id>sign-source-release</id>
                                <phase>package</phase>
                                <goals>
                                    <goal>files</goal>
                                </goals>
                                <configuration>
                                    <algorithms>
                                        <algorithm>SHA-512</algorithm>
                                    </algorithms>
                                    <fileSets>
                                        <fileSet>
                                            <directory>${project.build.directory}</directory>
                                            <includes>
                                                <include>apache-iotdb-${project.version}-source-release.zip</include>
                                            </includes>
                                        </fileSet>
                                    </fileSets>
                                </configuration>
                            </execution>
                        </executions>
                    </plugin>
                </plugins>
            </build>
        </profile>
        <!-- enable site-->
        <!-- use `mvn package -P site -pl site` to compile the site module only -->
        <profile>
            <id>site</id>
            <modules>
                <module>site</module>
            </modules>
        </profile>
        <!-- code coverage for ut and it, and then merge them together.-->
        <profile>
            <id>code-coverage</id>
            <modules>
                <module>code-coverage</module>
            </modules>
            <build>
                <plugins>
                    <!-- Jacoco is a code coverage analysis plugin when tests run.
                    (not a static code analysis tool)-->
                    <plugin>
                        <groupId>org.jacoco</groupId>
                        <artifactId>jacoco-maven-plugin</artifactId>
                        <version>0.8.7</version>
                        <configuration>
                            <excludes>
                                <exclude>org/apache/iotdb/service/sync/thrift/*</exclude>
                                <exclude>org/apache/iotdb/service/rpc/thrift/*</exclude>
                                <exclude>org/apache/iotdb/cluster/rpc/thrift/*</exclude>
                                <exclude>org/apache/iotdb/protocol/influxdb/rpc/thrift/*</exclude>
                                <exclude>org/apache/iotdb/db/qp/sql/*</exclude>
                            </excludes>
                            <rules>
                                <rule implementation="org.jacoco.maven.RuleConfiguration">
                                    <element>BUNDLE</element>
                                    <limits>　　
                                        <!-- Cover methodes >=30%. (the plugin does not support
                                        ignore getter and setter and toString etc..) -->
                                        <limit implementation="org.jacoco.report.check.Limit">
                                            <counter>METHOD</counter>
                                            <value>COVEREDRATIO</value>
                                            <minimum>0.00</minimum>
                                        </limit>
                                        <!-- if-else, swtich etc.. >=70% -->
                                        <limit implementation="org.jacoco.report.check.Limit">
                                            <counter>BRANCH</counter>
                                            <value>COVEREDRATIO</value>
                                            <minimum>0.00</minimum>
                                        </limit>
                                        <!-- class files >=95% -->
                                        <limit implementation="org.jacoco.report.check.Limit">
                                            <counter>CLASS</counter>
                                            <value>COVEREDRATIO</value>
                                            <minimum>0.00</minimum>
                                        </limit>
                                    </limits>
                                </rule>
                            </rules>
                        </configuration>
                        <executions>
                            <!-- see https://natritmeyer.com/howto/reporting-aggregated-unit-and-integration-test-coverage-with-jacoco/-->
                            <!-- For UT-->
                            <execution>
                                <id>prepare-ut</id>
                                <goals>
                                    <goal>prepare-agent</goal>
                                </goals>
                                <configuration>
                                    <destFile>${project.build.directory}/${project.build.finalName}-jacoco-unit-tests.exec</destFile>
                                    <propertyName>surefire.jacoco.args</propertyName>
                                </configuration>
                            </execution>
                            <!-- attached to Maven test phase -->
                            <execution>
                                <id>ut-report</id>
                                <phase>test</phase>
                                <goals>
                                    <goal>report</goal>
                                    <goal>check</goal>
                                </goals>
                                <configuration>
                                    <dataFile>${project.build.directory}/${project.build.finalName}-jacoco-unit-tests.exec</dataFile>
                                    <outputDirectory>${project.build.directory}/jacoco-unit-reports</outputDirectory>
                                </configuration>
                            </execution>
                            <!-- For IT-->
                            <execution>
                                <id>before-integration-test-execution</id>
                                <phase>pre-integration-test</phase>
                                <goals>
                                    <goal>prepare-agent</goal>
                                </goals>
                                <configuration>
                                    <destFile>${project.build.directory}/${project.build.finalName}-jacoco-integration-tests.exec</destFile>
                                    <propertyName>failsafe.jacoco.args</propertyName>
                                </configuration>
                            </execution>
                            <execution>
                                <id>after-integration-test-execution</id>
                                <phase>integration-test</phase>
                                <goals>
                                    <goal>report</goal>
                                    <goal>check</goal>
                                </goals>
                                <configuration>
                                    <dataFile>${project.build.directory}/${project.build.finalName}-jacoco-integration-tests.exec</dataFile>
                                    <outputDirectory>${project.build.directory}/jacoco-integration-reports</outputDirectory>
                                </configuration>
                            </execution>
                            <execution>
                                <id>merge-unit-and-integration</id>
                                <phase>post-integration-test</phase>
                                <goals>
                                    <goal>merge</goal>
                                </goals>
                                <configuration>
                                    <fileSets>
                                        <fileSet>
                                            <directory>${project.build.directory}/</directory>
                                            <includes>
                                                <include>*.exec</include>
                                            </includes>
                                        </fileSet>
                                    </fileSets>
                                    <destFile>${project.build.directory}/${project.build.finalName}-merged.exec</destFile>
                                </configuration>
                            </execution>
                            <execution>
                                <id>create-merged-report</id>
                                <phase>post-integration-test</phase>
                                <goals>
                                    <goal>report</goal>
                                    <goal>check</goal>
                                </goals>
                                <configuration>
                                    <dataFile>${project.build.directory}/${project.build.finalName}-merged.exec</dataFile>
                                    <outputDirectory>${project.build.directory}/jacoco-merged-reports</outputDirectory>
                                </configuration>
                            </execution>
                        </executions>
                    </plugin>
                    <!-- overwrite argLine-->
                    <plugin>
                        <groupId>org.apache.maven.plugins</groupId>
                        <artifactId>maven-surefire-plugin</artifactId>
                        <configuration>
                            <argLine>${argLine} @{surefire.jacoco.args} -Xmx1024m</argLine>
                        </configuration>
                    </plugin>
                    <!-- for IT-->
                    <plugin>
                        <groupId>org.apache.maven.plugins</groupId>
                        <artifactId>maven-failsafe-plugin</artifactId>
                        <configuration>
                            <argLine>${argLine} @{failsafe.jacoco.args} -Xmx1024m</argLine>
                        </configuration>
                        <executions>
                            <execution>
                                <goals>
                                    <goal>integration-test</goal>
                                    <goal>verify</goal>
                                </goals>
                            </execution>
                        </executions>
                    </plugin>
                </plugins>
            </build>
        </profile>
        <!-- upload code coverage report to coveralls.io-->
        <!-- to enable coveralls locally, you need to get the repoToken from https://coveralls.io/github/apache/iotdb.
             use `mvn post-integration-test -Pcode-coverage -DrepoToken=TOKEN`-->
        <profile>
            <id>enforce</id>
            <properties>
                <enforcer.skip>false</enforcer.skip>
            </properties>
        </profile>
    </profiles>
</project><|MERGE_RESOLUTION|>--- conflicted
+++ resolved
@@ -117,12 +117,8 @@
         <module>integration</module>
         <module>consensus</module>
         <module>procedure</module>
-<<<<<<< HEAD
         <module>library-udf</module>
-=======
         <module>schema-engine-rocksdb</module>
-        <!--        <module>library-udf</module>-->
->>>>>>> f9fcfa1f
     </modules>
     <!-- Properties Management -->
     <properties>
@@ -183,7 +179,6 @@
         <swagger.core.version>1.5.18</swagger.core.version>
         <servlet.api.version>2.5</servlet.api.version>
         <openapi.generator.version>5.0.0</openapi.generator.version>
-<<<<<<< HEAD
         <!-- cli -->
         <progressbar.version>0.9.2</progressbar.version>
         <!-- for java 11-->
@@ -218,10 +213,8 @@
         <testcontainers.version>1.15.2</testcontainers.version>
         <eclipse-collections.version>10.4.0</eclipse-collections.version>
         <awaitility.version>4.0.2</awaitility.version>
-=======
         <!-- JDK1.8 only support google java format 1.7-->
         <google.java.format.version>1.7</google.java.format.version>
->>>>>>> f9fcfa1f
     </properties>
     <!--
         if we claim dependencies in dependencyManagement, then we do not claim
