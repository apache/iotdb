--- conflicted
+++ resolved
@@ -166,11 +166,7 @@
         <thrift.version>0.14.1</thrift.version>
         <xz.version>1.9</xz.version>
         <zstd-jni.version>1.5.6-3</zstd-jni.version>
-<<<<<<< HEAD
         <tsfile.version>1.2.0-8aaedb22-SNAPSHOT</tsfile.version>
-=======
-        <tsfile.version>1.0.1-a6fb416-SNAPSHOT</tsfile.version>
->>>>>>> 73297180
     </properties>
     <!--
     if we claim dependencies in dependencyManagement, then we do not claim
