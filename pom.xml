--- conflicted
+++ resolved
@@ -28,11 +28,7 @@
     </parent>
     <groupId>org.apache.iotdb</groupId>
     <artifactId>iotdb-parent</artifactId>
-<<<<<<< HEAD
-    <version>1.3.0-SNAPSHOT</version>
-=======
     <version>1.2.0-SNAPSHOT</version>
->>>>>>> 6b2aab0f
     <packaging>pom</packaging>
     <name>Apache IoTDB Project Parent POM</name>
     <description>This is the top level project that builds, packages the tsfile, iotdb engine, jdbc, and integration libs.</description>
