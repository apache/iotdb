--- conflicted
+++ resolved
@@ -102,7 +102,6 @@
         <module>cross-tests</module>
         <module>zeppelin-interpreter</module>
         <module>client-py</module>
-        <module>metrics</module>
         <module>compile-tools</module>
         <module>client-cpp</module>
     </modules>
@@ -135,17 +134,10 @@
         <common.logging.version>1.1.3</common.logging.version>
         <org.slf4j.version>1.7.32</org.slf4j.version>
         <guava.version>24.1.1</guava.version>
-<<<<<<< HEAD
-        <jline.version>2.14.5</jline.version>
-        <metrics.version>4.1.2</metrics.version>
-        <jetty.version>9.4.35.v20201120</jetty.version>
-        <javax.xml.bind.version>2.4.0-b180725.0427</javax.xml.bind.version>
-=======
         <jline.version>2.14.6</jline.version>
         <jetty.version>9.4.35.v20201120</jetty.version>
         <metrics.version>4.2.4</metrics.version>
         <javax.xml.bind.version>2.4.0-b180830.0359</javax.xml.bind.version>
->>>>>>> 4e9f27bc
         <felix.version>5.1.1</felix.version>
         <snappy.version>1.1.8.4</snappy.version>
         <netty.version>4.1.53.Final</netty.version>
@@ -571,19 +563,10 @@
             <scope>test</scope>
         </dependency>
         <dependency>
-<<<<<<< HEAD
-            <groupId>ch.qos.logback</groupId>
-            <artifactId>logback-classic</artifactId>
-        </dependency>
-        <dependency>
-            <groupId>org.slf4j</groupId>
-            <artifactId>slf4j-api</artifactId>
-=======
             <groupId>org.testcontainers</groupId>
             <artifactId>testcontainers</artifactId>
             <version>1.15.2</version>
             <scope>test</scope>
->>>>>>> 4e9f27bc
         </dependency>
     </dependencies>
     <build>
