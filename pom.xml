--- conflicted
+++ resolved
@@ -132,12 +132,8 @@
         <common.collections.version>3.2.2</common.collections.version>
         <common.lang3.version>3.8.1</common.lang3.version>
         <common.logging.version>1.1.3</common.logging.version>
-<<<<<<< HEAD
         <common.pool2.version>2.11.1</common.pool2.version>
-        <org.slf4j.version>1.7.30</org.slf4j.version>
-=======
         <org.slf4j.version>1.7.32</org.slf4j.version>
->>>>>>> edbb3612
         <guava.version>24.1.1</guava.version>
         <jline.version>2.14.6</jline.version>
         <jetty.version>9.4.35.v20201120</jetty.version>
