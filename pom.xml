--- conflicted
+++ resolved
@@ -1014,10 +1014,7 @@
                 </plugins>
             </build>
         </profile>
-<<<<<<< HEAD
         <!-- code coverage for ut and it, and then merge them together.-->
-=======
->>>>>>> 2b47675d
         <profile>
             <id>code-coverage</id>
             <build>
@@ -1029,11 +1026,6 @@
                         <artifactId>jacoco-maven-plugin</artifactId>
                         <version>0.8.5</version>
                         <configuration>
-<<<<<<< HEAD
-=======
-                            <skip>false</skip>
-                            <destFile>${basedir}/target/coverage-reports/jacoco.exec</destFile>
->>>>>>> 2b47675d
                             <rules>
                                 <rule implementation="org.jacoco.maven.RuleConfiguration">
                                     <element>BUNDLE</element>
@@ -1062,7 +1054,6 @@
                             </rules>
                         </configuration>
                         <executions>
-<<<<<<< HEAD
                             <!-- see https://natritmeyer.com/howto/reporting-aggregated-unit-and-integration-test-coverage-with-jacoco/-->
                             <!-- For UT-->
                             <execution>
@@ -1078,23 +1069,12 @@
                             <!-- attached to Maven test phase -->
                             <execution>
                                 <id>ut-report</id>
-=======
-                            <execution>
-                                <goals>
-                                    <goal>prepare-agent</goal>
-                                </goals>
-                            </execution>
-                            <!-- attached to Maven test phase -->
-                            <execution>
-                                <id>report</id>
->>>>>>> 2b47675d
                                 <phase>test</phase>
                                 <goals>
                                     <goal>report</goal>
                                     <goal>check</goal>
                                 </goals>
                                 <configuration>
-<<<<<<< HEAD
                                     <dataFile>${project.build.directory}/jacoco-unit-tests.exec</dataFile>
                                     <outputDirectory>${project.build.directory}/jacoco-unit-reports</outputDirectory>
                                 </configuration>
@@ -1151,15 +1131,10 @@
                                 </goals>
                                 <configuration>
                                     <dataFile>${project.build.directory}/merged.exec</dataFile>
-=======
-                                    <dataFile>${basedir}/target/coverage-reports/jacoco.exec</dataFile>
-                                    <outputDirectory>${basedir}/target/coverage-reports</outputDirectory>
->>>>>>> 2b47675d
                                 </configuration>
                             </execution>
                         </executions>
                     </plugin>
-<<<<<<< HEAD
                     <!-- overwrite argLine-->
                     <plugin>
                         <groupId>org.apache.maven.plugins</groupId>
@@ -1208,8 +1183,6 @@
                             </execution>
                         </executions>
                     </plugin>
-=======
->>>>>>> 2b47675d
                 </plugins>
             </build>
         </profile>
