--- conflicted
+++ resolved
@@ -111,11 +111,8 @@
         <module>integration</module>
         <module>rewriteFileTool</module>
         <module>external-api</module>
-<<<<<<< HEAD
         <module>backup-tool</module>
-=======
         <module>isession</module>
->>>>>>> c5d91a8c
         <!--        <module>library-udf</module>-->
     </modules>
     <!-- Properties Management -->
