--- conflicted
+++ resolved
@@ -185,11 +185,7 @@
         <xz.version>1.9</xz.version>
         <zeppelin.version>0.11.1</zeppelin.version>
         <zstd-jni.version>1.5.5-5</zstd-jni.version>
-<<<<<<< HEAD
         <tsfile.version>1.0.1-a86eb4a-SNAPSHOT</tsfile.version>
-=======
-        <tsfile.version>1.0.1-6cbbba7-SNAPSHOT</tsfile.version>
->>>>>>> 3b0dfcd1
     </properties>
     <!--
     if we claim dependencies in dependencyManagement, then we do not claim
