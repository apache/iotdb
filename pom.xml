<?xml version="1.0" encoding="UTF-8"?>
<!--

    Licensed to the Apache Software Foundation (ASF) under one
    or more contributor license agreements.  See the NOTICE file
    distributed with this work for additional information
    regarding copyright ownership.  The ASF licenses this file
    to you under the Apache License, Version 2.0 (the
    "License"); you may not use this file except in compliance
    with the License.  You may obtain a copy of the License at

        http://www.apache.org/licenses/LICENSE-2.0

    Unless required by applicable law or agreed to in writing,
    software distributed under the License is distributed on an
    "AS IS" BASIS, WITHOUT WARRANTIES OR CONDITIONS OF ANY
    KIND, either express or implied.  See the License for the
    specific language governing permissions and limitations
    under the License.

-->
<project xmlns="http://maven.apache.org/POM/4.0.0" xmlns:xsi="http://www.w3.org/2001/XMLSchema-instance" xsi:schemaLocation="http://maven.apache.org/POM/4.0.0 http://maven.apache.org/xsd/maven-4.0.0.xsd">
    <modelVersion>4.0.0</modelVersion>
    <parent>
        <groupId>org.apache</groupId>
        <artifactId>apache</artifactId>
        <version>23</version>
    </parent>
    <groupId>org.apache.iotdb</groupId>
    <artifactId>iotdb-parent</artifactId>
    <version>1.3.0-SNAPSHOT</version>
    <packaging>pom</packaging>
    <name>Apache IoTDB Project Parent POM</name>
    <description>This is the top level project that builds, packages the tsfile, iotdb engine, jdbc, and integration libs.</description>
    <licenses>
        <license>
            <name>The Apache License, Version 2.0</name>
            <url>http://www.apache.org/licenses/LICENSE-2.0.txt</url>
        </license>
    </licenses>
    <scm>
        <connection>scm:git:ssh://git@github.com/apache/iotdb.git</connection>
        <developerConnection>scm:git:ssh://git@github.com/apache/iotdb.git</developerConnection>
        <url>ssh://git@github.com:apache/iotdb.git</url>
        <tag>rel/0.10</tag>
    </scm>
    <!-- Only configure the site distribution as the rest is handled by the apache parent -->
    <distributionManagement>
        <site>
            <id>apache.website</id>
            <url>scm:git:https://gitbox.apache.org/repos/asf/iotdb-website.git</url>
        </site>
    </distributionManagement>
    <issueManagement>
        <system>Jira</system>
        <url>https://issues.apache.org/jira/browse/iotdb</url>
    </issueManagement>
    <mailingLists>
        <mailingList>
            <name>Apache IoTDB Developer List</name>
            <subscribe>mailto:dev-subscribe@iotdb.apache.org</subscribe>
            <unsubscribe>mailto:dev-unsubscribe@iotdb.apache.org</unsubscribe>
            <post>mailto:dev@iotdb.apache.org</post>
            <archive>http://mail-archives.apache.org/mod_mbox/iotdb-dev/</archive>
        </mailingList>
        <mailingList>
            <name>IoTDB Commits List</name>
            <subscribe>mailto:commit-subscribe@iotdb.apache.org</subscribe>
            <unsubscribe>mailto:commits-unsubscribe@iotdb.apache.org</unsubscribe>
            <post>mailto:commits@iotdb.apache.org</post>
            <archive>http://mail-archives.apache.org/mod_mbox/iotdb-commits/</archive>
        </mailingList>
        <mailingList>
            <name>IoTDB Jira Notifications List</name>
            <subscribe>mailto:notifications-subscribe@iotdb.apache.org</subscribe>
            <unsubscribe>mailto:notifications-unsubscribe@iotdb.apache.org</unsubscribe>
            <post>mailto:notifications@iotdb.apache.org</post>
            <archive>http://mail-archives.apache.org/mod_mbox/iotdb-notifications/</archive>
        </mailingList>
    </mailingLists>
    <modules>
        <module>iotdb-core/tsfile</module>
        <module>iotdb-core/antlr</module>
        <module>iotdb-protocol/thrift</module>
        <module>iotdb-protocol/thrift-commons</module>
        <module>iotdb-protocol/thrift-confignode</module>
        <module>iotdb-protocol/thrift-iot-consensus</module>
        <module>iotdb-protocol/thrift-mlnode</module>
        <module>iotdb-client/service-rpc</module>
        <module>iotdb-client/jdbc</module>
        <module>iotdb-client/session</module>
        <module>iotdb-client/cli</module>
        <module>iotdb-protocol/openapi</module>
        <module>iotdb-core/datanode</module>
        <module>example</module>
        <module>iotdb-connector/grafana-plugin</module>
        <module>iotdb-connector/grafana-connector</module>
        <module>iotdb-connector/spark-tsfile</module>
        <module>iotdb-connector/hadoop</module>
        <module>iotdb-connector/spark-iotdb-connector/scala_2.11</module>
        <module>iotdb-connector/spark-iotdb-connector/scala_2.12</module>
        <module>iotdb-connector/flink-tsfile-connector</module>
        <module>iotdb-connector/flink-iotdb-connector</module>
        <module>iotdb-connector/flink-sql-iotdb-connector</module>
        <module>distribution</module>
        <module>iotdb-connector/hive-connector</module>
        <module>iotdb-core/node-commons</module>
        <module>iotdb-core/confignode</module>
        <module>iotdb-connector/zeppelin-interpreter</module>
        <module>iotdb-client/client-py</module>
        <!--        <module>iotdb-client/compile-tools</module>-->
        <module>iotdb-client/client-cpp</module>
        <module>iotdb-core/metrics</module>
        <module>integration-test</module>
        <module>iotdb-core/consensus</module>
        <module>library-udf</module>
        <module>iotdb-api/udf-api</module>
        <module>iotdb-api/trigger-api</module>
        <module>iotdb-api/external-api</module>
        <module>iotdb-client/isession</module>
        <module>iotdb-core/mlnode</module>
        <module>iotdb-api/pipe-api</module>
    </modules>
    <!-- Properties Management -->
    <properties>
        <maven.compiler.source>1.8</maven.compiler.source>
        <maven.compiler.target>1.8</maven.compiler.target>
        <maven.assembly.version>3.1.0</maven.assembly.version>
        <scala.library.version>2.12</scala.library.version>
        <scala.version>2.12.10</scala.version>
        <hadoop2.version>2.10.1</hadoop2.version>
        <hive2.version>2.3.6</hive2.version>
        <junit.version>4.13.2</junit.version>
        <slf4j.version>1.7.12</slf4j.version>
        <logback.version>1.2.11</logback.version>
        <joda.version>2.9.9</joda.version>
        <spark.version>3.3.2</spark.version>
        <flink.version>1.14.6</flink.version>
        <common.io.version>2.11.0</common.io.version>
        <commons.collections4>4.4</commons.collections4>
        <!-- keep consistent with client-cpp/tools/thrift/pom.xml-->
        <thrift.version>0.14.1</thrift.version>
        <jackson.version>2.13.5</jackson.version>
        <disrupter.version>3.4.2</disrupter.version>
        <jackson.databind.version>2.13.4.2</jackson.databind.version>
        <antlr4.version>4.8-1</antlr4.version>
        <common.cli.version>1.3.1</common.cli.version>
        <common.codec.version>1.13</common.codec.version>
        <common.collections.version>3.2.2</common.collections.version>
        <common.lang3.version>3.9</common.lang3.version>
        <common.logging.version>1.1.3</common.logging.version>
        <common.pool2.version>2.11.1</common.pool2.version>
        <org.slf4j.version>1.7.36</org.slf4j.version>
        <guava.version>24.1.1</guava.version>
        <jline.version>3.21.0</jline.version>
        <jetty.version>9.4.51.v20230217</jetty.version>
        <dropwizard.metrics.version>4.2.7</dropwizard.metrics.version>
        <micrometer.metrics.version>1.6.2</micrometer.metrics.version>
        <javax.xml.bind.version>2.4.0-b180830.0359</javax.xml.bind.version>
        <felix.version>5.1.8</felix.version>
        <snappy.version>1.1.8.4</snappy.version>
        <zstd-jni.version>1.5.4-2</zstd-jni.version>
        <netty.version>4.1.94.Final</netty.version>
        <!-- URL of the ASF SonarQube server -->
        <sonar.host.url>https://sonarcloud.io</sonar.host.url>
        <sonar.organization>apache</sonar.organization>
        <!-- Exclude all generated code -->
        <sonar.exclusions>**/generated-sources</sonar.exclusions>
        <sonar.java.checkstyle.reportPaths>target/checkstyle-report.xml</sonar.java.checkstyle.reportPaths>
        <sonar.coverage.jacoco.xmlReportPaths>target/jacoco-merged-reports/jacoco.xml</sonar.coverage.jacoco.xmlReportPaths>
        <sonar.junit.reportPaths>target/surefire-reports,target/failsafe-reports</sonar.junit.reportPaths>
        <!-- By default, the argLine is empty-->
        <gson.version>2.8.9</gson.version>
        <argLine/>
        <!-- whether enable compiling the cpp client-->
        <client-cpp>false</client-cpp>
        <!-- disable enforcer by default-->
        <enforcer.skip>true</enforcer.skip>
        <spotless.version>2.27.1</spotless.version>
        <httpclient.version>4.5.14</httpclient.version>
        <httpcore.version>4.4.16</httpcore.version>
        <!-- for REST service -->
        <swagger.core.version>1.6.2</swagger.core.version>
        <servlet.api.version>2.5</servlet.api.version>
        <openapi.generator.version>5.0.1</openapi.generator.version>
        <!-- cli -->
        <progressbar.version>0.9.5</progressbar.version>
        <!-- zeppelin -->
        <zeppelin.version>0.9.0-preview2</zeppelin.version>
        <!-- for java 11-->
        <javax.annotation-api.version>1.3.2</javax.annotation-api.version>
        <log4j.version>1.2.24</log4j.version>
        <lz4-java.version>1.8.0</lz4-java.version>
        <mockito-core.version>2.23.4</mockito-core.version>
        <objenesis.version>3.2</objenesis.version>
        <powermock-core.version>2.0.9</powermock-core.version>
        <scalatest_2.12.version>3.2.14</scalatest_2.12.version>
        <io.airlift.units.version>1.6</io.airlift.units.version>
        <io.airlift.slice.version>0.41</io.airlift.slice.version>
        <dep.airlift.version>200</dep.airlift.version>
        <!-- do not upgrade this package unless we have to...
        Some experiments(https://github.com/jixuan1989/DependencyTest/blob/main/src/main/java/timecho/exp/JolTimeCost.java):
        jol v0.2, scan tsfile package and calculate the classes size, time cost: 600ms
        jol v0.4: time cost is 980ms,
        jol v0.14, time cost is 1600ms
        -->
        <jol-core.version>0.2</jol-core.version>
        <jackson-core-asl.version>1.9.13</jackson-core-asl.version>
        <mqtt-client.version>1.12</mqtt-client.version>
        <google.code.findbugs.jsr305.version>3.0.2</google.code.findbugs.jsr305.version>
        <jna.version>5.8.0</jna.version>
        <zookeeper.version>3.4.14</zookeeper.version>
        <commons-beanutils.version>1.9.4</commons-beanutils.version>
        <commons-compress.version>1.21</commons-compress.version>
        <error_prone_annotations.version>2.7.1</error_prone_annotations.version>
        <eclipse-collections.version>10.4.0</eclipse-collections.version>
        <awaitility.version>4.0.3</awaitility.version>
        <!-- JDK1.8 only support google java format 1.7-->
        <google.java.format.version>1.7</google.java.format.version>
        <!-- caffeine cache -->
        <caffeine>2.9.3</caffeine>
        <commons-csv.version>1.9.0</commons-csv.version>
        <JTransforms.version>3.1</JTransforms.version>
        <xz.version>1.9</xz.version>
        <!-- codegen -->
        <drill.freemarker.maven.plugin.version>1.17.0</drill.freemarker.maven.plugin.version>
        <codegen.phase>generate-sources</codegen.phase>
    </properties>
    <!--
        if we claim dependencies in dependencyManagement, then we do not claim
        their version in sub-project's pom, but we have to claim themselves again
        in sub-projects
    -->
    <dependencyManagement>
        <dependencies>
            <!--
                in the subprojects, you have to claim logback again, because maybe
                someone in your dependences uses log4j lib.
            -->
            <dependency>
                <groupId>ch.qos.logback</groupId>
                <artifactId>logback-classic</artifactId>
                <version>${logback.version}</version>
            </dependency>
            <dependency>
                <groupId>com.fasterxml.jackson.core</groupId>
                <artifactId>jackson-annotations</artifactId>
                <version>${jackson.version}</version>
            </dependency>
            <dependency>
                <groupId>com.fasterxml.jackson.core</groupId>
                <artifactId>jackson-core</artifactId>
                <version>${jackson.version}</version>
            </dependency>
            <dependency>
                <groupId>com.fasterxml.jackson.core</groupId>
                <artifactId>jackson-databind</artifactId>
                <version>${jackson.databind.version}</version>
            </dependency>
            <dependency>
                <groupId>com.fasterxml.jackson.module</groupId>
                <artifactId>jackson-module-paranamer</artifactId>
                <version>${jackson.version}</version>
            </dependency>
            <dependency>
                <groupId>com.fasterxml.jackson.module</groupId>
                <artifactId>jackson-module-scala_2.11</artifactId>
                <version>${jackson.version}</version>
            </dependency>
            <dependency>
                <groupId>com.google.guava</groupId>
                <artifactId>guava</artifactId>
                <version>[${guava.version},)</version>
            </dependency>
            <dependency>
                <groupId>com.lmax</groupId>
                <artifactId>disruptor</artifactId>
                <version>${disrupter.version}</version>
            </dependency>
            <dependency>
                <groupId>commons-cli</groupId>
                <artifactId>commons-cli</artifactId>
                <version>${common.cli.version}</version>
            </dependency>
            <dependency>
                <groupId>commons-codec</groupId>
                <artifactId>commons-codec</artifactId>
                <version>${common.codec.version}</version>
            </dependency>
            <dependency>
                <groupId>commons-collections</groupId>
                <artifactId>commons-collections</artifactId>
                <version>${common.collections.version}</version>
            </dependency>
            <dependency>
                <groupId>commons-io</groupId>
                <artifactId>commons-io</artifactId>
                <version>${common.io.version}</version>
            </dependency>
            <dependency>
                <groupId>commons-logging</groupId>
                <artifactId>commons-logging</artifactId>
                <version>${common.logging.version}</version>
            </dependency>
            <dependency>
                <groupId>io.netty</groupId>
                <artifactId>netty-all</artifactId>
                <version>${netty.version}</version>
            </dependency>
            <dependency>
                <groupId>io.netty</groupId>
                <artifactId>netty-buffer</artifactId>
                <version>${netty.version}</version>
            </dependency>
            <dependency>
                <groupId>io.netty</groupId>
                <artifactId>netty-common</artifactId>
                <version>${netty.version}</version>
            </dependency>
            <dependency>
                <groupId>javax.annotation</groupId>
                <artifactId>javax.annotation-api</artifactId>
                <version>${javax.annotation-api.version}</version>
            </dependency>
            <dependency>
                <groupId>javax.xml.bind</groupId>
                <artifactId>jaxb-api</artifactId>
                <version>${javax.xml.bind.version}</version>
            </dependency>
            <dependency>
                <groupId>org.jline</groupId>
                <artifactId>jline</artifactId>
                <version>${jline.version}</version>
            </dependency>
            <dependency>
                <groupId>junit</groupId>
                <artifactId>junit</artifactId>
                <version>${junit.version}</version>
            </dependency>
            <dependency>
                <groupId>ch.qos.reload4j</groupId>
                <artifactId>reload4j</artifactId>
                <version>${log4j.version}</version>
            </dependency>
            <dependency>
                <groupId>org.lz4</groupId>
                <artifactId>lz4-java</artifactId>
                <version>${lz4-java.version}</version>
            </dependency>
            <dependency>
                <groupId>org.eclipse.jetty</groupId>
                <artifactId>jetty-server</artifactId>
                <version>${jetty.version}</version>
            </dependency>
            <dependency>
                <groupId>org.eclipse.jetty</groupId>
                <artifactId>jetty-webapp</artifactId>
                <version>${jetty.version}</version>
            </dependency>
            <dependency>
                <groupId>me.tongfei</groupId>
                <artifactId>progressbar</artifactId>
                <version>${progressbar.version}</version>
                <exclusions>
                    <!-- This transitive dependency duplicates classes from jline:jline:jar:2.14.5:compile -->
                    <exclusion>
                        <groupId>org.fusesource.jansi</groupId>
                        <artifactId>jansi</artifactId>
                    </exclusion>
                </exclusions>
            </dependency>
            <dependency>
                <groupId>org.antlr</groupId>
                <artifactId>antlr4-runtime</artifactId>
                <version>${antlr4.version}</version>
            </dependency>
            <dependency>
                <groupId>org.apache.commons</groupId>
                <artifactId>commons-collections4</artifactId>
                <version>${commons.collections4}</version>
            </dependency>
            <dependency>
                <groupId>org.apache.commons</groupId>
                <artifactId>commons-lang3</artifactId>
                <version>${common.lang3.version}</version>
            </dependency>
            <dependency>
                <groupId>org.apache.commons</groupId>
                <artifactId>commons-pool2</artifactId>
                <version>${common.pool2.version}</version>
            </dependency>
            <dependency>
                <groupId>org.apache.hadoop</groupId>
                <artifactId>hadoop-client</artifactId>
                <version>${hadoop2.version}</version>
            </dependency>
            <dependency>
                <groupId>org.apache.hive</groupId>
                <artifactId>hive-serde</artifactId>
                <version>${hive2.version}</version>
            </dependency>
            <dependency>
                <groupId>org.apache.hive</groupId>
                <artifactId>hive-exec</artifactId>
                <version>${hive2.version}</version>
                <exclusions>
                    <exclusion>
                        <groupId>org.pentaho</groupId>
                        <artifactId>pentaho-aggdesigner-algorithm</artifactId>
                    </exclusion>
                </exclusions>
            </dependency>
            <dependency>
                <groupId>org.codehaus.jackson</groupId>
                <artifactId>jackson-core-asl</artifactId>
                <version>${jackson-core-asl.version}</version>
            </dependency>

            <dependency>
                <groupId>org.mockito</groupId>
                <artifactId>mockito-core</artifactId>
                <version>${mockito-core.version}</version>
            </dependency>
            <!-- for generate a class instance. (where to use it ?)-->
            <!--            <dependency>-->
            <!--                <groupId>org.objenesis</groupId>-->
            <!--                <artifactId>objenesis</artifactId>-->
            <!--                <version>${objenesis.version}</version>-->
            <!--            </dependency>-->
            <dependency>
                <groupId>org.powermock</groupId>
                <artifactId>powermock-core</artifactId>
                <version>${powermock-core.version}</version>
            </dependency>
            <dependency>
                <groupId>org.powermock</groupId>
                <artifactId>powermock-api-mockito2</artifactId>
                <version>${powermock-core.version}</version>
            </dependency>
            <dependency>
                <groupId>org.powermock</groupId>
                <artifactId>powermock-module-junit4</artifactId>
                <version>${powermock-core.version}</version>
            </dependency>
            <dependency>
                <groupId>org.scalatest</groupId>
                <artifactId>scalatest_2.12</artifactId>
                <version>${scalatest_2.12.version}</version>
            </dependency>
            <dependency>
                <groupId>org.slf4j</groupId>
                <artifactId>jcl-over-slf4j</artifactId>
                <version>${org.slf4j.version}</version>
            </dependency>
            <dependency>
                <groupId>org.slf4j</groupId>
                <artifactId>jul-to-slf4j</artifactId>
                <version>${org.slf4j.version}</version>
            </dependency>
            <dependency>
                <groupId>org.slf4j</groupId>
                <artifactId>slf4j-api</artifactId>
                <version>${org.slf4j.version}</version>
            </dependency>
            <dependency>
                <groupId>org.slf4j</groupId>
                <artifactId>slf4j-reload4j</artifactId>
                <version>${org.slf4j.version}</version>
            </dependency>
            <dependency>
                <groupId>org.xerial.snappy</groupId>
                <artifactId>snappy-java</artifactId>
                <version>${snappy.version}</version>
            </dependency>
            <dependency>
                <groupId>com.github.luben</groupId>
                <artifactId>zstd-jni</artifactId>
                <version>${zstd-jni.version}</version>
            </dependency>
            <dependency>
                <groupId>org.tukaani</groupId>
                <artifactId>xz</artifactId>
                <version>${xz.version}</version>
                <scope>compile</scope>
            </dependency>
            <dependency>
                <groupId>org.apache.thrift</groupId>
                <artifactId>libthrift</artifactId>
                <version>${thrift.version}</version>
                <exclusions>
                    <exclusion>
                        <groupId>org.apache.httpcomponents</groupId>
                        <artifactId>httpclient</artifactId>
                    </exclusion>
                    <exclusion>
                        <groupId>org.apache.httpcomponents</groupId>
                        <artifactId>httpcore</artifactId>
                    </exclusion>
                    <exclusion>
                        <groupId>org.apache.tomcat.embed</groupId>
                        <artifactId>tomcat-embed-core</artifactId>
                    </exclusion>
                </exclusions>
            </dependency>
            <dependency>
                <groupId>io.airlift</groupId>
                <artifactId>units</artifactId>
                <version>${io.airlift.units.version}</version>
            </dependency>
            <dependency>
                <groupId>io.airlift</groupId>
                <artifactId>slice</artifactId>
                <version>${io.airlift.slice.version}</version>
            </dependency>
            <dependency>
                <groupId>io.airlift</groupId>
                <artifactId>stats</artifactId>
                <version>${dep.airlift.version}</version>
            </dependency>
            <dependency>
                <groupId>io.airlift</groupId>
                <artifactId>concurrent</artifactId>
                <version>${dep.airlift.version}</version>
            </dependency>
            <dependency>
                <groupId>org.openjdk.jol</groupId>
                <artifactId>jol-core</artifactId>
                <version>${jol-core.version}</version>
            </dependency>
            <dependency>
                <groupId>org.fusesource.mqtt-client</groupId>
                <artifactId>mqtt-client</artifactId>
                <version>${mqtt-client.version}</version>
            </dependency>
            <!-- many dependencies (hadoop, spark, hive, flink) use findbugs but with different version...-->
            <dependency>
                <groupId>com.google.code.findbugs</groupId>
                <artifactId>jsr305</artifactId>
                <!-- spark uses the lastest version than hive, flink and hadoop-->
                <version>${google.code.findbugs.jsr305.version}</version>
            </dependency>
            <dependency>
                <groupId>com.google.code.gson</groupId>
                <artifactId>gson</artifactId>
                <version>${gson.version}</version>
            </dependency>
            <!-- for cli and test container -->
            <dependency>
                <groupId>net.java.dev.jna</groupId>
                <artifactId>jna</artifactId>
                <version>${jna.version}</version>
            </dependency>
            <!-- for hadoop connector -->
            <dependency>
                <groupId>org.apache.zookeeper</groupId>
                <artifactId>zookeeper</artifactId>
                <version>${zookeeper.version}</version>
            </dependency>
            <dependency>
                <groupId>commons-beanutils</groupId>
                <artifactId>commons-beanutils</artifactId>
                <version>${commons-beanutils.version}</version>
            </dependency>
            <!-- for test-container and hadoop conflict-->
            <dependency>
                <groupId>org.apache.commons</groupId>
                <artifactId>commons-compress</artifactId>
                <version>${commons-compress.version}</version>
            </dependency>
            <!-- for spark-iotdb-connector and hadoop connector conflict -->
            <dependency>
                <groupId>org.apache.httpcomponents</groupId>
                <artifactId>httpclient</artifactId>
                <version>${httpclient.version}</version>
            </dependency>
            <!-- for spark-iotdb conflict -->
            <dependency>
                <groupId>com.google.errorprone</groupId>
                <artifactId>error_prone_annotations</artifactId>
                <version>${error_prone_annotations.version}</version>
            </dependency>
            <dependency>
                <groupId>org.apache.httpcomponents</groupId>
                <artifactId>httpcore</artifactId>
                <version>${httpcore.version}</version>
            </dependency>
            <!-- for hive connector-->
            <dependency>
                <groupId>com.github.ben-manes.caffeine</groupId>
                <artifactId>caffeine</artifactId>
                <version>${caffeine}</version>
            </dependency>
            <dependency>
                <groupId>org.awaitility</groupId>
                <artifactId>awaitility</artifactId>
                <version>${awaitility.version}</version>
            </dependency>
            <dependency>
                <groupId>org.apache.commons</groupId>
                <artifactId>commons-csv</artifactId>
                <version>${commons-csv.version}</version>
            </dependency>
            <dependency>
                <groupId>com.github.wendykierp</groupId>
                <artifactId>JTransforms</artifactId>
                <version>${JTransforms.version}</version>
            </dependency>
        </dependencies>
    </dependencyManagement>
    <dependencies>
        <dependency>
            <groupId>ch.qos.logback</groupId>
            <artifactId>logback-classic</artifactId>
        </dependency>
        <dependency>
            <groupId>org.slf4j</groupId>
            <artifactId>slf4j-api</artifactId>
        </dependency>
        <dependency>
            <groupId>junit</groupId>
            <artifactId>junit</artifactId>
            <scope>test</scope>
        </dependency>
        <dependency>
            <groupId>org.apache.commons</groupId>
            <artifactId>commons-jexl3</artifactId>
            <version>3.2.1</version>
        </dependency>
    </dependencies>
    <build>
        <pluginManagement>
            <plugins>
                <!-- using `mvn -N versions:update-child-modules` can update the version
                of child modules to what their parent claims -->
                <plugin>
                    <groupId>org.codehaus.mojo</groupId>
                    <artifactId>versions-maven-plugin</artifactId>
                    <version>2.3</version>
                    <configuration>
                        <generateBackupPoms>false</generateBackupPoms>
                    </configuration>
                </plugin>
                <plugin>
                    <groupId>org.apache.maven.plugins</groupId>
                    <artifactId>maven-javadoc-plugin</artifactId>
                    <configuration>
                        <excludePackageNames>*thrift*</excludePackageNames>
                        <!--
                          This will suppress the generation of a hidden timestamp at the top of each generated html page
                          and hopefully let the site generation nod to too big updates every time.
                        -->
                        <notimestamp>true</notimestamp>
                        <!--Don't fail the build, just because there were issues in the JavaDoc generation.-->
                        <failOnError>false</failOnError>
                    </configuration>
                </plugin>
                <!--
                  We need to increase the memory available to tests as we were
                  getting out-of-memory errors when building on windows machines.
                -->
                <plugin>
                    <groupId>org.apache.maven.plugins</groupId>
                    <artifactId>maven-surefire-plugin</artifactId>
                    <configuration>
                        <argLine>${argLine} -Xmx1024m</argLine>
                    </configuration>
                </plugin>
                <!--
                    Plugin for doing the code analysis.
                -->
                <plugin>
                    <groupId>org.sonarsource.scanner.maven</groupId>
                    <artifactId>sonar-maven-plugin</artifactId>
                    <version>3.6.1.1688</version>
                </plugin>
                <plugin>
                    <groupId>org.apache.rat</groupId>
                    <artifactId>apache-rat-plugin</artifactId>
                    <configuration>
                        <consoleOutput>true</consoleOutput>
                        <excludes>
                            <!-- Git related files -->
                            <exclude>**/.git/**</exclude>
                            <exclude>**/.mvn/**</exclude>
                            <exclude>**/.gitignore</exclude>
                            <exclude>**/.gitmodules</exclude>
                            <exclude>**/.git-blame-ignore-revs</exclude>
                            <!-- Maven related files -->
                            <exclude>**/target/**</exclude>
                            <!-- Eclipse related files -->
                            <exclude>**/.project</exclude>
                            <exclude>**/.settings/**</exclude>
                            <exclude>**/.classpath</exclude>
                            <!-- IntelliJ related files -->
                            <exclude>**/.idea/**</exclude>
                            <exclude>**/*.iml</exclude>
                            <!-- Runtime log -->
                            <exclude>**/*.log</exclude>
                            <!-- Exclude CVS files -->
                            <exclude>**/*.cvs</exclude>
                            <!-- licenses -->
                            <exclude>licenses/*</exclude>
                            <!-- only for Travis CI with WinOS-->
                            <exclude>hadoopbin</exclude>
                            <exclude>windowssystem32</exclude>
                            <!-- generated by Github -->
                            <exclude>**/.github/**</exclude>
                            <!-- figures -->
                            <exclude>**/.eps</exclude>
                            <exclude>**/.png</exclude>
                            <exclude>**/.jpg</exclude>
                            <exclude>**/.jpeg</exclude>
                            <!--Generated by Apache Release -->
                            <exclude>local-snapshots-dir/**</exclude>
                            <!-- JSON can't contain comments and therefore no Apache header -->
                            <exclude>*.json</exclude>
                            <!-- visualization plans -->
                            <exclude>**/*.plan</exclude>
                            <exclude>**/NOTICE-binary</exclude>
                            <exclude>**/LICENSE-binary</exclude>
                            <!-- json does not support comments-->
                            <exclude>**/*.json</exclude>
                            <!-- the zeppelin export file format-->
                            <exclude>**/*.zpln</exclude>
                            <!-- exclude go.mod, go.sum and rpc/* in iotdb-client-go submodule-->
                            <exclude>**/go.mod</exclude>
                            <exclude>**/go.sum</exclude>
                            <exclude>client-go/rpc/*</exclude>
                            <!-- python -->
                            <exclude>.pytest_cache/**</exclude>
                            <exclude>venv/**</exclude>
                            <exclude>apache_iotdb.egg-info/**</exclude>
                            <exclude>**/iotdb/thrift/__init__.py</exclude>
                            <exclude>**/iotdb/thrift/rpc/__init__.py</exclude>
                            <exclude>**/iotdb/thrift/common/__init__.py</exclude>
                            <!-- Java SPI uses files in resources/META-INF/services-->
                            <exclude>**/resources/META-INF/services/**</exclude>
                            <!-- grafana plugin -->
                            <exclude>**/yarn.lock</exclude>
                            <!-- site-->
                            <exclude>**/redirects</exclude>
                            <exclude>**/.eslintignore</exclude>
                            <exclude>**/palette.styl</exclude>
                            <exclude>**/RightMenu.vue</exclude>
                            <exclude>**/pnpm-lock.yaml</exclude>
                        </excludes>
                    </configuration>
                </plugin>
                <plugin>
                    <groupId>com.diffplug.spotless</groupId>
                    <artifactId>spotless-maven-plugin</artifactId>
                    <version>${spotless.version}</version>
                    <configuration>
                        <java>
                            <googleJavaFormat>
                                <version>${google.java.format.version}</version>
                                <style>GOOGLE</style>
                            </googleJavaFormat>
                            <importOrder>
                                <order>org.apache.iotdb,,javax,java,\#</order>
                            </importOrder>
                            <removeUnusedImports/>
                        </java>
                        <lineEndings>UNIX</lineEndings>
                    </configuration>
                    <executions>
                        <execution>
                            <id>spotless-check</id>
                            <phase>validate</phase>
                            <goals>
                                <goal>check</goal>
                            </goals>
                        </execution>
                    </executions>
                </plugin>
<<<<<<< HEAD
=======
                <plugin>
                    <groupId>com.googlecode.maven-download-plugin</groupId>
                    <artifactId>download-maven-plugin</artifactId>
                    <version>1.6.8</version>
                </plugin>
                <plugin>
                    <groupId>com.googlecode.cmake-maven-project</groupId>
                    <artifactId>cmake-maven-plugin</artifactId>
                    <version>3.26.3-b1</version>
                </plugin>
                <plugin>
                    <groupId>org.apache.maven.plugins</groupId>
                    <artifactId>maven-jar-plugin</artifactId>
                    <version>3.3.0</version>
                </plugin>
>>>>>>> 3e9ddc77
            </plugins>
        </pluginManagement>
        <plugins>
            <plugin>
                <groupId>org.eluder.coveralls</groupId>
                <artifactId>coveralls-maven-plugin</artifactId>
                <version>4.3.0</version>
                <configuration>
                    <jacocoReports>
                        <jacocoReport>code-coverage/target/jacoco-merged-reports/jacoco.xml</jacocoReport>
                    </jacocoReports>
                    <sourceEncoding>UTF-8</sourceEncoding>
                    <sourceDirectories>
                        <!-- put all source folders not in src/main/java here-->
                        <sourceDirectory>iotdb-core/antlr/target/generated-sources/antlr4</sourceDirectory>
                        <sourceDirectory>iotdb-protocol/thrift/target/generated-sources/thrift</sourceDirectory>
                        <sourceDirectory>iotdb-protocol/thrift-commons/target/generated-sources/thrift</sourceDirectory>
                        <sourceDirectory>iotdb-protocol/thrift-confignode/target/generated-sources/thrift</sourceDirectory>
                        <sourceDirectory>iotdb-protocol/thrift-iot-consensus/target/generated-sources/thrift</sourceDirectory>
                        <sourceDirectory>iotdb-protocol/openapi/target/generated-sources/java/src/gen/java</sourceDirectory>
                        <sourceDirectory>iotdb-protocol/openapi/target/generated-sources/java/src/main/java</sourceDirectory>
                        <sourceDirectory>iotdb-core/datanode/target/generated-sources/freemarker/</sourceDirectory>
                        <sourceDirectory>iotdb-connector/spark-iotdb-connector/src/main/scala</sourceDirectory>
                        <sourceDirectory>iotdb-connector/spark-tsfile/src/main/scala</sourceDirectory>
                    </sourceDirectories>
                </configuration>
                <!-- JDK11 removes the following libs. We have to add them-->
                <dependencies>
                    <dependency>
                        <groupId>javax.xml.bind</groupId>
                        <artifactId>jaxb-api</artifactId>
                        <version>2.4.0-b180830.0359</version>
                    </dependency>
                    <dependency>
                        <groupId>com.sun.xml.bind</groupId>
                        <artifactId>jaxb-core</artifactId>
                        <version>2.3.0</version>
                    </dependency>
                    <dependency>
                        <groupId>com.sun.xml.bind</groupId>
                        <artifactId>jaxb-impl</artifactId>
                        <version>2.3.6</version>
                    </dependency>
                </dependencies>
            </plugin>
            <!--
                      Strange things usually happen if you run with a too low Java version.
                      This plugin not only checks the minimum java version of 1.8, but also
                      checks all dependencies (and transitive dependencies) for reported CVEs.
                    -->
            <plugin>
                <groupId>org.apache.maven.plugins</groupId>
                <artifactId>maven-enforcer-plugin</artifactId>
                <version>3.0.0-M2</version>
                <!--$NO-MVN-MAN-VER$-->
                <executions>
                    <!-- Ensure we're not mixing dependency versions -->
                    <execution>
                        <id>enforce-version-convergence</id>
                        <phase>validate</phase>
                        <configuration>
                            <rules>
                                <dependencyConvergence/>
                            </rules>
                        </configuration>
                        <goals>
                            <goal>enforce</goal>
                        </goals>
                    </execution>
                    <!--
                        Fails the build if classes are included from multiple
                        artifacts and these are not identical.
                    -->
                    <!--execution>
                        <id>enforce-ban-duplicate-classes</id>
                        <goals>
                            <goal>enforce</goal>
                        </goals>
                        <configuration>
                            <rules>
                                <banDuplicateClasses>
                                    <scopes>
                                        <scope>compile</scope>
                                        <scope>provided</scope>
                                    </scopes>
                                    <findAllDuplicates>true</findAllDuplicates>
                                    <ignoreWhenIdentical>true</ignoreWhenIdentical>
                                </banDuplicateClasses>
                            </rules>
                            <fail>true</fail>
                        </configuration>
                    </execution-->
                    <!-- Make sure no dependencies are used for which known vulnerabilities exist. -->
                    <execution>
                        <id>vulnerability-checks</id>
                        <phase>validate</phase>
                        <goals>
                            <goal>enforce</goal>
                        </goals>
                        <configuration>
                            <!-- Just generate warnings for now -->
                            <fail>false</fail>
                            <rules>
                                <requireJavaVersion>
                                    <version>1.8.0</version>
                                </requireJavaVersion>
                                <!-- Disabled for now as it breaks the ability to build single modules -->
                                <!--reactorModuleConvergence/-->
                                <banVulnerable implementation="org.sonatype.ossindex.maven.enforcer.BanVulnerableDependencies"/>
                            </rules>
                        </configuration>
                    </execution>
                </executions>
                <dependencies>
                    <dependency>
                        <groupId>org.sonatype.ossindex.maven</groupId>
                        <artifactId>ossindex-maven-enforcer-rules</artifactId>
                        <version>1.0.0</version>
                    </dependency>
                    <dependency>
                        <groupId>org.codehaus.mojo</groupId>
                        <artifactId>extra-enforcer-rules</artifactId>
                        <version>1.4</version>
                    </dependency>
                </dependencies>
            </plugin>
            <!--
              Even if Maven transitively pulls in dependencies, relying on these can
              quite often cause hard to find problems. So it's a good practice to make
              sure everything directly required is also directly added as a dependency.
              On the other side adding unused dependency only over-complicates the
              the dependency graph, so the maven-dependency-plugin checks we depend on
              what we need and only that and that runtime dependencies are correctly
              imported with runtime scope.
            -->
            <plugin>
                <groupId>org.apache.maven.plugins</groupId>
                <artifactId>maven-dependency-plugin</artifactId>
                <executions>
                    <execution>
                        <id>check-dependencies</id>
                        <phase>verify</phase>
                        <goals>
                            <goal>analyze-only</goal>
                        </goals>
                        <configuration>
                            <failOnWarning>false</failOnWarning>
                        </configuration>
                    </execution>
                </executions>
            </plugin>
            <plugin>
                <groupId>net.revelc.code.formatter</groupId>
                <artifactId>formatter-maven-plugin</artifactId>
                <version>2.8.1</version>
            </plugin>
            <!--for code style check -->
            <plugin>
                <groupId>org.apache.maven.plugins</groupId>
                <artifactId>maven-checkstyle-plugin</artifactId>
                <version>3.1.2</version>
                <dependencies>
                    <dependency>
                        <groupId>com.puppycrawl.tools</groupId>
                        <artifactId>checkstyle</artifactId>
                        <version>8.45.1</version>
                    </dependency>
                </dependencies>
                <executions>
                    <execution>
                        <id>validate</id>
                        <phase>validate</phase>
                        <goals>
                            <goal>check</goal>
                        </goals>
                        <configuration>
                            <outputFile>target/checkstyle-report.xml</outputFile>
                            <configLocation>checkstyle.xml</configLocation>
                        </configuration>
                    </execution>
                </executions>
                <configuration>
                    <configLocation>checkstyle.xml</configLocation>
                    <includeTestSourceDirectory>true</includeTestSourceDirectory>
                </configuration>
            </plugin>
            <!--
              Check if all files contain Apache headers in them.
              Ignore this plugin, we use license-maven-plugin to check apache header.
            -->
            <plugin>
                <groupId>org.apache.rat</groupId>
                <artifactId>apache-rat-plugin</artifactId>
                <executions>
                    <execution>
                        <id>license-check</id>
                        <phase>verify</phase>
                        <goals>
                            <goal>check</goal>
                        </goals>
                    </execution>
                </executions>
            </plugin>
            <plugin>
                <groupId>au.com.acegi</groupId>
                <artifactId>xml-format-maven-plugin</artifactId>
                <version>3.0.7</version>
                <executions>
                    <execution>
                        <id>xml-format</id>
                        <phase>compile</phase>
                        <goals>
                            <goal>xml-format</goal>
                        </goals>
                        <configuration>
                            <!-- configure your formatting preferences here (see link below) -->
                            <indentSize>4</indentSize>
                            <excludes>
                                <exclude>**/target/**</exclude>
                                <exclude>**/checkstyle.xml</exclude>
                                <exclude>**/import-control.xml</exclude>
                            </excludes>
                        </configuration>
                    </execution>
                </executions>
            </plugin>
            <!--
              Generate the legally required text files in the jars
            -->
            <plugin>
                <groupId>org.apache.maven.plugins</groupId>
                <artifactId>maven-remote-resources-plugin</artifactId>
                <executions>
                    <execution>
                        <id>process-resource-bundles</id>
                        <goals>
                            <goal>process</goal>
                        </goals>
                        <configuration>
                            <resourceBundles>
                                <!-- Will generate META-INF/{DEPENDENCIES,LICENSE,NOTICE} -->
                                <resourceBundle>org.apache:apache-jar-resource-bundle:1.4</resourceBundle>
                            </resourceBundles>
                            <!-- Content in this directory will be appended to generated resources -->
                            <appendedResourcesDirectory>${basedir}/src/remote-resources</appendedResourcesDirectory>
                        </configuration>
                    </execution>
                </executions>
            </plugin>
            <plugin>
                <!-- Separates the unit tests from the integration tests. -->
                <groupId>org.apache.maven.plugins</groupId>
                <artifactId>maven-surefire-plugin</artifactId>
                <executions>
                    <execution>
                        <id>unit-tests</id>
                        <phase>test</phase>
                        <goals>
                            <goal>test</goal>
                        </goals>
                        <configuration>
                            <includes>
                                <!-- Include unit tests within integration-test phase. -->
                                <include>src/test/**/*Test.java</include>
                            </includes>
                            <excludes>
                                <!-- Exclude integration tests within (unit) test phase. -->
                                <exclude>src/test/**/*IT.java</exclude>
                            </excludes>
                        </configuration>
                    </execution>
                    <execution>
                        <id>integration-tests</id>
                        <phase>integration-test</phase>
                        <goals>
                            <goal>test</goal>
                        </goals>
                        <configuration>
                            <includes>
                                <!-- Include integration tests within integration-test phase. -->
                                <include>src/test/**/*IT.java</include>
                            </includes>
                            <excludes>
                                <!-- Exclude unit tests within (unit) test phase. -->
                                <exclude>src/test/**/*Test.java</exclude>
                            </excludes>
                        </configuration>
                    </execution>
                </executions>
            </plugin>
            <!-- Also package the sources as jar -->
            <plugin>
                <groupId>org.apache.maven.plugins</groupId>
                <artifactId>maven-source-plugin</artifactId>
                <version>3.2.0</version>
                <executions>
                    <execution>
                        <id>create-source-package</id>
                        <phase>package</phase>
                        <goals>
                            <goal>jar</goal>
                        </goals>
                    </execution>
                </executions>
            </plugin>
        </plugins>
    </build>
    <profiles>
        <!-- spotless is too slow, so we put it into a profile to skip it if needed -->
        <profile>
            <id>spotless</id>
            <activation>
                <!-- activeByDefault does not take effect-->
                <file>
                    <exists>.</exists>
                </file>
            </activation>
            <build>
                <plugins>
                    <plugin>
                        <groupId>com.diffplug.spotless</groupId>
                        <artifactId>spotless-maven-plugin</artifactId>
                    </plugin>
                </plugins>
            </build>
        </profile>
        <!--
          A set of profiles defining the different properties needed to download and run thrift
          They are automatically activated depending on the OS you are using.
        -->
        <profile>
            <id>windows</id>
            <activation>
                <os>
                    <family>windows</family>
                </os>
            </activation>
            <properties>
                <os.classifier>windows-x86_64</os.classifier>
                <thrift.download-url>http://archive.apache.org/dist/thrift/${thrift.version}/thrift-${thrift.version}.exe</thrift.download-url>
                <thrift.executable>thrift-${thrift.version}-win-x86_64.exe</thrift.executable>
                <thrift.skip-making-executable>true</thrift.skip-making-executable>
                <thrift.exec-cmd.executable>echo</thrift.exec-cmd.executable>
                <thrift.exec-cmd.args>"Do nothing"</thrift.exec-cmd.args>
            </properties>
        </profile>
        <!-- Has to be listed before "mac" as it seems a mac is both "mac" and "unix" -->
        <profile>
            <id>unix</id>
            <activation>
                <os>
                    <family>unix</family>
                </os>
            </activation>
            <properties>
                <os.classifier>linux-x86_64</os.classifier>
                <thrift.download-url>https://gitbox.apache.org/repos/asf?p=iotdb-bin-resources.git;a=blob_plain;f=compile-tools/thrift-0.14-ubuntu;hb=HEAD</thrift.download-url>
                <thrift.executable>thrift_0.14.1_linux</thrift.executable>
                <thrift.skip-making-executable>false</thrift.skip-making-executable>
                <thrift.exec-cmd.executable>chmod</thrift.exec-cmd.executable>
                <thrift.exec-cmd.args>+x ${project.build.directory}/tools/${thrift.executable}</thrift.exec-cmd.args>
            </properties>
        </profile>
        <profile>
            <id>mac</id>
            <activation>
                <os>
                    <family>mac</family>
                </os>
            </activation>
            <properties>
                <os.classifier>mac-x86_64</os.classifier>
                <thrift.download-url>https://gitbox.apache.org/repos/asf?p=iotdb-bin-resources.git;a=blob_plain;f=compile-tools/thrift-0.14-MacOS;hb=HEAD</thrift.download-url>
                <thrift.executable>thrift_0.14.1_mac</thrift.executable>
                <thrift.skip-making-executable>false</thrift.skip-making-executable>
                <thrift.exec-cmd.executable>chmod</thrift.exec-cmd.executable>
                <thrift.exec-cmd.args>+x ${project.build.directory}/tools/${thrift.executable}</thrift.exec-cmd.args>
            </properties>
        </profile>
        <!-- Some APIs were removed in Java 11, so we need to add replacements -->
        <profile>
            <id>java-11-and-above</id>
            <activation>
                <!-- This needs to be updated as soon as Java 20 is shipped -->
                <jdk>[11,20)</jdk>
            </activation>
            <properties>
                <maven.compiler.release>8</maven.compiler.release>
                <!-- change to 1.15.0 will modify many codes (all are javadocs), we change it to 1.15.0
                until: iotdb decides to do not support jdk8-->
                <google.java.format.version>1.7</google.java.format.version>
            </properties>
            <dependencies>
                <!-- for jdk-11 -->
                <dependency>
                    <groupId>javax.annotation</groupId>
                    <artifactId>javax.annotation-api</artifactId>
                </dependency>
                <dependency>
                    <groupId>javax.xml.bind</groupId>
                    <artifactId>jaxb-api</artifactId>
                </dependency>
            </dependencies>
        </profile>
        <!-- Add argLine for Java 16 and above, due to [JEP 396: Strongly Encapsulate JDK Internals by Default]
          (https://openjdk.java.net/jeps/396) -->
        <profile>
            <id>java-16-and-above</id>
            <activation>
                <!-- This needs to be updated as soon as Java 20 is shipped -->
                <jdk>[16,20)</jdk>
            </activation>
            <properties>
                <maven.compiler.release>8</maven.compiler.release>
                <argLine>--illegal-access=permit --add-opens=java.base/java.util.concurrent=ALL-UNNAMED --add-opens=java.base/java.lang=ALL-UNNAMED --add-opens=java.base/java.util=ALL-UNNAMED --add-opens=java.base/java.nio=ALL-UNNAMED --add-opens=java.base/java.io=ALL-UNNAMED --add-opens=java.base/java.net=ALL-UNNAMED --add-exports=jdk.compiler/com.sun.tools.javac.util=ALL-UNNAMED --add-exports=jdk.compiler/com.sun.tools.javac.api=ALL-UNNAMED --add-exports=jdk.compiler/com.sun.tools.javac.file=ALL-UNNAMED --add-exports=jdk.compiler/com.sun.tools.javac.parser=ALL-UNNAMED --add-exports=jdk.compiler/com.sun.tools.javac.tree=ALL-UNNAMED</argLine>
            </properties>
        </profile>
        <!--
          Self activating profile, that activates itself as soon as a "src/main/thrift" directory is found.
          The different plugins here download the thrift executable matching the current os, make that
          executable (on mac and unix/linux) and run the code generation.

          Note to the Download: The download-maven-plugin checks if a resource is previously downloaded
          and only downloads each file once. It caches downloaded files in:
          {maven local repo}/.cache/download-maven-plugin
        -->
        <profile>
            <id>thrift-generation</id>
            <activation>
                <file>
                    <exists>src/main/thrift</exists>
                </file>
            </activation>
            <properties>
                <thrift.exec.absolute.path>${project.build.directory}/tools/${thrift.executable}</thrift.exec.absolute.path>
            </properties>
            <build>
                <plugins>
                    <plugin>
                        <groupId>com.googlecode.maven-download-plugin</groupId>
                        <artifactId>download-maven-plugin</artifactId>
                        <version>1.6.7</version>
                        <executions>
                            <execution>
                                <id>get-thrift-executable</id>
                                <phase>generate-sources</phase>
                                <goals>
                                    <goal>wget</goal>
                                </goals>
                                <configuration>
                                    <url>${thrift.download-url}</url>
                                    <outputDirectory>${project.build.directory}/tools</outputDirectory>
                                    <outputFileName>${thrift.executable}</outputFileName>
                                </configuration>
                            </execution>
                        </executions>
                    </plugin>
                    <plugin>
                        <groupId>org.codehaus.mojo</groupId>
                        <artifactId>exec-maven-plugin</artifactId>
                        <version>1.6.0</version>
                        <executions>
                            <execution>
                                <id>make-thrift-executable-executable</id>
                                <phase>generate-sources</phase>
                                <goals>
                                    <goal>exec</goal>
                                </goals>
                                <configuration>
                                    <skip>${thrift.skip-making-executable}</skip>
                                    <executable>${thrift.exec-cmd.executable}</executable>
                                    <commandlineArgs>${thrift.exec-cmd.args}</commandlineArgs>
                                </configuration>
                            </execution>
                        </executions>
                    </plugin>
                    <plugin>
                        <groupId>org.apache.thrift.tools</groupId>
                        <artifactId>maven-thrift-plugin</artifactId>
                        <version>0.1.11</version>
                        <executions>
                            <execution>
                                <id>generate-thrift-sources-java</id>
                                <phase>generate-sources</phase>
                                <goals>
                                    <goal>compile</goal>
                                </goals>
                                <configuration>
                                    <generator>java</generator>
                                    <thriftExecutable>${thrift.exec.absolute.path}</thriftExecutable>
                                    <thriftSourceRoot>${basedir}/src/main/thrift</thriftSourceRoot>
                                </configuration>
                            </execution>
                            <execution>
                                <id>generate-thrift-sources-python</id>
                                <phase>generate-sources</phase>
                                <goals>
                                    <goal>compile</goal>
                                </goals>
                                <configuration>
                                    <generator>py</generator>
                                    <thriftExecutable>${thrift.exec.absolute.path}</thriftExecutable>
                                    <thriftSourceRoot>${basedir}/src/main/thrift</thriftSourceRoot>
                                    <includes>**/common.thrift,**/client.thrift,**/datanode.thrift,**/confignode.thrift,**/mlnode.thrift</includes>
                                    <outputDirectory>${project.build.directory}/generated-sources-python/</outputDirectory>
                                </configuration>
                            </execution>
                            <execution>
                                <id>generate-thrift-sources-go</id>
                                <phase>generate-sources</phase>
                                <goals>
                                    <goal>compile</goal>
                                </goals>
                                <configuration>
                                    <generator>go</generator>
                                    <thriftExecutable>${thrift.exec.absolute.path}</thriftExecutable>
                                    <thriftSourceRoot>${basedir}/src/main/thrift</thriftSourceRoot>
                                    <includes>**/common.thrift,**/client.thrift</includes>
                                    <outputDirectory>${project.build.directory}/generated-sources-go</outputDirectory>
                                </configuration>
                            </execution>
                        </executions>
                    </plugin>
                </plugins>
            </build>
        </profile>
        <!-- Make sure the source assembly has the right name -->
        <profile>
            <id>apache-release</id>
            <build>
                <plugins>
                    <plugin>
                        <groupId>org.apache.maven.plugins</groupId>
                        <artifactId>maven-assembly-plugin</artifactId>
                        <version>${maven.assembly.version}</version>
                        <executions>
                            <execution>
                                <id>source-release-assembly</id>
                                <phase>package</phase>
                                <goals>
                                    <goal>single</goal>
                                </goals>
                                <!-- heads up: combine.self in the following is highlighted
                                    as an error in Eclipse's xml editor view.
                                    Just ignore that.
                                    See  https://issues.apache.org/jira/browse/MNG-5454  sigh.
                                 -->
                                <configuration combine.self="append">
                                    <finalName>apache-iotdb-${project.version}</finalName>
                                    <archive>
                                        <manifest>
                                            <addDefaultImplementationEntries>true</addDefaultImplementationEntries>
                                            <addDefaultSpecificationEntries>true</addDefaultSpecificationEntries>
                                        </manifest>
                                    </archive>
                                </configuration>
                            </execution>
                        </executions>
                    </plugin>
                    <!--
                      Create SHA512 checksum files for the release artifacts.
                    -->
                    <plugin>
                        <groupId>net.nicoulaj.maven.plugins</groupId>
                        <artifactId>checksum-maven-plugin</artifactId>
                        <version>1.8</version>
                        <executions>
                            <execution>
                                <id>sign-source-release</id>
                                <phase>package</phase>
                                <goals>
                                    <goal>files</goal>
                                </goals>
                                <configuration>
                                    <algorithms>
                                        <algorithm>SHA-512</algorithm>
                                    </algorithms>
                                    <fileSets>
                                        <fileSet>
                                            <directory>${project.build.directory}</directory>
                                            <includes>
                                                <include>apache-iotdb-${project.version}-source-release.zip</include>
                                            </includes>
                                        </fileSet>
                                    </fileSets>
                                </configuration>
                            </execution>
                        </executions>
                    </plugin>
                </plugins>
            </build>
        </profile>
        <!-- enable site-->
        <!-- use `mvn package -P site -pl site` to compile the site module only -->
        <profile>
            <id>site</id>
            <modules>
                <module>site</module>
            </modules>
        </profile>
        <!-- code coverage for ut and it, and then merge them together.-->
        <profile>
            <id>code-coverage</id>
            <modules>
                <module>code-coverage</module>
            </modules>
            <build>
                <plugins>
                    <!-- Jacoco is a code coverage analysis plugin when tests run.
                    (not a static code analysis tool)-->
                    <plugin>
                        <groupId>org.jacoco</groupId>
                        <artifactId>jacoco-maven-plugin</artifactId>
                        <version>0.8.7</version>
                        <configuration>
                            <excludes>
                                <exclude>org/apache/iotdb/service/sync/thrift/*</exclude>
                                <exclude>org/apache/iotdb/service/rpc/thrift/*</exclude>
                                <exclude>org/apache/iotdb/db/qp/sql/*</exclude>
                            </excludes>
                            <rules>
                                <rule implementation="org.jacoco.maven.RuleConfiguration">
                                    <element>BUNDLE</element>
                                    <limits>　　
                                        <!-- Cover methodes >=30%. (the plugin does not support
                                        ignore getter and setter and toString etc..) -->
                                        <limit implementation="org.jacoco.report.check.Limit">
                                            <counter>METHOD</counter>
                                            <value>COVEREDRATIO</value>
                                            <minimum>0.00</minimum>
                                        </limit>
                                        <!-- if-else, swtich etc.. >=70% -->
                                        <limit implementation="org.jacoco.report.check.Limit">
                                            <counter>BRANCH</counter>
                                            <value>COVEREDRATIO</value>
                                            <minimum>0.00</minimum>
                                        </limit>
                                        <!-- class files >=95% -->
                                        <limit implementation="org.jacoco.report.check.Limit">
                                            <counter>CLASS</counter>
                                            <value>COVEREDRATIO</value>
                                            <minimum>0.00</minimum>
                                        </limit>
                                    </limits>
                                </rule>
                            </rules>
                        </configuration>
                        <executions>
                            <!-- see https://natritmeyer.com/howto/reporting-aggregated-unit-and-integration-test-coverage-with-jacoco/-->
                            <!-- For UT-->
                            <execution>
                                <id>prepare-ut</id>
                                <goals>
                                    <goal>prepare-agent</goal>
                                </goals>
                                <configuration>
                                    <destFile>${project.build.directory}/${project.build.finalName}-jacoco-unit-tests.exec</destFile>
                                    <propertyName>surefire.jacoco.args</propertyName>
                                </configuration>
                            </execution>
                            <!-- attached to Maven test phase -->
                            <execution>
                                <id>ut-report</id>
                                <phase>test</phase>
                                <goals>
                                    <goal>report</goal>
                                    <goal>check</goal>
                                </goals>
                                <configuration>
                                    <dataFile>${project.build.directory}/${project.build.finalName}-jacoco-unit-tests.exec</dataFile>
                                    <outputDirectory>${project.build.directory}/jacoco-unit-reports</outputDirectory>
                                </configuration>
                            </execution>
                            <!-- For IT-->
                            <execution>
                                <id>before-integration-test-execution</id>
                                <phase>pre-integration-test</phase>
                                <goals>
                                    <goal>prepare-agent</goal>
                                </goals>
                                <configuration>
                                    <destFile>${project.build.directory}/${project.build.finalName}-jacoco-integration-tests.exec</destFile>
                                    <propertyName>failsafe.jacoco.args</propertyName>
                                </configuration>
                            </execution>
                            <execution>
                                <id>after-integration-test-execution</id>
                                <phase>integration-test</phase>
                                <goals>
                                    <goal>report</goal>
                                    <goal>check</goal>
                                </goals>
                                <configuration>
                                    <dataFile>${project.build.directory}/${project.build.finalName}-jacoco-integration-tests.exec</dataFile>
                                    <outputDirectory>${project.build.directory}/jacoco-integration-reports</outputDirectory>
                                </configuration>
                            </execution>
                            <execution>
                                <id>merge-unit-and-integration</id>
                                <phase>post-integration-test</phase>
                                <goals>
                                    <goal>merge</goal>
                                </goals>
                                <configuration>
                                    <fileSets>
                                        <fileSet>
                                            <directory>${project.build.directory}/</directory>
                                            <includes>
                                                <include>*.exec</include>
                                            </includes>
                                        </fileSet>
                                    </fileSets>
                                    <destFile>${project.build.directory}/${project.build.finalName}-merged.exec</destFile>
                                </configuration>
                            </execution>
                            <execution>
                                <id>create-merged-report</id>
                                <phase>post-integration-test</phase>
                                <goals>
                                    <goal>report</goal>
                                    <goal>check</goal>
                                </goals>
                                <configuration>
                                    <dataFile>${project.build.directory}/${project.build.finalName}-merged.exec</dataFile>
                                    <outputDirectory>${project.build.directory}/jacoco-merged-reports</outputDirectory>
                                </configuration>
                            </execution>
                        </executions>
                    </plugin>
                    <!-- overwrite argLine-->
                    <plugin>
                        <groupId>org.apache.maven.plugins</groupId>
                        <artifactId>maven-surefire-plugin</artifactId>
                        <configuration>
                            <argLine>${argLine} @{surefire.jacoco.args} -Xmx1024m</argLine>
                        </configuration>
                    </plugin>
                    <!-- for IT-->
                    <plugin>
                        <groupId>org.apache.maven.plugins</groupId>
                        <artifactId>maven-failsafe-plugin</artifactId>
                        <configuration>
                            <argLine>${argLine} @{failsafe.jacoco.args} -Xmx1024m</argLine>
                        </configuration>
                        <executions>
                            <execution>
                                <goals>
                                    <goal>integration-test</goal>
                                    <goal>verify</goal>
                                </goals>
                            </execution>
                        </executions>
                    </plugin>
                </plugins>
            </build>
        </profile>
        <!-- upload code coverage report to coveralls.io-->
        <!-- to enable coveralls locally, you need to get the repoToken from https://coveralls.io/github/apache/iotdb.
             use `mvn post-integration-test -Pcode-coverage -DrepoToken=TOKEN`-->
        <profile>
            <id>enforce</id>
            <properties>
                <enforcer.skip>false</enforcer.skip>
            </properties>
        </profile>
    </profiles>
</project><|MERGE_RESOLUTION|>--- conflicted
+++ resolved
@@ -79,47 +79,14 @@
         </mailingList>
     </mailingLists>
     <modules>
-        <module>iotdb-core/tsfile</module>
-        <module>iotdb-core/antlr</module>
-        <module>iotdb-protocol/thrift</module>
-        <module>iotdb-protocol/thrift-commons</module>
-        <module>iotdb-protocol/thrift-confignode</module>
-        <module>iotdb-protocol/thrift-iot-consensus</module>
-        <module>iotdb-protocol/thrift-mlnode</module>
-        <module>iotdb-client/service-rpc</module>
-        <module>iotdb-client/jdbc</module>
-        <module>iotdb-client/session</module>
-        <module>iotdb-client/cli</module>
-        <module>iotdb-protocol/openapi</module>
-        <module>iotdb-core/datanode</module>
+        <module>iotdb-api</module>
+        <module>iotdb-client</module>
+        <module>iotdb-connector</module>
+        <module>iotdb-core</module>
+        <module>iotdb-protocol</module>
+        <module>distribution</module>
         <module>example</module>
-        <module>iotdb-connector/grafana-plugin</module>
-        <module>iotdb-connector/grafana-connector</module>
-        <module>iotdb-connector/spark-tsfile</module>
-        <module>iotdb-connector/hadoop</module>
-        <module>iotdb-connector/spark-iotdb-connector/scala_2.11</module>
-        <module>iotdb-connector/spark-iotdb-connector/scala_2.12</module>
-        <module>iotdb-connector/flink-tsfile-connector</module>
-        <module>iotdb-connector/flink-iotdb-connector</module>
-        <module>iotdb-connector/flink-sql-iotdb-connector</module>
-        <module>distribution</module>
-        <module>iotdb-connector/hive-connector</module>
-        <module>iotdb-core/node-commons</module>
-        <module>iotdb-core/confignode</module>
-        <module>iotdb-connector/zeppelin-interpreter</module>
-        <module>iotdb-client/client-py</module>
-        <!--        <module>iotdb-client/compile-tools</module>-->
-        <module>iotdb-client/client-cpp</module>
-        <module>iotdb-core/metrics</module>
-        <module>integration-test</module>
-        <module>iotdb-core/consensus</module>
         <module>library-udf</module>
-        <module>iotdb-api/udf-api</module>
-        <module>iotdb-api/trigger-api</module>
-        <module>iotdb-api/external-api</module>
-        <module>iotdb-client/isession</module>
-        <module>iotdb-core/mlnode</module>
-        <module>iotdb-api/pipe-api</module>
     </modules>
     <!-- Properties Management -->
     <properties>
@@ -138,7 +105,12 @@
         <flink.version>1.14.6</flink.version>
         <common.io.version>2.11.0</common.io.version>
         <commons.collections4>4.4</commons.collections4>
-        <!-- keep consistent with client-cpp/tools/thrift/pom.xml-->
+        <!--
+            Thrift 0.17.0 was the last version that could be used in Java 8 applications,
+            However Thrift 0.17.0 has an invalid entry in the META-INF/MANIFEST.mf file.
+            All versions between 0.17.0 and 0.14.1 have know vulnerabilities, so for now
+            we'll stay at 0.14.1.
+        -->
         <thrift.version>0.14.1</thrift.version>
         <jackson.version>2.13.5</jackson.version>
         <disrupter.version>3.4.2</disrupter.version>
@@ -169,14 +141,16 @@
         <sonar.java.checkstyle.reportPaths>target/checkstyle-report.xml</sonar.java.checkstyle.reportPaths>
         <sonar.coverage.jacoco.xmlReportPaths>target/jacoco-merged-reports/jacoco.xml</sonar.coverage.jacoco.xmlReportPaths>
         <sonar.junit.reportPaths>target/surefire-reports,target/failsafe-reports</sonar.junit.reportPaths>
+        <gson.version>2.8.9</gson.version>
         <!-- By default, the argLine is empty-->
-        <gson.version>2.8.9</gson.version>
         <argLine/>
         <!-- whether enable compiling the cpp client-->
         <client-cpp>false</client-cpp>
         <!-- disable enforcer by default-->
         <enforcer.skip>true</enforcer.skip>
         <spotless.version>2.27.1</spotless.version>
+        <!-- Override this to `true`, if you want to disable spotless -->
+        <spotless.skip>false</spotless.skip>
         <httpclient.version>4.5.14</httpclient.version>
         <httpcore.version>4.4.16</httpcore.version>
         <!-- for REST service -->
@@ -225,17 +199,23 @@
         <!-- codegen -->
         <drill.freemarker.maven.plugin.version>1.17.0</drill.freemarker.maven.plugin.version>
         <codegen.phase>generate-sources</codegen.phase>
+        <cmake-maven-plugin.version>3.26.3-b1</cmake-maven-plugin.version>
+        <cmake.build.type>Release</cmake.build.type>
+        <ctest.skip.tests>false</ctest.skip.tests>
+        <thrift.exec.absolute.path/>
+        <thrift.exec-cmd.executable>chmod</thrift.exec-cmd.executable>
+        <boost.include.dir/>
     </properties>
     <!--
         if we claim dependencies in dependencyManagement, then we do not claim
-        their version in sub-project's pom, but we have to claim themselves again
-        in sub-projects
+        their version in subproject's pom, but we have to claim themselves again
+        in subprojects
     -->
     <dependencyManagement>
         <dependencies>
             <!--
                 in the subprojects, you have to claim logback again, because maybe
-                someone in your dependences uses log4j lib.
+                someone in your dependencies uses log4j lib.
             -->
             <dependency>
                 <groupId>ch.qos.logback</groupId>
@@ -703,6 +683,7 @@
                             <!-- only for Travis CI with WinOS-->
                             <exclude>hadoopbin</exclude>
                             <exclude>windowssystem32</exclude>
+                            <exclude>.ignore</exclude>
                             <!-- generated by Github -->
                             <exclude>**/.github/**</exclude>
                             <!-- figures -->
@@ -712,8 +693,6 @@
                             <exclude>**/.jpeg</exclude>
                             <!--Generated by Apache Release -->
                             <exclude>local-snapshots-dir/**</exclude>
-                            <!-- JSON can't contain comments and therefore no Apache header -->
-                            <exclude>*.json</exclude>
                             <!-- visualization plans -->
                             <exclude>**/*.plan</exclude>
                             <exclude>**/NOTICE-binary</exclude>
@@ -773,8 +752,6 @@
                         </execution>
                     </executions>
                 </plugin>
-<<<<<<< HEAD
-=======
                 <plugin>
                     <groupId>com.googlecode.maven-download-plugin</groupId>
                     <artifactId>download-maven-plugin</artifactId>
@@ -790,10 +767,16 @@
                     <artifactId>maven-jar-plugin</artifactId>
                     <version>3.3.0</version>
                 </plugin>
->>>>>>> 3e9ddc77
             </plugins>
         </pluginManagement>
         <plugins>
+            <plugin>
+                <groupId>com.diffplug.spotless</groupId>
+                <artifactId>spotless-maven-plugin</artifactId>
+                <configuration>
+                    <skip>${spotless.skip}</skip>
+                </configuration>
+            </plugin>
             <plugin>
                 <groupId>org.eluder.coveralls</groupId>
                 <artifactId>coveralls-maven-plugin</artifactId>
@@ -1099,88 +1082,116 @@
         </plugins>
     </build>
     <profiles>
-        <!-- spotless is too slow, so we put it into a profile to skip it if needed -->
-        <profile>
-            <id>spotless</id>
-            <activation>
-                <!-- activeByDefault does not take effect-->
-                <file>
-                    <exists>.</exists>
-                </file>
-            </activation>
-            <build>
-                <plugins>
-                    <plugin>
-                        <groupId>com.diffplug.spotless</groupId>
-                        <artifactId>spotless-maven-plugin</artifactId>
-                    </plugin>
-                </plugins>
-            </build>
-        </profile>
         <!--
           A set of profiles defining the different properties needed to download and run thrift
           They are automatically activated depending on the OS you are using.
         -->
         <profile>
-            <id>windows</id>
+            <id>.os-unix</id>
+            <activation>
+                <os>
+                    <family>unix</family>
+                    <name>Linux</name>
+                    <arch>!aarch64</arch>
+                </os>
+            </activation>
+            <properties>
+                <os.classifier>linux-x86_64</os.classifier>
+                <cmake.generator>Unix Makefiles</cmake.generator>
+                <thrift.executable>thrift</thrift.executable>
+            </properties>
+        </profile>
+        <profile>
+            <id>.os-unix-arm</id>
+            <activation>
+                <os>
+                    <family>unix</family>
+                    <name>Linux</name>
+                    <arch>aarch64</arch>
+                </os>
+            </activation>
+            <properties>
+                <os.classifier>linux-aarch64</os.classifier>
+                <cmake.generator>Unix Makefiles</cmake.generator>
+                <thrift.executable>thrift</thrift.executable>
+            </properties>
+        </profile>
+        <profile>
+            <id>.os-mac</id>
+            <activation>
+                <os>
+                    <family>mac</family>
+                    <arch>!aarch64</arch>
+                </os>
+            </activation>
+            <properties>
+                <os.classifier>mac-x86_64</os.classifier>
+                <cmake.generator>Unix Makefiles</cmake.generator>
+                <thrift.executable>thrift</thrift.executable>
+                <boost.include.dir>/usr/local/include</boost.include.dir>
+            </properties>
+        </profile>
+        <profile>
+            <id>.os-mac-arm</id>
+            <activation>
+                <os>
+                    <family>mac</family>
+                    <arch>aarch64</arch>
+                </os>
+            </activation>
+            <properties>
+                <os.classifier>mac-aarch64</os.classifier>
+                <cmake.generator>Unix Makefiles</cmake.generator>
+                <thrift.executable>thrift</thrift.executable>
+                <boost.include.dir>/opt/homebrew/opt/boost/include</boost.include.dir>
+            </properties>
+        </profile>
+        <profile>
+            <id>.os-windows</id>
             <activation>
                 <os>
                     <family>windows</family>
+                    <arch>!aarch64</arch>
                 </os>
             </activation>
             <properties>
                 <os.classifier>windows-x86_64</os.classifier>
-                <thrift.download-url>http://archive.apache.org/dist/thrift/${thrift.version}/thrift-${thrift.version}.exe</thrift.download-url>
-                <thrift.executable>thrift-${thrift.version}-win-x86_64.exe</thrift.executable>
-                <thrift.skip-making-executable>true</thrift.skip-making-executable>
-                <thrift.exec-cmd.executable>echo</thrift.exec-cmd.executable>
-                <thrift.exec-cmd.args>"Do nothing"</thrift.exec-cmd.args>
+                <cmake.generator>Visual Studio 17 2022</cmake.generator>
+                <thrift.executable>Release/thrift.exe</thrift.executable>
             </properties>
         </profile>
-        <!-- Has to be listed before "mac" as it seems a mac is both "mac" and "unix" -->
         <profile>
-            <id>unix</id>
+            <id>.os-windows-arm</id>
             <activation>
                 <os>
-                    <family>unix</family>
+                    <family>windows</family>
+                    <arch>aarch64</arch>
                 </os>
             </activation>
             <properties>
-                <os.classifier>linux-x86_64</os.classifier>
-                <thrift.download-url>https://gitbox.apache.org/repos/asf?p=iotdb-bin-resources.git;a=blob_plain;f=compile-tools/thrift-0.14-ubuntu;hb=HEAD</thrift.download-url>
-                <thrift.executable>thrift_0.14.1_linux</thrift.executable>
-                <thrift.skip-making-executable>false</thrift.skip-making-executable>
-                <thrift.exec-cmd.executable>chmod</thrift.exec-cmd.executable>
-                <thrift.exec-cmd.args>+x ${project.build.directory}/tools/${thrift.executable}</thrift.exec-cmd.args>
+                <os.classifier>windows-aarch64</os.classifier>
+                <cmake.generator>Visual Studio 17 2022</cmake.generator>
+                <thrift.executable>Release/thrift.exe</thrift.executable>
             </properties>
         </profile>
         <profile>
-            <id>mac</id>
+            <id>.java-9-and-above</id>
             <activation>
-                <os>
-                    <family>mac</family>
-                </os>
+                <jdk>[9,)</jdk>
             </activation>
             <properties>
-                <os.classifier>mac-x86_64</os.classifier>
-                <thrift.download-url>https://gitbox.apache.org/repos/asf?p=iotdb-bin-resources.git;a=blob_plain;f=compile-tools/thrift-0.14-MacOS;hb=HEAD</thrift.download-url>
-                <thrift.executable>thrift_0.14.1_mac</thrift.executable>
-                <thrift.skip-making-executable>false</thrift.skip-making-executable>
-                <thrift.exec-cmd.executable>chmod</thrift.exec-cmd.executable>
-                <thrift.exec-cmd.args>+x ${project.build.directory}/tools/${thrift.executable}</thrift.exec-cmd.args>
+                <maven.compiler.release>8</maven.compiler.release>
             </properties>
         </profile>
         <!-- Some APIs were removed in Java 11, so we need to add replacements -->
         <profile>
-            <id>java-11-and-above</id>
+            <id>.java-11-and-above</id>
             <activation>
-                <!-- This needs to be updated as soon as Java 20 is shipped -->
-                <jdk>[11,20)</jdk>
+                <jdk>[11,)</jdk>
             </activation>
             <properties>
-                <maven.compiler.release>8</maven.compiler.release>
                 <!-- change to 1.15.0 will modify many codes (all are javadocs), we change it to 1.15.0
-                until: iotdb decides to do not support jdk8-->
+                    until: iotdb decides to do not support jdk8-->
                 <google.java.format.version>1.7</google.java.format.version>
             </properties>
             <dependencies>
@@ -1198,14 +1209,24 @@
         <!-- Add argLine for Java 16 and above, due to [JEP 396: Strongly Encapsulate JDK Internals by Default]
           (https://openjdk.java.net/jeps/396) -->
         <profile>
-            <id>java-16-and-above</id>
+            <id>.java-16-and-above</id>
             <activation>
-                <!-- This needs to be updated as soon as Java 20 is shipped -->
-                <jdk>[16,20)</jdk>
+                <jdk>[16,)</jdk>
             </activation>
             <properties>
-                <maven.compiler.release>8</maven.compiler.release>
                 <argLine>--illegal-access=permit --add-opens=java.base/java.util.concurrent=ALL-UNNAMED --add-opens=java.base/java.lang=ALL-UNNAMED --add-opens=java.base/java.util=ALL-UNNAMED --add-opens=java.base/java.nio=ALL-UNNAMED --add-opens=java.base/java.io=ALL-UNNAMED --add-opens=java.base/java.net=ALL-UNNAMED --add-exports=jdk.compiler/com.sun.tools.javac.util=ALL-UNNAMED --add-exports=jdk.compiler/com.sun.tools.javac.api=ALL-UNNAMED --add-exports=jdk.compiler/com.sun.tools.javac.file=ALL-UNNAMED --add-exports=jdk.compiler/com.sun.tools.javac.parser=ALL-UNNAMED --add-exports=jdk.compiler/com.sun.tools.javac.tree=ALL-UNNAMED</argLine>
+            </properties>
+        </profile>
+        <!-- Little helper profile that will disable running the cmake tests when the maven tests are being skipped -->
+        <profile>
+            <id>.skipTests</id>
+            <activation>
+                <property>
+                    <name>skipTests</name>
+                </property>
+            </activation>
+            <properties>
+                <ctest.skip.tests>true</ctest.skip.tests>
             </properties>
         </profile>
         <!--
@@ -1218,51 +1239,40 @@
           {maven local repo}/.cache/download-maven-plugin
         -->
         <profile>
-            <id>thrift-generation</id>
+            <id>.thrift-generation</id>
             <activation>
                 <file>
                     <exists>src/main/thrift</exists>
                 </file>
             </activation>
             <properties>
-                <thrift.exec.absolute.path>${project.build.directory}/tools/${thrift.executable}</thrift.exec.absolute.path>
+                <thrift.exec.absolute.path>${project.build.directory}/thrift/bin/${thrift.executable}</thrift.exec.absolute.path>
             </properties>
             <build>
                 <plugins>
                     <plugin>
-                        <groupId>com.googlecode.maven-download-plugin</groupId>
-                        <artifactId>download-maven-plugin</artifactId>
-                        <version>1.6.7</version>
+                        <groupId>org.apache.maven.plugins</groupId>
+                        <artifactId>maven-dependency-plugin</artifactId>
+                        <version>3.6.0</version>
                         <executions>
                             <execution>
-                                <id>get-thrift-executable</id>
+                                <id>get-thrift</id>
                                 <phase>generate-sources</phase>
                                 <goals>
-                                    <goal>wget</goal>
+                                    <goal>unpack</goal>
                                 </goals>
                                 <configuration>
-                                    <url>${thrift.download-url}</url>
-                                    <outputDirectory>${project.build.directory}/tools</outputDirectory>
-                                    <outputFileName>${thrift.executable}</outputFileName>
-                                </configuration>
-                            </execution>
-                        </executions>
-                    </plugin>
-                    <plugin>
-                        <groupId>org.codehaus.mojo</groupId>
-                        <artifactId>exec-maven-plugin</artifactId>
-                        <version>1.6.0</version>
-                        <executions>
-                            <execution>
-                                <id>make-thrift-executable-executable</id>
-                                <phase>generate-sources</phase>
-                                <goals>
-                                    <goal>exec</goal>
-                                </goals>
-                                <configuration>
-                                    <skip>${thrift.skip-making-executable}</skip>
-                                    <executable>${thrift.exec-cmd.executable}</executable>
-                                    <commandlineArgs>${thrift.exec-cmd.args}</commandlineArgs>
+                                    <artifactItems>
+                                        <artifactItem>
+                                            <groupId>org.apache.iotdb</groupId>
+                                            <artifactId>iotdb-tools-thrift</artifactId>
+                                            <version>${project.version}</version>
+                                            <classifier>${os.classifier}</classifier>
+                                            <type>zip</type>
+                                            <overWrite>true</overWrite>
+                                            <outputDirectory>${project.build.directory}/thrift</outputDirectory>
+                                        </artifactItem>
+                                    </artifactItems>
                                 </configuration>
                             </execution>
                         </executions>
@@ -1280,8 +1290,6 @@
                                 </goals>
                                 <configuration>
                                     <generator>java</generator>
-                                    <thriftExecutable>${thrift.exec.absolute.path}</thriftExecutable>
-                                    <thriftSourceRoot>${basedir}/src/main/thrift</thriftSourceRoot>
                                 </configuration>
                             </execution>
                             <execution>
@@ -1292,8 +1300,6 @@
                                 </goals>
                                 <configuration>
                                     <generator>py</generator>
-                                    <thriftExecutable>${thrift.exec.absolute.path}</thriftExecutable>
-                                    <thriftSourceRoot>${basedir}/src/main/thrift</thriftSourceRoot>
                                     <includes>**/common.thrift,**/client.thrift,**/datanode.thrift,**/confignode.thrift,**/mlnode.thrift</includes>
                                     <outputDirectory>${project.build.directory}/generated-sources-python/</outputDirectory>
                                 </configuration>
@@ -1306,16 +1312,42 @@
                                 </goals>
                                 <configuration>
                                     <generator>go</generator>
-                                    <thriftExecutable>${thrift.exec.absolute.path}</thriftExecutable>
-                                    <thriftSourceRoot>${basedir}/src/main/thrift</thriftSourceRoot>
                                     <includes>**/common.thrift,**/client.thrift</includes>
                                     <outputDirectory>${project.build.directory}/generated-sources-go</outputDirectory>
                                 </configuration>
                             </execution>
                         </executions>
+                        <configuration>
+                            <thriftExecutable>${thrift.exec.absolute.path}</thriftExecutable>
+                            <thriftSourceRoot>${project.basedir}/src/main/thrift</thriftSourceRoot>
+                        </configuration>
                     </plugin>
                 </plugins>
             </build>
+            <dependencies>
+                <!-- This ensures the iotdb-tools-thift module is build first -->
+                <dependency>
+                    <groupId>org.apache.iotdb</groupId>
+                    <artifactId>iotdb-tools-thrift</artifactId>
+                    <version>1.3.0-SNAPSHOT</version>
+                    <type>pom</type>
+                    <scope>provided</scope>
+                </dependency>
+            </dependencies>
+        </profile>
+        <!-- Enable integration-testsuite on demand, as this takes quite a long time to run -->
+        <profile>
+            <id>with-integration-tests</id>
+            <modules>
+                <module>integration-test</module>
+            </modules>
+        </profile>
+        <!-- Enable the building of the tools (Currently this only adds building of the Thrift module) -->
+        <profile>
+            <id>with-tools</id>
+            <modules>
+                <module>tools</module>
+            </modules>
         </profile>
         <!-- Make sure the source assembly has the right name -->
         <profile>
@@ -1347,6 +1379,27 @@
                                         </manifest>
                                     </archive>
                                 </configuration>
+                            </execution>
+                        </executions>
+                    </plugin>
+                    <!--
+                      Generate an SBOM for the project
+                    -->
+                    <plugin>
+                        <groupId>org.cyclonedx</groupId>
+                        <artifactId>cyclonedx-maven-plugin</artifactId>
+                        <version>2.7.9</version>
+                        <!-- Only run this in the root module of the project -->
+                        <inherited>false</inherited>
+                        <configuration>
+                            <outputName>apache-${project.artifactId}-${project.version}-sbom</outputName>
+                        </configuration>
+                        <executions>
+                            <execution>
+                                <phase>package</phase>
+                                <goals>
+                                    <goal>makeAggregateBom</goal>
+                                </goals>
                             </execution>
                         </executions>
                     </plugin>
@@ -1383,17 +1436,9 @@
                 </plugins>
             </build>
         </profile>
-        <!-- enable site-->
-        <!-- use `mvn package -P site -pl site` to compile the site module only -->
-        <profile>
-            <id>site</id>
-            <modules>
-                <module>site</module>
-            </modules>
-        </profile>
         <!-- code coverage for ut and it, and then merge them together.-->
         <profile>
-            <id>code-coverage</id>
+            <id>with-code-coverage</id>
             <modules>
                 <module>code-coverage</module>
             </modules>
