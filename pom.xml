<?xml version="1.0" encoding="UTF-8"?>
<!--

    Licensed to the Apache Software Foundation (ASF) under one
    or more contributor license agreements.  See the NOTICE file
    distributed with this work for additional information
    regarding copyright ownership.  The ASF licenses this file
    to you under the Apache License, Version 2.0 (the
    "License"); you may not use this file except in compliance
    with the License.  You may obtain a copy of the License at

        http://www.apache.org/licenses/LICENSE-2.0

    Unless required by applicable law or agreed to in writing,
    software distributed under the License is distributed on an
    "AS IS" BASIS, WITHOUT WARRANTIES OR CONDITIONS OF ANY
    KIND, either express or implied.  See the License for the
    specific language governing permissions and limitations
    under the License.

-->
<project xmlns="http://maven.apache.org/POM/4.0.0" xmlns:xsi="http://www.w3.org/2001/XMLSchema-instance" xsi:schemaLocation="http://maven.apache.org/POM/4.0.0 http://maven.apache.org/xsd/maven-4.0.0.xsd">
    <modelVersion>4.0.0</modelVersion>
    <parent>
        <groupId>org.apache</groupId>
        <artifactId>apache</artifactId>
        <version>23</version>
    </parent>
    <groupId>org.apache.iotdb</groupId>
    <artifactId>iotdb-parent</artifactId>
    <version>0.10.0-SNAPSHOT</version>
    <packaging>pom</packaging>
    <name>Apache IoTDB (incubating) Project Parent POM</name>
    <description>This is the top level project that builds, packages the tsfile, iotdb engine, jdbc, and integration libs.</description>
    <licenses>
        <license>
            <name>The Apache License, Version 2.0</name>
            <url>http://www.apache.org/licenses/LICENSE-2.0.txt</url>
        </license>
    </licenses>
    <scm>
        <connection>scm:git:ssh://git@github.com/apache/incubator-iotdb.git</connection>
        <developerConnection>scm:git:ssh://git@github.com/apache/incubator-iotdb.git</developerConnection>
        <url>ssh://git@github.com:apache/incubator-iotdb.git</url>
        <tag>rel/0.10</tag>
    </scm>
    <!-- Only configure the site distribution as the rest is handled by the apache parent -->
    <distributionManagement>
        <site>
            <id>apache.website</id>
            <url>scm:git:https://gitbox.apache.org/repos/asf/incubator-iotdb-website.git</url>
        </site>
    </distributionManagement>
    <issueManagement>
        <system>Jira</system>
        <url>https://issues.apache.org/jira/browse/iotdb</url>
    </issueManagement>
    <mailingLists>
        <mailingList>
            <name>Apache IoTDB Developer List</name>
            <subscribe>mailto:dev-subscribe@iotdb.apache.org</subscribe>
            <unsubscribe>mailto:dev-unsubscribe@iotdb.apache.org</unsubscribe>
            <post>mailto:dev@iotdb.apache.org</post>
            <archive>http://mail-archives.apache.org/mod_mbox/iotdb-dev/</archive>
        </mailingList>
        <mailingList>
            <name>IoTDB Commits List</name>
            <subscribe>mailto:commit-subscribe@iotdb.apache.org</subscribe>
            <unsubscribe>mailto:commits-unsubscribe@iotdb.apache.org</unsubscribe>
            <post>mailto:commits@iotdb.apache.org</post>
            <archive>http://mail-archives.apache.org/mod_mbox/iotdb-commits/</archive>
        </mailingList>
        <mailingList>
            <name>IoTDB Jira Notifications List</name>
            <subscribe>mailto:notifications-subscribe@iotdb.apache.org</subscribe>
            <unsubscribe>mailto:notifications-unsubscribe@iotdb.apache.org</unsubscribe>
            <post>mailto:notifications@iotdb.apache.org</post>
            <archive>http://mail-archives.apache.org/mod_mbox/iotdb-notifications/</archive>
        </mailingList>
    </mailingLists>
    <modules>
        <module>tsfile</module>
        <module>service-rpc</module>
        <module>jdbc</module>
        <module>session</module>
        <module>cli</module>
        <module>server</module>
        <module>example</module>
        <module>grafana</module>
        <module>spark-tsfile</module>
        <module>hadoop</module>
        <module>spark-iotdb-connector</module>
        <module>flink-tsfile-connector</module>
        <module>flink-iotdb-connector</module>
        <module>distribution</module>
        <module>hive-connector</module>
<<<<<<< HEAD
        <module>cluster</module>
        <module>site</module>
=======
>>>>>>> 9a4f92e7
    </modules>
    <!-- Properties Management -->
    <properties>
        <maven.compiler.source>1.8</maven.compiler.source>
        <maven.compiler.target>1.8</maven.compiler.target>
        <maven.assembly.version>2.5.5</maven.assembly.version>
        <scala.version>2.11.12</scala.version>
        <hadoop2.version>2.7.3</hadoop2.version>
        <hive2.version>2.3.6</hive2.version>
        <junit.version>4.12</junit.version>
        <slf4j.version>1.7.12</slf4j.version>
        <logback.version>1.1.11</logback.version>
        <joda.version>2.9.9</joda.version>
        <spark.version>2.4.3</spark.version>
        <flink.version>1.10.0</flink.version>
        <common.io.version>2.5</common.io.version>
        <commons.collections4>4.0</commons.collections4>
        <thrift.version>0.13.0</thrift.version>
        <airline.version>0.8</airline.version>
        <jackson.version>2.10.0</jackson.version>
        <antlr4.version>4.8-1</antlr4.version>
        <common.cli.version>1.3.1</common.cli.version>
        <common.codec.version>1.13</common.codec.version>
        <common.collections.version>3.2.2</common.collections.version>
        <common.lang.version>2.6</common.lang.version>
        <common.lang3.version>3.8.1</common.lang3.version>
        <common.logging.version>1.1.3</common.logging.version>
        <guava.version>21.0</guava.version>
        <fastjson.version>1.2.68</fastjson.version>
        <jline.version>2.14.5</jline.version>
        <jetty.version>9.4.24.v20191120</jetty.version>
        <metrics.version>3.2.6</metrics.version>
        <javax.xml.bind.version>2.4.0-b180725.0427</javax.xml.bind.version>
        <!-- URL of the ASF SonarQube server -->
        <sonar.host.url>https://sonarcloud.io</sonar.host.url>
        <sonar.organization>apache</sonar.organization>
        <!-- Exclude all generated code -->
        <sonar.exclusions>**/generated-sources</sonar.exclusions>
        <!-- By default, the argLine is empty-->
        <argLine/>
    </properties>
    <!--
        if we claim dependencies in dependencyManagement, then we do not claim
        their version in sub-project's pom, but we have to claim themselves again
        in sub-projects
    -->
    <dependencyManagement>
        <dependencies>
            <!--
                in the subprojects, you have to claim logback again, because maybe
                someone in your dependences uses log4j lib.
            -->
            <dependency>
                <groupId>ch.qos.logback</groupId>
                <artifactId>logback-classic</artifactId>
                <version>${logback.version}</version>
            </dependency>
            <dependency>
                <groupId>com.alibaba</groupId>
                <artifactId>fastjson</artifactId>
                <version>${fastjson.version}</version>
            </dependency>
            <dependency>
                <groupId>com.fasterxml.jackson.core</groupId>
                <artifactId>jackson-annotations</artifactId>
                <version>${jackson.version}</version>
            </dependency>
            <dependency>
                <groupId>com.fasterxml.jackson.core</groupId>
                <artifactId>jackson-core</artifactId>
                <version>${jackson.version}</version>
            </dependency>
            <dependency>
                <groupId>com.fasterxml.jackson.core</groupId>
                <artifactId>jackson-databind</artifactId>
                <version>${jackson.version}</version>
            </dependency>
            <dependency>
                <groupId>com.fasterxml.jackson.module</groupId>
                <artifactId>jackson-module-paranamer</artifactId>
                <version>${jackson.version}</version>
            </dependency>
            <dependency>
                <groupId>com.fasterxml.jackson.module</groupId>
                <artifactId>jackson-module-scala_2.11</artifactId>
                <version>${jackson.version}</version>
            </dependency>
            <dependency>
                <groupId>com.google.code.findbugs</groupId>
                <artifactId>jsr305</artifactId>
                <version>3.0.2</version>
            </dependency>
            <dependency>
                <groupId>com.google.guava</groupId>
                <artifactId>guava</artifactId>
                <version>${guava.version}</version>
            </dependency>
            <dependency>
                <groupId>com.sun.istack</groupId>
                <artifactId>istack-commons-runtime</artifactId>
                <version>3.0.8</version>
            </dependency>
            <dependency>
                <groupId>com.sun.xml.fastinfoset</groupId>
                <artifactId>FastInfoset</artifactId>
                <version>1.2.16</version>
            </dependency>
            <dependency>
                <groupId>commons-lang</groupId>
                <artifactId>commons-lang</artifactId>
                <version>${common.lang.version}</version>
            </dependency>
            <dependency>
                <groupId>commons-cli</groupId>
                <artifactId>commons-cli</artifactId>
                <version>${common.cli.version}</version>
            </dependency>
            <dependency>
                <groupId>commons-codec</groupId>
                <artifactId>commons-codec</artifactId>
                <version>${common.codec.version}</version>
            </dependency>
            <dependency>
                <groupId>commons-collections</groupId>
                <artifactId>commons-collections</artifactId>
                <version>${common.collections.version}</version>
            </dependency>
            <dependency>
                <groupId>commons-io</groupId>
                <artifactId>commons-io</artifactId>
                <version>${common.io.version}</version>
            </dependency>
            <dependency>
                <groupId>commons-logging</groupId>
                <artifactId>commons-logging</artifactId>
                <version>${common.logging.version}</version>
            </dependency>
            <dependency>
                <groupId>io.netty</groupId>
                <artifactId>netty</artifactId>
                <version>3.9.9.Final</version>
            </dependency>
            <dependency>
                <groupId>io.netty</groupId>
                <artifactId>netty-all</artifactId>
                <version>4.1.42.Final</version>
            </dependency>
            <dependency>
                <groupId>javax.annotation</groupId>
                <artifactId>javax.annotation-api</artifactId>
                <version>1.3.2</version>
            </dependency>
            <dependency>
                <groupId>javax.xml.bind</groupId>
                <artifactId>jaxb-api</artifactId>
                <version>${javax.xml.bind.version}</version>
            </dependency>
            <dependency>
                <groupId>jline</groupId>
                <artifactId>jline</artifactId>
                <version>${jline.version}</version>
            </dependency>
            <dependency>
                <groupId>junit</groupId>
                <artifactId>junit</artifactId>
                <version>${junit.version}</version>
            </dependency>
            <dependency>
                <groupId>log4j</groupId>
                <artifactId>log4j</artifactId>
                <version>1.2.17</version>
            </dependency>
            <dependency>
                <groupId>org.eclipse.jetty</groupId>
                <artifactId>jetty-server</artifactId>
                <version>${jetty.version}</version>
            </dependency>
            <dependency>
                <groupId>org.eclipse.jetty</groupId>
                <artifactId>jetty-webapp</artifactId>
                <version>${jetty.version}</version>
            </dependency>
            <dependency>
                <groupId>io.dropwizard.metrics</groupId>
                <artifactId>metrics-core</artifactId>
                <version>${metrics.version}</version>
            </dependency>
            <dependency>
                <groupId>io.dropwizard.metrics</groupId>
                <artifactId>metrics-jvm</artifactId>
                <version>${metrics.version}</version>
            </dependency>
            <dependency>
                <groupId>io.dropwizard.metrics</groupId>
                <artifactId>metrics-json</artifactId>
                <version>${metrics.version}</version>
            </dependency>
            <dependency>
                <groupId>me.tongfei</groupId>
                <artifactId>progressbar</artifactId>
                <version>0.7.3</version>
                <exclusions>
                    <!-- This transitive dependency duplicates classes from jline:jline:jar:2.14.5:compile -->
                    <exclusion>
                        <groupId>org.fusesource.jansi</groupId>
                        <artifactId>jansi</artifactId>
                    </exclusion>
                </exclusions>
            </dependency>
            <dependency>
                <groupId>org.antlr</groupId>
                <artifactId>antlr4-runtime</artifactId>
                <version>${antlr4.version}</version>
            </dependency>
            <dependency>
                <groupId>org.apache.commons</groupId>
                <artifactId>commons-collections4</artifactId>
                <version>${commons.collections4}</version>
            </dependency>
            <dependency>
                <groupId>org.apache.commons</groupId>
                <artifactId>commons-lang3</artifactId>
                <version>${common.lang3.version}</version>
            </dependency>
            <dependency>
                <groupId>org.apache.hadoop</groupId>
                <artifactId>hadoop-client</artifactId>
                <version>${hadoop2.version}</version>
            </dependency>
            <dependency>
                <groupId>org.apache.hive</groupId>
                <artifactId>hive-serde</artifactId>
                <version>${hive2.version}</version>
            </dependency>
            <dependency>
                <groupId>org.apache.hive</groupId>
                <artifactId>hive-exec</artifactId>
                <version>${hive2.version}</version>
            </dependency>
            <dependency>
                <groupId>org.apache.spark</groupId>
                <artifactId>spark-core_2.11</artifactId>
                <version>${spark.version}</version>
            </dependency>
            <dependency>
                <groupId>org.apache.spark</groupId>
                <artifactId>spark-sql_2.11</artifactId>
                <version>${spark.version}</version>
            </dependency>
            <dependency>
                <groupId>org.codehaus.jackson</groupId>
                <artifactId>jackson-core-asl</artifactId>
                <version>1.9.13</version>
            </dependency>
            <dependency>
                <groupId>org.codehaus.jackson</groupId>
                <artifactId>jackson-mapper-asl</artifactId>
                <version>1.9.13</version>
            </dependency>
            <dependency>
                <groupId>org.glassfish.jaxb</groupId>
                <artifactId>jaxb-runtime</artifactId>
                <version>2.4.0-b180725.0644</version>
                <exclusions>
                    <exclusion>
                        <groupId>jakarta.activation</groupId>
                        <artifactId>jakarta.activation-api</artifactId>
                    </exclusion>
                </exclusions>
            </dependency>
            <dependency>
                <groupId>org.javassist</groupId>
                <artifactId>javassist</artifactId>
                <version>3.24.0-GA</version>
            </dependency>
            <dependency>
                <groupId>org.mockito</groupId>
                <artifactId>mockito-all</artifactId>
                <version>1.10.19</version>
            </dependency>
            <dependency>
                <groupId>org.mockito</groupId>
                <artifactId>mockito-core</artifactId>
                <version>2.23.0</version>
            </dependency>
            <dependency>
                <groupId>org.objenesis</groupId>
                <artifactId>objenesis</artifactId>
                <version>3.0.1</version>
            </dependency>
            <dependency>
                <groupId>org.powermock</groupId>
                <artifactId>powermock-core</artifactId>
                <version>2.0.2</version>
            </dependency>
            <dependency>
                <groupId>org.powermock</groupId>
                <artifactId>powermock-api-mockito2</artifactId>
                <version>2.0.2</version>
            </dependency>
            <dependency>
                <groupId>org.powermock</groupId>
                <artifactId>powermock-module-junit4</artifactId>
                <version>2.0.2</version>
            </dependency>
            <dependency>
                <groupId>org.scala-lang</groupId>
                <artifactId>scala-library</artifactId>
                <version>${scala.version}</version>
            </dependency>
            <dependency>
                <groupId>org.scala-lang</groupId>
                <artifactId>scala-reflect</artifactId>
                <version>${scala.version}</version>
            </dependency>
            <dependency>
                <groupId>org.scalatest</groupId>
                <artifactId>scalatest_2.11</artifactId>
                <version>3.0.5</version>
            </dependency>
            <dependency>
                <groupId>org.slf4j</groupId>
                <artifactId>jcl-over-slf4j</artifactId>
                <version>1.7.25</version>
            </dependency>
            <dependency>
                <groupId>org.slf4j</groupId>
                <artifactId>jul-to-slf4j</artifactId>
                <version>1.7.25</version>
            </dependency>
            <dependency>
                <groupId>org.slf4j</groupId>
                <artifactId>slf4j-api</artifactId>
                <version>1.7.25</version>
            </dependency>
            <dependency>
                <groupId>org.slf4j</groupId>
                <artifactId>slf4j-log4j12</artifactId>
                <version>1.7.25</version>
            </dependency>
            <dependency>
                <groupId>org.xerial.snappy</groupId>
                <artifactId>snappy-java</artifactId>
                <version>1.1.7.2</version>
            </dependency>
            <dependency>
                <groupId>org.apache.thrift</groupId>
                <artifactId>libthrift</artifactId>
                <version>${thrift.version}</version>
                <exclusions>
                    <exclusion>
                        <groupId>org.apache.httpcomponents</groupId>
                        <artifactId>httpclient</artifactId>
                    </exclusion>
                    <exclusion>
                        <groupId>org.apache.httpcomponents</groupId>
                        <artifactId>httpcore</artifactId>
                    </exclusion>
                </exclusions>
            </dependency>
            <dependency>
                <groupId>io.airlift</groupId>
                <artifactId>airline</artifactId>
                <version>${airline.version}</version>
            </dependency>
            <dependency>
                <groupId>org.fusesource.mqtt-client</groupId>
                <artifactId>mqtt-client</artifactId>
                <version>1.12</version>
            </dependency>
        </dependencies>
    </dependencyManagement>
    <dependencies>
        <dependency>
            <groupId>junit</groupId>
            <artifactId>junit</artifactId>
            <scope>test</scope>
        </dependency>
        <dependency>
            <groupId>org.mockito</groupId>
            <artifactId>mockito-all</artifactId>
            <scope>test</scope>
        </dependency>
    </dependencies>
    <build>
        <pluginManagement>
            <plugins>
                <!-- using `mvn -N versions:update-child-modules` can update the version
                of child modules to what their parent claims -->
                <plugin>
                    <groupId>org.codehaus.mojo</groupId>
                    <artifactId>versions-maven-plugin</artifactId>
                    <version>2.3</version>
                    <configuration>
                        <generateBackupPoms>false</generateBackupPoms>
                    </configuration>
                </plugin>
                <plugin>
                    <groupId>org.apache.maven.plugins</groupId>
                    <artifactId>maven-javadoc-plugin</artifactId>
                    <configuration>
                        <excludePackageNames>*thrift*</excludePackageNames>
                        <!--
                          This will suppress the generation of a hidden timestamp at the top of each generated html page
                          and hopefully let the site generation nod to too big updates every time.
                        -->
                        <notimestamp>true</notimestamp>
                        <!--Don't fail the build, just because there were issues in the JavaDoc generation.-->
                        <failOnError>false</failOnError>
                    </configuration>
                </plugin>
                <!--
                  We need to increase the memory available to tests as we were
                  getting out-of-memory errors when building on windows machines.
                -->
                <plugin>
                    <groupId>org.apache.maven.plugins</groupId>
                    <artifactId>maven-surefire-plugin</artifactId>
                    <configuration>
                        <argLine>${argLine} -Xmx1024m</argLine>
                    </configuration>
                </plugin>
                <!--
                    Plugin for doing the code analysis.
                -->
                <plugin>
                    <groupId>org.sonarsource.scanner.maven</groupId>
                    <artifactId>sonar-maven-plugin</artifactId>
                    <version>3.6.1.1688</version>
                </plugin>
                <plugin>
                    <groupId>org.apache.rat</groupId>
                    <artifactId>apache-rat-plugin</artifactId>
                    <configuration>
                        <consoleOutput>true</consoleOutput>
                        <excludes>
                            <!-- Git related files -->
                            <exclude>**/.git/**</exclude>
                            <exclude>**/.mvn/**</exclude>
                            <exclude>**/.gitignore</exclude>
                            <!-- Maven related files -->
                            <exclude>**/target/**</exclude>
                            <!-- Eclipse related files -->
                            <exclude>**/.project</exclude>
                            <exclude>**/.settings/**</exclude>
                            <exclude>**/.classpath</exclude>
                            <!-- IntelliJ related files -->
                            <exclude>**/.idea/**</exclude>
                            <exclude>**/*.iml</exclude>
                            <!-- Runtime log -->
                            <exclude>**/*.log</exclude>
                            <!-- Exclude CVS files -->
                            <exclude>**/*.cvs</exclude>
                            <!-- licenses -->
                            <exclude>licenses/*</exclude>
                            <!-- only for Travis CI with WinOS-->
                            <exclude>hadoopbin</exclude>
                            <exclude>windowssystem32</exclude>
                            <!-- generated by Github -->
                            <exclude>.github/**</exclude>
                            <!-- figures -->
                            <exclude>**/.eps</exclude>
                            <exclude>**/.png</exclude>
                            <exclude>**/.jpg</exclude>
                            <exclude>**/.jpeg</exclude>
                            <!--Generated by Apache Release -->
                            <exclude>local-snapshots-dir/**</exclude>
                            <!-- JSON can't contain comments and therefore no Apache header -->
                            <exclude>*.json</exclude>
                            <!-- visualization plans -->
                            <exclude>**/*.plan</exclude>
                            <exclude>NOTICE-binary</exclude>
                            <exclude>LICENSE-binary</exclude>
                            <!-- json does not support comments-->
                            <exclude>**/*.json</exclude>
                        </excludes>
                    </configuration>
                </plugin>
                <plugin>
                    <groupId>org.eluder.coveralls</groupId>
                    <artifactId>coveralls-maven-plugin</artifactId>
                    <version>4.3.0</version>
                </plugin>
            </plugins>
        </pluginManagement>
        <plugins>
            <!--
              Even if Maven transitively pulls in dependencies, relying on these can
              quite often cause hard to find problems. So it's a good practice to make
              sure everything directly required is also directly added as a dependency.
              On the other side adding unused dependency only over-complicates the
              the dependency graph, so the maven-dependency-plugin checks we depend on
              what we need and only that and that runtime dependencies are correctly
              imported with runtime scope.
            -->
            <plugin>
                <groupId>org.apache.maven.plugins</groupId>
                <artifactId>maven-dependency-plugin</artifactId>
                <executions>
                    <execution>
                        <id>check-dependencies</id>
                        <phase>verify</phase>
                        <goals>
                            <goal>analyze-only</goal>
                        </goals>
                        <configuration>
                            <failOnWarning>false</failOnWarning>
                        </configuration>
                    </execution>
                </executions>
            </plugin>
            <plugin>
                <groupId>net.revelc.code.formatter</groupId>
                <artifactId>formatter-maven-plugin</artifactId>
                <version>2.8.1</version>
            </plugin>
            <!--for code style check -->
            <plugin>
                <groupId>org.apache.maven.plugins</groupId>
                <artifactId>maven-checkstyle-plugin</artifactId>
                <version>3.0.0</version>
                <dependencies>
                    <dependency>
                        <groupId>com.puppycrawl.tools</groupId>
                        <artifactId>checkstyle</artifactId>
                        <version>8.18</version>
                    </dependency>
                </dependencies>
                <executions>
                    <execution>
                        <id>validate</id>
                        <phase>validate</phase>
                        <goals>
                            <goal>check</goal>
                        </goals>
                        <configuration>
                            <configLocation>checkstyle.xml</configLocation>
                        </configuration>
                    </execution>
                </executions>
                <configuration>
                    <configLocation>checkstyle.xml</configLocation>
                </configuration>
            </plugin>
            <!--
              Check if all files contain Apache headers in them.
              Ignore this plugin, we use license-maven-plugin to check apache header.
            -->
            <plugin>
                <groupId>org.apache.rat</groupId>
                <artifactId>apache-rat-plugin</artifactId>
                <executions>
                    <execution>
                        <id>license-check</id>
                        <phase>verify</phase>
                        <goals>
                            <goal>check</goal>
                        </goals>
                    </execution>
                </executions>
            </plugin>
            <plugin>
                <groupId>au.com.acegi</groupId>
                <artifactId>xml-format-maven-plugin</artifactId>
                <version>3.0.7</version>
                <executions>
                    <execution>
                        <id>xml-format</id>
                        <phase>compile</phase>
                        <goals>
                            <goal>xml-format</goal>
                        </goals>
                        <configuration>
                            <!-- configure your formatting preferences here (see link below) -->
                            <indentSize>4</indentSize>
                        </configuration>
                    </execution>
                </executions>
            </plugin>
            <!--
              Generate the legally required text files in the jars
            -->
            <plugin>
                <groupId>org.apache.maven.plugins</groupId>
                <artifactId>maven-remote-resources-plugin</artifactId>
                <executions>
                    <execution>
                        <id>process-resource-bundles</id>
                        <goals>
                            <goal>process</goal>
                        </goals>
                        <configuration>
                            <resourceBundles>
                                <!-- Will generate META-INF/{DEPENDENCIES,LICENSE,NOTICE} -->
                                <resourceBundle>org.apache:apache-jar-resource-bundle:1.4</resourceBundle>
                                <!-- Will generate META-INF/DISCLAIMER  -->
                                <resourceBundle>org.apache:apache-incubator-disclaimer-resource-bundle:1.1</resourceBundle>
                            </resourceBundles>
                            <!-- Content in this directory will be appended to generated resources -->
                            <appendedResourcesDirectory>${basedir}/src/remote-resources</appendedResourcesDirectory>
                        </configuration>
                    </execution>
                </executions>
            </plugin>
            <plugin>
                <!-- Separates the unit tests from the integration tests. -->
                <groupId>org.apache.maven.plugins</groupId>
                <artifactId>maven-surefire-plugin</artifactId>
                <executions>
                    <execution>
                        <id>unit-tests</id>
                        <phase>test</phase>
                        <goals>
                            <goal>test</goal>
                        </goals>
                        <configuration>
                            <includes>
                                <!-- Include unit tests within integration-test phase. -->
                                <include>src/test/**/*Test.java</include>
                            </includes>
                            <excludes>
                                <!-- Exclude integration tests within (unit) test phase. -->
                                <exclude>src/test/**/*IT.java</exclude>
                            </excludes>
                        </configuration>
                    </execution>
                    <execution>
                        <id>integration-tests</id>
                        <phase>integration-test</phase>
                        <goals>
                            <goal>test</goal>
                        </goals>
                        <configuration>
                            <includes>
                                <!-- Include integration tests within integration-test phase. -->
                                <include>src/test/**/*IT.java</include>
                            </includes>
                        </configuration>
                    </execution>
                </executions>
            </plugin>
        </plugins>
    </build>
    <profiles>
        <!--
          A set of profiles defining the different properties needed to download and run thrift
          They are automatically activated depending on the OS you are using.
        -->
        <profile>
            <id>windows</id>
            <activation>
                <os>
                    <family>windows</family>
                </os>
            </activation>
            <properties>
                <thrift.download-url>http://artfiles.org/apache.org/thrift/${thrift.version}/thrift-${thrift.version}.exe</thrift.download-url>
                <thrift.executable>thrift-${thrift.version}-win-x86_64.exe</thrift.executable>
                <thrift.skip-making-executable>true</thrift.skip-making-executable>
                <thrift.exec-cmd.executable>echo</thrift.exec-cmd.executable>
                <thrift.exec-cmd.args>"Do nothing"</thrift.exec-cmd.args>
            </properties>
        </profile>
        <!-- Has to be listed before "mac" as it seems a mac is both "mac" and "unix" -->
        <profile>
            <id>unix</id>
            <activation>
                <os>
                    <family>unix</family>
                </os>
            </activation>
            <properties>
                <thrift.download-url>https://github.com/jt2594838/mvn-thrift-compiler/raw/master/thrift_0.12.0_0.13.0_linux.exe</thrift.download-url>
                <thrift.executable>thrift_0.12.0_0.13.0_linux.exe</thrift.executable>
                <thrift.skip-making-executable>false</thrift.skip-making-executable>
                <thrift.exec-cmd.executable>chmod</thrift.exec-cmd.executable>
                <thrift.exec-cmd.args>+x ${project.build.directory}/tools/${thrift.executable}</thrift.exec-cmd.args>
            </properties>
        </profile>
        <profile>
            <id>mac</id>
            <activation>
                <os>
                    <family>mac</family>
                </os>
            </activation>
            <properties>
                <thrift.download-url>https://github.com/jt2594838/mvn-thrift-compiler/raw/master/thrift_0.12.0_0.13.0_mac.exe</thrift.download-url>
                <thrift.executable>thrift_0.12.0_0.13.0_mac.exe</thrift.executable>
                <thrift.skip-making-executable>false</thrift.skip-making-executable>
                <thrift.exec-cmd.executable>chmod</thrift.exec-cmd.executable>
                <thrift.exec-cmd.args>+x ${project.build.directory}/tools/${thrift.executable}</thrift.exec-cmd.args>
            </properties>
        </profile>
        <!-- Some APIs were removed in Java 11, so we need to add replacements -->
        <profile>
            <id>java-11-and-above</id>
            <activation>
                <!-- This needs to be updated as soon as Java 20 is shipped -->
                <jdk>[11,20)</jdk>
            </activation>
            <properties>
                <maven.compiler.release>8</maven.compiler.release>
            </properties>
            <dependencies>
                <!-- for jdk-11 -->
                <dependency>
                    <groupId>javax.annotation</groupId>
                    <artifactId>javax.annotation-api</artifactId>
                </dependency>
                <dependency>
                    <groupId>javax.xml.bind</groupId>
                    <artifactId>jaxb-api</artifactId>
                </dependency>
                <dependency>
                    <groupId>org.glassfish.jaxb</groupId>
                    <artifactId>jaxb-runtime</artifactId>
                </dependency>
            </dependencies>
        </profile>
        <!--
          Self activating profile, that activates itself as soon as a "src/main/thrift" directory is found.
          The different plugins here download the thrift executable matching the current os, make that
          executable (on mac and unix/linux) and run the code generation.

          Note to the Download: The download-maven-plugin checks if a resource is previously downloaded
          and only downloads each file once. It caches downloaded files in:
          {maven local repo}/.cache/download-maven-plugin
        -->
        <profile>
            <id>thrift-generation</id>
            <activation>
                <file>
                    <exists>src/main/thrift</exists>
                </file>
            </activation>
            <properties>
                <thrift.exec.absolute.path>${project.build.directory}/tools/${thrift.executable}</thrift.exec.absolute.path>
            </properties>
            <build>
                <plugins>
                    <plugin>
                        <groupId>com.googlecode.maven-download-plugin</groupId>
                        <artifactId>download-maven-plugin</artifactId>
                        <version>1.3.0</version>
                        <executions>
                            <execution>
                                <id>get-thrift-executable</id>
                                <phase>generate-sources</phase>
                                <goals>
                                    <goal>wget</goal>
                                </goals>
                                <configuration>
                                    <url>${thrift.download-url}</url>
                                    <outputDirectory>${project.build.directory}/tools</outputDirectory>
                                    <outputFileName>${thrift.executable}</outputFileName>
                                </configuration>
                            </execution>
                        </executions>
                    </plugin>
                    <plugin>
                        <groupId>org.codehaus.mojo</groupId>
                        <artifactId>exec-maven-plugin</artifactId>
                        <version>1.6.0</version>
                        <executions>
                            <execution>
                                <id>make-thrift-executable-executable</id>
                                <phase>generate-sources</phase>
                                <goals>
                                    <goal>exec</goal>
                                </goals>
                                <configuration>
                                    <skip>${thrift.skip-making-executable}</skip>
                                    <executable>${thrift.exec-cmd.executable}</executable>
                                    <commandlineArgs>${thrift.exec-cmd.args}</commandlineArgs>
                                </configuration>
                            </execution>
                        </executions>
                    </plugin>
                    <plugin>
                        <groupId>org.apache.thrift.tools</groupId>
                        <artifactId>maven-thrift-plugin</artifactId>
                        <version>0.1.11</version>
                        <executions>
                            <execution>
                                <id>generate-thrift-sources-java</id>
                                <phase>generate-sources</phase>
                                <goals>
                                    <goal>compile</goal>
                                </goals>
                                <configuration>
                                    <generator>java</generator>
                                    <thriftExecutable>${thrift.exec.absolute.path}</thriftExecutable>
                                    <thriftSourceRoot>${basedir}/src/main/thrift</thriftSourceRoot>
                                </configuration>
                            </execution>
                            <execution>
                                <id>generate-thrift-sources-python</id>
                                <phase>generate-sources</phase>
                                <goals>
                                    <goal>compile</goal>
                                </goals>
                                <configuration>
                                    <generator>py</generator>
                                    <thriftExecutable>${thrift.exec.absolute.path}</thriftExecutable>
                                    <thriftSourceRoot>${basedir}/src/main/thrift</thriftSourceRoot>
                                    <outputDirectory>${project.build.directory}/generated-sources-python/iotdb</outputDirectory>
                                </configuration>
                            </execution>
                            <execution>
                                <id>generate-thrift-sources-go</id>
                                <phase>generate-sources</phase>
                                <goals>
                                    <goal>compile</goal>
                                </goals>
                                <configuration>
                                    <generator>go</generator>
                                    <thriftExecutable>${thrift.exec.absolute.path}</thriftExecutable>
                                    <thriftSourceRoot>${basedir}/src/main/thrift</thriftSourceRoot>
                                    <outputDirectory>${project.build.directory}/generated-sources-go</outputDirectory>
                                </configuration>
                            </execution>
                            <execution>
                                <id>generate-thrift-sources-cpp</id>
                                <phase>generate-sources</phase>
                                <goals>
                                    <goal>compile</goal>
                                </goals>
                                <configuration>
                                    <generator>cpp</generator>
                                    <thriftExecutable>${thrift.exec.absolute.path}</thriftExecutable>
                                    <thriftSourceRoot>${basedir}/src/main/thrift</thriftSourceRoot>
                                    <outputDirectory>${project.build.directory}/generated-sources-cpp</outputDirectory>
                                </configuration>
                            </execution>
                        </executions>
                    </plugin>
                </plugins>
            </build>
        </profile>
        <!-- Make sure the source assembly has the right name (includes "incubating") -->
        <profile>
            <id>apache-release</id>
            <build>
                <plugins>
                    <plugin>
                        <groupId>org.apache.maven.plugins</groupId>
                        <artifactId>maven-assembly-plugin</artifactId>
                        <executions>
                            <execution>
                                <id>source-release-assembly</id>
                                <phase>package</phase>
                                <goals>
                                    <goal>single</goal>
                                </goals>
                                <!-- heads up: combine.self in the following is highlighted
                                    as an error in Eclipse's xml editor view.
                                    Just ignore that.
                                    See  https://issues.apache.org/jira/browse/MNG-5454  sigh.
                                 -->
                                <configuration combine.self="append">
                                    <finalName>apache-iotdb-${project.version}-incubating</finalName>
                                </configuration>
                            </execution>
                        </executions>
                    </plugin>
                    <!--
                      Create SHA512 checksum files for the release artifacts.
                    -->
                    <plugin>
                        <groupId>net.nicoulaj.maven.plugins</groupId>
                        <artifactId>checksum-maven-plugin</artifactId>
                        <version>1.8</version>
                        <executions>
                            <execution>
                                <id>sign-source-release</id>
                                <phase>package</phase>
                                <goals>
                                    <goal>files</goal>
                                </goals>
                                <configuration>
                                    <algorithms>
                                        <algorithm>SHA-512</algorithm>
                                    </algorithms>
                                    <fileSets>
                                        <fileSet>
                                            <directory>${project.build.directory}</directory>
                                            <includes>
                                                <include>apache-iotdb-${project.version}-incubating-source-release.zip</include>
                                            </includes>
                                        </fileSet>
                                    </fileSets>
                                </configuration>
                            </execution>
                        </executions>
                    </plugin>
                    <!--
                      Strange things usually happen if you run with a too low Java version.
                      This plugin not only checks the minimum java version of 1.8, but also
                      checks all dependencies (and transitive dependencies) for reported CVEs.
                    -->
                    <plugin>
                        <groupId>org.apache.maven.plugins</groupId>
                        <artifactId>maven-enforcer-plugin</artifactId>
                        <version>3.0.0-M2</version>
                        <!--$NO-MVN-MAN-VER$-->
                        <executions>
                            <!-- Ensure we're not mixing dependency versions -->
                            <execution>
                                <id>enforce-version-convergence</id>
                                <configuration>
                                    <rules>
                                        <dependencyConvergence/>
                                    </rules>
                                </configuration>
                                <goals>
                                    <goal>enforce</goal>
                                </goals>
                            </execution>
                            <!--
                                Fails the build if classes are included from multiple
                                artifacts and these are not identical.
                            -->
                            <!--execution>
                                <id>enforce-ban-duplicate-classes</id>
                                <goals>
                                    <goal>enforce</goal>
                                </goals>
                                <configuration>
                                    <rules>
                                        <banDuplicateClasses>
                                            <scopes>
                                                <scope>compile</scope>
                                                <scope>provided</scope>
                                            </scopes>
                                            <findAllDuplicates>true</findAllDuplicates>
                                            <ignoreWhenIdentical>true</ignoreWhenIdentical>
                                        </banDuplicateClasses>
                                    </rules>
                                    <fail>true</fail>
                                </configuration>
                            </execution-->
                            <!-- Make sure no dependencies are used for which known vulnerabilities exist. -->
                            <execution>
                                <id>vulnerability-checks</id>
                                <phase>validate</phase>
                                <goals>
                                    <goal>enforce</goal>
                                </goals>
                                <configuration>
                                    <!-- Just generate warnings for now -->
                                    <fail>false</fail>
                                    <rules>
                                        <requireJavaVersion>
                                            <version>1.8.0</version>
                                        </requireJavaVersion>
                                        <!-- Disabled for now as it breaks the ability to build single modules -->
                                        <!--reactorModuleConvergence/-->
                                        <banVulnerable implementation="org.sonatype.ossindex.maven.enforcer.BanVulnerableDependencies"/>
                                    </rules>
                                </configuration>
                            </execution>
                        </executions>
                        <dependencies>
                            <dependency>
                                <groupId>org.sonatype.ossindex.maven</groupId>
                                <artifactId>ossindex-maven-enforcer-rules</artifactId>
                                <version>1.0.0</version>
                            </dependency>
                            <dependency>
                                <groupId>org.codehaus.mojo</groupId>
                                <artifactId>extra-enforcer-rules</artifactId>
                                <version>1.2</version>
                            </dependency>
                        </dependencies>
                    </plugin>
                </plugins>
            </build>
        </profile>
        <!-- code coverage for ut and it, and then merge them together.-->
        <profile>
            <id>code-coverage</id>
            <build>
                <plugins>
                    <!-- Jacoco is a code coverage analysis plugin when tests run.
                    (not a static code analysis tool)-->
                    <plugin>
                        <groupId>org.jacoco</groupId>
                        <artifactId>jacoco-maven-plugin</artifactId>
                        <version>0.8.5</version>
                        <configuration>
                            <rules>
                                <rule implementation="org.jacoco.maven.RuleConfiguration">
                                    <element>BUNDLE</element>
                                    <limits>　　
                                        <!-- Cover methodes >=30%. (the plugin does not support
                                        ignore getter and setter and toString etc..) -->
                                        <limit implementation="org.jacoco.report.check.Limit">
                                            <counter>METHOD</counter>
                                            <value>COVEREDRATIO</value>
                                            <minimum>0.00</minimum>
                                        </limit>
                                        <!-- if-else, swtich etc.. >=70% -->
                                        <limit implementation="org.jacoco.report.check.Limit">
                                            <counter>BRANCH</counter>
                                            <value>COVEREDRATIO</value>
                                            <minimum>0.00</minimum>
                                        </limit>
                                        <!-- class files >=95% -->
                                        <limit implementation="org.jacoco.report.check.Limit">
                                            <counter>CLASS</counter>
                                            <value>COVEREDRATIO</value>
                                            <minimum>0.00</minimum>
                                        </limit>
                                    </limits>
                                </rule>
                            </rules>
                        </configuration>
                        <executions>
                            <!-- see https://natritmeyer.com/howto/reporting-aggregated-unit-and-integration-test-coverage-with-jacoco/-->
                            <!-- For UT-->
                            <execution>
                                <id>prepare-ut</id>
                                <goals>
                                    <goal>prepare-agent</goal>
                                </goals>
                                <configuration>
                                    <destFile>${project.build.directory}/jacoco-unit-tests.exec</destFile>
                                    <propertyName>surefire.jacoco.args</propertyName>
                                </configuration>
                            </execution>
                            <!-- attached to Maven test phase -->
                            <execution>
                                <id>ut-report</id>
                                <phase>test</phase>
                                <goals>
                                    <goal>report</goal>
                                    <goal>check</goal>
                                </goals>
                                <configuration>
                                    <dataFile>${project.build.directory}/jacoco-unit-tests.exec</dataFile>
                                    <outputDirectory>${project.build.directory}/jacoco-unit-reports</outputDirectory>
                                </configuration>
                            </execution>
                            <!-- For IT-->
                            <execution>
                                <id>before-integration-test-execution</id>
                                <phase>pre-integration-test</phase>
                                <goals>
                                    <goal>prepare-agent</goal>
                                </goals>
                                <configuration>
                                    <destFile>${project.build.directory}/jacoco-integration-tests.exec</destFile>
                                    <propertyName>failsafe.jacoco.args</propertyName>
                                </configuration>
                            </execution>
                            <execution>
                                <id>after-integration-test-execution</id>
                                <phase>integration-test</phase>
                                <goals>
                                    <goal>report</goal>
                                    <goal>check</goal>
                                </goals>
                                <configuration>
                                    <dataFile>${project.build.directory}/jacoco-integration-tests.exec</dataFile>
                                    <outputDirectory>${project.build.directory}/jacoco-integration-reports</outputDirectory>
                                </configuration>
                            </execution>
                            <execution>
                                <id>merge-unit-and-integration</id>
                                <phase>post-integration-test</phase>
                                <goals>
                                    <goal>merge</goal>
                                </goals>
                                <configuration>
                                    <fileSets>
                                        <fileSet>
                                            <directory>${project.build.directory}/</directory>
                                            <includes>
                                                <include>*.exec</include>
                                            </includes>
                                        </fileSet>
                                    </fileSets>
                                    <destFile>${project.build.directory}/merged.exec</destFile>
                                </configuration>
                            </execution>
                            <execution>
                                <id>create-merged-report</id>
                                <phase>post-integration-test</phase>
                                <goals>
                                    <goal>report</goal>
                                    <goal>check</goal>
                                </goals>
                                <configuration>
                                    <dataFile>${project.build.directory}/merged.exec</dataFile>
                                </configuration>
                            </execution>
                        </executions>
                    </plugin>
                    <!-- overwrite argLine-->
                    <plugin>
                        <groupId>org.apache.maven.plugins</groupId>
                        <artifactId>maven-surefire-plugin</artifactId>
                        <configuration>
                            <argLine>@{surefire.jacoco.args} -Xmx1024m</argLine>
                        </configuration>
                    </plugin>
                    <!-- for IT-->
                    <plugin>
                        <groupId>org.apache.maven.plugins</groupId>
                        <artifactId>maven-failsafe-plugin</artifactId>
                        <configuration>
                            <argLine>@{failsafe.jacoco.args} -Xmx1024m</argLine>
                        </configuration>
                        <executions>
                            <execution>
                                <goals>
                                    <goal>integration-test</goal>
                                </goals>
                            </execution>
                        </executions>
                    </plugin>
                </plugins>
            </build>
        </profile>
        <!-- upload code coverage report to coveralls.io-->
        <!-- to enable coveralls locally, you need to get the repoToken from https://coveralls.io/github/apache/incubator-iotdb.
             use `mvn post-integration-test -Pcode-coverage -DrepoToken=TOKEN`-->
        <!-- enable site--><!-- use `mvn package -P site -pl site` to compile the site module only -->
        <profile>
            <id>site</id>
            <modules>
                <module>site</module>
            </modules>
        </profile>
    </profiles>
</project><|MERGE_RESOLUTION|>--- conflicted
+++ resolved
@@ -94,11 +94,7 @@
         <module>flink-iotdb-connector</module>
         <module>distribution</module>
         <module>hive-connector</module>
-<<<<<<< HEAD
         <module>cluster</module>
-        <module>site</module>
-=======
->>>>>>> 9a4f92e7
     </modules>
     <!-- Properties Management -->
     <properties>
@@ -1227,7 +1223,8 @@
         <!-- upload code coverage report to coveralls.io-->
         <!-- to enable coveralls locally, you need to get the repoToken from https://coveralls.io/github/apache/incubator-iotdb.
              use `mvn post-integration-test -Pcode-coverage -DrepoToken=TOKEN`-->
-        <!-- enable site--><!-- use `mvn package -P site -pl site` to compile the site module only -->
+        <!-- enable site-->
+        <!-- use `mvn package -P site -pl site` to compile the site module only -->
         <profile>
             <id>site</id>
             <modules>
