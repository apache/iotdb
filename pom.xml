--- conflicted
+++ resolved
@@ -112,12 +112,9 @@
             we'll stay at 0.14.1.
         -->
         <thrift.version>0.14.1</thrift.version>
-<<<<<<< HEAD
         <!-- This is the version of the thrift binary -->
         <iotdb-tools-thrift.version>0.14.1.0</iotdb-tools-thrift.version>
-=======
         <airline.version>0.8</airline.version>
->>>>>>> e9fe0b10
         <jackson.version>2.13.5</jackson.version>
         <disrupter.version>3.4.2</disrupter.version>
         <jackson.databind.version>2.13.4.2</jackson.databind.version>
@@ -1295,9 +1292,9 @@
                                 <configuration>
                                     <artifactItems>
                                         <artifactItem>
-                                            <groupId>org.apache.iotdb.tools</groupId>
+                                            <groupId>org.apache.iotdb</groupId>
                                             <artifactId>iotdb-tools-thrift</artifactId>
-                                            <version>${iotdb-tools-thrift.version}</version>
+                                            <version>${project.version}</version>
                                             <classifier>${os.classifier}</classifier>
                                             <type>zip</type>
                                             <overWrite>true</overWrite>
@@ -1331,6 +1328,7 @@
                                 </goals>
                                 <configuration>
                                     <generator>py</generator>
+                                    <includes>**/common.thrift,**/client.thrift,**/datanode.thrift,**/confignode.thrift,**/mlnode.thrift</includes>
                                     <outputDirectory>${project.build.directory}/generated-sources-python/</outputDirectory>
                                 </configuration>
                             </execution>
@@ -1342,6 +1340,7 @@
                                 </goals>
                                 <configuration>
                                     <generator>go</generator>
+                                    <includes>**/common.thrift,**/client.thrift</includes>
                                     <outputDirectory>${project.build.directory}/generated-sources-go</outputDirectory>
                                 </configuration>
                             </execution>
@@ -1353,12 +1352,29 @@
                     </plugin>
                 </plugins>
             </build>
+            <dependencies>
+                <!-- This ensures the iotdb-tools-thift module is build first -->
+                <dependency>
+                    <groupId>org.apache.iotdb</groupId>
+                    <artifactId>iotdb-tools-thrift</artifactId>
+                    <version>1.3.0-SNAPSHOT</version>
+                    <type>pom</type>
+                    <scope>provided</scope>
+                </dependency>
+            </dependencies>
         </profile>
         <!-- Enable integration-testsuite on demand, as this takes quite a long time to run -->
         <profile>
             <id>with-integration-tests</id>
             <modules>
                 <module>integration-test</module>
+            </modules>
+        </profile>
+        <!-- Enable the building of the tools (Currently this only adds building of the Thrift module) -->
+        <profile>
+            <id>with-tools</id>
+            <modules>
+                <module>tools</module>
             </modules>
         </profile>
         <!-- Make sure the source assembly has the right name -->
