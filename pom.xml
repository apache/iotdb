<?xml version="1.0" encoding="UTF-8"?>
<!--

    Licensed to the Apache Software Foundation (ASF) under one
    or more contributor license agreements.  See the NOTICE file
    distributed with this work for additional information
    regarding copyright ownership.  The ASF licenses this file
    to you under the Apache License, Version 2.0 (the
    "License"); you may not use this file except in compliance
    with the License.  You may obtain a copy of the License at

        http://www.apache.org/licenses/LICENSE-2.0

    Unless required by applicable law or agreed to in writing,
    software distributed under the License is distributed on an
    "AS IS" BASIS, WITHOUT WARRANTIES OR CONDITIONS OF ANY
    KIND, either express or implied.  See the License for the
    specific language governing permissions and limitations
    under the License.

-->
<project xmlns="http://maven.apache.org/POM/4.0.0" xmlns:xsi="http://www.w3.org/2001/XMLSchema-instance" xsi:schemaLocation="http://maven.apache.org/POM/4.0.0 http://maven.apache.org/xsd/maven-4.0.0.xsd">
    <modelVersion>4.0.0</modelVersion>
    <parent>
        <groupId>org.apache</groupId>
        <artifactId>apache</artifactId>
        <version>23</version>
    </parent>
    <groupId>org.apache.iotdb</groupId>
    <artifactId>iotdb-parent</artifactId>
    <version>0.11.0-SNAPSHOT</version>
    <packaging>pom</packaging>
    <name>Apache IoTDB (incubating) Project Parent POM</name>
    <description>This is the top level project that builds, packages the tsfile, iotdb engine, jdbc, and integration libs.</description>
    <licenses>
        <license>
            <name>The Apache License, Version 2.0</name>
            <url>http://www.apache.org/licenses/LICENSE-2.0.txt</url>
        </license>
    </licenses>
    <scm>
        <connection>scm:git:ssh://git@github.com/apache/incubator-iotdb.git</connection>
        <developerConnection>scm:git:ssh://git@github.com/apache/incubator-iotdb.git</developerConnection>
        <url>ssh://git@github.com:apache/incubator-iotdb.git</url>
        <tag>rel/0.10</tag>
    </scm>
    <!-- Only configure the site distribution as the rest is handled by the apache parent -->
    <distributionManagement>
        <site>
            <id>apache.website</id>
            <url>scm:git:https://gitbox.apache.org/repos/asf/incubator-iotdb-website.git</url>
        </site>
    </distributionManagement>
    <issueManagement>
        <system>Jira</system>
        <url>https://issues.apache.org/jira/browse/iotdb</url>
    </issueManagement>
    <mailingLists>
        <mailingList>
            <name>Apache IoTDB Developer List</name>
            <subscribe>mailto:dev-subscribe@iotdb.apache.org</subscribe>
            <unsubscribe>mailto:dev-unsubscribe@iotdb.apache.org</unsubscribe>
            <post>mailto:dev@iotdb.apache.org</post>
            <archive>http://mail-archives.apache.org/mod_mbox/iotdb-dev/</archive>
        </mailingList>
        <mailingList>
            <name>IoTDB Commits List</name>
            <subscribe>mailto:commit-subscribe@iotdb.apache.org</subscribe>
            <unsubscribe>mailto:commits-unsubscribe@iotdb.apache.org</unsubscribe>
            <post>mailto:commits@iotdb.apache.org</post>
            <archive>http://mail-archives.apache.org/mod_mbox/iotdb-commits/</archive>
        </mailingList>
        <mailingList>
            <name>IoTDB Jira Notifications List</name>
            <subscribe>mailto:notifications-subscribe@iotdb.apache.org</subscribe>
            <unsubscribe>mailto:notifications-unsubscribe@iotdb.apache.org</unsubscribe>
            <post>mailto:notifications@iotdb.apache.org</post>
            <archive>http://mail-archives.apache.org/mod_mbox/iotdb-notifications/</archive>
        </mailingList>
    </mailingLists>
    <modules>
        <module>tsfile</module>
        <module>service-rpc</module>
        <module>jdbc</module>
        <module>session</module>
        <module>cli</module>
        <module>server</module>
        <module>example</module>
        <module>grafana</module>
        <module>spark-tsfile</module>
        <module>hadoop</module>
        <module>spark-iotdb-connector</module>
        <module>flink-tsfile-connector</module>
        <module>flink-iotdb-connector</module>
        <module>distribution</module>
        <module>hive-connector</module>
<<<<<<< HEAD
        <module>site</module>
        <module>calcite</module>
=======
>>>>>>> 46e78a0c
    </modules>
    <!-- Properties Management -->
    <properties>
        <maven.compiler.source>1.8</maven.compiler.source>
        <maven.compiler.target>1.8</maven.compiler.target>
        <maven.assembly.version>2.5.5</maven.assembly.version>
        <scala.version>2.11.12</scala.version>
        <hadoop2.version>2.7.3</hadoop2.version>
        <hive2.version>2.3.6</hive2.version>
        <junit.version>4.12</junit.version>
        <slf4j.version>1.7.12</slf4j.version>
        <logback.version>1.1.11</logback.version>
        <joda.version>2.9.9</joda.version>
        <spark.version>2.4.3</spark.version>
        <flink.version>1.10.0</flink.version>
        <common.io.version>2.5</common.io.version>
        <commons.collections4>4.0</commons.collections4>
        <thrift.version>0.13.0</thrift.version>
        <airline.version>0.8</airline.version>
        <jackson.version>2.10.0</jackson.version>
        <antlr4.version>4.8-1</antlr4.version>
        <common.cli.version>1.3.1</common.cli.version>
        <common.codec.version>1.13</common.codec.version>
        <common.collections.version>3.2.2</common.collections.version>
        <common.lang.version>2.6</common.lang.version>
        <common.lang3.version>3.8.1</common.lang3.version>
        <common.logging.version>1.1.3</common.logging.version>
        <guava.version>21.0</guava.version>
        <fastjson.version>1.2.70</fastjson.version>
        <jline.version>2.14.5</jline.version>
        <jetty.version>9.4.24.v20191120</jetty.version>
        <metrics.version>3.2.6</metrics.version>
        <javax.xml.bind.version>2.4.0-b180725.0427</javax.xml.bind.version>
        <!-- URL of the ASF SonarQube server -->
        <sonar.host.url>https://sonarcloud.io</sonar.host.url>
        <sonar.organization>apache</sonar.organization>
        <!-- Exclude all generated code -->
        <sonar.exclusions>**/generated-sources</sonar.exclusions>
        <!-- By default, the argLine is empty-->
        <argLine/>
    </properties>
    <!--
        if we claim dependencies in dependencyManagement, then we do not claim
        their version in sub-project's pom, but we have to claim themselves again
        in sub-projects
    -->
    <dependencyManagement>
        <dependencies>
            <!--
                in the subprojects, you have to claim logback again, because maybe
                someone in your dependences uses log4j lib.
            -->
            <dependency>
                <groupId>ch.qos.logback</groupId>
                <artifactId>logback-classic</artifactId>
                <version>${logback.version}</version>
            </dependency>
            <dependency>
                <groupId>com.alibaba</groupId>
                <artifactId>fastjson</artifactId>
                <version>${fastjson.version}</version>
            </dependency>
            <dependency>
                <groupId>com.fasterxml.jackson.core</groupId>
                <artifactId>jackson-annotations</artifactId>
                <version>${jackson.version}</version>
            </dependency>
            <dependency>
                <groupId>com.fasterxml.jackson.core</groupId>
                <artifactId>jackson-core</artifactId>
                <version>${jackson.version}</version>
            </dependency>
            <dependency>
                <groupId>com.fasterxml.jackson.core</groupId>
                <artifactId>jackson-databind</artifactId>
                <version>${jackson.version}</version>
            </dependency>
            <dependency>
                <groupId>com.fasterxml.jackson.module</groupId>
                <artifactId>jackson-module-paranamer</artifactId>
                <version>${jackson.version}</version>
            </dependency>
            <dependency>
                <groupId>com.fasterxml.jackson.module</groupId>
                <artifactId>jackson-module-scala_2.11</artifactId>
                <version>${jackson.version}</version>
            </dependency>
            <dependency>
                <groupId>com.google.code.findbugs</groupId>
                <artifactId>jsr305</artifactId>
                <version>3.0.2</version>
            </dependency>
            <dependency>
                <groupId>com.google.guava</groupId>
                <artifactId>guava</artifactId>
                <version>${guava.version}</version>
            </dependency>
            <dependency>
                <groupId>com.sun.istack</groupId>
                <artifactId>istack-commons-runtime</artifactId>
                <version>3.0.8</version>
            </dependency>
            <dependency>
                <groupId>com.sun.xml.fastinfoset</groupId>
                <artifactId>FastInfoset</artifactId>
                <version>1.2.16</version>
            </dependency>
            <dependency>
                <groupId>commons-lang</groupId>
                <artifactId>commons-lang</artifactId>
                <version>${common.lang.version}</version>
            </dependency>
            <dependency>
                <groupId>commons-cli</groupId>
                <artifactId>commons-cli</artifactId>
                <version>${common.cli.version}</version>
            </dependency>
            <dependency>
                <groupId>commons-codec</groupId>
                <artifactId>commons-codec</artifactId>
                <version>${common.codec.version}</version>
            </dependency>
            <dependency>
                <groupId>commons-collections</groupId>
                <artifactId>commons-collections</artifactId>
                <version>${common.collections.version}</version>
            </dependency>
            <dependency>
                <groupId>commons-io</groupId>
                <artifactId>commons-io</artifactId>
                <version>${common.io.version}</version>
            </dependency>
            <dependency>
                <groupId>commons-logging</groupId>
                <artifactId>commons-logging</artifactId>
                <version>${common.logging.version}</version>
            </dependency>
            <dependency>
                <groupId>io.netty</groupId>
                <artifactId>netty</artifactId>
                <version>3.9.9.Final</version>
            </dependency>
            <dependency>
                <groupId>io.netty</groupId>
                <artifactId>netty-all</artifactId>
                <version>4.1.42.Final</version>
            </dependency>
            <dependency>
                <groupId>javax.annotation</groupId>
                <artifactId>javax.annotation-api</artifactId>
                <version>1.3.2</version>
            </dependency>
            <dependency>
                <groupId>javax.xml.bind</groupId>
                <artifactId>jaxb-api</artifactId>
                <version>${javax.xml.bind.version}</version>
            </dependency>
            <dependency>
                <groupId>jline</groupId>
                <artifactId>jline</artifactId>
                <version>${jline.version}</version>
            </dependency>
            <dependency>
                <groupId>junit</groupId>
                <artifactId>junit</artifactId>
                <version>${junit.version}</version>
            </dependency>
            <dependency>
                <groupId>log4j</groupId>
                <artifactId>log4j</artifactId>
                <version>1.2.17</version>
            </dependency>
            <dependency>
                <groupId>org.eclipse.jetty</groupId>
                <artifactId>jetty-server</artifactId>
                <version>${jetty.version}</version>
            </dependency>
            <dependency>
                <groupId>org.eclipse.jetty</groupId>
                <artifactId>jetty-webapp</artifactId>
                <version>${jetty.version}</version>
            </dependency>
            <dependency>
                <groupId>io.dropwizard.metrics</groupId>
                <artifactId>metrics-core</artifactId>
                <version>${metrics.version}</version>
            </dependency>
            <dependency>
                <groupId>io.dropwizard.metrics</groupId>
                <artifactId>metrics-jvm</artifactId>
                <version>${metrics.version}</version>
            </dependency>
            <dependency>
                <groupId>io.dropwizard.metrics</groupId>
                <artifactId>metrics-json</artifactId>
                <version>${metrics.version}</version>
            </dependency>
            <dependency>
                <groupId>me.tongfei</groupId>
                <artifactId>progressbar</artifactId>
                <version>0.7.3</version>
                <exclusions>
                    <!-- This transitive dependency duplicates classes from jline:jline:jar:2.14.5:compile -->
                    <exclusion>
                        <groupId>org.fusesource.jansi</groupId>
                        <artifactId>jansi</artifactId>
                    </exclusion>
                </exclusions>
            </dependency>
            <dependency>
                <groupId>org.antlr</groupId>
                <artifactId>antlr4-runtime</artifactId>
                <version>${antlr4.version}</version>
            </dependency>
            <dependency>
                <groupId>org.apache.commons</groupId>
                <artifactId>commons-collections4</artifactId>
                <version>${commons.collections4}</version>
            </dependency>
            <dependency>
                <groupId>org.apache.commons</groupId>
                <artifactId>commons-lang3</artifactId>
                <version>${common.lang3.version}</version>
            </dependency>
            <dependency>
                <groupId>org.apache.hadoop</groupId>
                <artifactId>hadoop-client</artifactId>
                <version>${hadoop2.version}</version>
            </dependency>
            <dependency>
                <groupId>org.apache.hive</groupId>
                <artifactId>hive-serde</artifactId>
                <version>${hive2.version}</version>
            </dependency>
            <dependency>
                <groupId>org.apache.hive</groupId>
                <artifactId>hive-exec</artifactId>
                <version>${hive2.version}</version>
            </dependency>
            <dependency>
                <groupId>org.apache.spark</groupId>
                <artifactId>spark-core_2.11</artifactId>
                <version>${spark.version}</version>
            </dependency>
            <dependency>
                <groupId>org.apache.spark</groupId>
                <artifactId>spark-sql_2.11</artifactId>
                <version>${spark.version}</version>
            </dependency>
            <dependency>
                <groupId>org.codehaus.jackson</groupId>
                <artifactId>jackson-core-asl</artifactId>
                <version>1.9.13</version>
            </dependency>
            <dependency>
                <groupId>org.codehaus.jackson</groupId>
                <artifactId>jackson-mapper-asl</artifactId>
                <version>1.9.13</version>
            </dependency>
            <dependency>
                <groupId>org.glassfish.jaxb</groupId>
                <artifactId>jaxb-runtime</artifactId>
                <version>2.4.0-b180725.0644</version>
                <exclusions>
                    <exclusion>
                        <groupId>jakarta.activation</groupId>
                        <artifactId>jakarta.activation-api</artifactId>
                    </exclusion>
                </exclusions>
            </dependency>
            <dependency>
                <groupId>org.javassist</groupId>
                <artifactId>javassist</artifactId>
                <version>3.24.0-GA</version>
            </dependency>
            <dependency>
                <groupId>org.mockito</groupId>
                <artifactId>mockito-all</artifactId>
                <version>1.10.19</version>
            </dependency>
            <dependency>
                <groupId>org.mockito</groupId>
                <artifactId>mockito-core</artifactId>
                <version>2.23.0</version>
            </dependency>
            <dependency>
                <groupId>org.objenesis</groupId>
                <artifactId>objenesis</artifactId>
                <version>3.0.1</version>
            </dependency>
            <dependency>
                <groupId>org.powermock</groupId>
                <artifactId>powermock-core</artifactId>
                <version>2.0.2</version>
            </dependency>
            <dependency>
                <groupId>org.powermock</groupId>
                <artifactId>powermock-api-mockito2</artifactId>
                <version>2.0.2</version>
            </dependency>
            <dependency>
                <groupId>org.powermock</groupId>
                <artifactId>powermock-module-junit4</artifactId>
                <version>2.0.2</version>
            </dependency>
            <dependency>
                <groupId>org.scala-lang</groupId>
                <artifactId>scala-library</artifactId>
                <version>${scala.version}</version>
            </dependency>
            <dependency>
                <groupId>org.scala-lang</groupId>
                <artifactId>scala-reflect</artifactId>
                <version>${scala.version}</version>
            </dependency>
            <dependency>
                <groupId>org.scalatest</groupId>
                <artifactId>scalatest_2.11</artifactId>
                <version>3.0.5</version>
            </dependency>
            <dependency>
                <groupId>org.slf4j</groupId>
                <artifactId>jcl-over-slf4j</artifactId>
                <version>1.7.25</version>
            </dependency>
            <dependency>
                <groupId>org.slf4j</groupId>
                <artifactId>jul-to-slf4j</artifactId>
                <version>1.7.25</version>
            </dependency>
            <dependency>
                <groupId>org.slf4j</groupId>
                <artifactId>slf4j-api</artifactId>
                <version>1.7.25</version>
            </dependency>
            <dependency>
                <groupId>org.slf4j</groupId>
                <artifactId>slf4j-log4j12</artifactId>
                <version>1.7.25</version>
            </dependency>
            <dependency>
                <groupId>org.xerial.snappy</groupId>
                <artifactId>snappy-java</artifactId>
                <version>1.1.7.2</version>
            </dependency>
            <dependency>
                <groupId>org.apache.thrift</groupId>
                <artifactId>libthrift</artifactId>
                <version>${thrift.version}</version>
                <exclusions>
                    <exclusion>
                        <groupId>org.apache.httpcomponents</groupId>
                        <artifactId>httpclient</artifactId>
                    </exclusion>
                    <exclusion>
                        <groupId>org.apache.httpcomponents</groupId>
                        <artifactId>httpcore</artifactId>
                    </exclusion>
                </exclusions>
            </dependency>
            <dependency>
                <groupId>io.airlift</groupId>
                <artifactId>airline</artifactId>
                <version>${airline.version}</version>
            </dependency>
            <dependency>
                <groupId>org.fusesource.mqtt-client</groupId>
                <artifactId>mqtt-client</artifactId>
                <version>1.12</version>
            </dependency>
        </dependencies>
    </dependencyManagement>
    <dependencies>
        <dependency>
            <groupId>junit</groupId>
            <artifactId>junit</artifactId>
            <scope>test</scope>
        </dependency>
        <dependency>
            <groupId>org.mockito</groupId>
            <artifactId>mockito-all</artifactId>
            <scope>test</scope>
        </dependency>
    </dependencies>
    <build>
        <pluginManagement>
            <plugins>
                <!-- using `mvn -N versions:update-child-modules` can update the version
                of child modules to what their parent claims -->
                <plugin>
                    <groupId>org.codehaus.mojo</groupId>
                    <artifactId>versions-maven-plugin</artifactId>
                    <version>2.3</version>
                    <configuration>
                        <generateBackupPoms>false</generateBackupPoms>
                    </configuration>
                </plugin>
                <plugin>
                    <groupId>org.apache.maven.plugins</groupId>
                    <artifactId>maven-javadoc-plugin</artifactId>
                    <configuration>
                        <excludePackageNames>*thrift*</excludePackageNames>
                        <!--
                          This will suppress the generation of a hidden timestamp at the top of each generated html page
                          and hopefully let the site generation nod to too big updates every time.
                        -->
                        <notimestamp>true</notimestamp>
                        <!--Don't fail the build, just because there were issues in the JavaDoc generation.-->
                        <failOnError>false</failOnError>
                    </configuration>
                </plugin>
                <!--
                  We need to increase the memory available to tests as we were
                  getting out-of-memory errors when building on windows machines.
                -->
                <plugin>
                    <groupId>org.apache.maven.plugins</groupId>
                    <artifactId>maven-surefire-plugin</artifactId>
                    <configuration>
                        <argLine>${argLine} -Xmx1024m</argLine>
                    </configuration>
                </plugin>
                <!--
                    Plugin for doing the code analysis.
                -->
                <plugin>
                    <groupId>org.sonarsource.scanner.maven</groupId>
                    <artifactId>sonar-maven-plugin</artifactId>
                    <version>3.6.1.1688</version>
                </plugin>
                <plugin>
                    <groupId>org.apache.rat</groupId>
                    <artifactId>apache-rat-plugin</artifactId>
                    <configuration>
                        <consoleOutput>true</consoleOutput>
                        <excludes>
                            <!-- Git related files -->
                            <exclude>**/.git/**</exclude>
                            <exclude>**/.mvn/**</exclude>
                            <exclude>**/.gitignore</exclude>
                            <!-- Maven related files -->
                            <exclude>**/target/**</exclude>
                            <!-- Eclipse related files -->
                            <exclude>**/.project</exclude>
                            <exclude>**/.settings/**</exclude>
                            <exclude>**/.classpath</exclude>
                            <!-- IntelliJ related files -->
                            <exclude>**/.idea/**</exclude>
                            <exclude>**/*.iml</exclude>
                            <!-- Runtime log -->
                            <exclude>**/*.log</exclude>
                            <!-- Exclude CVS files -->
                            <exclude>**/*.cvs</exclude>
                            <!-- licenses -->
                            <exclude>licenses/*</exclude>
                            <!-- only for Travis CI with WinOS-->
                            <exclude>hadoopbin</exclude>
                            <exclude>windowssystem32</exclude>
                            <!-- generated by Github -->
                            <exclude>.github/**</exclude>
                            <!-- figures -->
                            <exclude>**/.eps</exclude>
                            <exclude>**/.png</exclude>
                            <exclude>**/.jpg</exclude>
                            <exclude>**/.jpeg</exclude>
                            <!--Generated by Apache Release -->
                            <exclude>local-snapshots-dir/**</exclude>
                            <!-- JSON can't contain comments and therefore no Apache header -->
                            <exclude>*.json</exclude>
                            <!-- visualization plans -->
                            <exclude>**/*.plan</exclude>
                            <exclude>NOTICE-binary</exclude>
                            <exclude>LICENSE-binary</exclude>
                            <!-- json does not support comments-->
                            <exclude>**/*.json</exclude>
                        </excludes>
                    </configuration>
                </plugin>
                <plugin>
                    <groupId>org.eluder.coveralls</groupId>
                    <artifactId>coveralls-maven-plugin</artifactId>
                    <version>4.3.0</version>
                </plugin>
            </plugins>
        </pluginManagement>
        <plugins>
            <!--
              Even if Maven transitively pulls in dependencies, relying on these can
              quite often cause hard to find problems. So it's a good practice to make
              sure everything directly required is also directly added as a dependency.
              On the other side adding unused dependency only over-complicates the
              the dependency graph, so the maven-dependency-plugin checks we depend on
              what we need and only that and that runtime dependencies are correctly
              imported with runtime scope.
            -->
            <plugin>
                <groupId>org.apache.maven.plugins</groupId>
                <artifactId>maven-dependency-plugin</artifactId>
                <executions>
                    <execution>
                        <id>check-dependencies</id>
                        <phase>verify</phase>
                        <goals>
                            <goal>analyze-only</goal>
                        </goals>
                        <configuration>
                            <failOnWarning>false</failOnWarning>
                        </configuration>
                    </execution>
                </executions>
            </plugin>
            <plugin>
                <groupId>net.revelc.code.formatter</groupId>
                <artifactId>formatter-maven-plugin</artifactId>
                <version>2.8.1</version>
            </plugin>
            <!--for code style check -->
            <plugin>
                <groupId>org.apache.maven.plugins</groupId>
                <artifactId>maven-checkstyle-plugin</artifactId>
                <version>3.0.0</version>
                <dependencies>
                    <dependency>
                        <groupId>com.puppycrawl.tools</groupId>
                        <artifactId>checkstyle</artifactId>
                        <version>8.18</version>
                    </dependency>
                </dependencies>
                <executions>
                    <execution>
                        <id>validate</id>
                        <phase>validate</phase>
                        <goals>
                            <goal>check</goal>
                        </goals>
                        <configuration>
                            <configLocation>checkstyle.xml</configLocation>
                        </configuration>
                    </execution>
                </executions>
                <configuration>
                    <configLocation>checkstyle.xml</configLocation>
                </configuration>
            </plugin>
            <!--
              Check if all files contain Apache headers in them.
              Ignore this plugin, we use license-maven-plugin to check apache header.
            -->
            <plugin>
                <groupId>org.apache.rat</groupId>
                <artifactId>apache-rat-plugin</artifactId>
                <executions>
                    <execution>
                        <id>license-check</id>
                        <phase>verify</phase>
                        <goals>
                            <goal>check</goal>
                        </goals>
                    </execution>
                </executions>
            </plugin>
            <plugin>
                <groupId>au.com.acegi</groupId>
                <artifactId>xml-format-maven-plugin</artifactId>
                <version>3.0.7</version>
                <executions>
                    <execution>
                        <id>xml-format</id>
                        <phase>compile</phase>
                        <goals>
                            <goal>xml-format</goal>
                        </goals>
                        <configuration>
                            <!-- configure your formatting preferences here (see link below) -->
                            <indentSize>4</indentSize>
                        </configuration>
                    </execution>
                </executions>
            </plugin>
            <!--
              Generate the legally required text files in the jars
            -->
            <plugin>
                <groupId>org.apache.maven.plugins</groupId>
                <artifactId>maven-remote-resources-plugin</artifactId>
                <executions>
                    <execution>
                        <id>process-resource-bundles</id>
                        <goals>
                            <goal>process</goal>
                        </goals>
                        <configuration>
                            <resourceBundles>
                                <!-- Will generate META-INF/{DEPENDENCIES,LICENSE,NOTICE} -->
                                <resourceBundle>org.apache:apache-jar-resource-bundle:1.4</resourceBundle>
                                <!-- Will generate META-INF/DISCLAIMER  -->
                                <resourceBundle>org.apache:apache-incubator-disclaimer-resource-bundle:1.1</resourceBundle>
                            </resourceBundles>
                            <!-- Content in this directory will be appended to generated resources -->
                            <appendedResourcesDirectory>${basedir}/src/remote-resources</appendedResourcesDirectory>
                        </configuration>
                    </execution>
                </executions>
            </plugin>
            <plugin>
                <!-- Separates the unit tests from the integration tests. -->
                <groupId>org.apache.maven.plugins</groupId>
                <artifactId>maven-surefire-plugin</artifactId>
                <executions>
                    <execution>
                        <id>unit-tests</id>
                        <phase>test</phase>
                        <goals>
                            <goal>test</goal>
                        </goals>
                        <configuration>
                            <includes>
                                <!-- Include unit tests within integration-test phase. -->
                                <include>src/test/**/*Test.java</include>
                            </includes>
                            <excludes>
                                <!-- Exclude integration tests within (unit) test phase. -->
                                <exclude>src/test/**/*IT.java</exclude>
                            </excludes>
                        </configuration>
                    </execution>
                    <execution>
                        <id>integration-tests</id>
                        <phase>integration-test</phase>
                        <goals>
                            <goal>test</goal>
                        </goals>
                        <configuration>
                            <includes>
                                <!-- Include integration tests within integration-test phase. -->
                                <include>src/test/**/*IT.java</include>
                            </includes>
                        </configuration>
                    </execution>
                </executions>
            </plugin>
        </plugins>
    </build>
    <profiles>
        <!--
          A set of profiles defining the different properties needed to download and run thrift
          They are automatically activated depending on the OS you are using.
        -->
        <profile>
            <id>windows</id>
            <activation>
                <os>
                    <family>windows</family>
                </os>
            </activation>
            <properties>
                <thrift.download-url>http://artfiles.org/apache.org/thrift/${thrift.version}/thrift-${thrift.version}.exe</thrift.download-url>
                <thrift.executable>thrift-${thrift.version}-win-x86_64.exe</thrift.executable>
                <thrift.skip-making-executable>true</thrift.skip-making-executable>
                <thrift.exec-cmd.executable>echo</thrift.exec-cmd.executable>
                <thrift.exec-cmd.args>"Do nothing"</thrift.exec-cmd.args>
            </properties>
        </profile>
        <!-- Has to be listed before "mac" as it seems a mac is both "mac" and "unix" -->
        <profile>
            <id>unix</id>
            <activation>
                <os>
                    <family>unix</family>
                </os>
            </activation>
            <properties>
                <thrift.download-url>https://github.com/jt2594838/mvn-thrift-compiler/raw/master/thrift_0.12.0_0.13.0_linux.exe</thrift.download-url>
                <thrift.executable>thrift_0.12.0_0.13.0_linux.exe</thrift.executable>
                <thrift.skip-making-executable>false</thrift.skip-making-executable>
                <thrift.exec-cmd.executable>chmod</thrift.exec-cmd.executable>
                <thrift.exec-cmd.args>+x ${project.build.directory}/tools/${thrift.executable}</thrift.exec-cmd.args>
            </properties>
        </profile>
        <profile>
            <id>mac</id>
            <activation>
                <os>
                    <family>mac</family>
                </os>
            </activation>
            <properties>
                <thrift.download-url>https://github.com/jt2594838/mvn-thrift-compiler/raw/master/thrift_0.12.0_0.13.0_mac.exe</thrift.download-url>
                <thrift.executable>thrift_0.12.0_0.13.0_mac.exe</thrift.executable>
                <thrift.skip-making-executable>false</thrift.skip-making-executable>
                <thrift.exec-cmd.executable>chmod</thrift.exec-cmd.executable>
                <thrift.exec-cmd.args>+x ${project.build.directory}/tools/${thrift.executable}</thrift.exec-cmd.args>
            </properties>
        </profile>
        <!-- Some APIs were removed in Java 11, so we need to add replacements -->
        <profile>
            <id>java-11-and-above</id>
            <activation>
                <!-- This needs to be updated as soon as Java 20 is shipped -->
                <jdk>[11,20)</jdk>
            </activation>
            <properties>
                <maven.compiler.release>8</maven.compiler.release>
            </properties>
            <dependencies>
                <!-- for jdk-11 -->
                <dependency>
                    <groupId>javax.annotation</groupId>
                    <artifactId>javax.annotation-api</artifactId>
                </dependency>
                <dependency>
                    <groupId>javax.xml.bind</groupId>
                    <artifactId>jaxb-api</artifactId>
                </dependency>
                <dependency>
                    <groupId>org.glassfish.jaxb</groupId>
                    <artifactId>jaxb-runtime</artifactId>
                </dependency>
            </dependencies>
        </profile>
        <!--
          Self activating profile, that activates itself as soon as a "src/main/thrift" directory is found.
          The different plugins here download the thrift executable matching the current os, make that
          executable (on mac and unix/linux) and run the code generation.

          Note to the Download: The download-maven-plugin checks if a resource is previously downloaded
          and only downloads each file once. It caches downloaded files in:
          {maven local repo}/.cache/download-maven-plugin
        -->
        <profile>
            <id>thrift-generation</id>
            <activation>
                <file>
                    <exists>src/main/thrift</exists>
                </file>
            </activation>
            <properties>
                <thrift.exec.absolute.path>${project.build.directory}/tools/${thrift.executable}</thrift.exec.absolute.path>
            </properties>
            <build>
                <plugins>
                    <plugin>
                        <groupId>com.googlecode.maven-download-plugin</groupId>
                        <artifactId>download-maven-plugin</artifactId>
                        <version>1.3.0</version>
                        <executions>
                            <execution>
                                <id>get-thrift-executable</id>
                                <phase>generate-sources</phase>
                                <goals>
                                    <goal>wget</goal>
                                </goals>
                                <configuration>
                                    <url>${thrift.download-url}</url>
                                    <outputDirectory>${project.build.directory}/tools</outputDirectory>
                                    <outputFileName>${thrift.executable}</outputFileName>
                                </configuration>
                            </execution>
                        </executions>
                    </plugin>
                    <plugin>
                        <groupId>org.codehaus.mojo</groupId>
                        <artifactId>exec-maven-plugin</artifactId>
                        <version>1.6.0</version>
                        <executions>
                            <execution>
                                <id>make-thrift-executable-executable</id>
                                <phase>generate-sources</phase>
                                <goals>
                                    <goal>exec</goal>
                                </goals>
                                <configuration>
                                    <skip>${thrift.skip-making-executable}</skip>
                                    <executable>${thrift.exec-cmd.executable}</executable>
                                    <commandlineArgs>${thrift.exec-cmd.args}</commandlineArgs>
                                </configuration>
                            </execution>
                        </executions>
                    </plugin>
                    <plugin>
                        <groupId>org.apache.thrift.tools</groupId>
                        <artifactId>maven-thrift-plugin</artifactId>
                        <version>0.1.11</version>
                        <executions>
                            <execution>
                                <id>generate-thrift-sources-java</id>
                                <phase>generate-sources</phase>
                                <goals>
                                    <goal>compile</goal>
                                </goals>
                                <configuration>
                                    <generator>java</generator>
                                    <thriftExecutable>${thrift.exec.absolute.path}</thriftExecutable>
                                    <thriftSourceRoot>${basedir}/src/main/thrift</thriftSourceRoot>
                                </configuration>
                            </execution>
                            <execution>
                                <id>generate-thrift-sources-python</id>
                                <phase>generate-sources</phase>
                                <goals>
                                    <goal>compile</goal>
                                </goals>
                                <configuration>
                                    <generator>py</generator>
                                    <thriftExecutable>${thrift.exec.absolute.path}</thriftExecutable>
                                    <thriftSourceRoot>${basedir}/src/main/thrift</thriftSourceRoot>
                                    <outputDirectory>${project.build.directory}/generated-sources-python/iotdb</outputDirectory>
                                </configuration>
                            </execution>
                            <execution>
                                <id>generate-thrift-sources-go</id>
                                <phase>generate-sources</phase>
                                <goals>
                                    <goal>compile</goal>
                                </goals>
                                <configuration>
                                    <generator>go</generator>
                                    <thriftExecutable>${thrift.exec.absolute.path}</thriftExecutable>
                                    <thriftSourceRoot>${basedir}/src/main/thrift</thriftSourceRoot>
                                    <outputDirectory>${project.build.directory}/generated-sources-go</outputDirectory>
                                </configuration>
                            </execution>
                            <execution>
                                <id>generate-thrift-sources-cpp</id>
                                <phase>generate-sources</phase>
                                <goals>
                                    <goal>compile</goal>
                                </goals>
                                <configuration>
                                    <generator>cpp</generator>
                                    <thriftExecutable>${thrift.exec.absolute.path}</thriftExecutable>
                                    <thriftSourceRoot>${basedir}/src/main/thrift</thriftSourceRoot>
                                    <outputDirectory>${project.build.directory}/generated-sources-cpp</outputDirectory>
                                </configuration>
                            </execution>
                        </executions>
                    </plugin>
                </plugins>
            </build>
        </profile>
        <!-- Make sure the source assembly has the right name (includes "incubating") -->
        <profile>
            <id>apache-release</id>
            <build>
                <plugins>
                    <plugin>
                        <groupId>org.apache.maven.plugins</groupId>
                        <artifactId>maven-assembly-plugin</artifactId>
                        <executions>
                            <execution>
                                <id>source-release-assembly</id>
                                <phase>package</phase>
                                <goals>
                                    <goal>single</goal>
                                </goals>
                                <!-- heads up: combine.self in the following is highlighted
                                    as an error in Eclipse's xml editor view.
                                    Just ignore that.
                                    See  https://issues.apache.org/jira/browse/MNG-5454  sigh.
                                 -->
                                <configuration combine.self="append">
                                    <finalName>apache-iotdb-${project.version}-incubating</finalName>
                                    <archive>
                                        <manifest>
                                            <addDefaultImplementationEntries>true</addDefaultImplementationEntries>
                                            <addDefaultSpecificationEntries>true</addDefaultSpecificationEntries>
                                        </manifest>
                                    </archive>
                                </configuration>
                            </execution>
                        </executions>
                    </plugin>
                    <!--
                      Create SHA512 checksum files for the release artifacts.
                    -->
                    <plugin>
                        <groupId>net.nicoulaj.maven.plugins</groupId>
                        <artifactId>checksum-maven-plugin</artifactId>
                        <version>1.8</version>
                        <executions>
                            <execution>
                                <id>sign-source-release</id>
                                <phase>package</phase>
                                <goals>
                                    <goal>files</goal>
                                </goals>
                                <configuration>
                                    <algorithms>
                                        <algorithm>SHA-512</algorithm>
                                    </algorithms>
                                    <fileSets>
                                        <fileSet>
                                            <directory>${project.build.directory}</directory>
                                            <includes>
                                                <include>apache-iotdb-${project.version}-incubating-source-release.zip</include>
                                            </includes>
                                        </fileSet>
                                    </fileSets>
                                </configuration>
                            </execution>
                        </executions>
                    </plugin>
                    <!--
                      Strange things usually happen if you run with a too low Java version.
                      This plugin not only checks the minimum java version of 1.8, but also
                      checks all dependencies (and transitive dependencies) for reported CVEs.
                    -->
                    <plugin>
                        <groupId>org.apache.maven.plugins</groupId>
                        <artifactId>maven-enforcer-plugin</artifactId>
                        <version>3.0.0-M2</version>
                        <!--$NO-MVN-MAN-VER$-->
                        <executions>
                            <!-- Ensure we're not mixing dependency versions -->
                            <execution>
                                <id>enforce-version-convergence</id>
                                <configuration>
                                    <rules>
                                        <dependencyConvergence/>
                                    </rules>
                                </configuration>
                                <goals>
                                    <goal>enforce</goal>
                                </goals>
                            </execution>
                            <!--
                                Fails the build if classes are included from multiple
                                artifacts and these are not identical.
                            -->
                            <!--execution>
                                <id>enforce-ban-duplicate-classes</id>
                                <goals>
                                    <goal>enforce</goal>
                                </goals>
                                <configuration>
                                    <rules>
                                        <banDuplicateClasses>
                                            <scopes>
                                                <scope>compile</scope>
                                                <scope>provided</scope>
                                            </scopes>
                                            <findAllDuplicates>true</findAllDuplicates>
                                            <ignoreWhenIdentical>true</ignoreWhenIdentical>
                                        </banDuplicateClasses>
                                    </rules>
                                    <fail>true</fail>
                                </configuration>
                            </execution-->
                            <!-- Make sure no dependencies are used for which known vulnerabilities exist. -->
                            <execution>
                                <id>vulnerability-checks</id>
                                <phase>validate</phase>
                                <goals>
                                    <goal>enforce</goal>
                                </goals>
                                <configuration>
                                    <!-- Just generate warnings for now -->
                                    <fail>false</fail>
                                    <rules>
                                        <requireJavaVersion>
                                            <version>1.8.0</version>
                                        </requireJavaVersion>
                                        <!-- Disabled for now as it breaks the ability to build single modules -->
                                        <!--reactorModuleConvergence/-->
                                        <banVulnerable implementation="org.sonatype.ossindex.maven.enforcer.BanVulnerableDependencies"/>
                                    </rules>
                                </configuration>
                            </execution>
                        </executions>
                        <dependencies>
                            <dependency>
                                <groupId>org.sonatype.ossindex.maven</groupId>
                                <artifactId>ossindex-maven-enforcer-rules</artifactId>
                                <version>1.0.0</version>
                            </dependency>
                            <dependency>
                                <groupId>org.codehaus.mojo</groupId>
                                <artifactId>extra-enforcer-rules</artifactId>
                                <version>1.2</version>
                            </dependency>
                        </dependencies>
                    </plugin>
                </plugins>
            </build>
        </profile>
        <!-- code coverage for ut and it, and then merge them together.-->
        <profile>
            <id>code-coverage</id>
            <build>
                <plugins>
                    <!-- Jacoco is a code coverage analysis plugin when tests run.
                    (not a static code analysis tool)-->
                    <plugin>
                        <groupId>org.jacoco</groupId>
                        <artifactId>jacoco-maven-plugin</artifactId>
                        <version>0.8.5</version>
                        <configuration>
                            <rules>
                                <rule implementation="org.jacoco.maven.RuleConfiguration">
                                    <element>BUNDLE</element>
                                    <limits>　　
                                        <!-- Cover methodes >=30%. (the plugin does not support
                                        ignore getter and setter and toString etc..) -->
                                        <limit implementation="org.jacoco.report.check.Limit">
                                            <counter>METHOD</counter>
                                            <value>COVEREDRATIO</value>
                                            <minimum>0.00</minimum>
                                        </limit>
                                        <!-- if-else, swtich etc.. >=70% -->
                                        <limit implementation="org.jacoco.report.check.Limit">
                                            <counter>BRANCH</counter>
                                            <value>COVEREDRATIO</value>
                                            <minimum>0.00</minimum>
                                        </limit>
                                        <!-- class files >=95% -->
                                        <limit implementation="org.jacoco.report.check.Limit">
                                            <counter>CLASS</counter>
                                            <value>COVEREDRATIO</value>
                                            <minimum>0.00</minimum>
                                        </limit>
                                    </limits>
                                </rule>
                            </rules>
                        </configuration>
                        <executions>
                            <!-- see https://natritmeyer.com/howto/reporting-aggregated-unit-and-integration-test-coverage-with-jacoco/-->
                            <!-- For UT-->
                            <execution>
                                <id>prepare-ut</id>
                                <goals>
                                    <goal>prepare-agent</goal>
                                </goals>
                                <configuration>
                                    <destFile>${project.build.directory}/jacoco-unit-tests.exec</destFile>
                                    <propertyName>surefire.jacoco.args</propertyName>
                                </configuration>
                            </execution>
                            <!-- attached to Maven test phase -->
                            <execution>
                                <id>ut-report</id>
                                <phase>test</phase>
                                <goals>
                                    <goal>report</goal>
                                    <goal>check</goal>
                                </goals>
                                <configuration>
                                    <dataFile>${project.build.directory}/jacoco-unit-tests.exec</dataFile>
                                    <outputDirectory>${project.build.directory}/jacoco-unit-reports</outputDirectory>
                                </configuration>
                            </execution>
                            <!-- For IT-->
                            <execution>
                                <id>before-integration-test-execution</id>
                                <phase>pre-integration-test</phase>
                                <goals>
                                    <goal>prepare-agent</goal>
                                </goals>
                                <configuration>
                                    <destFile>${project.build.directory}/jacoco-integration-tests.exec</destFile>
                                    <propertyName>failsafe.jacoco.args</propertyName>
                                </configuration>
                            </execution>
                            <execution>
                                <id>after-integration-test-execution</id>
                                <phase>integration-test</phase>
                                <goals>
                                    <goal>report</goal>
                                    <goal>check</goal>
                                </goals>
                                <configuration>
                                    <dataFile>${project.build.directory}/jacoco-integration-tests.exec</dataFile>
                                    <outputDirectory>${project.build.directory}/jacoco-integration-reports</outputDirectory>
                                </configuration>
                            </execution>
                            <execution>
                                <id>merge-unit-and-integration</id>
                                <phase>post-integration-test</phase>
                                <goals>
                                    <goal>merge</goal>
                                </goals>
                                <configuration>
                                    <fileSets>
                                        <fileSet>
                                            <directory>${project.build.directory}/</directory>
                                            <includes>
                                                <include>*.exec</include>
                                            </includes>
                                        </fileSet>
                                    </fileSets>
                                    <destFile>${project.build.directory}/merged.exec</destFile>
                                </configuration>
                            </execution>
                            <execution>
                                <id>create-merged-report</id>
                                <phase>post-integration-test</phase>
                                <goals>
                                    <goal>report</goal>
                                    <goal>check</goal>
                                </goals>
                                <configuration>
                                    <dataFile>${project.build.directory}/merged.exec</dataFile>
                                </configuration>
                            </execution>
                        </executions>
                    </plugin>
                    <!-- overwrite argLine-->
                    <plugin>
                        <groupId>org.apache.maven.plugins</groupId>
                        <artifactId>maven-surefire-plugin</artifactId>
                        <configuration>
                            <argLine>@{surefire.jacoco.args} -Xmx1024m</argLine>
                        </configuration>
                    </plugin>
                    <!-- for IT-->
                    <plugin>
                        <groupId>org.apache.maven.plugins</groupId>
                        <artifactId>maven-failsafe-plugin</artifactId>
                        <configuration>
                            <argLine>@{failsafe.jacoco.args} -Xmx1024m</argLine>
                        </configuration>
                        <executions>
                            <execution>
                                <goals>
                                    <goal>integration-test</goal>
                                </goals>
                            </execution>
                        </executions>
                    </plugin>
                </plugins>
            </build>
        </profile>
        <!-- upload code coverage report to coveralls.io-->
        <!-- to enable coveralls locally, you need to get the repoToken from https://coveralls.io/github/apache/incubator-iotdb.
             use `mvn post-integration-test -Pcode-coverage -DrepoToken=TOKEN`-->
        <!-- enable site-->
        <!-- use `mvn package -P site -pl site` to compile the site module only -->
        <profile>
            <id>site</id>
            <modules>
                <module>site</module>
            </modules>
        </profile>
    </profiles>
</project><|MERGE_RESOLUTION|>--- conflicted
+++ resolved
@@ -94,11 +94,7 @@
         <module>flink-iotdb-connector</module>
         <module>distribution</module>
         <module>hive-connector</module>
-<<<<<<< HEAD
-        <module>site</module>
         <module>calcite</module>
-=======
->>>>>>> 46e78a0c
     </modules>
     <!-- Properties Management -->
     <properties>
