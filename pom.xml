--- conflicted
+++ resolved
@@ -19,7 +19,8 @@
     under the License.
 
 -->
-<project xmlns="http://maven.apache.org/POM/4.0.0" xmlns:xsi="http://www.w3.org/2001/XMLSchema-instance" xsi:schemaLocation="http://maven.apache.org/POM/4.0.0 http://maven.apache.org/xsd/maven-4.0.0.xsd">
+<project xmlns="http://maven.apache.org/POM/4.0.0" xmlns:xsi="http://www.w3.org/2001/XMLSchema-instance"
+         xsi:schemaLocation="http://maven.apache.org/POM/4.0.0 http://maven.apache.org/xsd/maven-4.0.0.xsd">
     <modelVersion>4.0.0</modelVersion>
     <parent>
         <groupId>org.apache</groupId>
@@ -31,7 +32,9 @@
     <version>0.12.2-SNAPSHOT</version>
     <packaging>pom</packaging>
     <name>Apache IoTDB Project Parent POM</name>
-    <description>This is the top level project that builds, packages the tsfile, iotdb engine, jdbc, and integration libs.</description>
+    <description>This is the top level project that builds, packages the tsfile, iotdb engine, jdbc, and integration
+        libs.
+    </description>
     <licenses>
         <license>
             <name>The Apache License, Version 2.0</name>
@@ -147,7 +150,8 @@
         <!-- Exclude all generated code -->
         <sonar.exclusions>**/generated-sources</sonar.exclusions>
         <sonar.java.checkstyle.reportPaths>target/checkstyle-report.xml</sonar.java.checkstyle.reportPaths>
-        <sonar.coverage.jacoco.xmlReportPaths>target/jacoco-merged-reports/jacoco.xml</sonar.coverage.jacoco.xmlReportPaths>
+        <sonar.coverage.jacoco.xmlReportPaths>target/jacoco-merged-reports/jacoco.xml
+        </sonar.coverage.jacoco.xmlReportPaths>
         <sonar.junit.reportPaths>target/surefire-reports,target/failsafe-reports</sonar.junit.reportPaths>
         <!-- By default, the argLine is empty-->
         <gson.version>2.8.6</gson.version>
@@ -632,13 +636,7 @@
                             </importOrder>
                             <removeUnusedImports/>
                         </java>
-<<<<<<< HEAD
-                        <lineEndings>
-                            UNIX
-                        </lineEndings>
-=======
                         <lineEndings>UNIX</lineEndings>
->>>>>>> 341b54b4
                     </configuration>
                     <executions>
                         <execution>
@@ -754,7 +752,8 @@
                                 </requireJavaVersion>
                                 <!-- Disabled for now as it breaks the ability to build single modules -->
                                 <!--reactorModuleConvergence/-->
-                                <banVulnerable implementation="org.sonatype.ossindex.maven.enforcer.BanVulnerableDependencies"/>
+                                <banVulnerable
+                                        implementation="org.sonatype.ossindex.maven.enforcer.BanVulnerableDependencies"/>
                             </rules>
                         </configuration>
                     </execution>
@@ -962,7 +961,9 @@
             </activation>
             <properties>
                 <os.classifier>windows-x86_64</os.classifier>
-                <thrift.download-url>http://artfiles.org/apache.org/thrift/${thrift.version}/thrift-${thrift.version}.exe</thrift.download-url>
+                <thrift.download-url>
+                    http://artfiles.org/apache.org/thrift/${thrift.version}/thrift-${thrift.version}.exe
+                </thrift.download-url>
                 <thrift.executable>thrift-${thrift.version}-win-x86_64.exe</thrift.executable>
                 <thrift.skip-making-executable>true</thrift.skip-making-executable>
                 <thrift.exec-cmd.executable>echo</thrift.exec-cmd.executable>
@@ -979,7 +980,9 @@
             </activation>
             <properties>
                 <os.classifier>linux-x86_64</os.classifier>
-                <thrift.download-url>https://github.com/apache/iotdb-bin-resources/raw/main/compile-tools/thrift-0.14-ubuntu</thrift.download-url>
+                <thrift.download-url>
+                    https://github.com/apache/iotdb-bin-resources/raw/main/compile-tools/thrift-0.14-ubuntu
+                </thrift.download-url>
                 <thrift.executable>thrift_0.14.1_linux.exe</thrift.executable>
                 <thrift.skip-making-executable>false</thrift.skip-making-executable>
                 <thrift.exec-cmd.executable>chmod</thrift.exec-cmd.executable>
@@ -995,7 +998,9 @@
             </activation>
             <properties>
                 <os.classifier>mac-x86_64</os.classifier>
-                <thrift.download-url>https://github.com/apache/iotdb-bin-resources/raw/main/compile-tools/thrift-0.14-MacOS</thrift.download-url>
+                <thrift.download-url>
+                    https://github.com/apache/iotdb-bin-resources/raw/main/compile-tools/thrift-0.14-MacOS
+                </thrift.download-url>
                 <thrift.executable>thrift_0.14.1_mac.exe</thrift.executable>
                 <thrift.skip-making-executable>false</thrift.skip-making-executable>
                 <thrift.exec-cmd.executable>chmod</thrift.exec-cmd.executable>
@@ -1045,7 +1050,8 @@
                 </file>
             </activation>
             <properties>
-                <thrift.exec.absolute.path>${project.build.directory}/tools/${thrift.executable}</thrift.exec.absolute.path>
+                <thrift.exec.absolute.path>${project.build.directory}/tools/${thrift.executable}
+                </thrift.exec.absolute.path>
             </properties>
             <build>
                 <plugins>
@@ -1114,7 +1120,8 @@
                                     <generator>py</generator>
                                     <thriftExecutable>${thrift.exec.absolute.path}</thriftExecutable>
                                     <thriftSourceRoot>${basedir}/src/main/thrift</thriftSourceRoot>
-                                    <outputDirectory>${project.build.directory}/generated-sources-python/</outputDirectory>
+                                    <outputDirectory>${project.build.directory}/generated-sources-python/
+                                    </outputDirectory>
                                 </configuration>
                             </execution>
                             <execution>
@@ -1266,7 +1273,9 @@
                                     <goal>prepare-agent</goal>
                                 </goals>
                                 <configuration>
-                                    <destFile>${project.build.directory}/${project.build.finalName}-jacoco-unit-tests.exec</destFile>
+                                    <destFile>
+                                        ${project.build.directory}/${project.build.finalName}-jacoco-unit-tests.exec
+                                    </destFile>
                                     <propertyName>surefire.jacoco.args</propertyName>
                                 </configuration>
                             </execution>
@@ -1279,7 +1288,9 @@
                                     <goal>check</goal>
                                 </goals>
                                 <configuration>
-                                    <dataFile>${project.build.directory}/${project.build.finalName}-jacoco-unit-tests.exec</dataFile>
+                                    <dataFile>
+                                        ${project.build.directory}/${project.build.finalName}-jacoco-unit-tests.exec
+                                    </dataFile>
                                     <outputDirectory>${project.build.directory}/jacoco-unit-reports</outputDirectory>
                                 </configuration>
                             </execution>
@@ -1291,7 +1302,9 @@
                                     <goal>prepare-agent</goal>
                                 </goals>
                                 <configuration>
-                                    <destFile>${project.build.directory}/${project.build.finalName}-jacoco-integration-tests.exec</destFile>
+                                    <destFile>
+                                        ${project.build.directory}/${project.build.finalName}-jacoco-integration-tests.exec
+                                    </destFile>
                                     <propertyName>failsafe.jacoco.args</propertyName>
                                 </configuration>
                             </execution>
@@ -1303,8 +1316,11 @@
                                     <goal>check</goal>
                                 </goals>
                                 <configuration>
-                                    <dataFile>${project.build.directory}/${project.build.finalName}-jacoco-integration-tests.exec</dataFile>
-                                    <outputDirectory>${project.build.directory}/jacoco-integration-reports</outputDirectory>
+                                    <dataFile>
+                                        ${project.build.directory}/${project.build.finalName}-jacoco-integration-tests.exec
+                                    </dataFile>
+                                    <outputDirectory>${project.build.directory}/jacoco-integration-reports
+                                    </outputDirectory>
                                 </configuration>
                             </execution>
                             <execution>
@@ -1322,7 +1338,8 @@
                                             </includes>
                                         </fileSet>
                                     </fileSets>
-                                    <destFile>${project.build.directory}/${project.build.finalName}-merged.exec</destFile>
+                                    <destFile>${project.build.directory}/${project.build.finalName}-merged.exec
+                                    </destFile>
                                 </configuration>
                             </execution>
                             <execution>
@@ -1333,7 +1350,8 @@
                                     <goal>check</goal>
                                 </goals>
                                 <configuration>
-                                    <dataFile>${project.build.directory}/${project.build.finalName}-merged.exec</dataFile>
+                                    <dataFile>${project.build.directory}/${project.build.finalName}-merged.exec
+                                    </dataFile>
                                     <outputDirectory>${project.build.directory}/jacoco-merged-reports</outputDirectory>
                                 </configuration>
                             </execution>
