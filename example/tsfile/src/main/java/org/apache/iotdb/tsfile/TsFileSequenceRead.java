/*
 * Licensed to the Apache Software Foundation (ASF) under one
 * or more contributor license agreements.  See the NOTICE file
 * distributed with this work for additional information
 * regarding copyright ownership.  The ASF licenses this file
 * to you under the Apache License, Version 2.0 (the
 * "License"); you may not use this file except in compliance
 * with the License.  You may obtain a copy of the License at
 *
 *     http://www.apache.org/licenses/LICENSE-2.0
 *
 * Unless required by applicable law or agreed to in writing,
 * software distributed under the License is distributed on an
 * "AS IS" BASIS, WITHOUT WARRANTIES OR CONDITIONS OF ANY
 * KIND, either express or implied.  See the License for the
 * specific language governing permissions and limitations
 * under the License.
 */
package org.apache.iotdb.tsfile;

import org.apache.iotdb.tsfile.common.conf.TSFileConfig;
import org.apache.iotdb.tsfile.common.conf.TSFileDescriptor;
import org.apache.iotdb.tsfile.common.constant.TsFileConstant;
import org.apache.iotdb.tsfile.encoding.decoder.Decoder;
import org.apache.iotdb.tsfile.file.MetaMarker;
import org.apache.iotdb.tsfile.file.header.ChunkGroupHeader;
import org.apache.iotdb.tsfile.file.header.ChunkHeader;
import org.apache.iotdb.tsfile.file.header.PageHeader;
import org.apache.iotdb.tsfile.file.metadata.ChunkMetadata;
import org.apache.iotdb.tsfile.file.metadata.enums.TSDataType;
import org.apache.iotdb.tsfile.file.metadata.enums.TSEncoding;
import org.apache.iotdb.tsfile.fileSystem.FSFactoryProducer;
import org.apache.iotdb.tsfile.read.TsFileSequenceReader;
import org.apache.iotdb.tsfile.read.common.BatchData;
import org.apache.iotdb.tsfile.read.reader.page.PageReader;
import org.apache.iotdb.tsfile.read.reader.page.TimePageReader;
import org.apache.iotdb.tsfile.read.reader.page.ValuePageReader;
import org.apache.iotdb.tsfile.utils.TsPrimitiveType;

import java.io.IOException;
import java.nio.ByteBuffer;
import java.util.ArrayList;
import java.util.List;
import java.util.Map;

/** This tool is used to read TsFile sequentially, including nonAligned or aligned timeseries. */
public class TsFileSequenceRead {
  // if you wanna print detailed datas in pages, then turn it true.
  private static boolean printDetail = true;

  @SuppressWarnings({
    "squid:S3776",
    "squid:S106"
  }) // Suppress high Cognitive Complexity and Standard outputs warning
  public static void main(String[] args) throws IOException {
    String filename =
        "C:\\IOTDB\\projects\\choubenson\\iotdb\\server\\target\\data\\sequence\\root.compactionTest\\0\\0\\1641824177422-0-0-1.tsfile";
    if (args.length >= 1) {
      filename = args[0];
    }
    try (TsFileSequenceReader reader = new TsFileSequenceReader(filename)) {
      System.out.println(
          "file length: " + FSFactoryProducer.getFSFactory().getFile(filename).length());
      System.out.println("file magic head: " + reader.readHeadMagic());
      System.out.println("file magic tail: " + reader.readTailMagic());
      System.out.println("Level 1 metadata position: " + reader.getFileMetadataPos());
      System.out.println("Level 1 metadata size: " + reader.getFileMetadataSize());
      // Sequential reading of one ChunkGroup now follows this order:
      // first the CHUNK_GROUP_HEADER, then SeriesChunks (headers and data) in one ChunkGroup
      // Because we do not know how many chunks a ChunkGroup may have, we should read one byte (the
      // marker) ahead and judge accordingly.
      reader.position((long) TSFileConfig.MAGIC_STRING.getBytes().length + 1);
      System.out.println("position: " + reader.position());
      List<long[]> timeBatch = new ArrayList<>();
      int pageIndex = 0;
      byte marker;
      while ((marker = reader.readMarker()) != MetaMarker.SEPARATOR) {
        switch (marker) {
          case MetaMarker.CHUNK_HEADER:
          case (byte) (MetaMarker.CHUNK_HEADER | TsFileConstant.TIME_COLUMN_MASK):
          case (byte) (MetaMarker.CHUNK_HEADER | TsFileConstant.VALUE_COLUMN_MASK):
          case MetaMarker.ONLY_ONE_PAGE_CHUNK_HEADER:
          case (byte) (MetaMarker.ONLY_ONE_PAGE_CHUNK_HEADER | TsFileConstant.TIME_COLUMN_MASK):
          case (byte) (MetaMarker.ONLY_ONE_PAGE_CHUNK_HEADER | TsFileConstant.VALUE_COLUMN_MASK):
            // case (byte) (MetaMarker.EMPTY_CHUNK_HEADER | TsFileConstant.VALUE_COLUMN_MASK):
            System.out.println("\t[Chunk]");
            System.out.println("\tchunk type: " + marker);
            System.out.println("\tposition: " + reader.position());
            ChunkHeader header = reader.readChunkHeader(marker);
            System.out.println("\tMeasurement: " + header.getMeasurementID());
<<<<<<< HEAD
            if (header.getDataSize() == 0) {
              // empty value chunk
              System.out.println("\t-- Empty Chunk ");
              break;
            }
=======
            System.out.println(
                "\tChunk Size: " + (header.getDataSize() + header.getSerializedSize()));
>>>>>>> d7360bc0
            Decoder defaultTimeDecoder =
                Decoder.getDecoderByType(
                    TSEncoding.valueOf(TSFileDescriptor.getInstance().getConfig().getTimeEncoder()),
                    TSDataType.INT64);
            Decoder valueDecoder =
                Decoder.getDecoderByType(header.getEncodingType(), header.getDataType());
            int dataSize = header.getDataSize();
            pageIndex = 0;
            if (header.getDataType() == TSDataType.VECTOR) {
              timeBatch.clear();
            }
            while (dataSize > 0) {
              valueDecoder.reset();
              System.out.println(
                  "\t\t[Page" + pageIndex + "]\n \t\tPage head position: " + reader.position());
              PageHeader pageHeader =
                  reader.readPageHeader(
                      header.getDataType(),
                      (header.getChunkType() & 0x3F) == MetaMarker.CHUNK_HEADER);
              System.out.println("\t\tPage data position: " + reader.position());
              ByteBuffer pageData = reader.readPage(pageHeader, header.getCompressionType());
              System.out.println(
                  "\t\tUncompressed page data size: " + pageHeader.getUncompressedSize());
              System.out.println(
                  "\t\tCompressed page data size: " + pageHeader.getCompressedSize());
              if ((header.getChunkType() & (byte) TsFileConstant.TIME_COLUMN_MASK)
                  == (byte) TsFileConstant.TIME_COLUMN_MASK) { // Time Chunk
                TimePageReader timePageReader =
                    new TimePageReader(pageHeader, pageData, defaultTimeDecoder);
                timeBatch.add(timePageReader.getNextTimeBatch());
                System.out.println("\t\tpoints in the page: " + timeBatch.get(pageIndex).length);
                if (printDetail) {
                  for (int i = 0; i < timeBatch.get(pageIndex).length; i++) {
                    System.out.println("\t\t\ttime: " + timeBatch.get(pageIndex)[i]);
                  }
                }
              } else if ((header.getChunkType() & (byte) TsFileConstant.VALUE_COLUMN_MASK)
                  == (byte) TsFileConstant.VALUE_COLUMN_MASK) { // Value Chunk
                ValuePageReader valuePageReader =
                    new ValuePageReader(pageHeader, pageData, header.getDataType(), valueDecoder);
                TsPrimitiveType[] valueBatch =
                    valuePageReader.nextValueBatch(timeBatch.get(pageIndex));
                if (valueBatch.length == 0) {
                  System.out.println("\t\t-- Empty Page ");
                } else {
                  System.out.println("\t\tpoints in the page: " + valueBatch.length);
                }
                if (printDetail) {
                  for (int i = 0; i < valueBatch.length; i++) {
                    System.out.println("\t\t\tvalue: " + valueBatch[i]);
                  }
                }
              } else { // NonAligned Chunk
                PageReader pageReader =
                    new PageReader(
                        pageData, header.getDataType(), valueDecoder, defaultTimeDecoder, null);
                BatchData batchData = pageReader.getAllSatisfiedPageData();
                if (header.getChunkType() == MetaMarker.CHUNK_HEADER) {
                  System.out.println("\t\tpoints in the page: " + pageHeader.getNumOfValues());
                } else {
                  System.out.println("\t\tpoints in the page: " + batchData.length());
                }
                if (printDetail) {
                  while (batchData.hasCurrent()) {
                    System.out.println(
                        "\t\t\ttime, value: "
                            + batchData.currentTime()
                            + ", "
                            + batchData.currentValue());
                    batchData.next();
                  }
                }
              }
              pageIndex++;
              dataSize -= pageHeader.getSerializedPageSize();
            }
            break;
          case MetaMarker.CHUNK_GROUP_HEADER:
            System.out.println("[Chunk Group]");
            System.out.println("Chunk Group Header position: " + reader.position());
            ChunkGroupHeader chunkGroupHeader = reader.readChunkGroupHeader();
            System.out.println("device: " + chunkGroupHeader.getDeviceID());
            break;
          case MetaMarker.OPERATION_INDEX_RANGE:
            reader.readPlanIndex();
            System.out.println("minPlanIndex: " + reader.getMinPlanIndex());
            System.out.println("maxPlanIndex: " + reader.getMaxPlanIndex());
            break;
          default:
            MetaMarker.handleUnexpectedMarker(marker);
        }
      }
      System.out.println("[Metadata]");
      for (String device : reader.getAllDevices()) {
        Map<String, List<ChunkMetadata>> seriesMetaData = reader.readChunkMetadataInDevice(device);
        System.out.printf(
            "\t[Device]Device %s, Number of Measurements %d%n", device, seriesMetaData.size());
        for (Map.Entry<String, List<ChunkMetadata>> serie : seriesMetaData.entrySet()) {
          System.out.println("\t\tMeasurement:" + serie.getKey());
          for (ChunkMetadata chunkMetadata : serie.getValue()) {
            System.out.println("\t\tFile offset:" + chunkMetadata.getOffsetOfChunkHeader());
          }
        }
      }
    }
  }
}<|MERGE_RESOLUTION|>--- conflicted
+++ resolved
@@ -82,22 +82,18 @@
           case MetaMarker.ONLY_ONE_PAGE_CHUNK_HEADER:
           case (byte) (MetaMarker.ONLY_ONE_PAGE_CHUNK_HEADER | TsFileConstant.TIME_COLUMN_MASK):
           case (byte) (MetaMarker.ONLY_ONE_PAGE_CHUNK_HEADER | TsFileConstant.VALUE_COLUMN_MASK):
-            // case (byte) (MetaMarker.EMPTY_CHUNK_HEADER | TsFileConstant.VALUE_COLUMN_MASK):
             System.out.println("\t[Chunk]");
             System.out.println("\tchunk type: " + marker);
             System.out.println("\tposition: " + reader.position());
             ChunkHeader header = reader.readChunkHeader(marker);
             System.out.println("\tMeasurement: " + header.getMeasurementID());
-<<<<<<< HEAD
             if (header.getDataSize() == 0) {
               // empty value chunk
               System.out.println("\t-- Empty Chunk ");
               break;
             }
-=======
             System.out.println(
                 "\tChunk Size: " + (header.getDataSize() + header.getSerializedSize()));
->>>>>>> d7360bc0
             Decoder defaultTimeDecoder =
                 Decoder.getDecoderByType(
                     TSEncoding.valueOf(TSFileDescriptor.getInstance().getConfig().getTimeEncoder()),
@@ -146,8 +142,8 @@
                   System.out.println("\t\tpoints in the page: " + valueBatch.length);
                 }
                 if (printDetail) {
-                  for (int i = 0; i < valueBatch.length; i++) {
-                    System.out.println("\t\t\tvalue: " + valueBatch[i]);
+                  for (TsPrimitiveType batch : valueBatch) {
+                    System.out.println("\t\t\tvalue: " + batch);
                   }
                 }
               } else { // NonAligned Chunk
