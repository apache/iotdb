/*
 * Licensed to the Apache Software Foundation (ASF) under one
 * or more contributor license agreements.  See the NOTICE file
 * distributed with this work for additional information
 * regarding copyright ownership.  The ASF licenses this file
 * to you under the Apache License, Version 2.0 (the
 * "License"); you may not use this file except in compliance
 * with the License.  You may obtain a copy of the License at
 *
 *     http://www.apache.org/licenses/LICENSE-2.0
 *
 * Unless required by applicable law or agreed to in writing,
 * software distributed under the License is distributed on an
 * "AS IS" BASIS, WITHOUT WARRANTIES OR CONDITIONS OF ANY
 * KIND, either express or implied.  See the License for the
 * specific language governing permissions and limitations
 * under the License.
 */
package org.apache.iotdb.tsfile;

import java.io.IOException;
import java.nio.ByteBuffer;
import java.util.List;
import java.util.stream.Collectors;
import org.apache.iotdb.tsfile.common.conf.TSFileConfig;
import org.apache.iotdb.tsfile.common.conf.TSFileDescriptor;
import org.apache.iotdb.tsfile.encoding.decoder.Decoder;
import org.apache.iotdb.tsfile.file.MetaMarker;
import org.apache.iotdb.tsfile.file.footer.ChunkGroupFooter;
import org.apache.iotdb.tsfile.file.header.ChunkHeader;
import org.apache.iotdb.tsfile.file.header.PageHeader;
import org.apache.iotdb.tsfile.file.metadata.ChunkGroupMetaData;
import org.apache.iotdb.tsfile.file.metadata.ChunkMetaData;
import org.apache.iotdb.tsfile.file.metadata.TsDeviceMetadata;
import org.apache.iotdb.tsfile.file.metadata.TsDeviceMetadataIndex;
import org.apache.iotdb.tsfile.file.metadata.TsFileMetaData;
import org.apache.iotdb.tsfile.file.metadata.enums.TSDataType;
import org.apache.iotdb.tsfile.file.metadata.enums.TSEncoding;
import org.apache.iotdb.tsfile.fileSystem.FSFactoryProducer;
import org.apache.iotdb.tsfile.read.TsFileSequenceReader;
import org.apache.iotdb.tsfile.read.common.BatchData;
import org.apache.iotdb.tsfile.read.reader.page.PageReader;

public class TsFileSequenceRead {

  public static void main(String[] args) throws IOException {
    String filename = "test.tsfile";
    if (args.length >= 1) {
      filename = args[0];
    }
    TsFileSequenceReader reader = new TsFileSequenceReader(filename);
    System.out.println("file length: " + FSFactoryProducer.getFSFactory().getFile(filename).length());
    System.out.println("file magic head: " + reader.readHeadMagic());
    System.out.println("file magic tail: " + reader.readTailMagic());
    System.out.println("Level 1 metadata position: " + reader.getFileMetadataPos());
    System.out.println("Level 1 metadata size: " + reader.getFileMetadataSize());
    TsFileMetaData metaData = reader.readFileMetadata();
<<<<<<< HEAD
//     Sequential reading of one ChunkGroup now follows this order:
//     first SeriesChunks (headers and data) in one ChunkGroup, then the CHUNK_GROUP_FOOTER
//     Because we do not know how many chunks a ChunkGroup may have, we should read one byte (the marker) ahead and
//     judge accordingly.
=======
    // Sequential reading of one ChunkGroup now follows this order:
    // first SeriesChunks (headers and data) in one ChunkGroup, then the CHUNK_GROUP_FOOTER
    // Because we do not know how many chunks a ChunkGroup may have, we should read one byte (the marker) ahead and
    // judge accordingly.
>>>>>>> 56348439
    reader.position(TSFileConfig.MAGIC_STRING.getBytes().length + TSFileConfig.VERSION_NUMBER.getBytes().length);
    System.out.println("[Chunk Group]");
    System.out.println("position: " + reader.position());
    byte marker;
    while ((marker = reader.readMarker()) != MetaMarker.SEPARATOR) {
      switch (marker) {
        case MetaMarker.CHUNK_HEADER:
          System.out.println("\t[Chunk]");
          System.out.println("\tposition: " + reader.position());
          ChunkHeader header = reader.readChunkHeader();
          System.out.println("\tMeasurement: " + header.getMeasurementID());
          Decoder defaultTimeDecoder = Decoder.getDecoderByType(
              TSEncoding.valueOf(TSFileDescriptor.getInstance().getConfig().getTimeEncoder()),
              TSDataType.INT64);
          Decoder valueDecoder = Decoder
              .getDecoderByType(header.getEncodingType(), header.getDataType());
          for (int j = 0; j < header.getNumOfPages(); j++) {
            valueDecoder.reset();
            System.out.println("\t\t[Page]\n \t\tPage head position: " + reader.position());
            PageHeader pageHeader = reader.readPageHeader(header.getDataType());
            System.out.println("\t\tPage data position: " + reader.position());
            System.out.println("\t\tpoints in the page: " + pageHeader.getNumOfValues());
            ByteBuffer pageData = reader.readPage(pageHeader, header.getCompressionType());
            System.out
                .println("\t\tUncompressed page data size: " + pageHeader.getUncompressedSize());
            PageReader reader1 = new PageReader(pageData, header.getDataType(), valueDecoder,
                defaultTimeDecoder);
            while (reader1.hasNextBatch()) {
              BatchData batchData = reader1.nextBatch();
              while (batchData.hasNext()) {
                System.out.println(
                    "\t\t\ttime, value: " + batchData.currentTime() + ", " + batchData
                        .currentValue());
                batchData.next();
              }
            }
          }
          break;
        case MetaMarker.CHUNK_GROUP_FOOTER:
          System.out.println("Chunk Group Footer position: " + reader.position());
          ChunkGroupFooter chunkGroupFooter = reader.readChunkGroupFooter();
          System.out.println("device: " + chunkGroupFooter.getDeviceID());
          break;
        default:
          MetaMarker.handleUnexpectedMarker(marker);
      }
    }
    System.out.println("[Metadata]");
    List<TsDeviceMetadataIndex> deviceMetadataIndexList = metaData.getDeviceMap().values().stream()
        .sorted((x, y) -> (int) (x.getOffset() - y.getOffset())).collect(Collectors.toList());
    for (TsDeviceMetadataIndex index : deviceMetadataIndexList) {
      TsDeviceMetadata deviceMetadata = reader.readTsDeviceMetaData(index);
      List<ChunkGroupMetaData> chunkGroupMetaDataList = deviceMetadata.getChunkGroupMetaDataList();
      for (ChunkGroupMetaData chunkGroupMetaData : chunkGroupMetaDataList) {
        System.out.println(String
            .format("\t[Device]File Offset: %d, Device %s, Number of Chunk Groups %d",
                index.getOffset(), chunkGroupMetaData.getDeviceID(),
                chunkGroupMetaDataList.size()));

        for (ChunkMetaData chunkMetadata : chunkGroupMetaData.getChunkMetaDataList()) {
          System.out.println("\t\tMeasurement:" + chunkMetadata.getMeasurementUid());
          System.out.println("\t\tFile offset:" + chunkMetadata.getOffsetOfChunkHeader());
        }
      }
    }
    reader.close();
  }
}<|MERGE_RESOLUTION|>--- conflicted
+++ resolved
@@ -55,17 +55,10 @@
     System.out.println("Level 1 metadata position: " + reader.getFileMetadataPos());
     System.out.println("Level 1 metadata size: " + reader.getFileMetadataSize());
     TsFileMetaData metaData = reader.readFileMetadata();
-<<<<<<< HEAD
-//     Sequential reading of one ChunkGroup now follows this order:
-//     first SeriesChunks (headers and data) in one ChunkGroup, then the CHUNK_GROUP_FOOTER
-//     Because we do not know how many chunks a ChunkGroup may have, we should read one byte (the marker) ahead and
-//     judge accordingly.
-=======
     // Sequential reading of one ChunkGroup now follows this order:
     // first SeriesChunks (headers and data) in one ChunkGroup, then the CHUNK_GROUP_FOOTER
     // Because we do not know how many chunks a ChunkGroup may have, we should read one byte (the marker) ahead and
     // judge accordingly.
->>>>>>> 56348439
     reader.position(TSFileConfig.MAGIC_STRING.getBytes().length + TSFileConfig.VERSION_NUMBER.getBytes().length);
     System.out.println("[Chunk Group]");
     System.out.println("position: " + reader.position());
