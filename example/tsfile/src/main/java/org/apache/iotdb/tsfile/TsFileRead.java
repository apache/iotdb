/*
 * Licensed to the Apache Software Foundation (ASF) under one
 * or more contributor license agreements.  See the NOTICE file
 * distributed with this work for additional information
 * regarding copyright ownership.  The ASF licenses this file
 * to you under the Apache License, Version 2.0 (the
 * "License"); you may not use this file except in compliance
 * with the License.  You may obtain a copy of the License at
 *
 *     http://www.apache.org/licenses/LICENSE-2.0
 *
 * Unless required by applicable law or agreed to in writing,
 * software distributed under the License is distributed on an
 * "AS IS" BASIS, WITHOUT WARRANTIES OR CONDITIONS OF ANY
 * KIND, either express or implied.  See the License for the
 * specific language governing permissions and limitations
 * under the License.
 */
package org.apache.iotdb.tsfile;
import org.apache.iotdb.tsfile.read.ReadOnlyTsFile;
import org.apache.iotdb.tsfile.read.TsFileSequenceReader;
import org.apache.iotdb.tsfile.read.common.Path;
import org.apache.iotdb.tsfile.read.expression.IExpression;
import org.apache.iotdb.tsfile.read.expression.QueryExpression;
import org.apache.iotdb.tsfile.read.expression.impl.BinaryExpression;
import org.apache.iotdb.tsfile.read.expression.impl.GlobalTimeExpression;
import org.apache.iotdb.tsfile.read.expression.impl.SingleSeriesExpression;
import org.apache.iotdb.tsfile.read.filter.TimeFilter;
import org.apache.iotdb.tsfile.read.filter.ValueFilter;
import org.apache.iotdb.tsfile.read.query.dataset.QueryDataSet;

import java.io.IOException;
import java.util.ArrayList;

/**
 * The class is to show how to read TsFile file named "test.tsfile".
 * The TsFile file "test.tsfile" is generated from class TsFileWriteWithTSRecord or TsFileWriteWithTablet.
 * Run TsFileWriteWithTSRecord or TsFileWriteWithTablet to generate the test.tsfile first
 */
public class TsFileRead {
  private static final String DEVICE1 = "device_1";
  private static void queryAndPrint(ArrayList<Path> paths, ReadOnlyTsFile readTsFile, IExpression statement)
          throws IOException {
    QueryExpression queryExpression = QueryExpression.create(paths, statement);
    QueryDataSet queryDataSet = readTsFile.query(queryExpression);
    while (queryDataSet.hasNext()) {
      System.out.println(queryDataSet.next());
    }
    System.out.println("------------");
  }

  public static void main(String[] args) throws IOException {

    // file path
    String path = "test.tsfile";

    // create reader and get the readTsFile interface
<<<<<<< HEAD
    TsFileSequenceReader reader = new TsFileSequenceReader(path);
    ReadOnlyTsFile readTsFile = new ReadOnlyTsFile(reader);
    // use these paths(all measurements) for all the queries
    ArrayList<Path> paths = new ArrayList<>();
    paths.add(new Path(DEVICE1, "sensor_1"));
    paths.add(new Path(DEVICE1, "sensor_2"));
    paths.add(new Path(DEVICE1, "sensor_3"));
=======
    try (TsFileSequenceReader reader = new TsFileSequenceReader(path);
         ReadOnlyTsFile readTsFile = new ReadOnlyTsFile(reader)) {
>>>>>>> 545d9126

      // use these paths(all measurements) for all the queries
      ArrayList<Path> paths = new ArrayList<>();
      paths.add(new Path(DEVICE1, "sensor_1"));
      paths.add(new Path(DEVICE1, "sensor_2"));
      paths.add(new Path(DEVICE1, "sensor_3"));

      // no filter, should select 1 2 3 4 6 7 8
      queryAndPrint(paths, readTsFile, null);

<<<<<<< HEAD
    // value filter : device_1.sensor_2 <= 20, should select 1 2 4 6 7
    IExpression valueFilter = new SingleSeriesExpression(new Path(DEVICE1, "sensor_2"),
            ValueFilter.ltEq(20L));
    queryAndPrint(paths, readTsFile, valueFilter);

    // time filter : 4 <= time <= 10, value filter : device_1.sensor_3 >= 20, should select 4 7 8
    timeFilter = BinaryExpression.and(new GlobalTimeExpression(TimeFilter.gtEq(4L)),
            new GlobalTimeExpression(TimeFilter.ltEq(10L)));
    valueFilter = new SingleSeriesExpression(new Path(DEVICE1, "sensor_3"), ValueFilter.gtEq(20L));
    IExpression finalFilter = BinaryExpression.and(timeFilter, valueFilter);
    queryAndPrint(paths, readTsFile, finalFilter);
=======
      // time filter : 4 <= time <= 10, should select 4 6 7 8
      IExpression timeFilter = BinaryExpression.and(new GlobalTimeExpression(TimeFilter.gtEq(4L)),
              new GlobalTimeExpression(TimeFilter.ltEq(10L)));
      queryAndPrint(paths, readTsFile, timeFilter);

      // value filter : device_1.sensor_2 <= 20, should select 1 2 4 6 7
      IExpression valueFilter = new SingleSeriesExpression(new Path(DEVICE1, "sensor_2"),
              ValueFilter.ltEq(20L));
      queryAndPrint(paths, readTsFile, valueFilter);
>>>>>>> 545d9126

      // time filter : 4 <= time <= 10, value filter : device_1.sensor_3 >= 20, should select 4 7 8
      timeFilter = BinaryExpression.and(new GlobalTimeExpression(TimeFilter.gtEq(4L)),
              new GlobalTimeExpression(TimeFilter.ltEq(10L)));
      valueFilter = new SingleSeriesExpression(new Path(DEVICE1, "sensor_3"), ValueFilter.gtEq(20L));
      IExpression finalFilter = BinaryExpression.and(timeFilter, valueFilter);
      queryAndPrint(paths, readTsFile, finalFilter);
    }
  }
}<|MERGE_RESOLUTION|>--- conflicted
+++ resolved
@@ -55,18 +55,8 @@
     String path = "test.tsfile";
 
     // create reader and get the readTsFile interface
-<<<<<<< HEAD
-    TsFileSequenceReader reader = new TsFileSequenceReader(path);
-    ReadOnlyTsFile readTsFile = new ReadOnlyTsFile(reader);
-    // use these paths(all measurements) for all the queries
-    ArrayList<Path> paths = new ArrayList<>();
-    paths.add(new Path(DEVICE1, "sensor_1"));
-    paths.add(new Path(DEVICE1, "sensor_2"));
-    paths.add(new Path(DEVICE1, "sensor_3"));
-=======
     try (TsFileSequenceReader reader = new TsFileSequenceReader(path);
          ReadOnlyTsFile readTsFile = new ReadOnlyTsFile(reader)) {
->>>>>>> 545d9126
 
       // use these paths(all measurements) for all the queries
       ArrayList<Path> paths = new ArrayList<>();
@@ -77,19 +67,6 @@
       // no filter, should select 1 2 3 4 6 7 8
       queryAndPrint(paths, readTsFile, null);
 
-<<<<<<< HEAD
-    // value filter : device_1.sensor_2 <= 20, should select 1 2 4 6 7
-    IExpression valueFilter = new SingleSeriesExpression(new Path(DEVICE1, "sensor_2"),
-            ValueFilter.ltEq(20L));
-    queryAndPrint(paths, readTsFile, valueFilter);
-
-    // time filter : 4 <= time <= 10, value filter : device_1.sensor_3 >= 20, should select 4 7 8
-    timeFilter = BinaryExpression.and(new GlobalTimeExpression(TimeFilter.gtEq(4L)),
-            new GlobalTimeExpression(TimeFilter.ltEq(10L)));
-    valueFilter = new SingleSeriesExpression(new Path(DEVICE1, "sensor_3"), ValueFilter.gtEq(20L));
-    IExpression finalFilter = BinaryExpression.and(timeFilter, valueFilter);
-    queryAndPrint(paths, readTsFile, finalFilter);
-=======
       // time filter : 4 <= time <= 10, should select 4 6 7 8
       IExpression timeFilter = BinaryExpression.and(new GlobalTimeExpression(TimeFilter.gtEq(4L)),
               new GlobalTimeExpression(TimeFilter.ltEq(10L)));
@@ -99,7 +76,6 @@
       IExpression valueFilter = new SingleSeriesExpression(new Path(DEVICE1, "sensor_2"),
               ValueFilter.ltEq(20L));
       queryAndPrint(paths, readTsFile, valueFilter);
->>>>>>> 545d9126
 
       // time filter : 4 <= time <= 10, value filter : device_1.sensor_3 >= 20, should select 4 7 8
       timeFilter = BinaryExpression.and(new GlobalTimeExpression(TimeFilter.gtEq(4L)),
