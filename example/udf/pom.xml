--- conflicted
+++ resolved
@@ -24,11 +24,7 @@
     <parent>
         <groupId>org.apache.iotdb</groupId>
         <artifactId>iotdb-examples</artifactId>
-<<<<<<< HEAD
-        <version>0.12.0-SNAPSHOT</version>
-=======
         <version>0.12.3-SNAPSHOT</version>
->>>>>>> 8343f225
         <relativePath>../pom.xml</relativePath>
     </parent>
     <artifactId>udf-example</artifactId>
