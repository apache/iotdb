<?xml version="1.0" encoding="UTF-8"?>
<!--

    Licensed to the Apache Software Foundation (ASF) under one
    or more contributor license agreements.  See the NOTICE file
    distributed with this work for additional information
    regarding copyright ownership.  The ASF licenses this file
    to you under the Apache License, Version 2.0 (the
    "License"); you may not use this file except in compliance
    with the License.  You may obtain a copy of the License at

        http://www.apache.org/licenses/LICENSE-2.0

    Unless required by applicable law or agreed to in writing,
    software distributed under the License is distributed on an
    "AS IS" BASIS, WITHOUT WARRANTIES OR CONDITIONS OF ANY
    KIND, either express or implied.  See the License for the
    specific language governing permissions and limitations
    under the License.

-->
<project xmlns="http://maven.apache.org/POM/4.0.0" xmlns:xsi="http://www.w3.org/2001/XMLSchema-instance" xsi:schemaLocation="http://maven.apache.org/POM/4.0.0 http://maven.apache.org/xsd/maven-4.0.0.xsd">
    <modelVersion>4.0.0</modelVersion>
    <parent>
        <groupId>org.apache.iotdb</groupId>
        <artifactId>iotdb-parent</artifactId>
        <version>1.3.2-SNAPSHOT</version>
    </parent>
    <artifactId>iotdb-examples</artifactId>
    <packaging>pom</packaging>
    <name>IoTDB: Examples</name>
    <modules>
<<<<<<< HEAD
=======
        <module>kafka</module>
        <module>rocketmq</module>
        <module>session</module>
>>>>>>> 5c25ef63
        <module>jdbc</module>
        <module>mqtt</module>
        <module>mqtt-customize</module>
        <module>pipe-count-point-processor</module>
        <module>pipe-opc-ua-sink</module>
        <module>rest-java-example</module>
        <module>schema</module>
        <module>session</module>
        <module>trigger</module>
        <module>tsfile</module>
        <module>udf</module>
    </modules>
    <build>
        <pluginManagement>
            <plugins>
                <plugin>
                    <groupId>org.apache.maven.plugins</groupId>
                    <artifactId>maven-compiler-plugin</artifactId>
                    <configuration>
                        <source>8</source>
                        <target>8</target>
                    </configuration>
                </plugin>
                <plugin>
                    <groupId>org.apache.maven.plugins</groupId>
                    <artifactId>maven-dependency-plugin</artifactId>
                    <executions>
                        <execution>
                            <id>check-dependencies</id>
                            <goals>
                                <goal>analyze-only</goal>
                            </goals>
                            <phase>verify</phase>
                            <configuration>
                                <skip>true</skip>
                            </configuration>
                        </execution>
                    </executions>
                </plugin>
                <plugin>
                    <groupId>org.apache.maven.plugins</groupId>
                    <artifactId>maven-enforcer-plugin</artifactId>
                    <configuration>
                        <!-- Managing the dependencies of all examples would not provide much, but be a lot of work -->
                        <skip>true</skip>
                    </configuration>
                </plugin>
            </plugins>
        </pluginManagement>
    </build>
    <profiles>
        <profile>
            <id>with-cpp</id>
            <modules>
                <module>client-cpp-example</module>
            </modules>
        </profile>
    </profiles>
</project><|MERGE_RESOLUTION|>--- conflicted
+++ resolved
@@ -30,12 +30,6 @@
     <packaging>pom</packaging>
     <name>IoTDB: Examples</name>
     <modules>
-<<<<<<< HEAD
-=======
-        <module>kafka</module>
-        <module>rocketmq</module>
-        <module>session</module>
->>>>>>> 5c25ef63
         <module>jdbc</module>
         <module>mqtt</module>
         <module>mqtt-customize</module>
@@ -45,7 +39,6 @@
         <module>schema</module>
         <module>session</module>
         <module>trigger</module>
-        <module>tsfile</module>
         <module>udf</module>
     </modules>
     <build>
