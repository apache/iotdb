--- conflicted
+++ resolved
@@ -24,18 +24,14 @@
     <parent>
         <groupId>org.apache.iotdb</groupId>
         <artifactId>iotdb-parent</artifactId>
-<<<<<<< HEAD
-        <version>0.14.0-SNAPSHOT</version>
-=======
         <version>0.13.2-SNAPSHOT</version>
->>>>>>> 9ab9a717
         <relativePath>../pom.xml</relativePath>
     </parent>
     <packaging>pom</packaging>
     <artifactId>iotdb-examples</artifactId>
     <name>IoTDB Examples</name>
     <properties>
-        <zookeeper.version>3.4.14</zookeeper.version>
+        <zookeeper.version>3.4.6</zookeeper.version>
     </properties>
     <modules>
         <module>kafka</module>
