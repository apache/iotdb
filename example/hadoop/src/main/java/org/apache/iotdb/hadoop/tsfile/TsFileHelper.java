--- conflicted
+++ resolved
@@ -133,16 +133,8 @@
       file.delete();
     }
     writeTsFile(filePath);
-<<<<<<< HEAD
-    TsFileSequenceReader reader = new TsFileSequenceReader(filePath);
-    try {
-      logger.info("Get file meta data: {}", reader.readFileMetadata());
-    } finally {
-      reader.close();
-=======
     try (TsFileSequenceReader reader = new TsFileSequenceReader(filePath)) {
       logger.info("Get file meta data: {}", reader.readFileMetadata());
->>>>>>> b3ea173d
     }
   }
 }