--- conflicted
+++ resolved
@@ -24,11 +24,7 @@
     <parent>
         <groupId>org.apache.iotdb</groupId>
         <artifactId>iotdb-examples</artifactId>
-<<<<<<< HEAD
-        <version>0.14.0-SNAPSHOT</version>
-=======
         <version>0.13.1-SNAPSHOT</version>
->>>>>>> 39027b52
         <relativePath>../pom.xml</relativePath>
     </parent>
     <artifactId>customize-mqtt-example</artifactId>
