--- conflicted
+++ resolved
@@ -249,19 +249,11 @@
       int row = tablet.rowSize++;
       timestamps[row] = time;
 
-<<<<<<< HEAD
-      long[] sensor1 = (long[]) values[0];
-      sensor1[row] = new Random().nextLong();
-
-      int[] sensor2 = (int[]) values[1];
-      sensor2[row] = new Random().nextInt();
-=======
       long[] sensor = (long[]) values[0];
-      sensor[row] = new SecureRandom().nextLong();
+      sensor1[row] = new SecureRandom().nextLong();
 
       int[] sensors = (int[]) values[1];
-      sensors[row] = new SecureRandom().nextInt();
->>>>>>> 858629eb
+      sensor2[row] = new SecureRandom().nextInt();
 
       if (tablet.rowSize == tablet.getMaxRowNumber()) {
         session.insertTablet(tablet, true);
@@ -299,19 +291,11 @@
       int row = tablet.rowSize++;
       timestamps[row] = time;
 
-<<<<<<< HEAD
       long[] sensor1 = (long[]) values[0];
-      sensor1[row] = new Random().nextLong();
+      sensor[row] = new SecureRandom().nextLong();
 
       int[] sensor2 = (int[]) values[1];
-      sensor2[row] = new Random().nextInt();
-=======
-      long[] sensor = (long[]) values[0];
-      sensor[row] = new SecureRandom().nextLong();
-
-      int[] sensors = (int[]) values[1];
       sensors[row] = new SecureRandom().nextInt();
->>>>>>> 858629eb
 
       // mark this point as null value
       if (time % 5 == 0) {
