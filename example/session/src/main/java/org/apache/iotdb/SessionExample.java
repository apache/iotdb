/*
 * Licensed to the Apache Software Foundation (ASF) under one
 * or more contributor license agreements.  See the NOTICE file
 * distributed with this work for additional information
 * regarding copyright ownership.  The ASF licenses this file
 * to you under the Apache License, Version 2.0 (the
 * "License"); you may not use this file except in compliance
 * with the License.  You may obtain a copy of the License at
 *
 *     http://www.apache.org/licenses/LICENSE-2.0
 *
 * Unless required by applicable law or agreed to in writing,
 * software distributed under the License is distributed on an
 * "AS IS" BASIS, WITHOUT WARRANTIES OR CONDITIONS OF ANY
 * KIND, either express or implied.  See the License for the
 * specific language governing permissions and limitations
 * under the License.
 */
package org.apache.iotdb;

<<<<<<< HEAD
import java.sql.SQLException;
import java.util.ArrayList;
import java.util.HashMap;
import java.util.List;
import java.util.Map;
import org.apache.iotdb.rpc.IoTDBRPCException;
import org.apache.iotdb.session.IoTDBSessionException;
=======
import org.apache.iotdb.rpc.IoTDBConnectionException;
import org.apache.iotdb.rpc.StatementExecutionException;
>>>>>>> 66eb0444
import org.apache.iotdb.session.Session;
import org.apache.iotdb.session.SessionDataSet;
import org.apache.iotdb.tsfile.file.metadata.enums.CompressionType;
import org.apache.iotdb.tsfile.file.metadata.enums.TSDataType;
import org.apache.iotdb.tsfile.file.metadata.enums.TSEncoding;
import org.apache.iotdb.tsfile.write.record.RowBatch;
import org.apache.iotdb.tsfile.write.schema.MeasurementSchema;
import org.apache.iotdb.tsfile.write.schema.Schema;
<<<<<<< HEAD
import org.apache.thrift.TException;
=======
import java.util.ArrayList;
import java.util.List;
>>>>>>> 66eb0444

public class SessionExample {

  private static Session session;

  public static void main(String[] args)
      throws IoTDBConnectionException, StatementExecutionException {
    session = new Session("127.0.0.1", 6667, "root", "root");
    session.open();

    session.setStorageGroup("root.sg1");
    if (session.checkTimeseriesExists("root.sg1.d1.s1")) {
      session.createTimeseries("root.sg1.d1.s1", TSDataType.INT64, TSEncoding.RLE, CompressionType.SNAPPY);
    }
    if (session.checkTimeseriesExists("root.sg1.d1.s2")) {
      session.createTimeseries("root.sg1.d1.s2", TSDataType.INT64, TSEncoding.RLE, CompressionType.SNAPPY);
    }
    if (session.checkTimeseriesExists("root.sg1.d1.s3")) {
      session.createTimeseries("root.sg1.d1.s3", TSDataType.INT64, TSEncoding.RLE, CompressionType.SNAPPY);
    }

    insert();
    insertInBatch();
    insertRowBatch();
    nonQuery();
    query();
    deleteData();
    deleteTimeseries();
    session.close();
  }

  private static void insert() throws IoTDBConnectionException {
    String deviceId = "root.sg1.d1";
    List<String> measurements = new ArrayList<>();
    measurements.add("s1");
    measurements.add("s2");
    measurements.add("s3");
    for (long time = 0; time < 100; time++) {
      List<String> values = new ArrayList<>();
      values.add("1");
      values.add("2");
      values.add("3");
      session.insert(deviceId, time, measurements, values);
    }
  }

<<<<<<< HEAD
  private static void insertInObject() throws IoTDBSessionException {
    String deviceId = "root.sg1.d1";
    List<String> measurements = new ArrayList<>();
    measurements.add("s1");
    measurements.add("s2");
    measurements.add("s3");
    for (long time = 0; time < 100; time++) {
      session.insert(deviceId, time, measurements, 1L, 1L, 1L);
    }
  }

  private static void insertInBatch() throws IoTDBSessionException {
=======
  private static void insertInBatch() throws IoTDBConnectionException {
>>>>>>> 66eb0444
    String deviceId = "root.sg1.d1";
    List<String> measurements = new ArrayList<>();
    measurements.add("s1");
    measurements.add("s2");
    measurements.add("s3");
    List<String> deviceIds = new ArrayList<>();
    List<List<String>> measurementsList = new ArrayList<>();
    List<List<String>> valuesList = new ArrayList<>();
    List<Long> timestamps = new ArrayList<>();

    for (long time = 0; time < 500; time++) {
      List<String> values = new ArrayList<>();
      values.add("1");
      values.add("2");
      values.add("3");

      deviceIds.add(deviceId);
      measurementsList.add(measurements);
      valuesList.add(values);
      timestamps.add(time);
      if (time != 0 && time % 100 == 0) {
        session.insertInBatch(deviceIds, timestamps, measurementsList, valuesList);
        deviceIds.clear();
        measurementsList.clear();
        valuesList.clear();
        timestamps.clear();
      }
    }

    session.insertInBatch(deviceIds, timestamps, measurementsList, valuesList);
  }

  /**
   * insert a batch data of one device, each batch contains multiple timestamps with values of sensors
   *
   * a RowBatch example:
   *
   *      device1
   * time s1, s2, s3
   * 1,   1,  1,  1
   * 2,   2,  2,  2
   * 3,   3,  3,  3
   *
   * Users need to control the count of RowBatch and write a batch when it reaches the maxBatchSize
   *
   */
  private static void insertRowBatch() throws IoTDBConnectionException {
    // The schema of sensors of one device
    Schema schema = new Schema();
    schema.registerMeasurement(new MeasurementSchema("s1", TSDataType.INT64, TSEncoding.RLE));
    schema.registerMeasurement(new MeasurementSchema("s2", TSDataType.INT64, TSEncoding.RLE));
    schema.registerMeasurement(new MeasurementSchema("s3", TSDataType.INT64, TSEncoding.RLE));

    RowBatch rowBatch = schema.createRowBatch("root.sg1.d1", 100);

    long[] timestamps = rowBatch.timestamps;
    Object[] values = rowBatch.values;

    for (long time = 0; time < 100; time++) {
      int row = rowBatch.batchSize++;
      timestamps[row] = time;
      for (int i = 0; i < 3; i++) {
        long[] sensor = (long[]) values[i];
        sensor[row] = i;
      }
      if (rowBatch.batchSize == rowBatch.getMaxBatchSize()) {
        session.insertBatch(rowBatch);
        rowBatch.reset();
      }
    }

    if (rowBatch.batchSize != 0) {
      session.insertBatch(rowBatch);
      rowBatch.reset();
    }
  }

<<<<<<< HEAD
  private static void insertMultipleDeviceRowBatch() throws IoTDBSessionException {
    // The schema of sensors of one device
    Schema schema1 = new Schema();
    schema1.registerMeasurement(new MeasurementSchema("s1", TSDataType.INT64, TSEncoding.RLE));
    schema1.registerMeasurement(new MeasurementSchema("s2", TSDataType.INT64, TSEncoding.RLE));
    schema1.registerMeasurement(new MeasurementSchema("s3", TSDataType.INT64, TSEncoding.RLE));

    RowBatch rowBatch1 = schema1.createRowBatch("root.sg1.d1", 100);

    Schema schema2 = new Schema();
    schema2.registerMeasurement(new MeasurementSchema("s1", TSDataType.INT64, TSEncoding.RLE));
    schema2.registerMeasurement(new MeasurementSchema("s2", TSDataType.INT64, TSEncoding.RLE));
    schema2.registerMeasurement(new MeasurementSchema("s3", TSDataType.INT64, TSEncoding.RLE));

    RowBatch rowBatch2 = schema1.createRowBatch("root.sg1.d2", 100);

    Map<String, RowBatch> rowBatchMap = new HashMap<>();
    rowBatchMap.put("root.sg1.d1", rowBatch1);
    rowBatchMap.put("root.sg1.d2", rowBatch2);

    long[] timestamps1 = rowBatch1.timestamps;
    Object[] values1 = rowBatch1.values;
    long[] timestamps2 = rowBatch2.timestamps;
    Object[] values2 = rowBatch2.values;

    for (long time = 0; time < 100; time++) {
      int row1 = rowBatch1.batchSize++;
      int row2 = rowBatch2.batchSize++;
      timestamps1[row1] = time;
      timestamps2[row2] = time;
      for (int i = 0; i < 3; i++) {
        long[] sensor1 = (long[]) values1[i];
        sensor1[row1] = i;
        long[] sensor2 = (long[]) values2[i];
        sensor2[row2] = i;
      }
      if (rowBatch1.batchSize == rowBatch1.getMaxBatchSize()) {
        session.insertMultipleDeviceBatch(rowBatchMap);

        rowBatch1.reset();
        rowBatch2.reset();
      }
    }

    if (rowBatch1.batchSize != 0) {
      session.insertMultipleDeviceBatch(rowBatchMap);
      rowBatch1.reset();
      rowBatch2.reset();
    }
  }

  private static void deleteData() throws IoTDBSessionException {
=======
  private static void deleteData() throws IoTDBConnectionException {
>>>>>>> 66eb0444
    String path = "root.sg1.d1.s1";
    long deleteTime = 99;
    session.deleteData(path, deleteTime);
  }

  private static void deleteTimeseries() throws IoTDBConnectionException {
    List<String> paths = new ArrayList<>();
    paths.add("root.sg1.d1.s1");
    paths.add("root.sg1.d1.s2");
    paths.add("root.sg1.d1.s3");
    session.deleteTimeseries(paths);
  }

  private static void query() throws IoTDBConnectionException, StatementExecutionException {
    SessionDataSet dataSet;
    dataSet = session.executeQueryStatement("select * from root.sg1.d1");
    dataSet.setBatchSize(1024); // default is 512
    while (dataSet.hasNext()){
      System.out.println(dataSet.next());
    }

    dataSet.closeOperationHandle();
  }

  private static void nonQuery() throws IoTDBConnectionException, StatementExecutionException {
    session.executeNonQueryStatement("insert into root.sg1.d1(timestamp,s1) values(200, 1);");
  }
}<|MERGE_RESOLUTION|>--- conflicted
+++ resolved
@@ -18,18 +18,13 @@
  */
 package org.apache.iotdb;
 
-<<<<<<< HEAD
 import java.sql.SQLException;
 import java.util.ArrayList;
 import java.util.HashMap;
 import java.util.List;
 import java.util.Map;
-import org.apache.iotdb.rpc.IoTDBRPCException;
-import org.apache.iotdb.session.IoTDBSessionException;
-=======
 import org.apache.iotdb.rpc.IoTDBConnectionException;
 import org.apache.iotdb.rpc.StatementExecutionException;
->>>>>>> 66eb0444
 import org.apache.iotdb.session.Session;
 import org.apache.iotdb.session.SessionDataSet;
 import org.apache.iotdb.tsfile.file.metadata.enums.CompressionType;
@@ -38,12 +33,9 @@
 import org.apache.iotdb.tsfile.write.record.RowBatch;
 import org.apache.iotdb.tsfile.write.schema.MeasurementSchema;
 import org.apache.iotdb.tsfile.write.schema.Schema;
-<<<<<<< HEAD
 import org.apache.thrift.TException;
-=======
 import java.util.ArrayList;
 import java.util.List;
->>>>>>> 66eb0444
 
 public class SessionExample {
 
@@ -90,8 +82,7 @@
     }
   }
 
-<<<<<<< HEAD
-  private static void insertInObject() throws IoTDBSessionException {
+  private static void insertInObject() throws IoTDBConnectionException {
     String deviceId = "root.sg1.d1";
     List<String> measurements = new ArrayList<>();
     measurements.add("s1");
@@ -102,10 +93,7 @@
     }
   }
 
-  private static void insertInBatch() throws IoTDBSessionException {
-=======
   private static void insertInBatch() throws IoTDBConnectionException {
->>>>>>> 66eb0444
     String deviceId = "root.sg1.d1";
     List<String> measurements = new ArrayList<>();
     measurements.add("s1");
@@ -183,8 +171,7 @@
     }
   }
 
-<<<<<<< HEAD
-  private static void insertMultipleDeviceRowBatch() throws IoTDBSessionException {
+  private static void insertMultipleDeviceRowBatch() throws IoTDBConnectionException {
     // The schema of sensors of one device
     Schema schema1 = new Schema();
     schema1.registerMeasurement(new MeasurementSchema("s1", TSDataType.INT64, TSEncoding.RLE));
@@ -235,10 +222,7 @@
     }
   }
 
-  private static void deleteData() throws IoTDBSessionException {
-=======
   private static void deleteData() throws IoTDBConnectionException {
->>>>>>> 66eb0444
     String path = "root.sg1.d1.s1";
     long deleteTime = 99;
     session.deleteData(path, deleteTime);
