--- conflicted
+++ resolved
@@ -187,7 +187,6 @@
     }
   }
 
-<<<<<<< HEAD
   private static void asyncInsertRecord() throws IoTDBConnectionException, StatementExecutionException {
     String deviceId = ROOT_SG1_D1;
     List<String> measurements = new ArrayList<>();
@@ -215,12 +214,8 @@
         measurements.size() + " measurements, time " + time + ":" + e.getMessage());
   }
 
-  private static void insertStrRecord() throws IoTDBConnectionException, StatementExecutionException,
-      ExecutionException, InterruptedException {
-=======
   private static void insertStrRecord()
       throws IoTDBConnectionException, StatementExecutionException {
->>>>>>> 0b954367
     String deviceId = ROOT_SG1_D1;
     List<String> measurements = new ArrayList<>();
     measurements.add("s1");
@@ -291,7 +286,6 @@
     session.insertRecords(deviceIds, timestamps, measurementsList, typesList, valuesList);
   }
 
-<<<<<<< HEAD
   private static void asyncInsertRecords() throws IoTDBConnectionException, StatementExecutionException {
     String deviceId = ROOT_SG1_D1;
     List<String> measurements = new ArrayList<>();
@@ -338,8 +332,6 @@
     System.out.println("InsertRecords() failed when inserting " + times.size() + " records:" + e.getMessage());
   }
 
-=======
->>>>>>> 0b954367
   /**
    * insert the data of a device. For each timestamp, the number of measurements is the same.
    *
