--- conflicted
+++ resolved
@@ -18,15 +18,11 @@
  */
 package org.apache.iotdb;
 
-<<<<<<< HEAD
-import java.sql.SQLException;
 import java.util.ArrayList;
 import java.util.HashMap;
 import java.util.List;
 import java.util.Map;
-=======
 import org.apache.iotdb.rpc.BatchExecutionException;
->>>>>>> 16d1570f
 import org.apache.iotdb.rpc.IoTDBConnectionException;
 import org.apache.iotdb.rpc.StatementExecutionException;
 import org.apache.iotdb.session.Session;
@@ -86,8 +82,7 @@
     }
   }
 
-<<<<<<< HEAD
-  private static void insertInObject() throws IoTDBConnectionException {
+  private static void insertInObject() throws IoTDBConnectionException, StatementExecutionException {
     String deviceId = "root.sg1.d1";
     List<String> measurements = new ArrayList<>();
     measurements.add("s1");
@@ -98,10 +93,7 @@
     }
   }
 
-  private static void insertInBatch() throws IoTDBConnectionException {
-=======
   private static void insertInBatch() throws IoTDBConnectionException, BatchExecutionException {
->>>>>>> 16d1570f
     String deviceId = "root.sg1.d1";
     List<String> measurements = new ArrayList<>();
     measurements.add("s1");
@@ -179,8 +171,8 @@
     }
   }
 
-<<<<<<< HEAD
-  private static void insertMultipleDeviceRowBatch() throws IoTDBConnectionException {
+  private static void insertMultipleDeviceRowBatch()
+      throws IoTDBConnectionException, BatchExecutionException {
     // The schema of sensors of one device
     Schema schema1 = new Schema();
     schema1.registerMeasurement(new MeasurementSchema("s1", TSDataType.INT64, TSEncoding.RLE));
@@ -231,10 +223,7 @@
     }
   }
 
-  private static void deleteData() throws IoTDBConnectionException {
-=======
   private static void deleteData() throws IoTDBConnectionException, StatementExecutionException {
->>>>>>> 16d1570f
     String path = "root.sg1.d1.s1";
     long deleteTime = 99;
     session.deleteData(path, deleteTime);
