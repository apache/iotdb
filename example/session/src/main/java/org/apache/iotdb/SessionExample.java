--- conflicted
+++ resolved
@@ -21,6 +21,7 @@
 
 import org.apache.iotdb.rpc.IoTDBConnectionException;
 import org.apache.iotdb.rpc.StatementExecutionException;
+import org.apache.iotdb.rpc.TSStatusCode;
 import org.apache.iotdb.session.Session;
 import org.apache.iotdb.session.SessionDataSet;
 import org.apache.iotdb.session.SessionDataSet.DataIterator;
@@ -72,65 +73,45 @@
     // set session fetchSize
     session.setFetchSize(10000);
 
-<<<<<<< HEAD
-    List<String> queryPaths = Arrays.asList("root.sg1.d1.s1", "root.sg1.d1.s2");
-    List<Integer> indexes = Arrays.asList(1, 2, 6, 7);
-    List<SessionDataSet> windowBatch =
-        session.fetchWindowBatch(queryPaths, null, 0, 32, 4, 3, indexes);
-    for (SessionDataSet window : windowBatch) {
-      System.out.println(window.getColumnNames());
-      while (window.hasNext()) {
-        System.out.println(window.next());
-=======
     try {
       session.createDatabase("root.sg1");
     } catch (StatementExecutionException e) {
       if (e.getStatusCode() != TSStatusCode.PATH_ALREADY_EXIST.getStatusCode()) {
         throw e;
->>>>>>> 8755c3fb
-      }
-      System.out.println("*********************************");
-    }
-
-    //    try {
-    //      session.setStorageGroup("root.sg1");
-    //    } catch (StatementExecutionException e) {
-    //      if (e.getStatusCode() != TSStatusCode.PATH_ALREADY_EXIST_ERROR.getStatusCode()) {
-    //        throw e;
-    //      }
-    //    }
-    //
-    //    //     createTemplate();
-    //    createTimeseries();
-    //    createMultiTimeseries();
-    //    insertRecord();
-    //    insertTablet();
-    //    //    insertTabletWithNullValues();
-    //    //    insertTablets();
-    //    //    insertRecords();
-    //    //    insertText();
-    //    //    selectInto();
-    //    //    createAndDropContinuousQueries();
-    //    //    nonQuery();
-    //    //    query();
-    //    //    queryWithTimeout();
-    //    //    rawDataQuery();
-    //    //    lastDataQuery();
-    //    //    queryByIterator();
-    //    //    deleteData();
-    //    //    deleteTimeseries();
-    //    //    setTimeout();
-    //
-    //    sessionEnableRedirect = new Session(LOCAL_HOST, 6667, "root", "root");
-    //    sessionEnableRedirect.setEnableQueryRedirection(true);
-    //    sessionEnableRedirect.open(false);
-    //
-    //    // set session fetchSize
-    //    sessionEnableRedirect.setFetchSize(10000);
-    //
-    //    insertRecord4Redirect();
-    //    query4Redirect();
-    //    sessionEnableRedirect.close();
+      }
+    }
+
+    //     createTemplate();
+    createTimeseries();
+    createMultiTimeseries();
+    insertRecord();
+    insertTablet();
+    //    insertTabletWithNullValues();
+    //    insertTablets();
+    //    insertRecords();
+    //    insertText();
+    //    selectInto();
+    //    createAndDropContinuousQueries();
+    //    nonQuery();
+    //    query();
+    //    queryWithTimeout();
+    //    rawDataQuery();
+    //    lastDataQuery();
+    //    queryByIterator();
+    //    deleteData();
+    //    deleteTimeseries();
+    //    setTimeout();
+
+    sessionEnableRedirect = new Session(LOCAL_HOST, 6667, "root", "root");
+    sessionEnableRedirect.setEnableQueryRedirection(true);
+    sessionEnableRedirect.open(false);
+
+    // set session fetchSize
+    sessionEnableRedirect.setFetchSize(10000);
+
+    insertRecord4Redirect();
+    query4Redirect();
+    sessionEnableRedirect.close();
     session.close();
   }
 
