/*
 * Licensed to the Apache Software Foundation (ASF) under one
 * or more contributor license agreements.  See the NOTICE file
 * distributed with this work for additional information
 * regarding copyright ownership.  The ASF licenses this file
 * to you under the Apache License, Version 2.0 (the
 * "License"); you may not use this file except in compliance
 * with the License.  You may obtain a copy of the License at
 *
 *     http://www.apache.org/licenses/LICENSE-2.0
 *
 * Unless required by applicable law or agreed to in writing,
 * software distributed under the License is distributed on an
 * "AS IS" BASIS, WITHOUT WARRANTIES OR CONDITIONS OF ANY
 * KIND, either express or implied.  See the License for the
 * specific language governing permissions and limitations
 * under the License.
 */
package org.apache.iotdb;

import org.apache.iotdb.rpc.BatchExecutionException;
import org.apache.iotdb.rpc.IoTDBConnectionException;
import org.apache.iotdb.rpc.StatementExecutionException;
import org.apache.iotdb.session.Session;
import org.apache.iotdb.session.SessionDataSet;
import org.apache.iotdb.tsfile.file.metadata.enums.CompressionType;
import org.apache.iotdb.tsfile.file.metadata.enums.TSDataType;
import org.apache.iotdb.tsfile.file.metadata.enums.TSEncoding;
import org.apache.iotdb.tsfile.write.record.Tablet;
import org.apache.iotdb.tsfile.write.schema.MeasurementSchema;
import org.apache.iotdb.tsfile.write.schema.Schema;
import java.util.ArrayList;
import java.util.HashMap;
import java.util.List;
import java.util.Map;

public class SessionExample {

  private static Session session;

  public static void main(String[] args)
      throws IoTDBConnectionException, StatementExecutionException, BatchExecutionException {
    session = new Session("127.0.0.1", 6667, "root", "root");
    session.open(false);

    try {
      session.setStorageGroup("root.sg1");
    } catch (StatementExecutionException e) {
      if (!e.getMessage().contains("StorageGroupAlreadySetException")) {
        throw e;
      }
//       ignore duplicated set
    }

    createTimeseries();
    createMultiTimeseries();
    insert();
    insertInBatch();
    insertRowBatch();
    nonQuery();
    query();
    deleteData();
    deleteTimeseries();
    session.close();
  }

  private static void createTimeseries()
      throws IoTDBConnectionException, StatementExecutionException {

    if (!session.checkTimeseriesExists("root.sg1.d1.s1")) {
      session.createTimeseries("root.sg1.d1.s1", TSDataType.INT64, TSEncoding.RLE,
          CompressionType.SNAPPY);
    }
    if (!session.checkTimeseriesExists("root.sg1.d1.s2")) {
      session.createTimeseries("root.sg1.d1.s2", TSDataType.INT64, TSEncoding.RLE,
          CompressionType.SNAPPY);
    }
    if (!session.checkTimeseriesExists("root.sg1.d1.s3")) {
      session.createTimeseries("root.sg1.d1.s3", TSDataType.INT64, TSEncoding.RLE,
          CompressionType.SNAPPY);
    }

<<<<<<< HEAD
    insertRecord();
    insertTablet();
    insertTablets();
    insertRecords();
    nonQuery();
    query();
    deleteData();
    deleteTimeseries();
    session.close();
=======
    if (!session.checkTimeseriesExists("root.sg1.d1.s4")) {
      Map<String, String> tags = new HashMap<>();
      tags.put("tag1", "v1");
      Map<String, String> attributes = new HashMap<>();
      tags.put("description", "v1");
      session.createTimeseries("root.sg1.d1.s4", TSDataType.INT64, TSEncoding.RLE,
          CompressionType.SNAPPY, null, tags, attributes, "temperature");
    }
  }

  private static void createMultiTimeseries()
      throws IoTDBConnectionException, BatchExecutionException {

    List<String> paths = new ArrayList<>();
    paths.add("root.sg1.d2.s1");
    paths.add("root.sg1.d2.s2");
    List<TSDataType> tsDataTypes = new ArrayList<>();
    tsDataTypes.add(TSDataType.DOUBLE);
    tsDataTypes.add(TSDataType.DOUBLE);
    List<TSEncoding> tsEncodings = new ArrayList<>();
    tsEncodings.add(TSEncoding.RLE);
    tsEncodings.add(TSEncoding.RLE);
    List<CompressionType> compressionTypes = new ArrayList<>();
    compressionTypes.add(CompressionType.SNAPPY);
    compressionTypes.add(CompressionType.SNAPPY);

    List<Map<String, String>> tagsList = new ArrayList<>();
    Map<String, String> tags = new HashMap<>();
    tags.put("unit", "kg");
    tagsList.add(tags);
    tagsList.add(tags);

    List<Map<String, String>> attributesList = new ArrayList<>();
    Map<String, String> attributes = new HashMap<>();
    attributes.put("minValue", "1");
    attributes.put("maxValue", "100");
    attributesList.add(attributes);
    attributesList.add(attributes);

    List<String> alias = new ArrayList<>();
    alias.add("weight1");
    alias.add("weight2");

    session.createMultiTimeseries(paths, tsDataTypes, tsEncodings, compressionTypes, null, tagsList,
        attributesList, alias);
>>>>>>> f2fbda0d
  }

  private static void insertRecord() throws IoTDBConnectionException, StatementExecutionException {
    String deviceId = "root.sg1.d1";
    List<String> measurements = new ArrayList<>();
    measurements.add("s1");
    measurements.add("s2");
    measurements.add("s3");
    for (long time = 0; time < 100; time++) {
      List<String> values = new ArrayList<>();
      values.add("1");
      values.add("2");
      values.add("3");
      session.insertRecord(deviceId, time, measurements, values);
    }
  }

  private static void insertInObject()
      throws IoTDBConnectionException, StatementExecutionException {
    String deviceId = "root.sg1.d1";
    List<String> measurements = new ArrayList<>();
    measurements.add("s1");
    measurements.add("s2");
    measurements.add("s3");
    for (long time = 0; time < 100; time++) {
      session.insertRecord(deviceId, time, measurements, 1L, 1L, 1L);
    }
  }

  private static void insertRecords() throws IoTDBConnectionException, BatchExecutionException {
    String deviceId = "root.sg1.d1";
    List<String> measurements = new ArrayList<>();
    measurements.add("s1");
    measurements.add("s2");
    measurements.add("s3");
    List<String> deviceIds = new ArrayList<>();
    List<List<String>> measurementsList = new ArrayList<>();
    List<List<String>> valuesList = new ArrayList<>();
    List<Long> timestamps = new ArrayList<>();

    for (long time = 0; time < 500; time++) {
      List<String> values = new ArrayList<>();
      values.add("1");
      values.add("2");
      values.add("3");

      deviceIds.add(deviceId);
      measurementsList.add(measurements);
      valuesList.add(values);
      timestamps.add(time);
      if (time != 0 && time % 100 == 0) {
        session.insertRecords(deviceIds, timestamps, measurementsList, valuesList);
        deviceIds.clear();
        measurementsList.clear();
        valuesList.clear();
        timestamps.clear();
      }
    }

    session.insertRecords(deviceIds, timestamps, measurementsList, valuesList);
  }

  /**
   * insert the data of a device. For each timestamp, the number of measurements is the same.
   *
   * a Tablet example:
   *
   *      device1
   * time s1, s2, s3
   * 1,   1,  1,  1
   * 2,   2,  2,  2
   * 3,   3,  3,  3
   *
   * Users need to control the count of Tablet and write a batch when it reaches the maxBatchSize
   */
  private static void insertTablet() throws IoTDBConnectionException, BatchExecutionException {
    // The schema of sensors of one device
    List<MeasurementSchema> schemaList = new ArrayList<>();
    schemaList.add(new MeasurementSchema("s1", TSDataType.INT64, TSEncoding.RLE));
    schemaList.add(new MeasurementSchema("s2", TSDataType.INT64, TSEncoding.RLE));
    schemaList.add(new MeasurementSchema("s3", TSDataType.INT64, TSEncoding.RLE));

    Tablet tablet = new Tablet("root.sg1.d1", schemaList, 100);

    long[] timestamps = tablet.timestamps;
    Object[] values = tablet.values;

    for (long time = 0; time < 100; time++) {
      int row = tablet.rowSize++;
      timestamps[row] = time;
      for (int i = 0; i < 3; i++) {
        long[] sensor = (long[]) values[i];
        sensor[row] = i;
      }
      if (tablet.rowSize == tablet.getMaxRowNumber()) {
        session.insertTablet(tablet, true);
        tablet.reset();
      }
    }

    if (tablet.rowSize != 0) {
      session.insertTablet(tablet);
      tablet.reset();
    }
  }

  private static void insertTablets() throws IoTDBConnectionException, BatchExecutionException {
    // The schema of sensors of one device
    List<MeasurementSchema> schemaList = new ArrayList<>();
    schemaList.add(new MeasurementSchema("s1", TSDataType.INT64, TSEncoding.RLE));
    schemaList.add(new MeasurementSchema("s2", TSDataType.INT64, TSEncoding.RLE));
    schemaList.add(new MeasurementSchema("s3", TSDataType.INT64, TSEncoding.RLE));

    Tablet tablet1 = new Tablet("root.sg1.d1", schemaList, 100);

    Tablet tablet2 = new Tablet("root.sg1.d2", schemaList, 100);
    
    Schema schema3 = new Schema();
    Map<String, MeasurementSchema> template = new HashMap<>();
    template.put("s1", new MeasurementSchema("s1", TSDataType.INT64, TSEncoding.RLE));
    template.put("s2", new MeasurementSchema("s2", TSDataType.INT32, TSEncoding.RLE));
    schema3.registerDeviceTemplate("template3", template);
    schema3.extendTemplate("template3", new MeasurementSchema("s3", TSDataType.FLOAT, TSEncoding.RLE));
    schema3.registerDevice("root.sg1.d3", "template3");
    
    Tablet tablet3 = new Tablet("root.sg1.d3", schemaList, 100);
    
    Map<String, Tablet> tabletMap = new HashMap<>();
    tabletMap.put("root.sg1.d1", tablet1);
    tabletMap.put("root.sg1.d2", tablet2);
    tabletMap.put("root.sg1.d3", tablet3);

    long[] timestamps1 = tablet1.timestamps;
    Object[] values1 = tablet1.values;
    long[] timestamps2 = tablet2.timestamps;
    Object[] values2 = tablet2.values;
    long[] timestamps3 = tablet3.timestamps;
    Object[] values3 = tablet3.values;

    for (long time = 0; time < 100; time++) {
      int row1 = tablet1.rowSize++;
      int row2 = tablet2.rowSize++;
      int row3 = tablet3.rowSize++;
      timestamps1[row1] = time;
      timestamps2[row2] = time;
      timestamps3[row3] = time;
      for (int i = 0; i < 3; i++) {
        long[] sensor1 = (long[]) values1[i];
        sensor1[row1] = i;
        long[] sensor2 = (long[]) values2[i];
        sensor2[row2] = i;
        long[] sensor3 = (long[]) values3[i];
        sensor3[row3] = i;
      }
      if (tablet1.rowSize == tablet1.getMaxRowNumber()) {
        session.insertTablets(tabletMap, true);

        tablet1.reset();
        tablet2.reset();
        tablet3.reset();
      }
    }

    if (tablet1.rowSize != 0) {
      session.insertTablets(tabletMap, true);
      tablet1.reset();
      tablet2.reset();
      tablet3.reset();
    }
  }

  private static void deleteData() throws IoTDBConnectionException, StatementExecutionException {
    String path = "root.sg1.d1.s1";
    long deleteTime = 99;
    session.deleteData(path, deleteTime);
  }

  private static void deleteTimeseries()
      throws IoTDBConnectionException, StatementExecutionException {
    List<String> paths = new ArrayList<>();
    paths.add("root.sg1.d1.s1");
    paths.add("root.sg1.d1.s2");
    paths.add("root.sg1.d1.s3");
    session.deleteTimeseries(paths);
  }

  private static void query() throws IoTDBConnectionException, StatementExecutionException {
    SessionDataSet dataSet;
    dataSet = session.executeQueryStatement("select * from root.sg1.d1");
    System.out.println(dataSet.getColumnNames());
    dataSet.setBatchSize(1024); // default is 512
    while (dataSet.hasNext()) {
      System.out.println(dataSet.next());
    }

    dataSet.closeOperationHandle();
  }

  private static void nonQuery() throws IoTDBConnectionException, StatementExecutionException {
    session.executeNonQueryStatement("insert into root.sg1.d1(timestamp,s1) values(200, 1);");
  }
}<|MERGE_RESOLUTION|>--- conflicted
+++ resolved
@@ -54,33 +54,6 @@
 
     createTimeseries();
     createMultiTimeseries();
-    insert();
-    insertInBatch();
-    insertRowBatch();
-    nonQuery();
-    query();
-    deleteData();
-    deleteTimeseries();
-    session.close();
-  }
-
-  private static void createTimeseries()
-      throws IoTDBConnectionException, StatementExecutionException {
-
-    if (!session.checkTimeseriesExists("root.sg1.d1.s1")) {
-      session.createTimeseries("root.sg1.d1.s1", TSDataType.INT64, TSEncoding.RLE,
-          CompressionType.SNAPPY);
-    }
-    if (!session.checkTimeseriesExists("root.sg1.d1.s2")) {
-      session.createTimeseries("root.sg1.d1.s2", TSDataType.INT64, TSEncoding.RLE,
-          CompressionType.SNAPPY);
-    }
-    if (!session.checkTimeseriesExists("root.sg1.d1.s3")) {
-      session.createTimeseries("root.sg1.d1.s3", TSDataType.INT64, TSEncoding.RLE,
-          CompressionType.SNAPPY);
-    }
-
-<<<<<<< HEAD
     insertRecord();
     insertTablet();
     insertTablets();
@@ -90,7 +63,24 @@
     deleteData();
     deleteTimeseries();
     session.close();
-=======
+  }
+
+  private static void createTimeseries()
+      throws IoTDBConnectionException, StatementExecutionException {
+
+    if (!session.checkTimeseriesExists("root.sg1.d1.s1")) {
+      session.createTimeseries("root.sg1.d1.s1", TSDataType.INT64, TSEncoding.RLE,
+          CompressionType.SNAPPY);
+    }
+    if (!session.checkTimeseriesExists("root.sg1.d1.s2")) {
+      session.createTimeseries("root.sg1.d1.s2", TSDataType.INT64, TSEncoding.RLE,
+          CompressionType.SNAPPY);
+    }
+    if (!session.checkTimeseriesExists("root.sg1.d1.s3")) {
+      session.createTimeseries("root.sg1.d1.s3", TSDataType.INT64, TSEncoding.RLE,
+          CompressionType.SNAPPY);
+    }
+
     if (!session.checkTimeseriesExists("root.sg1.d1.s4")) {
       Map<String, String> tags = new HashMap<>();
       tags.put("tag1", "v1");
@@ -136,7 +126,6 @@
 
     session.createMultiTimeseries(paths, tsDataTypes, tsEncodings, compressionTypes, null, tagsList,
         attributesList, alias);
->>>>>>> f2fbda0d
   }
 
   private static void insertRecord() throws IoTDBConnectionException, StatementExecutionException {
