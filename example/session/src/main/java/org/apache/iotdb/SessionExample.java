--- conflicted
+++ resolved
@@ -81,7 +81,7 @@
       }
     }
 
-    //     createTemplate();
+    // createTemplate();
     createTimeseries();
     createMultiTimeseries();
     insertRecord();
@@ -606,11 +606,7 @@
    * write data of String type or Binary type.
    */
   private static void insertText() throws IoTDBConnectionException, StatementExecutionException {
-<<<<<<< HEAD
-    String device = "root.sg1.text";
-=======
     String device = "root.sg1.text_type";
->>>>>>> 9ab9a717
     // the first data is String type and the second data is Binary type
     List<Object> datas = Arrays.asList("String", new Binary("Binary"));
     // insertRecord example
@@ -758,9 +754,8 @@
     paths.add(ROOT_SG1_D1_S3);
     long startTime = 10L;
     long endTime = 200L;
-    long timeOut = 60000;
-
-    try (SessionDataSet dataSet = session.executeRawDataQuery(paths, startTime, endTime, timeOut)) {
+
+    try (SessionDataSet dataSet = session.executeRawDataQuery(paths, startTime, endTime)) {
 
       System.out.println(dataSet.getColumnNames());
       dataSet.setFetchSize(1024);
@@ -775,7 +770,7 @@
     paths.add(ROOT_SG1_D1_S1);
     paths.add(ROOT_SG1_D1_S2);
     paths.add(ROOT_SG1_D1_S3);
-    try (SessionDataSet sessionDataSet = session.executeLastDataQuery(paths, 3, 60000)) {
+    try (SessionDataSet sessionDataSet = session.executeLastDataQuery(paths, 3)) {
       System.out.println(sessionDataSet.getColumnNames());
       sessionDataSet.setFetchSize(1024);
       while (sessionDataSet.hasNext()) {
