<?xml version="1.0" encoding="UTF-8"?>
<!--

    Licensed to the Apache Software Foundation (ASF) under one
    or more contributor license agreements.  See the NOTICE file
    distributed with this work for additional information
    regarding copyright ownership.  The ASF licenses this file
    to you under the Apache License, Version 2.0 (the
    "License"); you may not use this file except in compliance
    with the License.  You may obtain a copy of the License at

        http://www.apache.org/licenses/LICENSE-2.0

    Unless required by applicable law or agreed to in writing,
    software distributed under the License is distributed on an
    "AS IS" BASIS, WITHOUT WARRANTIES OR CONDITIONS OF ANY
    KIND, either express or implied.  See the License for the
    specific language governing permissions and limitations
    under the License.

-->
<project xmlns="http://maven.apache.org/POM/4.0.0" xmlns:xsi="http://www.w3.org/2001/XMLSchema-instance" xsi:schemaLocation="http://maven.apache.org/POM/4.0.0 http://maven.apache.org/xsd/maven-4.0.0.xsd">
    <modelVersion>4.0.0</modelVersion>
    <parent>
        <groupId>org.apache.iotdb</groupId>
        <artifactId>iotdb-examples</artifactId>
<<<<<<< HEAD
        <version>0.14.0-SNAPSHOT</version>
=======
        <version>0.13.2-SNAPSHOT</version>
>>>>>>> 9ab9a717
        <relativePath>../pom.xml</relativePath>
    </parent>
    <artifactId>mqtt-example</artifactId>
    <name>IoTDB-MQTT Examples</name>
    <packaging>jar</packaging>
    <dependencies>
        <dependency>
            <groupId>org.fusesource.mqtt-client</groupId>
            <artifactId>mqtt-client</artifactId>
        </dependency>
    </dependencies>
</project><|MERGE_RESOLUTION|>--- conflicted
+++ resolved
@@ -24,11 +24,7 @@
     <parent>
         <groupId>org.apache.iotdb</groupId>
         <artifactId>iotdb-examples</artifactId>
-<<<<<<< HEAD
-        <version>0.14.0-SNAPSHOT</version>
-=======
         <version>0.13.2-SNAPSHOT</version>
->>>>>>> 9ab9a717
         <relativePath>../pom.xml</relativePath>
     </parent>
     <artifactId>mqtt-example</artifactId>
