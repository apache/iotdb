<!--

    Licensed to the Apache Software Foundation (ASF) under one
    or more contributor license agreements.  See the NOTICE file
    distributed with this work for additional information
    regarding copyright ownership.  The ASF licenses this file
    to you under the Apache License, Version 2.0 (the
    "License"); you may not use this file except in compliance
    with the License.  You may obtain a copy of the License at

        http://www.apache.org/licenses/LICENSE-2.0

    Unless required by applicable law or agreed to in writing,
    software distributed under the License is distributed on an
    "AS IS" BASIS, WITHOUT WARRANTIES OR CONDITIONS OF ANY
    KIND, either express or implied.  See the License for the
    specific language governing permissions and limitations
    under the License.

-->
Metric Module

- In this project, we provide interface and two implementations
  - metrics-interface
  - dropwizard metric
  - micrometer metric
- In each implementation, you can use several types of reporter to report metric
  - Jmx Reporter
  - Prometheus Reporter
  - IoTDB Reporter

- [1. Design](#1-design)
- [2. Test Report](#2-test-report)
  - [2.1. Test Environment](#21-test-environment)
  - [2.2. Test Metrics](#22-test-metrics)
  - [2.3. Test parameters](#23-test-parameters)
  - [2.4. Test Result](#24-test-result)
- [3. How to use?](#3-how-to-use)
  - [3.1. Configuration](#31-configuration)
  - [3.2. Use Guide in IoTDB Server Module](#32-use-guide-in-iotdb-server-module)
- [4. How to implement your own metric framework?](#4-how-to-implement-your-own-metric-framework)
- [5. Some docs](#5-some-docs)

# 1. Design
> The acquisition system consists of following four parts.

1. Metrics：Provide tools for collecting metric in different scenarios, including Counter, Gauge, Histogram, Timer and Rate, each with tags.
2. MetricManager
   1. Provide functions such as create, query, update and remove metrics.
   2. Provide its own start and stop methods.
3. CompositeReporter
   1. Provide management of reporter.
   2. Provide metric value to other systems, such as Jmx, Prometheus, IoTDB, etc.
   3. Provide its own start and stop methods.
4. MetricService
   1. Provide the start and stop method of metric service.
   2. Provide the ability to reload properties when running.
   3. Provide the ability to load metric sets.
   4. Provide the access of metricManager and CompositeReporter.

# 2. Test Report
We implemented the monitoring framework using Dropwizard and Micrometer respectively, and tested the results as follows:

## 2.1. Test Environment
1. Processor：Inter(R) Core(TM) i7-1065G7 CPU
2. RAM: 32G

## 2.2. Test Metrics
1. We use a single thread to create counter and run the test cases separately in two frameworks of Micrometer and Dropwizard. The test metrics as follows:
   1. memory : Memory usage in MB.
   2. create : The time required to create, in ms.
   3. searchInorder : The time required for the sequential query, in ms.
   4. searchDisorder : The time required for random queries in ms.

## 2.3. Test parameters
1. metric : test metric 
2. name : The name of the test metric, unify to one length.
3. tag : The tag of the test metric, unify to one length.
4. metricNumberTotal：The number of metrics tested.
5. tagSingleNumber：Number of tags of the test metric.
6. tagTotalNumber：The number of tag pools, the default is 1000, all
7. tags are taken out of the tag pool.
8. searchNumber：The number of queries, the default is 1000000.
9. loop：The number of query loops, the default is 10.

## 2.4. Test Result
![](https://cwiki.apache.org/confluence/download/attachments/184617400/image2021-7-14_16-32-55.png?version=1&modificationDate=1626403814000&api=v2)

# 3. How to use?

## 3.1. Configuration
1. firstly, you need to set up some system property, for example:

```
System.setProperty("line.separator", "\n");
System.setProperty("IOTDB_CONF", "metrics/dropwizard-metrics/src/test/resources");
```

<<<<<<< HEAD
2. Then, you can modify `iotdb-metric.yml` as you like, some details:

| properties                 | meaning                                                                                | example                             |
| -------------------------- | -------------------------------------------------------------------------------------- | ----------------------------------- |
| enablePerformanceStat      | Is stat performance of operation latency                                               | true                                |
| metricReporterList         | the list of reporter                                                                   | JMX, PROMETHEUS, IOTDB              |
| monitorType                | The type of metric manager                                                             | DROPWIZARD, MICROMETER              |
| metricLevel                | the init level of metrics                                                              | ALL, NORMAL, IMPORTANT, CORE        |
| asyncCollectPeriodInSecond | The period of the collection of some metrics in asynchronous way, such as tsfile size. | 5                                   |
| pushPeriodInSecond         | the period time of push(used for prometheus, unit: s)                                  | 5                                   |

## 3.2. Use Guide in IoTDB Server Module
1. Now, MetricService is registered as IService in datanode and confignode module, and is activated by default. 
=======
2. Then, you can modify `iotdb-datanode.properties(iotdb-confignode.properties)` as you like, some details:

| properties                             | meaning                                                                                | example                             |
|----------------------------------------| -------------------------------------------------------------------------------------- | ----------------------------------- |
| dn(cn)_enable_metric                   | whether enable the module                                                              | true                                |
| dn(cn)_enable_performance_stat         | Is stat performance of operation latency                                               | true                                |
| dn(cn)_metric_reporter_list            | the list of reporter                                                                   | JMX, PROMETHEUS, IOTDB              |
| dn(cn)_metric_frame_type               | The type of metric manager                                                             | DROPWIZARD, MICROMETER              |
| dn(cn)_metric_level                    | the init level of metrics                                                              | ALL, NORMAL, IMPORTANT, CORE        |
| dn(cn)_metric_async_collect_period     | The period of the collection of some metrics in asynchronous way, such as tsfile size. | 5                                   |

3. More details, see User Doc.

## 3.2. Use Guide in IoTDB Server Module
1. Now, MetricService is registered as IService in server and confignode module, you can simple set properties: `dn(cn)_enable_metric=true` to use metric service.
>>>>>>> 63182c1e
2. In server module you can easily use these metric by `MetricService.getInstance()`, for example:

```java
MetricService.getInstance().count(1, "operation_count", MetricLevel.IMPORTANT, "name", operation.getName());
```

# 4. How to implement your own metric framework?
1. implement your MetricService
   1. You need to implement `reloadProperties` to reload properties when running.
2. implement your MetricManager
   1. The name of MetricManager should start with `metricFrameType`, MetricService will init manager according to the prefix of class name.
   2. You need to create `src/main/resources/META-INF/services/org.apache.iotdb.metrics.AbstractMetricManager`，and record your MetricManager class name in this file, such as `org.apache.iotdb.metrics.dropwizard.DropwizardMetricManager`
3. implement your reporter
   1. You need to implement jmx reporter and prometheus reporter, notice that your jmx bean name should be unified as `org.apache.iotdb.metrics`
   2. The name of your reporter should also start with `metricFrameType`
   3. You need to create `src/main/resources/META-INF/services/org.apache.iotdb.metrics.Reporter`，and record your MetricManager class name in this file, such as `org.apache.iotdb.metrics.dropwizard.reporter.DropwizardPrometheusReporter`
4. implement your specific metric
   1. They are counter, gauge, histogram, histogramSnapshot, rate and timer.
   2. These metrics will be managed by your MetricManager, and reported by your reporter.

# 5. Some docs
1. <a href = "https://iotdb.apache.org/UserGuide/Master/Maintenance-Tools/Metric-Tool.html">Metric Tool</a>
2. <a href = "https://iotdb.apache.org/zh/UserGuide/Master/Maintenance-Tools/Metric-Tool.html">Metric Tool(zh)</a><|MERGE_RESOLUTION|>--- conflicted
+++ resolved
@@ -96,21 +96,6 @@
 System.setProperty("IOTDB_CONF", "metrics/dropwizard-metrics/src/test/resources");
 ```
 
-<<<<<<< HEAD
-2. Then, you can modify `iotdb-metric.yml` as you like, some details:
-
-| properties                 | meaning                                                                                | example                             |
-| -------------------------- | -------------------------------------------------------------------------------------- | ----------------------------------- |
-| enablePerformanceStat      | Is stat performance of operation latency                                               | true                                |
-| metricReporterList         | the list of reporter                                                                   | JMX, PROMETHEUS, IOTDB              |
-| monitorType                | The type of metric manager                                                             | DROPWIZARD, MICROMETER              |
-| metricLevel                | the init level of metrics                                                              | ALL, NORMAL, IMPORTANT, CORE        |
-| asyncCollectPeriodInSecond | The period of the collection of some metrics in asynchronous way, such as tsfile size. | 5                                   |
-| pushPeriodInSecond         | the period time of push(used for prometheus, unit: s)                                  | 5                                   |
-
-## 3.2. Use Guide in IoTDB Server Module
-1. Now, MetricService is registered as IService in datanode and confignode module, and is activated by default. 
-=======
 2. Then, you can modify `iotdb-datanode.properties(iotdb-confignode.properties)` as you like, some details:
 
 | properties                             | meaning                                                                                | example                             |
@@ -126,7 +111,6 @@
 
 ## 3.2. Use Guide in IoTDB Server Module
 1. Now, MetricService is registered as IService in server and confignode module, you can simple set properties: `dn(cn)_enable_metric=true` to use metric service.
->>>>>>> 63182c1e
 2. In server module you can easily use these metric by `MetricService.getInstance()`, for example:
 
 ```java
