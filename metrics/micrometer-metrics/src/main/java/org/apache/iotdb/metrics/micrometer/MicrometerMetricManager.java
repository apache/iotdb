/*
 * Licensed to the Apache Software Foundation (ASF) under one
 * or more contributor license agreements.  See the NOTICE file
 * distributed with this work for additional information
 * regarding copyright ownership.  The ASF licenses this file
 * to you under the Apache License, Version 2.0 (the
 * "License"); you may not use this file except in compliance
 * with the License.  You may obtain a copy of the License at
 *
 *      http://www.apache.org/licenses/LICENSE-2.0
 *
 * Unless required by applicable law or agreed to in writing,
 * software distributed under the License is distributed on an
 * "AS IS" BASIS, WITHOUT WARRANTIES OR CONDITIONS OF ANY
 * KIND, either express or implied.  See the License for the
 * specific language governing permissions and limitations
 * under the License.
 */

package org.apache.iotdb.metrics.micrometer;

<<<<<<< HEAD
import org.apache.iotdb.metrics.AbstractMetricManager;
import org.apache.iotdb.metrics.micrometer.type.MicrometerAutoGauge;
import org.apache.iotdb.metrics.micrometer.type.MicrometerCounter;
import org.apache.iotdb.metrics.micrometer.type.MicrometerGauge;
import org.apache.iotdb.metrics.micrometer.type.MicrometerHistogram;
import org.apache.iotdb.metrics.micrometer.type.MicrometerRate;
import org.apache.iotdb.metrics.micrometer.type.MicrometerTimer;
import org.apache.iotdb.metrics.type.Counter;
import org.apache.iotdb.metrics.type.Gauge;
import org.apache.iotdb.metrics.type.Histogram;
import org.apache.iotdb.metrics.type.Rate;
import org.apache.iotdb.metrics.type.Timer;
import org.apache.iotdb.metrics.utils.MetricInfo;
import org.apache.iotdb.metrics.utils.MetricType;
=======
import org.apache.iotdb.metrics.MetricManager;
import org.apache.iotdb.metrics.config.MetricConfig;
import org.apache.iotdb.metrics.config.MetricConfigDescriptor;
import org.apache.iotdb.metrics.impl.DoNothingMetricManager;
import org.apache.iotdb.metrics.micrometer.type.*;
import org.apache.iotdb.metrics.type.*;
import org.apache.iotdb.metrics.utils.MetricLevel;
>>>>>>> 9ab9a717

import io.micrometer.core.instrument.Meter;
import io.micrometer.core.instrument.Metrics;
import io.micrometer.core.instrument.Tags;
<<<<<<< HEAD
=======
import io.micrometer.core.instrument.binder.jvm.*;
import org.slf4j.Logger;
import org.slf4j.LoggerFactory;
>>>>>>> 9ab9a717

import java.util.concurrent.atomic.AtomicLong;
import java.util.function.ToLongFunction;

/** Metric manager based on micrometer. More details in https://micrometer.io/. */
@SuppressWarnings("common-java:DuplicatedBlocks")
public class MicrometerMetricManager extends AbstractMetricManager {

  io.micrometer.core.instrument.MeterRegistry meterRegistry;

  public MicrometerMetricManager() {
    meterRegistry = Metrics.globalRegistry;
  }

  @Override
  public Counter createCounter(MetricInfo metricInfo) {
    return new MicrometerCounter(
        meterRegistry.counter(metricInfo.getName(), metricInfo.getTagsInArray()));
  }

  @Override
  public <T> Gauge createAutoGauge(MetricInfo metricInfo, T obj, ToLongFunction<T> mapper) {
    return new MicrometerAutoGauge<T>(
        meterRegistry, metricInfo.getName(), obj, mapper, metricInfo.getTagsInArray());
  }

  @Override
  public Gauge createGauge(MetricInfo metricInfo) {
    return new MicrometerGauge(meterRegistry, metricInfo.getName(), metricInfo.getTagsInArray());
  }

  @Override
  public Histogram createHistogram(MetricInfo metricInfo) {
    io.micrometer.core.instrument.DistributionSummary distributionSummary =
        io.micrometer.core.instrument.DistributionSummary.builder(metricInfo.getName())
            .tags(metricInfo.getTagsInArray())
            .publishPercentiles(0, 0.25, 0.5, 0.75, 1)
            .register(meterRegistry);
    return new MicrometerHistogram(distributionSummary);
  }

  @Override
  public Rate createRate(MetricInfo metricInfo) {
    return new MicrometerRate(
        meterRegistry.gauge(
            metricInfo.getName(), Tags.of(metricInfo.getTagsInArray()), new AtomicLong(0)));
  }

  @Override
  public Timer createTimer(MetricInfo metricInfo) {
    io.micrometer.core.instrument.Timer timer =
        io.micrometer.core.instrument.Timer.builder(metricInfo.getName())
            .tags(metricInfo.getTagsInArray())
            .publishPercentiles(0, 0.25, 0.5, 0.75, 1)
            .register(meterRegistry);
    return new MicrometerTimer(timer);
  }

  @Override
  protected void remove(MetricType type, MetricInfo metricInfo) {
    Meter.Type meterType = transformType(type);
    Meter.Id id =
        new Meter.Id(
            metricInfo.getName(), Tags.of(metricInfo.getTagsInArray()), null, null, meterType);
    meterRegistry.remove(id);
  }

  @Override
<<<<<<< HEAD
  public boolean stopFramework() {
=======
  public Map<String[], Rate> getAllRates() {
    Map<String[], IMetric> metricMap = getMetricByType(Meter.Type.OTHER);
    Map<String[], Rate> rateMap = new HashMap<>();
    metricMap.forEach((k, v) -> rateMap.put(k, (Rate) v));
    return rateMap;
  }

  @Override
  public Map<String[], Histogram> getAllHistograms() {
    Map<String[], IMetric> metricMap = getMetricByType(Meter.Type.DISTRIBUTION_SUMMARY);
    Map<String[], Histogram> histogramMap = new HashMap<>();
    metricMap.forEach((k, v) -> histogramMap.put(k, (Histogram) v));
    return histogramMap;
  }

  @Override
  public Map<String[], Timer> getAllTimers() {
    Map<String[], IMetric> metricMap = getMetricByType(Meter.Type.TIMER);
    Map<String[], Timer> timerMap = new HashMap<>();
    metricMap.forEach((k, v) -> timerMap.put(k, (Timer) v));
    return timerMap;
  }

  private Map<String[], IMetric> getMetricByType(Meter.Type type) {
    Map<String[], IMetric> metricMap = new HashMap<>();
    for (Map.Entry<MetricName, IMetric> entry : currentMeters.entrySet()) {
      if (entry.getKey().getId().getType() == type) {
        List<String> tags = new ArrayList<>(entry.getKey().getId().getTags().size() * 2);
        tags.add(entry.getKey().getId().getName());
        for (Tag tag : entry.getKey().getId().getTags()) {
          tags.add(tag.getKey());
          tags.add(tag.getValue());
        }
        metricMap.put(tags.toArray(new String[0]), entry.getValue());
      }
    }
    return metricMap;
  }

  @Override
  public void removeCounter(String metric, String... tags) {
    if (!isEnable()) {
      return;
    }
    MetricName metricName = new MetricName(metric, Meter.Type.COUNTER, tags);
    currentMeters.remove(metricName);
  }

  @Override
  public void removeGauge(String metric, String... tags) {
    if (!isEnable()) {
      return;
    }
    MetricName metricName = new MetricName(metric, Meter.Type.GAUGE, tags);
    currentMeters.remove(metricName);
  }

  @Override
  public void removeRate(String metric, String... tags) {
    if (!isEnable()) {
      return;
    }
    MetricName metricName = new MetricName(metric, Meter.Type.GAUGE, tags);
    currentMeters.remove(metricName);
  }

  @Override
  public void removeHistogram(String metric, String... tags) {
    if (!isEnable()) {
      return;
    }
    MetricName metricName = new MetricName(metric, Meter.Type.DISTRIBUTION_SUMMARY, tags);
    currentMeters.remove(metricName);
  }

  @Override
  public void removeTimer(String metric, String... tags) {
    if (!isEnable()) {
      return;
    }
    MetricName metricName = new MetricName(metric, Meter.Type.TIMER, tags);
    currentMeters.remove(metricName);
  }

  /** stop everything and clear */
  @Override
  public boolean stop() {
    isEnable = metricConfig.getEnableMetric();
>>>>>>> 9ab9a717
    meterRegistry.clear();
    return true;
  }

  private Meter.Type transformType(MetricType type) {
    switch (type) {
      case COUNTER:
        return Meter.Type.COUNTER;
      case GAUGE:
      case RATE:
        return Meter.Type.GAUGE;
      case HISTOGRAM:
        return Meter.Type.DISTRIBUTION_SUMMARY;
      case TIMER:
        return Meter.Type.TIMER;
      default:
        return Meter.Type.OTHER;
    }
  }
}<|MERGE_RESOLUTION|>--- conflicted
+++ resolved
@@ -19,22 +19,6 @@
 
 package org.apache.iotdb.metrics.micrometer;
 
-<<<<<<< HEAD
-import org.apache.iotdb.metrics.AbstractMetricManager;
-import org.apache.iotdb.metrics.micrometer.type.MicrometerAutoGauge;
-import org.apache.iotdb.metrics.micrometer.type.MicrometerCounter;
-import org.apache.iotdb.metrics.micrometer.type.MicrometerGauge;
-import org.apache.iotdb.metrics.micrometer.type.MicrometerHistogram;
-import org.apache.iotdb.metrics.micrometer.type.MicrometerRate;
-import org.apache.iotdb.metrics.micrometer.type.MicrometerTimer;
-import org.apache.iotdb.metrics.type.Counter;
-import org.apache.iotdb.metrics.type.Gauge;
-import org.apache.iotdb.metrics.type.Histogram;
-import org.apache.iotdb.metrics.type.Rate;
-import org.apache.iotdb.metrics.type.Timer;
-import org.apache.iotdb.metrics.utils.MetricInfo;
-import org.apache.iotdb.metrics.utils.MetricType;
-=======
 import org.apache.iotdb.metrics.MetricManager;
 import org.apache.iotdb.metrics.config.MetricConfig;
 import org.apache.iotdb.metrics.config.MetricConfigDescriptor;
@@ -42,88 +26,314 @@
 import org.apache.iotdb.metrics.micrometer.type.*;
 import org.apache.iotdb.metrics.type.*;
 import org.apache.iotdb.metrics.utils.MetricLevel;
->>>>>>> 9ab9a717
 
 import io.micrometer.core.instrument.Meter;
 import io.micrometer.core.instrument.Metrics;
+import io.micrometer.core.instrument.Tag;
 import io.micrometer.core.instrument.Tags;
-<<<<<<< HEAD
-=======
 import io.micrometer.core.instrument.binder.jvm.*;
 import org.slf4j.Logger;
 import org.slf4j.LoggerFactory;
->>>>>>> 9ab9a717
-
+
+import java.util.ArrayList;
+import java.util.HashMap;
+import java.util.List;
+import java.util.Map;
+import java.util.concurrent.ConcurrentHashMap;
+import java.util.concurrent.TimeUnit;
 import java.util.concurrent.atomic.AtomicLong;
 import java.util.function.ToLongFunction;
 
 /** Metric manager based on micrometer. More details in https://micrometer.io/. */
 @SuppressWarnings("common-java:DuplicatedBlocks")
-public class MicrometerMetricManager extends AbstractMetricManager {
-
+public class MicrometerMetricManager implements MetricManager {
+  private static final Logger logger = LoggerFactory.getLogger(MicrometerMetricManager.class);
+
+  Map<MetricName, IMetric> currentMeters;
+  boolean isEnable;
   io.micrometer.core.instrument.MeterRegistry meterRegistry;
 
+  MetricConfig metricConfig = MetricConfigDescriptor.getInstance().getMetricConfig();
+
+  /** init the field with micrometer library. */
   public MicrometerMetricManager() {
     meterRegistry = Metrics.globalRegistry;
-  }
-
-  @Override
-  public Counter createCounter(MetricInfo metricInfo) {
-    return new MicrometerCounter(
-        meterRegistry.counter(metricInfo.getName(), metricInfo.getTagsInArray()));
-  }
-
-  @Override
-  public <T> Gauge createAutoGauge(MetricInfo metricInfo, T obj, ToLongFunction<T> mapper) {
-    return new MicrometerAutoGauge<T>(
-        meterRegistry, metricInfo.getName(), obj, mapper, metricInfo.getTagsInArray());
-  }
-
-  @Override
-  public Gauge createGauge(MetricInfo metricInfo) {
-    return new MicrometerGauge(meterRegistry, metricInfo.getName(), metricInfo.getTagsInArray());
-  }
-
-  @Override
-  public Histogram createHistogram(MetricInfo metricInfo) {
-    io.micrometer.core.instrument.DistributionSummary distributionSummary =
-        io.micrometer.core.instrument.DistributionSummary.builder(metricInfo.getName())
-            .tags(metricInfo.getTagsInArray())
-            .publishPercentiles(0, 0.25, 0.5, 0.75, 1)
-            .register(meterRegistry);
-    return new MicrometerHistogram(distributionSummary);
-  }
-
-  @Override
-  public Rate createRate(MetricInfo metricInfo) {
-    return new MicrometerRate(
-        meterRegistry.gauge(
-            metricInfo.getName(), Tags.of(metricInfo.getTagsInArray()), new AtomicLong(0)));
-  }
-
-  @Override
-  public Timer createTimer(MetricInfo metricInfo) {
-    io.micrometer.core.instrument.Timer timer =
-        io.micrometer.core.instrument.Timer.builder(metricInfo.getName())
-            .tags(metricInfo.getTagsInArray())
-            .publishPercentiles(0, 0.25, 0.5, 0.75, 1)
-            .register(meterRegistry);
-    return new MicrometerTimer(timer);
-  }
-
-  @Override
-  protected void remove(MetricType type, MetricInfo metricInfo) {
-    Meter.Type meterType = transformType(type);
-    Meter.Id id =
-        new Meter.Id(
-            metricInfo.getName(), Tags.of(metricInfo.getTagsInArray()), null, null, meterType);
-    meterRegistry.remove(id);
-  }
-
-  @Override
-<<<<<<< HEAD
-  public boolean stopFramework() {
-=======
+    currentMeters = new ConcurrentHashMap<>();
+    isEnable = metricConfig.getEnableMetric();
+  }
+
+  /**
+   * init of manager
+   *
+   * @see org.apache.iotdb.metrics.MetricService
+   */
+  @Override
+  public boolean init() {
+    return true;
+  }
+
+  @Override
+  public Counter getOrCreateCounter(String metric, MetricLevel metricLevel, String... tags) {
+    if (!isEnable(metricLevel)) {
+      return DoNothingMetricManager.doNothingCounter;
+    }
+    MetricName metricName = new MetricName(metric, Meter.Type.COUNTER, metricLevel, tags);
+    IMetric m =
+        currentMeters.computeIfAbsent(
+            metricName, key -> new MicrometerCounter(meterRegistry.counter(metric, tags)));
+    if (m instanceof Counter) {
+      return (Counter) m;
+    }
+    throw new IllegalArgumentException(
+        metricName + " is already used for a different type of metric");
+  }
+
+  @Override
+  public <T> Gauge getOrCreateAutoGauge(
+      String metric, MetricLevel metricLevel, T obj, ToLongFunction<T> mapper, String... tags) {
+    if (!isEnable(metricLevel)) {
+      return DoNothingMetricManager.doNothingGauge;
+    }
+    MetricName metricName = new MetricName(metric, Meter.Type.GAUGE, metricLevel, tags);
+    IMetric m =
+        currentMeters.computeIfAbsent(
+            metricName,
+            key -> new MicrometerAutoGauge<T>(meterRegistry, metric, obj, mapper, tags));
+    if (m instanceof Gauge) {
+      return (Gauge) m;
+    }
+    throw new IllegalArgumentException(
+        metricName + " is already used for a different type of metric");
+  }
+
+  @Override
+  public Gauge getOrCreateGauge(String metric, MetricLevel metricLevel, String... tags) {
+    if (!isEnable(metricLevel)) {
+      return DoNothingMetricManager.doNothingGauge;
+    }
+    MetricName metricName = new MetricName(metric, Meter.Type.GAUGE, metricLevel, tags);
+    IMetric m =
+        currentMeters.computeIfAbsent(
+            metricName, key -> new MicrometerGauge(meterRegistry, metric, tags));
+    if (m instanceof Gauge) {
+      return (Gauge) m;
+    }
+    throw new IllegalArgumentException(
+        metricName + " is already used for a different type of metric");
+  }
+
+  @Override
+  public Histogram getOrCreateHistogram(String metric, MetricLevel metricLevel, String... tags) {
+    if (!isEnable(metricLevel)) {
+      return DoNothingMetricManager.doNothingHistogram;
+    }
+    MetricName metricName =
+        new MetricName(metric, Meter.Type.DISTRIBUTION_SUMMARY, metricLevel, tags);
+    IMetric m =
+        currentMeters.computeIfAbsent(
+            metricName,
+            key -> {
+              io.micrometer.core.instrument.DistributionSummary distributionSummary =
+                  io.micrometer.core.instrument.DistributionSummary.builder(metric)
+                      .tags(tags)
+                      .register(meterRegistry);
+              return new MicrometerHistogram(distributionSummary);
+            });
+    if (m instanceof Histogram) {
+      return (Histogram) m;
+    }
+    throw new IllegalArgumentException(
+        metricName + " is already used for a different type of metric");
+  }
+
+  /**
+   * We only create a gauge(AtomicLong) to record the raw value, because we assume that the backend
+   * metrics system has the ability to calculate getOrCreatRate.
+   *
+   * @param metric the name
+   * @param metricLevel
+   * @param tags tags to describe some attribute
+   * @return Rate instance
+   */
+  @Override
+  public Rate getOrCreateRate(String metric, MetricLevel metricLevel, String... tags) {
+    if (!isEnable(metricLevel)) {
+      return DoNothingMetricManager.doNothingRate;
+    }
+    MetricName metricName = new MetricName(metric, Meter.Type.GAUGE, metricLevel, tags);
+
+    IMetric m =
+        currentMeters.computeIfAbsent(
+            metricName,
+            key ->
+                new MicrometerRate(meterRegistry.gauge(metric, Tags.of(tags), new AtomicLong(0))));
+    if (m instanceof Rate) {
+      return (Rate) m;
+    }
+    throw new IllegalArgumentException(
+        metricName + " is already used for a different type of metric");
+  }
+
+  @Override
+  public Timer getOrCreateTimer(String metric, MetricLevel metricLevel, String... tags) {
+    if (!isEnable(metricLevel)) {
+      return DoNothingMetricManager.doNothingTimer;
+    }
+    MetricName metricName = new MetricName(metric, Meter.Type.TIMER, metricLevel, tags);
+    IMetric m =
+        currentMeters.computeIfAbsent(
+            metricName,
+            key -> {
+              io.micrometer.core.instrument.Timer timer =
+                  io.micrometer.core.instrument.Timer.builder(metric)
+                      .tags(tags)
+                      .register(meterRegistry);
+              logger.info("create getOrCreateTimer {}", metric);
+              return new MicrometerTimer(timer);
+            });
+    if (m instanceof Timer) {
+      return (Timer) m;
+    }
+    throw new IllegalArgumentException(
+        metricName + " is already used for a different type of metric");
+  }
+
+  @Override
+  public void count(long delta, String metric, MetricLevel metricLevel, String... tags) {
+    if (!isEnable(metricLevel)) {
+      return;
+    }
+    MetricName metricName = new MetricName(metric, Meter.Type.COUNTER, metricLevel, tags);
+    IMetric m =
+        currentMeters.computeIfAbsent(
+            metricName, key -> new MicrometerCounter(meterRegistry.counter(metric, tags)));
+    if (m instanceof Counter) {
+      ((Counter) m).inc(delta);
+    }
+  }
+
+  @Override
+  public void histogram(long value, String metric, MetricLevel metricLevel, String... tags) {
+    if (!isEnable(metricLevel)) {
+      return;
+    }
+    MetricName metricName =
+        new MetricName(metric, Meter.Type.DISTRIBUTION_SUMMARY, metricLevel, tags);
+    IMetric m =
+        currentMeters.computeIfAbsent(
+            metricName,
+            key -> {
+              io.micrometer.core.instrument.DistributionSummary distributionSummary =
+                  io.micrometer.core.instrument.DistributionSummary.builder(metric)
+                      .tags(tags)
+                      .publishPercentileHistogram()
+                      .publishPercentiles(0)
+                      .register(meterRegistry);
+              return new MicrometerHistogram(distributionSummary);
+            });
+    if (m instanceof Histogram) {
+      ((Histogram) m).update(value);
+      return;
+    }
+    throw new IllegalArgumentException(
+        metricName + " is already used for a different type of metric");
+  }
+
+  @Override
+  public void gauge(long value, String metric, MetricLevel metricLevel, String... tags) {
+    if (!isEnable(metricLevel)) {
+      return;
+    }
+    MetricName metricName = new MetricName(metric, Meter.Type.GAUGE, metricLevel, tags);
+    IMetric m =
+        (currentMeters.computeIfAbsent(
+            metricName, key -> new MicrometerGauge(meterRegistry, metric, tags)));
+    if (m instanceof Gauge) {
+      ((Gauge) m).set(value);
+      return;
+    }
+    throw new IllegalArgumentException(
+        metricName + " is already used for a different type of metric");
+  }
+
+  @Override
+  public void rate(long value, String metric, MetricLevel metricLevel, String... tags) {
+    if (!isEnable(metricLevel)) {
+      return;
+    }
+    MetricName metricName = new MetricName(metric, Meter.Type.GAUGE, metricLevel, tags);
+    IMetric m =
+        currentMeters.computeIfAbsent(
+            metricName,
+            key ->
+                new MicrometerRate(meterRegistry.gauge(metric, Tags.of(tags), new AtomicLong(0))));
+
+    if (m instanceof Rate) {
+      ((Rate) m).mark(value);
+      return;
+    }
+    throw new IllegalArgumentException(
+        metricName + " is already used for a different type of metric");
+  }
+
+  @Override
+  public synchronized void timer(
+      long delta, TimeUnit timeUnit, String metric, MetricLevel metricLevel, String... tags) {
+    if (!isEnable(metricLevel)) {
+      return;
+    }
+    MetricName metricName = new MetricName(metric, Meter.Type.TIMER, metricLevel, tags);
+    IMetric m =
+        currentMeters.computeIfAbsent(
+            metricName,
+            key -> {
+              io.micrometer.core.instrument.Timer timer =
+                  io.micrometer.core.instrument.Timer.builder(metric)
+                      .tags(tags)
+                      .register(meterRegistry);
+              return new MicrometerTimer(timer);
+            });
+    if (m instanceof Timer) {
+      ((Timer) m).update(delta, timeUnit);
+      return;
+    }
+    throw new IllegalArgumentException(
+        metricName + " is already used for a different type of metric");
+  }
+
+  @Override
+  public List<String[]> getAllMetricKeys() {
+    List<String[]> keys = new ArrayList<>(currentMeters.size());
+    List<Meter> meterList = meterRegistry.getMeters();
+    for (Meter meter : meterList) {
+      List<String> tags = new ArrayList<>(meter.getId().getTags().size() * 2 + 1);
+      tags.add(meter.getId().getName());
+      for (Tag tag : meter.getId().getTags()) {
+        tags.add(tag.getKey());
+        tags.add(tag.getValue());
+      }
+      keys.add(tags.toArray(new String[0]));
+    }
+    return keys;
+  }
+
+  @Override
+  public Map<String[], Counter> getAllCounters() {
+    Map<String[], IMetric> metricMap = getMetricByType(Meter.Type.COUNTER);
+    Map<String[], Counter> counterMap = new HashMap<>();
+    metricMap.forEach((k, v) -> counterMap.put(k, (Counter) v));
+    return counterMap;
+  }
+
+  @Override
+  public Map<String[], Gauge> getAllGauges() {
+    Map<String[], IMetric> metricMap = getMetricByType(Meter.Type.GAUGE);
+    Map<String[], Gauge> gaugeMap = new HashMap<>();
+    metricMap.forEach((k, v) -> gaugeMap.put(k, (Gauge) v));
+    return gaugeMap;
+  }
+
+  @Override
   public Map<String[], Rate> getAllRates() {
     Map<String[], IMetric> metricMap = getMetricByType(Meter.Type.OTHER);
     Map<String[], Rate> rateMap = new HashMap<>();
@@ -212,24 +422,18 @@
   @Override
   public boolean stop() {
     isEnable = metricConfig.getEnableMetric();
->>>>>>> 9ab9a717
     meterRegistry.clear();
+    currentMeters = new ConcurrentHashMap<>();
     return true;
   }
 
-  private Meter.Type transformType(MetricType type) {
-    switch (type) {
-      case COUNTER:
-        return Meter.Type.COUNTER;
-      case GAUGE:
-      case RATE:
-        return Meter.Type.GAUGE;
-      case HISTOGRAM:
-        return Meter.Type.DISTRIBUTION_SUMMARY;
-      case TIMER:
-        return Meter.Type.TIMER;
-      default:
-        return Meter.Type.OTHER;
-    }
+  @Override
+  public boolean isEnable() {
+    return isEnable;
+  }
+
+  @Override
+  public boolean isEnable(MetricLevel metricLevel) {
+    return isEnable() && MetricLevel.higherOrEqual(metricLevel, metricConfig.getMetricLevel());
   }
 }