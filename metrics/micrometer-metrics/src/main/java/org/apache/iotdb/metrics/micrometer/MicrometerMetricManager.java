/*
 * Licensed to the Apache Software Foundation (ASF) under one
 * or more contributor license agreements.  See the NOTICE file
 * distributed with this work for additional information
 * regarding copyright ownership.  The ASF licenses this file
 * to you under the Apache License, Version 2.0 (the
 * "License"); you may not use this file except in compliance
 * with the License.  You may obtain a copy of the License at
 *
 *      http://www.apache.org/licenses/LICENSE-2.0
 *
 * Unless required by applicable law or agreed to in writing,
 * software distributed under the License is distributed on an
 * "AS IS" BASIS, WITHOUT WARRANTIES OR CONDITIONS OF ANY
 * KIND, either express or implied.  See the License for the
 * specific language governing permissions and limitations
 * under the License.
 */

package org.apache.iotdb.metrics.micrometer;

import org.apache.iotdb.metrics.MetricManager;
import org.apache.iotdb.metrics.config.MetricConfig;
import org.apache.iotdb.metrics.config.MetricConfigDescriptor;
import org.apache.iotdb.metrics.impl.DoNothingMetricManager;
import org.apache.iotdb.metrics.micrometer.type.*;
import org.apache.iotdb.metrics.type.*;
import org.apache.iotdb.metrics.utils.PredefinedMetric;

import io.micrometer.core.instrument.Meter;
import io.micrometer.core.instrument.Metrics;
import io.micrometer.core.instrument.Tag;
import io.micrometer.core.instrument.Tags;
import io.micrometer.core.instrument.binder.jvm.*;
import io.micrometer.core.instrument.binder.logging.LogbackMetrics;
import org.slf4j.Logger;
import org.slf4j.LoggerFactory;

import java.util.ArrayList;
import java.util.HashMap;
import java.util.List;
import java.util.Map;
import java.util.concurrent.ConcurrentHashMap;
import java.util.concurrent.TimeUnit;
import java.util.concurrent.atomic.AtomicLong;
import java.util.function.ToLongFunction;

/** Metric manager based on micrometer. More details in https://micrometer.io/. */
@SuppressWarnings("common-java:DuplicatedBlocks")
public class MicrometerMetricManager implements MetricManager {
  private static final Logger logger = LoggerFactory.getLogger(MicrometerMetricManager.class);

  Map<Meter.Id, IMetric> currentMeters;
  boolean isEnable;
  io.micrometer.core.instrument.MeterRegistry meterRegistry;

  MetricConfig metricConfig = MetricConfigDescriptor.getInstance().getMetricConfig();

  /** init the field with micrometer library. */
  public MicrometerMetricManager() {
    meterRegistry = Metrics.globalRegistry;
    currentMeters = new ConcurrentHashMap<>();
    isEnable = metricConfig.getEnableMetric();
  }

  /**
   * init of manager
   *
   * @see org.apache.iotdb.metrics.MetricService
   */
  @Override
  public boolean init() {
<<<<<<< HEAD
    logger.info("micrometer init registry");
    List<ReporterType> reporters = metricConfig.getMetricReporterList();
    if (reporters == null) {
      return false;
    }

    for (ReporterType report : reporters) {
      if (!addMeterRegistry(report)) {
        return false;
      }
    }
=======
>>>>>>> 2bf83a50
    return true;
  }

  @Override
  public Counter getOrCreateCounter(String metric, String... tags) {
    if (!isEnable) {
      return DoNothingMetricManager.doNothingCounter;
    }
    Meter.Id id = MeterIdUtils.fromMetricName(metric, Meter.Type.COUNTER, tags);
    IMetric m =
        currentMeters.computeIfAbsent(
            id, key -> new MicrometerCounter(meterRegistry.counter(metric, tags)));
    if (m instanceof Counter) {
      return (Counter) m;
    }
    throw new IllegalArgumentException(id + " is already used for a different type of metric");
  }

  @Override
  public <T> Gauge getOrCreateAutoGauge(
      String metric, T obj, ToLongFunction<T> mapper, String... tags) {
    if (!isEnable) {
      return DoNothingMetricManager.doNothingGauge;
    }
    Meter.Id id = MeterIdUtils.fromMetricName(metric, Meter.Type.GAUGE, tags);
    IMetric m =
        currentMeters.computeIfAbsent(
            id, key -> new MicrometerAutoGauge<T>(meterRegistry, metric, obj, mapper, tags));
    if (m instanceof Gauge) {
      return (Gauge) m;
    }
    throw new IllegalArgumentException(id + " is already used for a different type of metric");
  }

  @Override
  public Gauge getOrCreateGauge(String metric, String... tags) {
    if (!isEnable) {
      return DoNothingMetricManager.doNothingGauge;
    }
    Meter.Id id = MeterIdUtils.fromMetricName(metric, Meter.Type.GAUGE, tags);
    IMetric m =
        currentMeters.computeIfAbsent(id, key -> new MicrometerGauge(meterRegistry, metric, tags));
    if (m instanceof Gauge) {
      return (Gauge) m;
    }
    throw new IllegalArgumentException(id + " is already used for a different type of metric");
  }

  @Override
  public Histogram getOrCreateHistogram(String metric, String... tags) {
    if (!isEnable) {
      return DoNothingMetricManager.doNothingHistogram;
    }
    Meter.Id id = MeterIdUtils.fromMetricName(metric, Meter.Type.DISTRIBUTION_SUMMARY, tags);
    IMetric m =
        currentMeters.computeIfAbsent(
            id,
            key -> {
              io.micrometer.core.instrument.DistributionSummary distributionSummary =
                  io.micrometer.core.instrument.DistributionSummary.builder(metric)
                      .tags(tags)
                      .register(meterRegistry);
              return new MicrometerHistogram(distributionSummary);
            });
    if (m instanceof Histogram) {
      return (Histogram) m;
    }
    throw new IllegalArgumentException(id + " is already used for a different type of metric");
  }

  /**
   * We only create a gauge(AtomicLong) to record the raw value, because we assume that the backend
   * metrics system has the ability to calculate getOrCreatRate.
   *
   * @param metric the name
   * @param tags tags to describe some attribute
   * @return Rate instance
   */
  @Override
  public Rate getOrCreateRate(String metric, String... tags) {
    if (!isEnable) {
      return DoNothingMetricManager.doNothingRate;
    }
    Meter.Id id = MeterIdUtils.fromMetricName(metric, Meter.Type.GAUGE, tags);

    IMetric m =
        currentMeters.computeIfAbsent(
            id,
            key ->
                new MicrometerRate(meterRegistry.gauge(metric, Tags.of(tags), new AtomicLong(0))));
    if (m instanceof Rate) {
      return (Rate) m;
    }
    throw new IllegalArgumentException(id + " is already used for a different type of metric");
  }

  @Override
  public Timer getOrCreateTimer(String metric, String... tags) {
    if (!isEnable) {
      return DoNothingMetricManager.doNothingTimer;
    }
    Meter.Id id = MeterIdUtils.fromMetricName(metric, Meter.Type.TIMER, tags);
    IMetric m =
        currentMeters.computeIfAbsent(
            id,
            key -> {
              io.micrometer.core.instrument.Timer timer =
                  io.micrometer.core.instrument.Timer.builder(metric)
                      .tags(tags)
                      .register(meterRegistry);
              logger.info("create getOrCreateTimer {}", metric);
              return new MicrometerTimer(timer);
            });
    if (m instanceof Timer) {
      return (Timer) m;
    }
    throw new IllegalArgumentException(id + " is already used for a different type of metric");
  }

  @Override
  public void count(long delta, String metric, String... tags) {
    if (!isEnable) {
      return;
    }
    io.micrometer.core.instrument.Counter innerCounter = meterRegistry.counter(metric, tags);
    innerCounter.increment(delta);
  }

  @Override
  public void histogram(long value, String metric, String... tags) {
    if (!isEnable) {
      return;
    }
    Meter.Id id = MeterIdUtils.fromMetricName(metric, Meter.Type.DISTRIBUTION_SUMMARY, tags);
    IMetric m =
        currentMeters.computeIfAbsent(
            id,
            key -> {
              io.micrometer.core.instrument.DistributionSummary distributionSummary =
                  io.micrometer.core.instrument.DistributionSummary.builder(metric)
                      .tags(tags)
                      .publishPercentileHistogram()
                      .publishPercentiles(0)
                      .register(meterRegistry);
              return new MicrometerHistogram(distributionSummary);
            });
    if (m instanceof Histogram) {
      ((Histogram) m).update(value);
      return;
    }
    throw new IllegalArgumentException(id + " is already used for a different type of metric");
  }

  @Override
  public void gauge(long value, String metric, String... tags) {
    if (!isEnable) {
      return;
    }
    Meter.Id id = MeterIdUtils.fromMetricName(metric, Meter.Type.GAUGE, tags);
    IMetric m =
        (currentMeters.computeIfAbsent(
            id, key -> new MicrometerGauge(meterRegistry, metric, tags)));
    if (m instanceof Gauge) {
      ((Gauge) m).set(value);
      return;
    }
    throw new IllegalArgumentException(id + " is already used for a different type of metric");
  }

  @Override
  public void rate(long value, String metric, String... tags) {
    if (!isEnable) {
      return;
    }
    Meter.Id id = MeterIdUtils.fromMetricName(metric, Meter.Type.GAUGE, tags);
    IMetric m =
        currentMeters.computeIfAbsent(
            id,
            key ->
                new MicrometerRate(meterRegistry.gauge(metric, Tags.of(tags), new AtomicLong(0))));

    if (m instanceof Rate) {
      ((Rate) m).mark(value);
      return;
    }
    throw new IllegalArgumentException(id + " is already used for a different type of metric");
  }

  @Override
  public synchronized void timer(long delta, TimeUnit timeUnit, String metric, String... tags) {
    if (!isEnable) {
      return;
    }
    Meter.Id id = MeterIdUtils.fromMetricName(metric, Meter.Type.TIMER, tags);
    IMetric m =
        currentMeters.computeIfAbsent(
            id,
            key -> {
              io.micrometer.core.instrument.Timer timer =
                  io.micrometer.core.instrument.Timer.builder(metric)
                      .tags(tags)
                      .register(meterRegistry);
              return new MicrometerTimer(timer);
            });
    if (m instanceof Timer) {
      ((Timer) m).update(delta, timeUnit);
      return;
    }
    throw new IllegalArgumentException(id + " is already used for a different type of metric");
  }

  @Override
  public List<String[]> getAllMetricKeys() {
    List<String[]> keys = new ArrayList<>(currentMeters.size());
    List<Meter> meterList = meterRegistry.getMeters();
    for (Meter meter : meterList) {
      List<String> tags = new ArrayList<>(meter.getId().getTags().size() * 2 + 1);
      tags.add(meter.getId().getName());
      for (Tag tag : meter.getId().getTags()) {
        tags.add(tag.getKey());
        tags.add(tag.getValue());
      }
      keys.add(tags.toArray(new String[0]));
    }
    return keys;
  }

  @Override
  public Map<String[], Counter> getAllCounters() {
    Map<String[], IMetric> metricMap = getMetricByType(Meter.Type.COUNTER);
    Map<String[], Counter> counterMap = new HashMap<>();
    metricMap.forEach((k, v) -> counterMap.put(k, (Counter) v));
    return counterMap;
  }

  @Override
  public Map<String[], Gauge> getAllGauges() {
    Map<String[], IMetric> metricMap = getMetricByType(Meter.Type.GAUGE);
    Map<String[], Gauge> gaugeMap = new HashMap<>();
    metricMap.forEach((k, v) -> gaugeMap.put(k, (Gauge) v));
    return gaugeMap;
  }

  @Override
  public Map<String[], Rate> getAllRates() {
    Map<String[], IMetric> metricMap = getMetricByType(Meter.Type.OTHER);
    Map<String[], Rate> rateMap = new HashMap<>();
    metricMap.forEach((k, v) -> rateMap.put(k, (Rate) v));
    return rateMap;
  }

  @Override
  public Map<String[], Histogram> getAllHistograms() {
    Map<String[], IMetric> metricMap = getMetricByType(Meter.Type.DISTRIBUTION_SUMMARY);
    Map<String[], Histogram> histogramMap = new HashMap<>();
    metricMap.forEach((k, v) -> histogramMap.put(k, (Histogram) v));
    return histogramMap;
  }

  @Override
  public Map<String[], Timer> getAllTimers() {
    Map<String[], IMetric> metricMap = getMetricByType(Meter.Type.TIMER);
    Map<String[], Timer> timerMap = new HashMap<>();
    metricMap.forEach((k, v) -> timerMap.put(k, (Timer) v));
    return timerMap;
  }

  private Map<String[], IMetric> getMetricByType(Meter.Type type) {
    Map<String[], IMetric> metricMap = new HashMap<>();
    for (Map.Entry<Meter.Id, IMetric> entry : currentMeters.entrySet()) {
      if (entry.getKey().getType() == type) {
        List<String> tags = new ArrayList<>(entry.getKey().getTags().size() * 2);
        tags.add(entry.getKey().getName());
        for (Tag tag : entry.getKey().getTags()) {
          tags.add(tag.getKey());
          tags.add(tag.getValue());
        }
        metricMap.put(tags.toArray(new String[0]), entry.getValue());
      }
    }
    return metricMap;
  }

  @Override
  public void enablePredefinedMetric(PredefinedMetric metric) {
    if (!isEnable) {
      return;
    }
    switch (metric) {
      case jvm:
        enableJvmMetrics();
        break;
      case logback:
        enableLogbackMetrics();
        break;
      default:
        logger.warn("Unsupported metric type {}", metric);
    }
  }

  /** bind default metric to registry(or reporter */
  private void enableJvmMetrics() {
    if (!isEnable) {
      return;
    }
    ClassLoaderMetrics classLoaderMetrics = new ClassLoaderMetrics();
    classLoaderMetrics.bindTo(meterRegistry);
    JvmCompilationMetrics jvmCompilationMetrics = new JvmCompilationMetrics();
    jvmCompilationMetrics.bindTo(meterRegistry);
    JvmGcMetrics jvmGcMetrics = new JvmGcMetrics();
    JvmHeapPressureMetrics jvmHeapPressureMetrics = new JvmHeapPressureMetrics();
    jvmGcMetrics.bindTo(meterRegistry);
    jvmHeapPressureMetrics.bindTo(meterRegistry);
    JvmMemoryMetrics jvmMemoryMetrics = new JvmMemoryMetrics();
    jvmMemoryMetrics.bindTo(meterRegistry);
    JvmThreadMetrics jvmThreadMetrics = new JvmThreadMetrics();
    jvmThreadMetrics.bindTo(meterRegistry);
  }

  private void enableLogbackMetrics() {
    if (!isEnable) {
      return;
    }
    new LogbackMetrics().bindTo(meterRegistry);
  }

  @Override
  public void removeCounter(String metric, String... tags) {
    if (!isEnable) {
      return;
    }
    Meter.Id id = MeterIdUtils.fromMetricName(metric, Meter.Type.COUNTER, tags);
    currentMeters.remove(id);
  }

  @Override
  public void removeGauge(String metric, String... tags) {
    if (!isEnable) {
      return;
    }
    Meter.Id id = MeterIdUtils.fromMetricName(metric, Meter.Type.GAUGE, tags);
    currentMeters.remove(id);
  }

  @Override
  public void removeRate(String metric, String... tags) {
    if (!isEnable) {
      return;
    }
    Meter.Id id = MeterIdUtils.fromMetricName(metric, Meter.Type.GAUGE, tags);
    currentMeters.remove(id);
  }

  @Override
  public void removeHistogram(String metric, String... tags) {
    if (!isEnable) {
      return;
    }
    Meter.Id id = MeterIdUtils.fromMetricName(metric, Meter.Type.DISTRIBUTION_SUMMARY, tags);
    currentMeters.remove(id);
  }

  @Override
  public void removeTimer(String metric, String... tags) {
    if (!isEnable) {
      return;
    }
    Meter.Id id = MeterIdUtils.fromMetricName(metric, Meter.Type.TIMER, tags);
    currentMeters.remove(id);
  }

  /** stop everything and clear */
  @Override
  public boolean stop() {
<<<<<<< HEAD
    // do nothing
    return true;
  }

  private boolean addMeterRegistry(ReporterType reporter) {
    switch (reporter) {
      case jmx:
        Metrics.addRegistry(new JmxMeterRegistry(IoTDBJmxConfig.DEFAULT, Clock.SYSTEM));
        break;
      case prometheus:
        Metrics.addRegistry(new PrometheusMeterRegistry(PrometheusConfig.DEFAULT));
        break;
      case iotdb:
        break;
      default:
        logger.warn("Unsupported report type {}, please check the config.", reporter);
        return false;
    }
=======
    isEnable = metricConfig.getEnableMetric();
    meterRegistry.clear();
    currentMeters = new ConcurrentHashMap<>();
>>>>>>> 2bf83a50
    return true;
  }

  public boolean addMeterRegistry(MeterRegistry registry) {
    Metrics.addRegistry(registry);
    return true;
  }

  @Override
  public boolean isEnable() {
    return isEnable;
  }
}<|MERGE_RESOLUTION|>--- conflicted
+++ resolved
@@ -70,20 +70,6 @@
    */
   @Override
   public boolean init() {
-<<<<<<< HEAD
-    logger.info("micrometer init registry");
-    List<ReporterType> reporters = metricConfig.getMetricReporterList();
-    if (reporters == null) {
-      return false;
-    }
-
-    for (ReporterType report : reporters) {
-      if (!addMeterRegistry(report)) {
-        return false;
-      }
-    }
-=======
->>>>>>> 2bf83a50
     return true;
   }
 
@@ -458,35 +444,9 @@
   /** stop everything and clear */
   @Override
   public boolean stop() {
-<<<<<<< HEAD
-    // do nothing
-    return true;
-  }
-
-  private boolean addMeterRegistry(ReporterType reporter) {
-    switch (reporter) {
-      case jmx:
-        Metrics.addRegistry(new JmxMeterRegistry(IoTDBJmxConfig.DEFAULT, Clock.SYSTEM));
-        break;
-      case prometheus:
-        Metrics.addRegistry(new PrometheusMeterRegistry(PrometheusConfig.DEFAULT));
-        break;
-      case iotdb:
-        break;
-      default:
-        logger.warn("Unsupported report type {}, please check the config.", reporter);
-        return false;
-    }
-=======
     isEnable = metricConfig.getEnableMetric();
     meterRegistry.clear();
     currentMeters = new ConcurrentHashMap<>();
->>>>>>> 2bf83a50
-    return true;
-  }
-
-  public boolean addMeterRegistry(MeterRegistry registry) {
-    Metrics.addRegistry(registry);
     return true;
   }
 
