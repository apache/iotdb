import org.apache.iotdb.metrics.MetricManager;
import org.apache.iotdb.metrics.MetricService;

/** @Author stormbroken Create by 2021/07/13 @Version 1.0 */
public class Test {
  public MetricManager metricManager = MetricService.getMetricManager();
  private static final String[] TAGS = {
    "tag1", "tag2", "tag3", "tag4", "tag5", "tag6", "tag7", "tag8", "tag9", "tag10"
  };

  private long createMeter(Integer meterNumber, String[] tags) {
    long start = System.currentTimeMillis();
    for (int i = 0; i < meterNumber; i++) {
      metricManager.getOrCreateCounter("counter" + i, tags);
    }
    long stop = System.currentTimeMillis();
    return stop - start;
  }

<<<<<<< HEAD
  public static void main(String[] args) throws InterruptedException {
    System.setProperty(
        "METRIC_CONF", "E:\\iotdb\\metrics\\micrometer-metrics\\src\\test\\java\\resources");
    Test test = new Test();
    Integer number = 1000000;
    Integer tagNumber = 10;
    String[] tags = new String[tagNumber];
    for (int i = 0; i < tags.length; i++) {
      tags[i] = TAGS[i];
    }
=======

    public static void main(String[] args) throws InterruptedException {
        System.setProperty("METRIC_CONF", "path of yml");
        Test test = new Test();
        Integer number = 1000000;
        Integer tagNumber = 10;
        String[] tags = new String[tagNumber];
        for(int i = 0; i < tags.length; i ++){
            tags[i] = TAGS[i];
        }
>>>>>>> 35935570

    long create = test.createMeter(number, tags);
    long find = test.createMeter(number, tags);

    StringBuilder stringBuilder = new StringBuilder();
    for (String tag : tags) {
      stringBuilder.append(tag + "|");
    }
    System.out.println(
        "In number="
            + number
            + " and tags="
            + stringBuilder.toString()
            + ", create uses "
            + create
            + " ms, find uses "
            + find
            + " ms.");
    //        while (true){
    //            TimeUnit.SECONDS.sleep(1);
    //            Counter count = test.metricManager.getOrCreateCounter("count0", tags);
    //            count.inc();
    //            System.out.println(count.count());
    //        }
  }
}<|MERGE_RESOLUTION|>--- conflicted
+++ resolved
@@ -17,18 +17,6 @@
     return stop - start;
   }
 
-<<<<<<< HEAD
-  public static void main(String[] args) throws InterruptedException {
-    System.setProperty(
-        "METRIC_CONF", "E:\\iotdb\\metrics\\micrometer-metrics\\src\\test\\java\\resources");
-    Test test = new Test();
-    Integer number = 1000000;
-    Integer tagNumber = 10;
-    String[] tags = new String[tagNumber];
-    for (int i = 0; i < tags.length; i++) {
-      tags[i] = TAGS[i];
-    }
-=======
 
     public static void main(String[] args) throws InterruptedException {
         System.setProperty("METRIC_CONF", "path of yml");
@@ -39,7 +27,6 @@
         for(int i = 0; i < tags.length; i ++){
             tags[i] = TAGS[i];
         }
->>>>>>> 35935570
 
     long create = test.createMeter(number, tags);
     long find = test.createMeter(number, tags);
