--- conflicted
+++ resolved
@@ -23,11 +23,7 @@
     <parent>
         <artifactId>iotdb-metrics</artifactId>
         <groupId>org.apache.iotdb</groupId>
-<<<<<<< HEAD
-        <version>0.14.0-SNAPSHOT</version>
-=======
         <version>0.13.2-SNAPSHOT</version>
->>>>>>> 9ab9a717
     </parent>
     <modelVersion>4.0.0</modelVersion>
     <artifactId>micrometer-metrics</artifactId>
@@ -35,26 +31,22 @@
         <dependency>
             <groupId>org.apache.iotdb</groupId>
             <artifactId>metrics-interface</artifactId>
-<<<<<<< HEAD
-            <version>0.14.0-SNAPSHOT</version>
-=======
             <version>0.13.2-SNAPSHOT</version>
->>>>>>> 9ab9a717
         </dependency>
         <dependency>
             <groupId>io.micrometer</groupId>
             <artifactId>micrometer-registry-prometheus</artifactId>
-            <version>${micrometer.metrics.version}</version>
+            <version>1.6.2</version>
         </dependency>
         <dependency>
             <groupId>io.micrometer</groupId>
             <artifactId>micrometer-registry-jmx</artifactId>
-            <version>${micrometer.metrics.version}</version>
+            <version>1.6.2</version>
         </dependency>
         <dependency>
             <groupId>io.dropwizard.metrics</groupId>
             <artifactId>metrics-core</artifactId>
-            <version>${dropwizard.metrics.version}</version>
+            <version>${metrics.version}</version>
         </dependency>
         <dependency>
             <groupId>io.projectreactor.netty</groupId>
