/*
 * Licensed to the Apache Software Foundation (ASF) under one
 * or more contributor license agreements.  See the NOTICE file
 * distributed with this work for additional information
 * regarding copyright ownership.  The ASF licenses this file
 * to you under the Apache License, Version 2.0 (the
 * "License"); you may not use this file except in compliance
 * with the License.  You may obtain a copy of the License at
 *
 *      http://www.apache.org/licenses/LICENSE-2.0
 *
 * Unless required by applicable law or agreed to in writing,
 * software distributed under the License is distributed on an
 * "AS IS" BASIS, WITHOUT WARRANTIES OR CONDITIONS OF ANY
 * KIND, either express or implied.  See the License for the
 * specific language governing permissions and limitations
 * under the License.
 */

package org.apache.iotdb.metrics.config;

<<<<<<< HEAD
import org.apache.iotdb.metrics.utils.InternalReportType;
=======
import org.apache.iotdb.metrics.utils.MetricFrameType;
>>>>>>> 63182c1e
import org.apache.iotdb.metrics.utils.MetricLevel;
import org.apache.iotdb.metrics.utils.ReporterType;

import java.util.ArrayList;
import java.util.Collections;
import java.util.List;
import java.util.Objects;

public class MetricConfig {

  /** Is stat performance of operations enabled */
  private Boolean enablePerformanceStat = false;

  /** The type of the implementation of metric service */
  private MetricFrameType metricFrameType = MetricFrameType.MICROMETER;

  /** The list of reporters provide data for external system */
  private List<ReporterType> metricReporterList = Collections.emptyList();

  /** The type of internal report */
  private InternalReportType internalReportType = InternalReportType.MEMORY;

  /** The level of metric service */
  private MetricLevel metricLevel = MetricLevel.CORE;

  private Integer asyncCollectPeriodInSecond = 5;

  /** The http server's port for prometheus reporter to get metric data. */
  private Integer prometheusReporterPort = 9091;

  /** The config for iotdb reporter to push metric data */
  private IoTDBReporterConfig ioTDBReporterConfig = new IoTDBReporterConfig();

  public static class IoTDBReporterConfig {
    /** The host of iotdb that store metric value */
    private String host = "127.0.0.1";
    /** The port of iotdb that store metric value */
    private Integer port = 6667;
    /** The username of iotdb */
    private String username = "root";
    /** The password of iotdb */
    private String password = "root";
    /** The max number of connection */
    private Integer maxConnectionNumber = 3;
    /** The location of iotdb metrics */
    private String location = "metric";
    /** The period of data pushed by the reporter to the remote monitoring system. */
    private Integer pushPeriodInSecond = 15;

    public String getHost() {
      return host;
    }

    public void setHost(String host) {
      this.host = host;
    }

    public Integer getPort() {
      return port;
    }

    public void setPort(Integer port) {
      this.port = port;
    }

    public String getUsername() {
      return username;
    }

    public void setUsername(String username) {
      this.username = username;
    }

    public String getPassword() {
      return password;
    }

    public void setPassword(String password) {
      this.password = password;
    }

    public Integer getMaxConnectionNumber() {
      return maxConnectionNumber;
    }

    public void setMaxConnectionNumber(Integer maxConnectionNumber) {
      this.maxConnectionNumber = maxConnectionNumber;
    }

    public String getLocation() {
      return location;
    }

    public void setLocation(String location) {
      this.location = location;
    }

    public Integer getPushPeriodInSecond() {
      return pushPeriodInSecond;
    }

    public void setPushPeriodInSecond(Integer pushPeriodInSecond) {
      this.pushPeriodInSecond = pushPeriodInSecond;
    }

    @Override
    public boolean equals(Object o) {
      if (this == o) {
        return true;
      }
      if (o == null || getClass() != o.getClass()) {
        return false;
      }
      IoTDBReporterConfig that = (IoTDBReporterConfig) o;
      return Objects.equals(host, that.host)
          && Objects.equals(port, that.port)
          && Objects.equals(username, that.username)
          && Objects.equals(password, that.password)
          && Objects.equals(location, that.location)
          && Objects.equals(pushPeriodInSecond, that.pushPeriodInSecond);
    }

    @Override
    public int hashCode() {
      return Objects.hash(host, port, username, password, location, pushPeriodInSecond);
    }
  }

  /** the address of iotdb instance that is monitored */
  private String rpcAddress = "0.0.0.0";
  /** the port of iotdb instance that is monitored */
  private Integer rpcPort = 6667;

  public void copy(MetricConfig newMetricConfig) {
<<<<<<< HEAD
    monitorType = newMetricConfig.getMonitorType();
=======
    enableMetric = newMetricConfig.getEnableMetric();
    enablePerformanceStat = newMetricConfig.getEnablePerformanceStat();
    metricFrameType = newMetricConfig.getMetricFrameType();
>>>>>>> 63182c1e
    metricReporterList = newMetricConfig.getMetricReporterList();
    metricLevel = newMetricConfig.getMetricLevel();
    asyncCollectPeriodInSecond = newMetricConfig.getAsyncCollectPeriodInSecond();
    prometheusReporterPort = newMetricConfig.getPrometheusReporterPort();
    ioTDBReporterConfig = newMetricConfig.ioTDBReporterConfig;
  }

  public void updateRpcInstance(String rpcAddress, int rpcPort) {
    this.rpcAddress = rpcAddress;
    this.rpcPort = rpcPort;
  }

  public Boolean getEnablePerformanceStat() {
    return enablePerformanceStat;
  }

  public void setEnablePerformanceStat(Boolean enablePerformanceStat) {
    this.enablePerformanceStat = enablePerformanceStat;
  }

  public MetricFrameType getMetricFrameType() {
    return metricFrameType;
  }

  public void setMetricFrameType(MetricFrameType metricFrameType) {
    this.metricFrameType = metricFrameType;
  }

  public List<ReporterType> getMetricReporterList() {
    return metricReporterList;
  }

  public void setMetricReporterList(String metricReporterList) {
    this.metricReporterList = new ArrayList<>();
    for (String type : metricReporterList.split(",")) {
      if (type.trim().length() != 0) {
        this.metricReporterList.add(ReporterType.valueOf(type));
      }
    }
  }

  public InternalReportType getInternalReportType() {
    return internalReportType;
  }

  public void setInternalReportType(InternalReportType internalReportType) {
    this.internalReportType = internalReportType;
  }

  public MetricLevel getMetricLevel() {
    return metricLevel;
  }

  public void setMetricLevel(MetricLevel metricLevel) {
    this.metricLevel = metricLevel;
  }

  public Integer getAsyncCollectPeriodInSecond() {
    return asyncCollectPeriodInSecond;
  }

  public void setAsyncCollectPeriodInSecond(Integer asyncCollectPeriodInSecond) {
    this.asyncCollectPeriodInSecond = asyncCollectPeriodInSecond;
  }

  public Integer getPrometheusReporterPort() {
    return prometheusReporterPort;
  }

  public void setPrometheusReporterPort(Integer prometheusReporterPort) {
    this.prometheusReporterPort = prometheusReporterPort;
  }

  public IoTDBReporterConfig getIoTDBReporterConfig() {
    return ioTDBReporterConfig;
  }

  public void setIoTDBReporterConfig(IoTDBReporterConfig ioTDBReporterConfig) {
    this.ioTDBReporterConfig = ioTDBReporterConfig;
  }

  public String getRpcAddress() {
    return rpcAddress;
  }

  public Integer getRpcPort() {
    return rpcPort;
  }

  @Override
  public boolean equals(Object obj) {
    if (!(obj instanceof MetricConfig)) {
      return false;
    }
    MetricConfig anotherMetricConfig = (MetricConfig) obj;
<<<<<<< HEAD
    return monitorType.equals(anotherMetricConfig.getMonitorType())
=======
    return enableMetric.equals(anotherMetricConfig.getEnableMetric())
        && metricFrameType.equals(anotherMetricConfig.getMetricFrameType())
>>>>>>> 63182c1e
        && metricReporterList.equals(anotherMetricConfig.getMetricReporterList())
        && metricLevel.equals(anotherMetricConfig.getMetricLevel())
        && asyncCollectPeriodInSecond.equals(anotherMetricConfig.getAsyncCollectPeriodInSecond())
        && prometheusReporterPort.equals(anotherMetricConfig.getPrometheusReporterPort())
        && ioTDBReporterConfig.equals(anotherMetricConfig.getIoTDBReporterConfig());
  }
}<|MERGE_RESOLUTION|>--- conflicted
+++ resolved
@@ -19,11 +19,8 @@
 
 package org.apache.iotdb.metrics.config;
 
-<<<<<<< HEAD
+import org.apache.iotdb.metrics.utils.MetricFrameType;
 import org.apache.iotdb.metrics.utils.InternalReportType;
-=======
-import org.apache.iotdb.metrics.utils.MetricFrameType;
->>>>>>> 63182c1e
 import org.apache.iotdb.metrics.utils.MetricLevel;
 import org.apache.iotdb.metrics.utils.ReporterType;
 
@@ -158,13 +155,8 @@
   private Integer rpcPort = 6667;
 
   public void copy(MetricConfig newMetricConfig) {
-<<<<<<< HEAD
-    monitorType = newMetricConfig.getMonitorType();
-=======
-    enableMetric = newMetricConfig.getEnableMetric();
     enablePerformanceStat = newMetricConfig.getEnablePerformanceStat();
     metricFrameType = newMetricConfig.getMetricFrameType();
->>>>>>> 63182c1e
     metricReporterList = newMetricConfig.getMetricReporterList();
     metricLevel = newMetricConfig.getMetricLevel();
     asyncCollectPeriodInSecond = newMetricConfig.getAsyncCollectPeriodInSecond();
@@ -260,12 +252,7 @@
       return false;
     }
     MetricConfig anotherMetricConfig = (MetricConfig) obj;
-<<<<<<< HEAD
-    return monitorType.equals(anotherMetricConfig.getMonitorType())
-=======
-    return enableMetric.equals(anotherMetricConfig.getEnableMetric())
-        && metricFrameType.equals(anotherMetricConfig.getMetricFrameType())
->>>>>>> 63182c1e
+    return metricFrameType.equals(anotherMetricConfig.getMetricFrameType())
         && metricReporterList.equals(anotherMetricConfig.getMetricReporterList())
         && metricLevel.equals(anotherMetricConfig.getMetricLevel())
         && asyncCollectPeriodInSecond.equals(anotherMetricConfig.getAsyncCollectPeriodInSecond())
