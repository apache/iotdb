--- conflicted
+++ resolved
@@ -38,12 +38,6 @@
 predefinedMetrics:
   - JVM
   - FILE
-<<<<<<< HEAD
-
-# The period of the collection of some metrics in asynchronous way, such as tsfile size.
-asyncCollectPeriodInSecond: 5
-=======
->>>>>>> 9ab9a717
 
 # The http server's port for prometheus exporter to get metric data.
 prometheusExporterPort: 9091
@@ -54,9 +48,5 @@
   port: 6667
   username: root
   password: root
-<<<<<<< HEAD
-  maxConnectionNumber: 3
-=======
->>>>>>> 9ab9a717
   database: _metric
   pushPeriodInSecond: 15