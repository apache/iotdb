#
# Licensed to the Apache Software Foundation (ASF) under one
# or more contributor license agreements.  See the NOTICE file
# distributed with this work for additional information
# regarding copyright ownership.  The ASF licenses this file
# to you under the Apache License, Version 2.0 (the
# "License"); you may not use this file except in compliance
# with the License.  You may obtain a copy of the License at
#
#     http://www.apache.org/licenses/LICENSE-2.0
#
# Unless required by applicable law or agreed to in writing,
# software distributed under the License is distributed on an
# "AS IS" BASIS, WITHOUT WARRANTIES OR CONDITIONS OF ANY
# KIND, either express or implied.  See the License for the
# specific language governing permissions and limitations
# under the License.
#

# whether enable the module
enableMetric: false

<<<<<<< HEAD
# can be multiple reporter, e.g., jmx, prometheus, iotdb.
# iotdb is off by default
=======
# Multiple reporter, options: [jmx, prometheus]
>>>>>>> 2bf83a50
metricReporterList:
  - jmx
  - prometheus

# Type of monitor frame, options: [micrometer, dropwizard]
monitorType: micrometer

# Predefined metric, options: [jvm, logback]
predefinedMetrics:
  - jvm
  - logback

# Period time of push, only valid for dropwizard
pushPeriodInSecond: 5

########################################################
#                                                      #
# if the reporter is prometheus,                       #
# then the following must be set                       #
#                                                      #
########################################################
prometheusReporterConfig:
  prometheusExporterUrl: http://localhost
  prometheusExporterPort: 9091<|MERGE_RESOLUTION|>--- conflicted
+++ resolved
@@ -20,12 +20,8 @@
 # whether enable the module
 enableMetric: false
 
-<<<<<<< HEAD
-# can be multiple reporter, e.g., jmx, prometheus, iotdb.
+# Multiple reporter, options: [jmx, prometheus,iotdb]
 # iotdb is off by default
-=======
-# Multiple reporter, options: [jmx, prometheus]
->>>>>>> 2bf83a50
 metricReporterList:
   - jmx
   - prometheus
