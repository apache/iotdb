<?xml version="1.0" encoding="UTF-8"?>
<!--

    Licensed to the Apache Software Foundation (ASF) under one
    or more contributor license agreements.  See the NOTICE file
    distributed with this work for additional information
    regarding copyright ownership.  The ASF licenses this file
    to you under the Apache License, Version 2.0 (the
    "License"); you may not use this file except in compliance
    with the License.  You may obtain a copy of the License at

        http://www.apache.org/licenses/LICENSE-2.0

    Unless required by applicable law or agreed to in writing,
    software distributed under the License is distributed on an
    "AS IS" BASIS, WITHOUT WARRANTIES OR CONDITIONS OF ANY
    KIND, either express or implied.  See the License for the
    specific language governing permissions and limitations
    under the License.

-->
<project xmlns="http://maven.apache.org/POM/4.0.0" xmlns:xsi="http://www.w3.org/2001/XMLSchema-instance" xsi:schemaLocation="http://maven.apache.org/POM/4.0.0 http://maven.apache.org/maven-v4_0_0.xsd">
    <modelVersion>4.0.0</modelVersion>
    <parent>
        <groupId>org.apache.iotdb</groupId>
        <artifactId>iotdb-metrics</artifactId>
<<<<<<< HEAD
        <version>0.14.0-SNAPSHOT</version>
=======
        <version>0.13.1-SNAPSHOT</version>
>>>>>>> 39027b52
        <relativePath>../pom.xml</relativePath>
    </parent>
    <artifactId>metrics-interface</artifactId>
    <name>metric interface</name>
<<<<<<< HEAD
    <version>0.14.0-SNAPSHOT</version>
=======
    <version>0.13.1-SNAPSHOT</version>
>>>>>>> 39027b52
    <description>Metrics interface for IoTDB</description>
    <url>https://github.com/thulab/iotdb/tree/master/tsfile</url>
    <dependencies>
        <dependency>
            <groupId>org.yaml</groupId>
            <artifactId>snakeyaml</artifactId>
            <version>1.17</version>
        </dependency>
    </dependencies>
    <build>
        <plugins>
            <plugin>
                <groupId>org.apache.maven.plugins</groupId>
                <artifactId>maven-assembly-plugin</artifactId>
                <version>${maven.assembly.version}</version>
                <executions>
                    <!-- Package binaries-->
                    <execution>
                        <id>metric-assembly</id>
                        <phase>package</phase>
                        <goals>
                            <goal>single</goal>
                        </goals>
                        <configuration>
                            <descriptors>
                                <descriptor>src/main/assembly/metric.xml</descriptor>
                            </descriptors>
                            <appendAssemblyId>false</appendAssemblyId>
                            <archive>
                                <manifest>
                                    <addDefaultImplementationEntries>true</addDefaultImplementationEntries>
                                    <addDefaultSpecificationEntries>true</addDefaultSpecificationEntries>
                                </manifest>
                            </archive>
                        </configuration>
                    </execution>
                </executions>
            </plugin>
        </plugins>
    </build>
</project><|MERGE_RESOLUTION|>--- conflicted
+++ resolved
@@ -24,20 +24,12 @@
     <parent>
         <groupId>org.apache.iotdb</groupId>
         <artifactId>iotdb-metrics</artifactId>
-<<<<<<< HEAD
-        <version>0.14.0-SNAPSHOT</version>
-=======
         <version>0.13.1-SNAPSHOT</version>
->>>>>>> 39027b52
         <relativePath>../pom.xml</relativePath>
     </parent>
     <artifactId>metrics-interface</artifactId>
     <name>metric interface</name>
-<<<<<<< HEAD
-    <version>0.14.0-SNAPSHOT</version>
-=======
     <version>0.13.1-SNAPSHOT</version>
->>>>>>> 39027b52
     <description>Metrics interface for IoTDB</description>
     <url>https://github.com/thulab/iotdb/tree/master/tsfile</url>
     <dependencies>
