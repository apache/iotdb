--- conflicted
+++ resolved
@@ -21,37 +21,22 @@
 -->
 <project xmlns="http://maven.apache.org/POM/4.0.0" xmlns:xsi="http://www.w3.org/2001/XMLSchema-instance" xsi:schemaLocation="http://maven.apache.org/POM/4.0.0 http://maven.apache.org/maven-v4_0_0.xsd">
     <modelVersion>4.0.0</modelVersion>
-    <properties>
-        <snakeyaml.version>1.17</snakeyaml.version>
-    </properties>
     <parent>
         <groupId>org.apache.iotdb</groupId>
         <artifactId>iotdb-metrics</artifactId>
-<<<<<<< HEAD
-        <version>0.14.0-SNAPSHOT</version>
-=======
         <version>0.13.2-SNAPSHOT</version>
->>>>>>> 9ab9a717
         <relativePath>../pom.xml</relativePath>
     </parent>
     <artifactId>metrics-interface</artifactId>
     <name>metric interface</name>
-<<<<<<< HEAD
-=======
     <version>0.13.2-SNAPSHOT</version>
->>>>>>> 9ab9a717
     <description>Metrics interface for IoTDB</description>
     <url>https://github.com/thulab/iotdb/tree/master/tsfile</url>
     <dependencies>
         <dependency>
             <groupId>org.yaml</groupId>
             <artifactId>snakeyaml</artifactId>
-            <version>${snakeyaml.version}</version>
-        </dependency>
-        <dependency>
-            <groupId>org.apache.iotdb</groupId>
-            <artifactId>iotdb-session</artifactId>
-            <version>${project.version}</version>
+            <version>1.17</version>
         </dependency>
         <dependency>
             <groupId>org.apache.iotdb</groupId>
