--- conflicted
+++ resolved
@@ -21,15 +21,6 @@
   description: "Apache IoTDB"
   homepage: https://iotdb.apache.org/
   labels:
-<<<<<<< HEAD
-  - timeseries
-  - database
-  - iot
-  - nosql
-  - big-data
-  - java
-  - tsdb
-=======
     - timeseries
     - database
     - iot
@@ -39,5 +30,4 @@
     - tsdb
   features:
     wiki: true
-    issue: true
->>>>>>> 6cda81b7
+    issue: true