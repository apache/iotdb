<?xml version="1.0" encoding="UTF-8"?><!DOCTYPE import-control PUBLIC
  "-//Checkstyle//DTD ImportControl Configuration 1.4//EN"
  "https://checkstyle.org/dtds/import_control_1_4.dtd">

<!--
    Licensed to the Apache Software Foundation (ASF) under one
    or more contributor license agreements.  See the NOTICE file
    distributed with this work for additional information
    regarding copyright ownership.  The ASF licenses this file
    to you under the Apache License, Version 2.0 (the
    "License"); you may not use this file except in compliance
    with the License.  You may obtain a copy of the License at
        http://www.apache.org/licenses/LICENSE-2.0
    Unless required by applicable law or agreed to in writing,
    software distributed under the License is distributed on an
    "AS IS" BASIS, WITHOUT WARRANTIES OR CONDITIONS OF ANY
    KIND, either express or implied.  See the License for the
    specific language governing permissions and limitations
    under the License.
-->
<import-control pkg="org.apache.iotdb">
  <disallow class="java.sql.DriverManager"/>
  <disallow class="javax.sql.DataSource"/>
  <allow class="java.security.SecureRandom" />
  <allow pkg="org\.junit.*" regex="true"/>
  <allow pkg="java.io" />
  <allow pkg="java.nio"/>
  <allow pkg="java.util" />
  <allow pkg="java.math" />
  <allow pkg="java.sql" />
  <allow pkg="org\.apache\.iotdb\.itbase" regex="true"/>
  <allow pkg="org\.apache\.iotdb\.it.*" regex="true"/>
  <allow pkg="org\.apache\.iotdb\.rpc.*" regex="true"/>
  <allow pkg="org\.apache\.commons\.lang3.*" regex="true"/>
  <allow pkg="org\.slf4j.*" regex="true" />
  <subpackage name="db.it">
    <disallow pkg="org.apache.iotdb.jdbc.*"/>
    <allow class="org.apache.iotdb.db.tools.watermark.WatermarkDetector" />
    <allow class="org.fusesource.mqtt.client.QoS" />
    <allow class="org.apache.iotdb.commons.path.PartialPath" />
    <allow pkg="java.text"/>
    <allow pkg="org.apache.iotdb.db.it.utils" />
    <allow pkg="org\.apache\.iotdb\.db\.it\.utils\.TestUtils.*" regex="true"/>
    <allow pkg="org\.apache\.iotdb\.db\.constant\.TestConstant.*" regex="true"/>
    <allow pkg="org\.apache\.iotdb\.db\.client.*" regex="true"/>
    <allow pkg="org\.apache\.iotdb\.db\.mpp\.common\.header.*" regex="true" />
    <allow pkg="org\.apache\.iotdb\.tsfile\.exception\.write.*" regex="true" />
    <allow pkg="org\.apache\.iotdb\.tsfile\.file\.metadata.*" regex="true" />
    <allow pkg="org\.apache\.iotdb\.tsfile\.read.*" regex="true" />
    <allow pkg="org\.apache\.iotdb\.tsfile\.utils.*" regex="true" />
    <allow pkg="org\.apache\.iotdb\.tsfile\.write.*" regex="true" />
    <allow pkg="org\.apache\.iotdb\.db\.engine\.trigger\.sink\.mqtt.*" regex="true" />
  </subpackage>
  <subpackage name="confignode.it">
    <allow class="java.nio.ByteBuffer" />
    <allow class="org.apache.iotdb.commons.path.PartialPath" />
    <allow class="org.apache.iotdb.commons.path.PathPatternTree" />
    <allow class="org.apache.iotdb.commons.path.PathDeserializeUtil" />
    <allow class="org.apache.iotdb.tsfile.utils.PublicBAOS" />
    <allow class="org.apache.iotdb.commons.exception.IllegalPathException" />
    <allow class="org.apache.commons.codec.digest.DigestUtils" />
    <allow class="org.apache.iotdb.commons.trigger.service.TriggerExecutableManager" />
    <allow class="org.apache.iotdb.commons.trigger.TriggerInformation" />
<<<<<<< HEAD
    <allow class="org.apache.iotdb.commons.cq.CQState" />
=======
    <allow class="org.apache.iotdb.consensus.ConsensusFactory" />
>>>>>>> fb656879
    <allow pkg="org\.apache\.iotdb\.common\.rpc\.thrift.*" regex="true" />
    <allow pkg="org\.apache\.iotdb\.confignode\.rpc\.thrift.*" regex="true" />
    <allow pkg="org\.apache\.iotdb\.commons\.client\.sync.*" regex="true" />
    <allow pkg="org\.apache\.iotdb\.commons\.cluster.*" regex="true" />
    <allow pkg="org\.apache\.iotdb\.commons\.auth\.entity.*" regex="true" />
    <allow pkg="org\.apache\.iotdb\.commons\.conf.*" regex="true" />
    <allow pkg="org\.apache\.thrift.*" regex="true" />
    <allow pkg="org\.apache\.iotdb\.db\.qp\.logical\.sys.*" regex="true" />
    <allow pkg="org\.apache\.iotdb\.trigger\.api\.enums.*" regex="true" />
  </subpackage>
  <subpackage name="session.it">
    <allow class="org.apache.iotdb.commons.conf.IoTDBConstant" />
    <allow class="org.apache.iotdb.session.ISession" />
    <allow class="org.apache.iotdb.session.SessionDataSet" />
    <allow class="org.apache.iotdb.db.conf.IoTDBDescriptor" />
    <allow class="org.apache.iotdb.db.conf.OperationType" />
    <allow class="org.apache.iotdb.db.engine.trigger.service.TriggerRegistrationService" />
    <allow class="org.apache.iotdb.db.exception.TriggerManagementException" />
    <allow class="org.apache.iotdb.tsfile.common.constant.TsFileConstant" />
    <allow pkg="org\.apache\.iotdb\.tsfile\.write.*" regex="true" />
    <allow pkg="org\.apache\.iotdb\.tsfile\.read.*" regex="true" />
    <allow pkg="org\.apache\.iotdb\.tsfile\.utils.*" regex="true" />
    <allow pkg="org\.apache\.iotdb\.tsfile\.file\.metadata.*" regex="true" />
    <allow pkg="org.apache.iotdb.db.metadata.idtable.trigger_example" />
    <allow pkg="org.apache.iotdb.session.template" />
  </subpackage>
</import-control><|MERGE_RESOLUTION|>--- conflicted
+++ resolved
@@ -61,11 +61,8 @@
     <allow class="org.apache.commons.codec.digest.DigestUtils" />
     <allow class="org.apache.iotdb.commons.trigger.service.TriggerExecutableManager" />
     <allow class="org.apache.iotdb.commons.trigger.TriggerInformation" />
-<<<<<<< HEAD
     <allow class="org.apache.iotdb.commons.cq.CQState" />
-=======
     <allow class="org.apache.iotdb.consensus.ConsensusFactory" />
->>>>>>> fb656879
     <allow pkg="org\.apache\.iotdb\.common\.rpc\.thrift.*" regex="true" />
     <allow pkg="org\.apache\.iotdb\.confignode\.rpc\.thrift.*" regex="true" />
     <allow pkg="org\.apache\.iotdb\.commons\.client\.sync.*" regex="true" />
