<?xml version="1.0" encoding="UTF-8"?><!DOCTYPE import-control PUBLIC
  "-//Checkstyle//DTD ImportControl Configuration 1.4//EN"
  "https://checkstyle.org/dtds/import_control_1_4.dtd">

<!--
    Licensed to the Apache Software Foundation (ASF) under one
    or more contributor license agreements.  See the NOTICE file
    distributed with this work for additional information
    regarding copyright ownership.  The ASF licenses this file
    to you under the Apache License, Version 2.0 (the
    "License"); you may not use this file except in compliance
    with the License.  You may obtain a copy of the License at
        http://www.apache.org/licenses/LICENSE-2.0
    Unless required by applicable law or agreed to in writing,
    software distributed under the License is distributed on an
    "AS IS" BASIS, WITHOUT WARRANTIES OR CONDITIONS OF ANY
    KIND, either express or implied.  See the License for the
    specific language governing permissions and limitations
    under the License.
-->
<import-control pkg="org.apache.iotdb">
  <disallow class="java.sql.DriverManager"/>
  <disallow class="javax.sql.DataSource"/>
<<<<<<< HEAD
  <disallow pkg="org.apache.iotdb.jdbc.*"/>
  <allow pkg="java.util"/>
  <allow pkg="java.sql"/>
  <allow pkg="java.io"/>
  <allow pkg="java.math"/>
  <allow pkg="java.text"/>
  <allow class="java.nio.file.Files"/>
  <allow class="org.apache.iotdb.db.metadata.schemaregion.SchemaEngineMode"/>
=======
  <allow class="java.security.SecureRandom" />
>>>>>>> e489286a
  <allow pkg="org\.junit.*" regex="true"/>
  <allow pkg="java.io" />
  <allow pkg="java.nio"/>
  <allow pkg="java.util" />
  <allow pkg="java.math" />
  <allow pkg="java.sql" />
  <allow pkg="org\.apache\.iotdb\.itbase" regex="true"/>
  <allow pkg="org\.apache\.iotdb\.it.*" regex="true"/>
  <allow pkg="org\.apache\.iotdb\.rpc.*" regex="true"/>
  <allow pkg="org\.apache\.commons\.lang3.*" regex="true"/>
  <allow pkg="org\.slf4j.*" regex="true" />
  <subpackage name="db.it">
    <disallow pkg="org.apache.iotdb.jdbc.*"/>
    <allow pkg="java.text"/>
    <allow pkg="org.apache.iotdb.db.it.utils" />
    <allow pkg="org\.apache\.iotdb\.db\.it\.utils\.TestUtils.*" regex="true"/>
    <allow pkg="org\.apache\.iotdb\.db\.constant\.TestConstant.*" regex="true"/>
    <allow pkg="org\.apache\.iotdb\.db\.client.*" regex="true"/>
    <allow pkg="org\.apache\.iotdb\.db\.mpp\.common\.header.*" regex="true" />
    <allow pkg="org\.apache\.iotdb\.tsfile\.exception\.write.*" regex="true" />
    <allow pkg="org\.apache\.iotdb\.tsfile\.file\.metadata.*" regex="true" />
    <allow pkg="org\.apache\.iotdb\.tsfile\.read.*" regex="true" />
    <allow pkg="org\.apache\.iotdb\.tsfile\.utils.*" regex="true" />
    <allow pkg="org\.apache\.iotdb\.tsfile\.write.*" regex="true" />
  </subpackage>
  <subpackage name="confignode.it">
    <allow class="java.nio.ByteBuffer" />
    <allow class="org.apache.iotdb.commons.path.PartialPath" />
    <allow class="org.apache.iotdb.commons.path.PathPatternTree" />
    <allow class="org.apache.iotdb.commons.path.PathDeserializeUtil" />
    <allow class="org.apache.iotdb.tsfile.utils.PublicBAOS" />
    <allow class="org.apache.iotdb.commons.exception.IllegalPathException" />
    <allow class="org.apache.commons.codec.digest.DigestUtils" />
    <allow class="org.apache.iotdb.commons.trigger.service.TriggerExecutableManager" />
    <allow class="org.apache.iotdb.commons.trigger.TriggerInformation" />
    <allow pkg="org\.apache\.iotdb\.common\.rpc\.thrift.*" regex="true" />
    <allow pkg="org\.apache\.iotdb\.confignode\.rpc\.thrift.*" regex="true" />
    <allow pkg="org\.apache\.iotdb\.commons\.client\.sync.*" regex="true" />
    <allow pkg="org\.apache\.iotdb\.commons\.cluster.*" regex="true" />
    <allow pkg="org\.apache\.iotdb\.commons\.auth\.entity.*" regex="true" />
    <allow pkg="org\.apache\.iotdb\.commons\.conf.*" regex="true" />
    <allow pkg="org\.apache\.thrift.*" regex="true" />
    <allow pkg="org\.apache\.iotdb\.db\.qp\.logical\.sys.*" regex="true" />
    <allow pkg="org\.apache\.iotdb\.trigger\.api\.enums.*" regex="true" />
  </subpackage>
  <subpackage name="session.it">
    <allow class="org.apache.iotdb.commons.conf.IoTDBConstant" />
    <allow class="org.apache.iotdb.session.ISession" />
    <allow class="org.apache.iotdb.session.SessionDataSet" />
    <allow class="org.apache.iotdb.db.conf.IoTDBDescriptor" />
    <allow class="org.apache.iotdb.db.conf.OperationType" />
    <allow class="org.apache.iotdb.db.engine.trigger.service.TriggerRegistrationService" />
    <allow class="org.apache.iotdb.db.exception.TriggerManagementException" />
    <allow class="org.apache.iotdb.tsfile.common.constant.TsFileConstant" />
    <allow pkg="org\.apache\.iotdb\.tsfile\.write.*" regex="true" />
    <allow pkg="org\.apache\.iotdb\.tsfile\.read.*" regex="true" />
    <allow pkg="org\.apache\.iotdb\.tsfile\.utils.*" regex="true" />
    <allow pkg="org\.apache\.iotdb\.tsfile\.file\.metadata.*" regex="true" />
    <allow pkg="org.apache.iotdb.db.metadata.idtable.trigger_example" />
    <allow pkg="org.apache.iotdb.session.template" />
  </subpackage>
</import-control><|MERGE_RESOLUTION|>--- conflicted
+++ resolved
@@ -21,18 +21,7 @@
 <import-control pkg="org.apache.iotdb">
   <disallow class="java.sql.DriverManager"/>
   <disallow class="javax.sql.DataSource"/>
-<<<<<<< HEAD
-  <disallow pkg="org.apache.iotdb.jdbc.*"/>
-  <allow pkg="java.util"/>
-  <allow pkg="java.sql"/>
-  <allow pkg="java.io"/>
-  <allow pkg="java.math"/>
-  <allow pkg="java.text"/>
-  <allow class="java.nio.file.Files"/>
-  <allow class="org.apache.iotdb.db.metadata.schemaregion.SchemaEngineMode"/>
-=======
   <allow class="java.security.SecureRandom" />
->>>>>>> e489286a
   <allow pkg="org\.junit.*" regex="true"/>
   <allow pkg="java.io" />
   <allow pkg="java.nio"/>
@@ -46,6 +35,7 @@
   <allow pkg="org\.slf4j.*" regex="true" />
   <subpackage name="db.it">
     <disallow pkg="org.apache.iotdb.jdbc.*"/>
+    <allow class="org.apache.iotdb.db.metadata.schemaregion.SchemaEngineMode"/>
     <allow pkg="java.text"/>
     <allow pkg="org.apache.iotdb.db.it.utils" />
     <allow pkg="org\.apache\.iotdb\.db\.it\.utils\.TestUtils.*" regex="true"/>
