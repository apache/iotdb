<?xml version="1.0" encoding="UTF-8"?><!DOCTYPE import-control PUBLIC
  "-//Checkstyle//DTD ImportControl Configuration 1.4//EN"
  "https://checkstyle.org/dtds/import_control_1_4.dtd">

<!--
    Licensed to the Apache Software Foundation (ASF) under one
    or more contributor license agreements.  See the NOTICE file
    distributed with this work for additional information
    regarding copyright ownership.  The ASF licenses this file
    to you under the Apache License, Version 2.0 (the
    "License"); you may not use this file except in compliance
    with the License.  You may obtain a copy of the License at
        http://www.apache.org/licenses/LICENSE-2.0
    Unless required by applicable law or agreed to in writing,
    software distributed under the License is distributed on an
    "AS IS" BASIS, WITHOUT WARRANTIES OR CONDITIONS OF ANY
    KIND, either express or implied.  See the License for the
    specific language governing permissions and limitations
    under the License.
-->
<import-control pkg="org.apache.iotdb">
  <disallow class="java.sql.DriverManager"/>
  <disallow class="javax.sql.DataSource"/>
  <allow class="java.security.SecureRandom" />
  <allow pkg="org\.junit.*" regex="true"/>
  <allow pkg="java.io" />
  <allow pkg="java.nio"/>
  <allow pkg="java.util" />
  <allow pkg="java.math" />
  <allow pkg="java.sql" />
  <allow pkg="org\.apache\.iotdb\.itbase" regex="true"/>
  <allow pkg="org\.apache\.iotdb\.it.*" regex="true"/>
  <allow pkg="org\.apache\.iotdb\.rpc.*" regex="true"/>
  <allow pkg="org\.apache\.commons\.lang3.*" regex="true"/>
  <allow pkg="org\.slf4j.*" regex="true" />
  <subpackage name="db.it">
    <disallow pkg="org.apache.iotdb.jdbc.*"/>
<<<<<<< HEAD
    <allow class="org.apache.iotdb.db.metadata.schemaregion.SchemaEngineMode"/>
=======
    <allow class="org.apache.iotdb.db.tools.watermark.WatermarkDetector" />
    <allow class="org.fusesource.mqtt.client.QoS" />
    <allow class="org.apache.iotdb.commons.path.PartialPath" />
>>>>>>> 22e0c55a
    <allow pkg="java.text"/>
    <allow pkg="org.apache.iotdb.db.it.utils" />
    <allow pkg="org\.apache\.iotdb\.db\.it\.utils\.TestUtils.*" regex="true"/>
    <allow pkg="org\.apache\.iotdb\.db\.constant\.TestConstant.*" regex="true"/>
    <allow pkg="org\.apache\.iotdb\.db\.client.*" regex="true"/>
    <allow pkg="org\.apache\.iotdb\.db\.mpp\.common\.header.*" regex="true" />
    <allow pkg="org\.apache\.iotdb\.tsfile\.exception\.write.*" regex="true" />
    <allow pkg="org\.apache\.iotdb\.tsfile\.file\.metadata.*" regex="true" />
    <allow pkg="org\.apache\.iotdb\.tsfile\.read.*" regex="true" />
    <allow pkg="org\.apache\.iotdb\.tsfile\.utils.*" regex="true" />
    <allow pkg="org\.apache\.iotdb\.tsfile\.write.*" regex="true" />
    <allow pkg="org\.apache\.iotdb\.db\.engine\.trigger\.sink\.mqtt.*" regex="true" />
  </subpackage>
  <subpackage name="confignode.it">
    <allow class="java.nio.ByteBuffer" />
    <allow class="org.apache.iotdb.commons.path.PartialPath" />
    <allow class="org.apache.iotdb.commons.path.PathPatternTree" />
    <allow class="org.apache.iotdb.commons.path.PathDeserializeUtil" />
    <allow class="org.apache.iotdb.tsfile.utils.PublicBAOS" />
    <allow class="org.apache.iotdb.commons.exception.IllegalPathException" />
    <allow class="org.apache.commons.codec.digest.DigestUtils" />
    <allow class="org.apache.iotdb.commons.trigger.service.TriggerExecutableManager" />
    <allow class="org.apache.iotdb.commons.trigger.TriggerInformation" />
    <allow class="org.apache.iotdb.consensus.ConsensusFactory" />
    <allow pkg="org\.apache\.iotdb\.common\.rpc\.thrift.*" regex="true" />
    <allow pkg="org\.apache\.iotdb\.confignode\.rpc\.thrift.*" regex="true" />
    <allow pkg="org\.apache\.iotdb\.commons\.client\.sync.*" regex="true" />
    <allow pkg="org\.apache\.iotdb\.commons\.cluster.*" regex="true" />
    <allow pkg="org\.apache\.iotdb\.commons\.auth\.entity.*" regex="true" />
    <allow pkg="org\.apache\.iotdb\.commons\.conf.*" regex="true" />
    <allow pkg="org\.apache\.thrift.*" regex="true" />
    <allow pkg="org\.apache\.iotdb\.db\.qp\.logical\.sys.*" regex="true" />
    <allow pkg="org\.apache\.iotdb\.trigger\.api\.enums.*" regex="true" />
  </subpackage>
  <subpackage name="session.it">
    <allow class="org.apache.iotdb.commons.conf.IoTDBConstant" />
    <allow class="org.apache.iotdb.session.ISession" />
    <allow class="org.apache.iotdb.session.SessionDataSet" />
    <allow class="org.apache.iotdb.db.conf.IoTDBDescriptor" />
    <allow class="org.apache.iotdb.db.conf.OperationType" />
    <allow class="org.apache.iotdb.db.engine.trigger.service.TriggerRegistrationService" />
    <allow class="org.apache.iotdb.db.exception.TriggerManagementException" />
    <allow class="org.apache.iotdb.tsfile.common.constant.TsFileConstant" />
    <allow pkg="org\.apache\.iotdb\.tsfile\.write.*" regex="true" />
    <allow pkg="org\.apache\.iotdb\.tsfile\.read.*" regex="true" />
    <allow pkg="org\.apache\.iotdb\.tsfile\.utils.*" regex="true" />
    <allow pkg="org\.apache\.iotdb\.tsfile\.file\.metadata.*" regex="true" />
    <allow pkg="org.apache.iotdb.db.metadata.idtable.trigger_example" />
    <allow pkg="org.apache.iotdb.session.template" />
  </subpackage>
</import-control><|MERGE_RESOLUTION|>--- conflicted
+++ resolved
@@ -35,13 +35,10 @@
   <allow pkg="org\.slf4j.*" regex="true" />
   <subpackage name="db.it">
     <disallow pkg="org.apache.iotdb.jdbc.*"/>
-<<<<<<< HEAD
     <allow class="org.apache.iotdb.db.metadata.schemaregion.SchemaEngineMode"/>
-=======
     <allow class="org.apache.iotdb.db.tools.watermark.WatermarkDetector" />
     <allow class="org.fusesource.mqtt.client.QoS" />
     <allow class="org.apache.iotdb.commons.path.PartialPath" />
->>>>>>> 22e0c55a
     <allow pkg="java.text"/>
     <allow pkg="org.apache.iotdb.db.it.utils" />
     <allow pkg="org\.apache\.iotdb\.db\.it\.utils\.TestUtils.*" regex="true"/>
