/*
 * Licensed to the Apache Software Foundation (ASF) under one
 * or more contributor license agreements.  See the NOTICE file
 * distributed with this work for additional information
 * regarding copyright ownership.  The ASF licenses this file
 * to you under the Apache License, Version 2.0 (the
 * "License"); you may not use this file except in compliance
 * with the License.  You may obtain a copy of the License at
 *
 *     http://www.apache.org/licenses/LICENSE-2.0
 *
 * Unless required by applicable law or agreed to in writing,
 * software distributed under the License is distributed on an
 * "AS IS" BASIS, WITHOUT WARRANTIES OR CONDITIONS OF ANY
 * KIND, either express or implied.  See the License for the
 * specific language governing permissions and limitations
 * under the License.
 */

package org.apache.iotdb.db.it;

import org.apache.iotdb.it.env.ConfigFactory;
import org.apache.iotdb.it.env.EnvFactory;
import org.apache.iotdb.it.framework.IoTDBTestRunner;
import org.apache.iotdb.it.utils.TsFileGenerator;
import org.apache.iotdb.itbase.category.ClusterIT;
import org.apache.iotdb.itbase.category.LocalStandaloneIT;
import org.apache.iotdb.tsfile.file.metadata.enums.TSDataType;
import org.apache.iotdb.tsfile.file.metadata.enums.TSEncoding;
import org.apache.iotdb.tsfile.read.common.Path;
import org.apache.iotdb.tsfile.write.schema.MeasurementSchema;

import org.junit.After;
import org.junit.Assert;
import org.junit.Before;
import org.junit.Test;
import org.junit.experimental.categories.Category;
import org.junit.runner.RunWith;
import org.slf4j.Logger;
import org.slf4j.LoggerFactory;

import java.io.File;
import java.nio.file.Files;
import java.sql.Connection;
import java.sql.ResultSet;
import java.sql.SQLException;
import java.sql.Statement;
import java.util.Arrays;
import java.util.HashMap;
import java.util.List;
import java.util.Map;

@RunWith(IoTDBTestRunner.class)
@Category({LocalStandaloneIT.class, ClusterIT.class})
public class IOTDBLoadTsFileIT {
  private static final Logger LOGGER = LoggerFactory.getLogger(IOTDBLoadTsFileIT.class);
  private static final long PARTITION_INTERVAL = 10 * 1000L;

  private boolean originEnablePartition;
  private long originPartitionInterval;
  private long originConfigNodePartitionInterval;

  private File tmpDir;

  @Before
  public void setUp() throws Exception {
    tmpDir = new File(Files.createTempDirectory("load").toUri());
    originEnablePartition = ConfigFactory.getConfig().isEnablePartition();
    originPartitionInterval = ConfigFactory.getConfig().getPartitionInterval();
    originConfigNodePartitionInterval = ConfigFactory.getConfig().getTimePartitionInterval();
    ConfigFactory.getConfig().setEnablePartition(true);
    ConfigFactory.getConfig().setTimePartitionIntervalForStorage(PARTITION_INTERVAL);
    ConfigFactory.getConfig().setTimePartitionIntervalForRouting(PARTITION_INTERVAL);
    EnvFactory.getEnv().initBeforeTest();
  }

  @After
  public void tearDown() throws Exception {
    deleteSG();

    EnvFactory.getEnv().cleanAfterTest();
    ConfigFactory.getConfig().setEnablePartition(originEnablePartition);
    ConfigFactory.getConfig().setTimePartitionIntervalForStorage(originPartitionInterval);
    ConfigFactory.getConfig().setTimePartitionIntervalForRouting(originConfigNodePartitionInterval);

    if (!deleteDir()) {
      LOGGER.error("Can not delete tmp dir for loading tsfile.");
    }
  }

  private void registerSchema() throws SQLException {
    try (Connection connection = EnvFactory.getEnv().getConnection();
        Statement statement = connection.createStatement()) {

      statement.execute("set storage group to " + SchemaConfig.STORAGE_GROUP_0);
      statement.execute("set storage group to " + SchemaConfig.STORAGE_GROUP_1);

      statement.execute(convert2SQL(SchemaConfig.DEVICE_0, SchemaConfig.MEASUREMENT_00));
      statement.execute(convert2SQL(SchemaConfig.DEVICE_0, SchemaConfig.MEASUREMENT_01));
      statement.execute(convert2SQL(SchemaConfig.DEVICE_0, SchemaConfig.MEASUREMENT_02));
      statement.execute(convert2SQL(SchemaConfig.DEVICE_0, SchemaConfig.MEASUREMENT_03));

      statement.execute(
          convert2AlignedSQL(
              SchemaConfig.DEVICE_1,
              Arrays.asList(
                  SchemaConfig.MEASUREMENT_10,
                  SchemaConfig.MEASUREMENT_11,
                  SchemaConfig.MEASUREMENT_12,
                  SchemaConfig.MEASUREMENT_13)));

      statement.execute(convert2SQL(SchemaConfig.DEVICE_2, SchemaConfig.MEASUREMENT_20));

      statement.execute(convert2SQL(SchemaConfig.DEVICE_3, SchemaConfig.MEASUREMENT_30));

      statement.execute(
          convert2AlignedSQL(SchemaConfig.DEVICE_4, Arrays.asList(SchemaConfig.MEASUREMENT_40)));
    }
  }

  private String convert2SQL(String device, MeasurementSchema schema) {
    String sql =
        String.format(
            "create timeseries %s %s",
            new Path(device, schema.getMeasurementId()).getFullPath(), schema.getType().name());
    LOGGER.info(String.format("schema execute: %s.", sql));
    return sql;
  }

  private String convert2AlignedSQL(String device, List<MeasurementSchema> schemas) {
    String sql = String.format("create aligned timeseries %s(", device);
    for (int i = 0; i < schemas.size(); i++) {
      MeasurementSchema schema = schemas.get(i);
      sql += (String.format("%s %s", schema.getMeasurementId(), schema.getType().name()));
      sql += (i == schemas.size() - 1 ? ")" : ",");
    }
    LOGGER.info(String.format("schema execute: %s.", sql));
    return sql;
  }

  private void deleteSG() throws SQLException {
    try (Connection connection = EnvFactory.getEnv().getConnection();
        Statement statement = connection.createStatement()) {

      statement.execute(String.format("delete storage group %s", SchemaConfig.STORAGE_GROUP_0));
      statement.execute(String.format("delete storage group %s", SchemaConfig.STORAGE_GROUP_1));
    }
  }

  private boolean deleteDir() {
    for (File file : tmpDir.listFiles()) {
      if (!file.delete()) {
        return false;
      }
    }
    return tmpDir.delete();
  }

  @Test
  public void testLoad() throws Exception {
    registerSchema();

    long writtenPoint1 = 0;
    // device 0, device 1, sg 0
    try (TsFileGenerator generator = new TsFileGenerator(new File(tmpDir, "1-0-0-0.tsfile"))) {
      generator.registerTimeseries(
          SchemaConfig.DEVICE_0,
          Arrays.asList(
              SchemaConfig.MEASUREMENT_00,
              SchemaConfig.MEASUREMENT_01,
              SchemaConfig.MEASUREMENT_02,
              SchemaConfig.MEASUREMENT_03));
      generator.registerAlignedTimeseries(
          SchemaConfig.DEVICE_1,
          Arrays.asList(
              SchemaConfig.MEASUREMENT_10,
              SchemaConfig.MEASUREMENT_11,
              SchemaConfig.MEASUREMENT_12,
              SchemaConfig.MEASUREMENT_13));
      generator.generateData(SchemaConfig.DEVICE_0, 100000, false);
      generator.generateData(SchemaConfig.DEVICE_1, 100000, true);
      writtenPoint1 = generator.getTotalNumber();
    }

    long writtenPoint2 = 0;
    // device 2, device 3, device4, sg 1
    try (TsFileGenerator generator = new TsFileGenerator(new File(tmpDir, "2-0-0-0.tsfile"))) {
      generator.registerTimeseries(
          SchemaConfig.DEVICE_2, Arrays.asList(SchemaConfig.MEASUREMENT_20));
      generator.registerTimeseries(
          SchemaConfig.DEVICE_3, Arrays.asList(SchemaConfig.MEASUREMENT_30));
      generator.registerAlignedTimeseries(
          SchemaConfig.DEVICE_4, Arrays.asList(SchemaConfig.MEASUREMENT_40));
      generator.generateData(SchemaConfig.DEVICE_2, 10000, false);
      generator.generateData(SchemaConfig.DEVICE_3, 10000, false);
      generator.generateData(SchemaConfig.DEVICE_4, 10000, true);
      writtenPoint2 = generator.getTotalNumber();
    }

    try (Connection connection = EnvFactory.getEnv().getConnection();
        Statement statement = connection.createStatement()) {

      statement.execute(String.format("load \"%s\" sglevel=2", tmpDir.getAbsolutePath()));

      try (ResultSet resultSet =
          statement.executeQuery("select count(*) from root.** group by level=1,2")) {
        if (resultSet.next()) {
          long sg1Count = resultSet.getLong("count(root.sg.test_0.*.*)");
          Assert.assertEquals(writtenPoint1, sg1Count);
          long sg2Count = resultSet.getLong("count(root.sg.test_1.*.*)");
          Assert.assertEquals(writtenPoint2, sg2Count);
        } else {
          Assert.fail("This ResultSet is empty.");
        }
      }
    }
  }

  @Test
  public void testLoadWithAutoRegister() throws Exception {
    long writtenPoint1 = 0;
    // device 0, device 1, sg 0
    try (TsFileGenerator generator = new TsFileGenerator(new File(tmpDir, "1-0-0-0.tsfile"))) {
      generator.registerTimeseries(
          SchemaConfig.DEVICE_0,
          Arrays.asList(
              SchemaConfig.MEASUREMENT_00,
              SchemaConfig.MEASUREMENT_01,
              SchemaConfig.MEASUREMENT_02,
              SchemaConfig.MEASUREMENT_03));
      generator.registerAlignedTimeseries(
          SchemaConfig.DEVICE_1,
          Arrays.asList(
              SchemaConfig.MEASUREMENT_10,
              SchemaConfig.MEASUREMENT_11,
              SchemaConfig.MEASUREMENT_12,
              SchemaConfig.MEASUREMENT_13));
      generator.generateData(SchemaConfig.DEVICE_0, 10000, false);
      generator.generateData(SchemaConfig.DEVICE_1, 10000, true);
      writtenPoint1 = generator.getTotalNumber();
    }

    long writtenPoint2 = 0;
    // device 2, device 3, device4, sg 1
    try (TsFileGenerator generator = new TsFileGenerator(new File(tmpDir, "2-0-0-0.tsfile"))) {
      generator.registerTimeseries(
          SchemaConfig.DEVICE_2, Arrays.asList(SchemaConfig.MEASUREMENT_20));
      generator.registerTimeseries(
          SchemaConfig.DEVICE_3, Arrays.asList(SchemaConfig.MEASUREMENT_30));
      generator.registerAlignedTimeseries(
          SchemaConfig.DEVICE_4, Arrays.asList(SchemaConfig.MEASUREMENT_40));
      generator.generateData(SchemaConfig.DEVICE_2, 10000, false);
      generator.generateData(SchemaConfig.DEVICE_3, 10000, false);
      generator.generateData(SchemaConfig.DEVICE_4, 10000, true);
      writtenPoint2 = generator.getTotalNumber();
    }

    try (Connection connection = EnvFactory.getEnv().getConnection();
        Statement statement = connection.createStatement()) {

      statement.execute(String.format("load \"%s\" sglevel=2", tmpDir.getAbsolutePath()));

      try (ResultSet resultSet =
          statement.executeQuery("select count(*) from root.** group by level=1,2")) {
        if (resultSet.next()) {
          long sg1Count = resultSet.getLong("count(root.sg.test_0.*.*)");
          Assert.assertEquals(writtenPoint1, sg1Count);
          long sg2Count = resultSet.getLong("count(root.sg.test_1.*.*)");
          Assert.assertEquals(writtenPoint2, sg2Count);
        } else {
          Assert.fail("This ResultSet is empty.");
        }
      }

      Map<String, String> isAligned = new HashMap<>();
      isAligned.put(SchemaConfig.DEVICE_0, "false");
      isAligned.put(SchemaConfig.DEVICE_1, "true");
      isAligned.put(SchemaConfig.DEVICE_2, "false");
      isAligned.put(SchemaConfig.DEVICE_3, "false");
      isAligned.put(SchemaConfig.DEVICE_4, "true");
      try (ResultSet resultSet = statement.executeQuery("show devices")) {
        int size = 0;
        while (resultSet.next()) {
          size += 1;
          String device = resultSet.getString("devices");
          Assert.assertEquals(isAligned.get(device), resultSet.getString("isAligned"));
        }
        Assert.assertEquals(isAligned.size(), size);
      } catch (Exception e) {
        e.printStackTrace();
        Assert.fail("Parse result set error.");
      }
    }
  }

  @Test
<<<<<<< HEAD
  public void testLoadWithMods() throws Exception {
    long writtenPoint1 = 0;
    // device 0, device 1, sg 0
    try (TsFileGenerator generator = new TsFileGenerator(new File(tmpDir, "1-0-0-0.tsfile"))) {
      generator.registerTimeseries(
          SchemaConfig.DEVICE_0,
=======
  public void testLoadWithOnSuccess() throws Exception {
    File file1 = new File(tmpDir, "1-0-0-0.tsfile");
    File file2 = new File(tmpDir, "2-0-0-0.tsfile");
    long writtenPoint1 = 0;
    // device 0, device 1, sg 0
    try (TsFileGenerator generator = new TsFileGenerator(file1)) {
      generator.registerTimeseries(
          new Path(SchemaConfig.DEVICE_0),
>>>>>>> e9c2871b
          Arrays.asList(
              SchemaConfig.MEASUREMENT_00,
              SchemaConfig.MEASUREMENT_01,
              SchemaConfig.MEASUREMENT_02,
              SchemaConfig.MEASUREMENT_03));
      generator.registerAlignedTimeseries(
<<<<<<< HEAD
          SchemaConfig.DEVICE_1,
=======
          new Path(SchemaConfig.DEVICE_1),
>>>>>>> e9c2871b
          Arrays.asList(
              SchemaConfig.MEASUREMENT_10,
              SchemaConfig.MEASUREMENT_11,
              SchemaConfig.MEASUREMENT_12,
              SchemaConfig.MEASUREMENT_13));
<<<<<<< HEAD
      generator.generateData(SchemaConfig.DEVICE_0, 100000, false);
      generator.generateData(SchemaConfig.DEVICE_1, 100000, true);
      generator.generateDeletion(SchemaConfig.DEVICE_0, 10);
      generator.generateDeletion(SchemaConfig.DEVICE_1, 10);
=======
      generator.generateData(new Path(SchemaConfig.DEVICE_0), 10000, false);
      generator.generateData(new Path(SchemaConfig.DEVICE_1), 10000, true);
>>>>>>> e9c2871b
      writtenPoint1 = generator.getTotalNumber();
    }

    long writtenPoint2 = 0;
    // device 2, device 3, device4, sg 1
<<<<<<< HEAD
    try (TsFileGenerator generator = new TsFileGenerator(new File(tmpDir, "2-0-0-0.tsfile"))) {
      generator.resetRandom(1000);
      generator.registerTimeseries(
          SchemaConfig.DEVICE_2, Arrays.asList(SchemaConfig.MEASUREMENT_20));
      generator.registerTimeseries(
          SchemaConfig.DEVICE_3, Arrays.asList(SchemaConfig.MEASUREMENT_30));
      generator.registerAlignedTimeseries(
          SchemaConfig.DEVICE_4, Arrays.asList(SchemaConfig.MEASUREMENT_40));
      generator.generateData(SchemaConfig.DEVICE_2, 100, false);
      generator.generateData(SchemaConfig.DEVICE_3, 100, false);
      generator.generateData(SchemaConfig.DEVICE_4, 100, true);
      generator.generateDeletion(SchemaConfig.DEVICE_2, 2);
      generator.generateDeletion(SchemaConfig.DEVICE_4, 2);
      generator.generateData(SchemaConfig.DEVICE_2, 100, false);
      generator.generateData(SchemaConfig.DEVICE_4, 100, true);
      generator.generateDeletion(SchemaConfig.DEVICE_2, 2);
      generator.generateDeletion(SchemaConfig.DEVICE_4, 2);
=======
    try (TsFileGenerator generator = new TsFileGenerator(file2)) {
      generator.registerTimeseries(
          new Path(SchemaConfig.DEVICE_2), Arrays.asList(SchemaConfig.MEASUREMENT_20));
      generator.registerTimeseries(
          new Path(SchemaConfig.DEVICE_3), Arrays.asList(SchemaConfig.MEASUREMENT_30));
      generator.registerAlignedTimeseries(
          new Path(SchemaConfig.DEVICE_4), Arrays.asList(SchemaConfig.MEASUREMENT_40));
      generator.generateData(new Path(SchemaConfig.DEVICE_2), 10000, false);
      generator.generateData(new Path(SchemaConfig.DEVICE_3), 10000, false);
      generator.generateData(new Path(SchemaConfig.DEVICE_4), 10000, true);
      writtenPoint2 = generator.getTotalNumber();
    }

    try (Connection connection = EnvFactory.getEnv().getConnection();
        Statement statement = connection.createStatement()) {

      statement.execute(
          String.format("load \"%s\" sglevel=2 onSuccess=none", file1.getAbsolutePath()));

      try (ResultSet resultSet =
          statement.executeQuery("select count(*) from root.** group by level=1,2")) {
        if (resultSet.next()) {
          long sg1Count = resultSet.getLong("count(root.sg.test_0.*.*)");
          Assert.assertEquals(writtenPoint1, sg1Count);
        } else {
          Assert.fail("This ResultSet is empty.");
        }
      }
      Assert.assertTrue(file1.exists());
    }

    try (Connection connection = EnvFactory.getEnv().getConnection();
        Statement statement = connection.createStatement()) {

      statement.execute(
          String.format("load \"%s\" sglevel=2 onSuccess=delete", file2.getAbsolutePath()));

      try (ResultSet resultSet =
          statement.executeQuery("select count(*) from root.** group by level=1,2")) {
        if (resultSet.next()) {
          long sg1Count = resultSet.getLong("count(root.sg.test_0.*.*)");
          Assert.assertEquals(writtenPoint1, sg1Count);
          long sg2Count = resultSet.getLong("count(root.sg.test_1.*.*)");
          Assert.assertEquals(writtenPoint2, sg2Count);
        } else {
          Assert.fail("This ResultSet is empty.");
        }
      }
      Assert.assertFalse(file2.exists());
    }
  }

  @Test
  public void testLoadWithLastCache() throws Exception {
    registerSchema();

    String device = SchemaConfig.DEVICE_0;
    String measurement = SchemaConfig.MEASUREMENT_00.getMeasurementId();

    try (Connection connection = EnvFactory.getEnv().getConnection();
        Statement statement = connection.createStatement()) {

      statement.execute(
          String.format("insert into %s(timestamp, %s) values(100, 100)", device, measurement));

      try (ResultSet resultSet =
          statement.executeQuery(String.format("select last %s from %s", measurement, device))) {
        if (resultSet.next()) {
          String lastValue = resultSet.getString("value");
          Assert.assertEquals("100", lastValue);
        } else {
          Assert.fail("This ResultSet is empty.");
        }
      }
    }

    File file1 = new File(tmpDir, "1-0-0-0.tsfile");
    File file2 = new File(tmpDir, "2-0-0-0.tsfile");
    long writtenPoint1 = 0;
    // device 0, device 1, sg 0
    try (TsFileGenerator generator = new TsFileGenerator(file1)) {
      generator.registerTimeseries(
          new Path(SchemaConfig.DEVICE_0),
          Arrays.asList(
              SchemaConfig.MEASUREMENT_00,
              SchemaConfig.MEASUREMENT_01,
              SchemaConfig.MEASUREMENT_02,
              SchemaConfig.MEASUREMENT_03));
      generator.registerAlignedTimeseries(
          new Path(SchemaConfig.DEVICE_1),
          Arrays.asList(
              SchemaConfig.MEASUREMENT_10,
              SchemaConfig.MEASUREMENT_11,
              SchemaConfig.MEASUREMENT_12,
              SchemaConfig.MEASUREMENT_13));
      generator.generateData(new Path(SchemaConfig.DEVICE_0), 10000, false);
      generator.generateData(new Path(SchemaConfig.DEVICE_1), 10000, true);
      writtenPoint1 = generator.getTotalNumber();
    }

    long writtenPoint2 = 0;
    // device 2, device 3, device4, sg 1
    try (TsFileGenerator generator = new TsFileGenerator(file2)) {
      generator.registerTimeseries(
          new Path(SchemaConfig.DEVICE_2), Arrays.asList(SchemaConfig.MEASUREMENT_20));
      generator.registerTimeseries(
          new Path(SchemaConfig.DEVICE_3), Arrays.asList(SchemaConfig.MEASUREMENT_30));
      generator.registerAlignedTimeseries(
          new Path(SchemaConfig.DEVICE_4), Arrays.asList(SchemaConfig.MEASUREMENT_40));
      generator.generateData(new Path(SchemaConfig.DEVICE_2), 10000, false);
      generator.generateData(new Path(SchemaConfig.DEVICE_3), 10000, false);
      generator.generateData(new Path(SchemaConfig.DEVICE_4), 10000, true);
      writtenPoint2 = generator.getTotalNumber();
    }

    try (Connection connection = EnvFactory.getEnv().getConnection();
        Statement statement = connection.createStatement()) {

      statement.execute(String.format("load \"%s\" sglevel=2", tmpDir.getAbsolutePath()));

      try (ResultSet resultSet =
          statement.executeQuery(String.format("select last %s from %s", measurement, device))) {
        if (resultSet.next()) {
          String lastTime = resultSet.getString("Time");
          Assert.assertEquals("9999", lastTime);
        } else {
          Assert.fail("This ResultSet is empty.");
        }
      }
    }
  }

  @Test
  public void testLoadWithOnNonStandardTsFileName() throws Exception {
    File file1 = new File(tmpDir, "1-0-0-0.tsfile");
    File file2 = new File(tmpDir, "a-1.tsfile");
    long writtenPoint1 = 0;
    // device 0, device 1, sg 0
    try (TsFileGenerator generator = new TsFileGenerator(file1)) {
      generator.registerTimeseries(
          new Path(SchemaConfig.DEVICE_0),
          Arrays.asList(
              SchemaConfig.MEASUREMENT_00,
              SchemaConfig.MEASUREMENT_01,
              SchemaConfig.MEASUREMENT_02,
              SchemaConfig.MEASUREMENT_03));
      generator.registerAlignedTimeseries(
          new Path(SchemaConfig.DEVICE_1),
          Arrays.asList(
              SchemaConfig.MEASUREMENT_10,
              SchemaConfig.MEASUREMENT_11,
              SchemaConfig.MEASUREMENT_12,
              SchemaConfig.MEASUREMENT_13));
      generator.generateData(new Path(SchemaConfig.DEVICE_0), 10000, false);
      generator.generateData(new Path(SchemaConfig.DEVICE_1), 10000, true);
      writtenPoint1 = generator.getTotalNumber();
    }

    long writtenPoint2 = 0;
    // device 2, device 3, device4, sg 1
    try (TsFileGenerator generator = new TsFileGenerator(file2)) {
      generator.registerTimeseries(
          new Path(SchemaConfig.DEVICE_2), Arrays.asList(SchemaConfig.MEASUREMENT_20));
      generator.registerTimeseries(
          new Path(SchemaConfig.DEVICE_3), Arrays.asList(SchemaConfig.MEASUREMENT_30));
      generator.registerAlignedTimeseries(
          new Path(SchemaConfig.DEVICE_4), Arrays.asList(SchemaConfig.MEASUREMENT_40));
      generator.generateData(new Path(SchemaConfig.DEVICE_2), 10000, false);
      generator.generateData(new Path(SchemaConfig.DEVICE_3), 10000, false);
      generator.generateData(new Path(SchemaConfig.DEVICE_4), 10000, true);
>>>>>>> e9c2871b
      writtenPoint2 = generator.getTotalNumber();
    }

    try (Connection connection = EnvFactory.getEnv().getConnection();
        Statement statement = connection.createStatement()) {

      statement.execute(String.format("load \"%s\" sglevel=2", tmpDir.getAbsolutePath()));

      try (ResultSet resultSet =
          statement.executeQuery("select count(*) from root.** group by level=1,2")) {
        if (resultSet.next()) {
          long sg1Count = resultSet.getLong("count(root.sg.test_0.*.*)");
          Assert.assertEquals(writtenPoint1, sg1Count);
          long sg2Count = resultSet.getLong("count(root.sg.test_1.*.*)");
          Assert.assertEquals(writtenPoint2, sg2Count);
        } else {
          Assert.fail("This ResultSet is empty.");
        }
      }
    }
  }

  private static class SchemaConfig {
    private static final String STORAGE_GROUP_0 = "root.sg.test_0";
    private static final String STORAGE_GROUP_1 = "root.sg.test_1";

    // device 0, nonaligned, sg 0
    private static final String DEVICE_0 = "root.sg.test_0.d_0";
    private static final MeasurementSchema MEASUREMENT_00 =
        new MeasurementSchema("sensor_00", TSDataType.INT32, TSEncoding.RLE);
    private static final MeasurementSchema MEASUREMENT_01 =
        new MeasurementSchema("sensor_01", TSDataType.INT64, TSEncoding.RLE);
    private static final MeasurementSchema MEASUREMENT_02 =
        new MeasurementSchema("sensor_02", TSDataType.DOUBLE, TSEncoding.GORILLA);
    private static final MeasurementSchema MEASUREMENT_03 =
        new MeasurementSchema("sensor_03", TSDataType.TEXT, TSEncoding.PLAIN);

    // device 1, aligned, sg 0
    private static final String DEVICE_1 = "root.sg.test_0.a_1";
    private static final MeasurementSchema MEASUREMENT_10 =
        new MeasurementSchema("sensor_10", TSDataType.INT32, TSEncoding.RLE);
    private static final MeasurementSchema MEASUREMENT_11 =
        new MeasurementSchema("sensor_11", TSDataType.INT64, TSEncoding.RLE);
    private static final MeasurementSchema MEASUREMENT_12 =
        new MeasurementSchema("sensor_12", TSDataType.DOUBLE, TSEncoding.GORILLA);
    private static final MeasurementSchema MEASUREMENT_13 =
        new MeasurementSchema("sensor_13", TSDataType.TEXT, TSEncoding.PLAIN);

    // device 2, non aligned, sg 1
    private static final String DEVICE_2 = "root.sg.test_1.d_2";
    private static final MeasurementSchema MEASUREMENT_20 =
        new MeasurementSchema("sensor_20", TSDataType.INT32, TSEncoding.RLE);

    // device 3, non aligned, sg 1
    private static final String DEVICE_3 = "root.sg.test_1.d_3";
    private static final MeasurementSchema MEASUREMENT_30 =
        new MeasurementSchema("sensor_30", TSDataType.INT32, TSEncoding.RLE);

    // device 4, aligned, sg 1
    private static final String DEVICE_4 = "root.sg.test_1.a_4";
    private static final MeasurementSchema MEASUREMENT_40 =
        new MeasurementSchema("sensor_40", TSDataType.INT32, TSEncoding.RLE);
  }
}<|MERGE_RESOLUTION|>--- conflicted
+++ resolved
@@ -294,14 +294,6 @@
   }
 
   @Test
-<<<<<<< HEAD
-  public void testLoadWithMods() throws Exception {
-    long writtenPoint1 = 0;
-    // device 0, device 1, sg 0
-    try (TsFileGenerator generator = new TsFileGenerator(new File(tmpDir, "1-0-0-0.tsfile"))) {
-      generator.registerTimeseries(
-          SchemaConfig.DEVICE_0,
-=======
   public void testLoadWithOnSuccess() throws Exception {
     File file1 = new File(tmpDir, "1-0-0-0.tsfile");
     File file2 = new File(tmpDir, "2-0-0-0.tsfile");
@@ -310,38 +302,245 @@
     try (TsFileGenerator generator = new TsFileGenerator(file1)) {
       generator.registerTimeseries(
           new Path(SchemaConfig.DEVICE_0),
->>>>>>> e9c2871b
           Arrays.asList(
               SchemaConfig.MEASUREMENT_00,
               SchemaConfig.MEASUREMENT_01,
               SchemaConfig.MEASUREMENT_02,
               SchemaConfig.MEASUREMENT_03));
       generator.registerAlignedTimeseries(
-<<<<<<< HEAD
-          SchemaConfig.DEVICE_1,
-=======
           new Path(SchemaConfig.DEVICE_1),
->>>>>>> e9c2871b
           Arrays.asList(
               SchemaConfig.MEASUREMENT_10,
               SchemaConfig.MEASUREMENT_11,
               SchemaConfig.MEASUREMENT_12,
               SchemaConfig.MEASUREMENT_13));
-<<<<<<< HEAD
+      generator.generateData(new Path(SchemaConfig.DEVICE_0), 10000, false);
+      generator.generateData(new Path(SchemaConfig.DEVICE_1), 10000, true);
+      writtenPoint1 = generator.getTotalNumber();
+    }
+
+    long writtenPoint2 = 0;
+    // device 2, device 3, device4, sg 1
+    try (TsFileGenerator generator = new TsFileGenerator(file2)) {
+      generator.registerTimeseries(
+          new Path(SchemaConfig.DEVICE_2), Arrays.asList(SchemaConfig.MEASUREMENT_20));
+      generator.registerTimeseries(
+          new Path(SchemaConfig.DEVICE_3), Arrays.asList(SchemaConfig.MEASUREMENT_30));
+      generator.registerAlignedTimeseries(
+          new Path(SchemaConfig.DEVICE_4), Arrays.asList(SchemaConfig.MEASUREMENT_40));
+      generator.generateData(new Path(SchemaConfig.DEVICE_2), 10000, false);
+      generator.generateData(new Path(SchemaConfig.DEVICE_3), 10000, false);
+      generator.generateData(new Path(SchemaConfig.DEVICE_4), 10000, true);
+      writtenPoint2 = generator.getTotalNumber();
+    }
+
+    try (Connection connection = EnvFactory.getEnv().getConnection();
+        Statement statement = connection.createStatement()) {
+
+      statement.execute(
+          String.format("load \"%s\" sglevel=2 onSuccess=none", file1.getAbsolutePath()));
+
+      try (ResultSet resultSet =
+          statement.executeQuery("select count(*) from root.** group by level=1,2")) {
+        if (resultSet.next()) {
+          long sg1Count = resultSet.getLong("count(root.sg.test_0.*.*)");
+          Assert.assertEquals(writtenPoint1, sg1Count);
+        } else {
+          Assert.fail("This ResultSet is empty.");
+        }
+      }
+      Assert.assertTrue(file1.exists());
+    }
+
+    try (Connection connection = EnvFactory.getEnv().getConnection();
+        Statement statement = connection.createStatement()) {
+
+      statement.execute(
+          String.format("load \"%s\" sglevel=2 onSuccess=delete", file2.getAbsolutePath()));
+
+      try (ResultSet resultSet =
+          statement.executeQuery("select count(*) from root.** group by level=1,2")) {
+        if (resultSet.next()) {
+          long sg1Count = resultSet.getLong("count(root.sg.test_0.*.*)");
+          Assert.assertEquals(writtenPoint1, sg1Count);
+          long sg2Count = resultSet.getLong("count(root.sg.test_1.*.*)");
+          Assert.assertEquals(writtenPoint2, sg2Count);
+        } else {
+          Assert.fail("This ResultSet is empty.");
+        }
+      }
+      Assert.assertFalse(file2.exists());
+    }
+  }
+
+  @Test
+  public void testLoadWithLastCache() throws Exception {
+    registerSchema();
+
+    String device = SchemaConfig.DEVICE_0;
+    String measurement = SchemaConfig.MEASUREMENT_00.getMeasurementId();
+
+    try (Connection connection = EnvFactory.getEnv().getConnection();
+        Statement statement = connection.createStatement()) {
+
+      statement.execute(
+          String.format("insert into %s(timestamp, %s) values(100, 100)", device, measurement));
+
+      try (ResultSet resultSet =
+          statement.executeQuery(String.format("select last %s from %s", measurement, device))) {
+        if (resultSet.next()) {
+          String lastValue = resultSet.getString("value");
+          Assert.assertEquals("100", lastValue);
+        } else {
+          Assert.fail("This ResultSet is empty.");
+        }
+      }
+    }
+
+    File file1 = new File(tmpDir, "1-0-0-0.tsfile");
+    File file2 = new File(tmpDir, "2-0-0-0.tsfile");
+    long writtenPoint1 = 0;
+    // device 0, device 1, sg 0
+    try (TsFileGenerator generator = new TsFileGenerator(file1)) {
+      generator.registerTimeseries(
+          new Path(SchemaConfig.DEVICE_0),
+          Arrays.asList(
+              SchemaConfig.MEASUREMENT_00,
+              SchemaConfig.MEASUREMENT_01,
+              SchemaConfig.MEASUREMENT_02,
+              SchemaConfig.MEASUREMENT_03));
+      generator.registerAlignedTimeseries(
+          new Path(SchemaConfig.DEVICE_1),
+          Arrays.asList(
+              SchemaConfig.MEASUREMENT_10,
+              SchemaConfig.MEASUREMENT_11,
+              SchemaConfig.MEASUREMENT_12,
+              SchemaConfig.MEASUREMENT_13));
+      generator.generateData(new Path(SchemaConfig.DEVICE_0), 10000, false);
+      generator.generateData(new Path(SchemaConfig.DEVICE_1), 10000, true);
+      writtenPoint1 = generator.getTotalNumber();
+    }
+
+    long writtenPoint2 = 0;
+    // device 2, device 3, device4, sg 1
+    try (TsFileGenerator generator = new TsFileGenerator(file2)) {
+      generator.registerTimeseries(
+          new Path(SchemaConfig.DEVICE_2), Arrays.asList(SchemaConfig.MEASUREMENT_20));
+      generator.registerTimeseries(
+          new Path(SchemaConfig.DEVICE_3), Arrays.asList(SchemaConfig.MEASUREMENT_30));
+      generator.registerAlignedTimeseries(
+          new Path(SchemaConfig.DEVICE_4), Arrays.asList(SchemaConfig.MEASUREMENT_40));
+      generator.generateData(new Path(SchemaConfig.DEVICE_2), 10000, false);
+      generator.generateData(new Path(SchemaConfig.DEVICE_3), 10000, false);
+      generator.generateData(new Path(SchemaConfig.DEVICE_4), 10000, true);
+      writtenPoint2 = generator.getTotalNumber();
+    }
+
+    try (Connection connection = EnvFactory.getEnv().getConnection();
+        Statement statement = connection.createStatement()) {
+
+      statement.execute(String.format("load \"%s\" sglevel=2", tmpDir.getAbsolutePath()));
+
+      try (ResultSet resultSet =
+          statement.executeQuery(String.format("select last %s from %s", measurement, device))) {
+        if (resultSet.next()) {
+          String lastTime = resultSet.getString("Time");
+          Assert.assertEquals("9999", lastTime);
+        } else {
+          Assert.fail("This ResultSet is empty.");
+        }
+      }
+    }
+  }
+
+  @Test
+  public void testLoadWithOnNonStandardTsFileName() throws Exception {
+    File file1 = new File(tmpDir, "1-0-0-0.tsfile");
+    File file2 = new File(tmpDir, "a-1.tsfile");
+    long writtenPoint1 = 0;
+    // device 0, device 1, sg 0
+    try (TsFileGenerator generator = new TsFileGenerator(file1)) {
+      generator.registerTimeseries(
+          new Path(SchemaConfig.DEVICE_0),
+          Arrays.asList(
+              SchemaConfig.MEASUREMENT_00,
+              SchemaConfig.MEASUREMENT_01,
+              SchemaConfig.MEASUREMENT_02,
+              SchemaConfig.MEASUREMENT_03));
+      generator.registerAlignedTimeseries(
+          new Path(SchemaConfig.DEVICE_1),
+          Arrays.asList(
+              SchemaConfig.MEASUREMENT_10,
+              SchemaConfig.MEASUREMENT_11,
+              SchemaConfig.MEASUREMENT_12,
+              SchemaConfig.MEASUREMENT_13));
+      generator.generateData(new Path(SchemaConfig.DEVICE_0), 10000, false);
+      generator.generateData(new Path(SchemaConfig.DEVICE_1), 10000, true);
+      writtenPoint1 = generator.getTotalNumber();
+    }
+
+    long writtenPoint2 = 0;
+    // device 2, device 3, device4, sg 1
+    try (TsFileGenerator generator = new TsFileGenerator(file2)) {
+      generator.registerTimeseries(
+          new Path(SchemaConfig.DEVICE_2), Arrays.asList(SchemaConfig.MEASUREMENT_20));
+      generator.registerTimeseries(
+          new Path(SchemaConfig.DEVICE_3), Arrays.asList(SchemaConfig.MEASUREMENT_30));
+      generator.registerAlignedTimeseries(
+          new Path(SchemaConfig.DEVICE_4), Arrays.asList(SchemaConfig.MEASUREMENT_40));
+      generator.generateData(new Path(SchemaConfig.DEVICE_2), 10000, false);
+      generator.generateData(new Path(SchemaConfig.DEVICE_3), 10000, false);
+      generator.generateData(new Path(SchemaConfig.DEVICE_4), 10000, true);
+      writtenPoint2 = generator.getTotalNumber();
+    }
+
+    try (Connection connection = EnvFactory.getEnv().getConnection();
+        Statement statement = connection.createStatement()) {
+
+      statement.execute(String.format("load \"%s\" sglevel=2", tmpDir.getAbsolutePath()));
+
+      try (ResultSet resultSet =
+          statement.executeQuery("select count(*) from root.** group by level=1,2")) {
+        if (resultSet.next()) {
+          long sg1Count = resultSet.getLong("count(root.sg.test_0.*.*)");
+          Assert.assertEquals(writtenPoint1, sg1Count);
+          long sg2Count = resultSet.getLong("count(root.sg.test_1.*.*)");
+          Assert.assertEquals(writtenPoint2, sg2Count);
+        } else {
+          Assert.fail("This ResultSet is empty.");
+        }
+      }
+    }
+  }
+
+  @Test
+  public void testLoadWithMods() throws Exception {
+    long writtenPoint1 = 0;
+    // device 0, device 1, sg 0
+    try (TsFileGenerator generator = new TsFileGenerator(new File(tmpDir, "1-0-0-0.tsfile"))) {
+      generator.registerTimeseries(
+          SchemaConfig.DEVICE_0,
+          Arrays.asList(
+              SchemaConfig.MEASUREMENT_00,
+              SchemaConfig.MEASUREMENT_01,
+              SchemaConfig.MEASUREMENT_02,
+              SchemaConfig.MEASUREMENT_03));
+      generator.registerAlignedTimeseries(
+          SchemaConfig.DEVICE_1,
+          Arrays.asList(
+              SchemaConfig.MEASUREMENT_10,
+              SchemaConfig.MEASUREMENT_11,
+              SchemaConfig.MEASUREMENT_12,
+              SchemaConfig.MEASUREMENT_13));
       generator.generateData(SchemaConfig.DEVICE_0, 100000, false);
       generator.generateData(SchemaConfig.DEVICE_1, 100000, true);
       generator.generateDeletion(SchemaConfig.DEVICE_0, 10);
       generator.generateDeletion(SchemaConfig.DEVICE_1, 10);
-=======
-      generator.generateData(new Path(SchemaConfig.DEVICE_0), 10000, false);
-      generator.generateData(new Path(SchemaConfig.DEVICE_1), 10000, true);
->>>>>>> e9c2871b
       writtenPoint1 = generator.getTotalNumber();
     }
 
     long writtenPoint2 = 0;
     // device 2, device 3, device4, sg 1
-<<<<<<< HEAD
     try (TsFileGenerator generator = new TsFileGenerator(new File(tmpDir, "2-0-0-0.tsfile"))) {
       generator.resetRandom(1000);
       generator.registerTimeseries(
@@ -359,178 +558,6 @@
       generator.generateData(SchemaConfig.DEVICE_4, 100, true);
       generator.generateDeletion(SchemaConfig.DEVICE_2, 2);
       generator.generateDeletion(SchemaConfig.DEVICE_4, 2);
-=======
-    try (TsFileGenerator generator = new TsFileGenerator(file2)) {
-      generator.registerTimeseries(
-          new Path(SchemaConfig.DEVICE_2), Arrays.asList(SchemaConfig.MEASUREMENT_20));
-      generator.registerTimeseries(
-          new Path(SchemaConfig.DEVICE_3), Arrays.asList(SchemaConfig.MEASUREMENT_30));
-      generator.registerAlignedTimeseries(
-          new Path(SchemaConfig.DEVICE_4), Arrays.asList(SchemaConfig.MEASUREMENT_40));
-      generator.generateData(new Path(SchemaConfig.DEVICE_2), 10000, false);
-      generator.generateData(new Path(SchemaConfig.DEVICE_3), 10000, false);
-      generator.generateData(new Path(SchemaConfig.DEVICE_4), 10000, true);
-      writtenPoint2 = generator.getTotalNumber();
-    }
-
-    try (Connection connection = EnvFactory.getEnv().getConnection();
-        Statement statement = connection.createStatement()) {
-
-      statement.execute(
-          String.format("load \"%s\" sglevel=2 onSuccess=none", file1.getAbsolutePath()));
-
-      try (ResultSet resultSet =
-          statement.executeQuery("select count(*) from root.** group by level=1,2")) {
-        if (resultSet.next()) {
-          long sg1Count = resultSet.getLong("count(root.sg.test_0.*.*)");
-          Assert.assertEquals(writtenPoint1, sg1Count);
-        } else {
-          Assert.fail("This ResultSet is empty.");
-        }
-      }
-      Assert.assertTrue(file1.exists());
-    }
-
-    try (Connection connection = EnvFactory.getEnv().getConnection();
-        Statement statement = connection.createStatement()) {
-
-      statement.execute(
-          String.format("load \"%s\" sglevel=2 onSuccess=delete", file2.getAbsolutePath()));
-
-      try (ResultSet resultSet =
-          statement.executeQuery("select count(*) from root.** group by level=1,2")) {
-        if (resultSet.next()) {
-          long sg1Count = resultSet.getLong("count(root.sg.test_0.*.*)");
-          Assert.assertEquals(writtenPoint1, sg1Count);
-          long sg2Count = resultSet.getLong("count(root.sg.test_1.*.*)");
-          Assert.assertEquals(writtenPoint2, sg2Count);
-        } else {
-          Assert.fail("This ResultSet is empty.");
-        }
-      }
-      Assert.assertFalse(file2.exists());
-    }
-  }
-
-  @Test
-  public void testLoadWithLastCache() throws Exception {
-    registerSchema();
-
-    String device = SchemaConfig.DEVICE_0;
-    String measurement = SchemaConfig.MEASUREMENT_00.getMeasurementId();
-
-    try (Connection connection = EnvFactory.getEnv().getConnection();
-        Statement statement = connection.createStatement()) {
-
-      statement.execute(
-          String.format("insert into %s(timestamp, %s) values(100, 100)", device, measurement));
-
-      try (ResultSet resultSet =
-          statement.executeQuery(String.format("select last %s from %s", measurement, device))) {
-        if (resultSet.next()) {
-          String lastValue = resultSet.getString("value");
-          Assert.assertEquals("100", lastValue);
-        } else {
-          Assert.fail("This ResultSet is empty.");
-        }
-      }
-    }
-
-    File file1 = new File(tmpDir, "1-0-0-0.tsfile");
-    File file2 = new File(tmpDir, "2-0-0-0.tsfile");
-    long writtenPoint1 = 0;
-    // device 0, device 1, sg 0
-    try (TsFileGenerator generator = new TsFileGenerator(file1)) {
-      generator.registerTimeseries(
-          new Path(SchemaConfig.DEVICE_0),
-          Arrays.asList(
-              SchemaConfig.MEASUREMENT_00,
-              SchemaConfig.MEASUREMENT_01,
-              SchemaConfig.MEASUREMENT_02,
-              SchemaConfig.MEASUREMENT_03));
-      generator.registerAlignedTimeseries(
-          new Path(SchemaConfig.DEVICE_1),
-          Arrays.asList(
-              SchemaConfig.MEASUREMENT_10,
-              SchemaConfig.MEASUREMENT_11,
-              SchemaConfig.MEASUREMENT_12,
-              SchemaConfig.MEASUREMENT_13));
-      generator.generateData(new Path(SchemaConfig.DEVICE_0), 10000, false);
-      generator.generateData(new Path(SchemaConfig.DEVICE_1), 10000, true);
-      writtenPoint1 = generator.getTotalNumber();
-    }
-
-    long writtenPoint2 = 0;
-    // device 2, device 3, device4, sg 1
-    try (TsFileGenerator generator = new TsFileGenerator(file2)) {
-      generator.registerTimeseries(
-          new Path(SchemaConfig.DEVICE_2), Arrays.asList(SchemaConfig.MEASUREMENT_20));
-      generator.registerTimeseries(
-          new Path(SchemaConfig.DEVICE_3), Arrays.asList(SchemaConfig.MEASUREMENT_30));
-      generator.registerAlignedTimeseries(
-          new Path(SchemaConfig.DEVICE_4), Arrays.asList(SchemaConfig.MEASUREMENT_40));
-      generator.generateData(new Path(SchemaConfig.DEVICE_2), 10000, false);
-      generator.generateData(new Path(SchemaConfig.DEVICE_3), 10000, false);
-      generator.generateData(new Path(SchemaConfig.DEVICE_4), 10000, true);
-      writtenPoint2 = generator.getTotalNumber();
-    }
-
-    try (Connection connection = EnvFactory.getEnv().getConnection();
-        Statement statement = connection.createStatement()) {
-
-      statement.execute(String.format("load \"%s\" sglevel=2", tmpDir.getAbsolutePath()));
-
-      try (ResultSet resultSet =
-          statement.executeQuery(String.format("select last %s from %s", measurement, device))) {
-        if (resultSet.next()) {
-          String lastTime = resultSet.getString("Time");
-          Assert.assertEquals("9999", lastTime);
-        } else {
-          Assert.fail("This ResultSet is empty.");
-        }
-      }
-    }
-  }
-
-  @Test
-  public void testLoadWithOnNonStandardTsFileName() throws Exception {
-    File file1 = new File(tmpDir, "1-0-0-0.tsfile");
-    File file2 = new File(tmpDir, "a-1.tsfile");
-    long writtenPoint1 = 0;
-    // device 0, device 1, sg 0
-    try (TsFileGenerator generator = new TsFileGenerator(file1)) {
-      generator.registerTimeseries(
-          new Path(SchemaConfig.DEVICE_0),
-          Arrays.asList(
-              SchemaConfig.MEASUREMENT_00,
-              SchemaConfig.MEASUREMENT_01,
-              SchemaConfig.MEASUREMENT_02,
-              SchemaConfig.MEASUREMENT_03));
-      generator.registerAlignedTimeseries(
-          new Path(SchemaConfig.DEVICE_1),
-          Arrays.asList(
-              SchemaConfig.MEASUREMENT_10,
-              SchemaConfig.MEASUREMENT_11,
-              SchemaConfig.MEASUREMENT_12,
-              SchemaConfig.MEASUREMENT_13));
-      generator.generateData(new Path(SchemaConfig.DEVICE_0), 10000, false);
-      generator.generateData(new Path(SchemaConfig.DEVICE_1), 10000, true);
-      writtenPoint1 = generator.getTotalNumber();
-    }
-
-    long writtenPoint2 = 0;
-    // device 2, device 3, device4, sg 1
-    try (TsFileGenerator generator = new TsFileGenerator(file2)) {
-      generator.registerTimeseries(
-          new Path(SchemaConfig.DEVICE_2), Arrays.asList(SchemaConfig.MEASUREMENT_20));
-      generator.registerTimeseries(
-          new Path(SchemaConfig.DEVICE_3), Arrays.asList(SchemaConfig.MEASUREMENT_30));
-      generator.registerAlignedTimeseries(
-          new Path(SchemaConfig.DEVICE_4), Arrays.asList(SchemaConfig.MEASUREMENT_40));
-      generator.generateData(new Path(SchemaConfig.DEVICE_2), 10000, false);
-      generator.generateData(new Path(SchemaConfig.DEVICE_3), 10000, false);
-      generator.generateData(new Path(SchemaConfig.DEVICE_4), 10000, true);
->>>>>>> e9c2871b
       writtenPoint2 = generator.getTotalNumber();
     }
 
