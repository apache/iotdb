/*
 * Licensed to the Apache Software Foundation (ASF) under one
 * or more contributor license agreements.  See the NOTICE file
 * distributed with this work for additional information
 * regarding copyright ownership.  The ASF licenses this file
 * to you under the Apache License, Version 2.0 (the
 * "License"); you may not use this file except in compliance
 * with the License.  You may obtain a copy of the License at
 *
 *     http://www.apache.org/licenses/LICENSE-2.0
 *
 * Unless required by applicable law or agreed to in writing,
 * software distributed under the License is distributed on an
 * "AS IS" BASIS, WITHOUT WARRANTIES OR CONDITIONS OF ANY
 * KIND, either express or implied.  See the License for the
 * specific language governing permissions and limitations
 * under the License.
 */

package org.apache.iotdb.db.it.schema;

import org.apache.iotdb.db.mpp.common.header.ColumnHeaderConstant;
import org.apache.iotdb.it.env.EnvFactory;
import org.apache.iotdb.itbase.category.ClusterIT;

import org.junit.After;
import org.junit.Assert;
import org.junit.Before;
import org.junit.Test;
import org.junit.experimental.categories.Category;

import java.sql.Connection;
import java.sql.ResultSet;
import java.sql.ResultSetMetaData;
import java.sql.Statement;

import static org.apache.iotdb.itbase.constant.TestConstant.TIMESTAMP_STR;
import static org.apache.iotdb.itbase.constant.TestConstant.count;
import static org.junit.Assert.fail;

@Category({ClusterIT.class})
public class IoTDBDeleteAlignedTimeseriesIT extends AbstractSchemaIT {

<<<<<<< HEAD
  private Statement statement;
  private Connection connection;

  public IoTDBDeleteAlignedTimeseriesIT(SchemaTestMode schemaTestMode) {
    super(schemaTestMode);
  }

=======
>>>>>>> 61ef21ae
  @Before
  public void setUp() throws Exception {
    super.setUp();
    EnvFactory.getEnv().getConfig().getCommonConfig().setMemtableSizeThreshold(2);
    EnvFactory.getEnv().initClusterEnvironment();
  }

  @After
  public void tearDown() throws Exception {
    EnvFactory.getEnv().cleanClusterEnvironment();
    super.tearDown();
  }

  @Test
  public void deleteTimeseriesAndCreateDifferentTypeTest() throws Exception {
    String[] retArray = new String[] {"1,1,", "2,1.1,"};
    int cnt = 0;
    try (Connection connection = EnvFactory.getEnv().getConnection();
        Statement statement = connection.createStatement()) {
      statement.execute(
          "create aligned timeseries root.turbine1.d1(s1 INT64 encoding=PLAIN compression=SNAPPY, "
              + "s2 INT64 encoding=PLAIN compression=SNAPPY)");
      statement.execute("INSERT INTO root.turbine1.d1(timestamp,s1,s2) ALIGNED VALUES(1,1,2)");
      try (ResultSet resultSet = statement.executeQuery("SELECT s1 FROM root.turbine1.d1")) {
        ResultSetMetaData resultSetMetaData = resultSet.getMetaData();
        while (resultSet.next()) {
          StringBuilder builder = new StringBuilder();
          for (int i = 1; i <= resultSetMetaData.getColumnCount(); i++) {
            builder.append(resultSet.getString(i)).append(",");
          }
          Assert.assertEquals(retArray[cnt], builder.toString());
          cnt++;
        }
      }

      statement.execute("DELETE timeseries root.turbine1.d1.s1");
      statement.execute("INSERT INTO root.turbine1.d1(timestamp,s1) ALIGNED VALUES(2,1.1)");
      statement.execute("FLUSH");

      try (ResultSet resultSet = statement.executeQuery("SELECT s1 FROM root.turbine1.d1")) {
        ResultSetMetaData resultSetMetaData = resultSet.getMetaData();
        while (resultSet.next()) {
          StringBuilder builder = new StringBuilder();
          for (int i = 1; i <= resultSetMetaData.getColumnCount(); i++) {
            builder.append(resultSet.getString(i)).append(",");
          }
          Assert.assertEquals(retArray[cnt], builder.toString());
          cnt++;
        }
      }
    }

    // todo
    //    EnvironmentUtils.restartDaemon();
    //
    //    hasResult = statement.execute("SELECT * FROM root.**");
    //    Assert.assertTrue(hasResult);
  }

  @Test
  public void deleteTimeseriesAndCreateSameTypeTest() throws Exception {
    String[] retArray = new String[] {"1,1.0,", "2,5.0,"};
    int cnt = 0;
    try (Connection connection = EnvFactory.getEnv().getConnection();
        Statement statement = connection.createStatement()) {
      statement.execute(
          "create aligned timeseries root.turbine1.d1(s1 FLOAT encoding=PLAIN compression=SNAPPY, "
              + "s2 INT64 encoding=PLAIN compression=SNAPPY)");
      statement.execute("INSERT INTO root.turbine1.d1(timestamp,s1,s2) ALIGNED VALUES(1,1,2)");

      try (ResultSet resultSet = statement.executeQuery("SELECT s1 FROM root.turbine1.d1")) {
        ResultSetMetaData resultSetMetaData = resultSet.getMetaData();
        while (resultSet.next()) {
          StringBuilder builder = new StringBuilder();
          for (int i = 1; i <= resultSetMetaData.getColumnCount(); i++) {
            builder.append(resultSet.getString(i)).append(",");
          }
          Assert.assertEquals(retArray[cnt], builder.toString());
          cnt++;
        }
      }
      statement.execute("DELETE timeseries root.turbine1.d1.s1");
      statement.execute("INSERT INTO root.turbine1.d1(timestamp,s1) ALIGNED VALUES(2,5)");
      statement.execute("FLUSH");

      try (ResultSet resultSet = statement.executeQuery("SELECT s1 FROM root.turbine1.d1")) {
        ResultSetMetaData resultSetMetaData = resultSet.getMetaData();
        while (resultSet.next()) {
          StringBuilder builder = new StringBuilder();
          for (int i = 1; i <= resultSetMetaData.getColumnCount(); i++) {
            builder.append(resultSet.getString(i)).append(",");
          }
          Assert.assertEquals(retArray[cnt], builder.toString());
          cnt++;
        }
      }
    }

    // todo
    //    EnvironmentUtils.restartDaemon();
    //
    //    hasResult = statement.execute("SELECT * FROM root.**");
    //    Assert.assertTrue(hasResult);
  }

  @Test
  public void deleteTimeseriesAndChangeDeviceAlignmentTest() throws Exception {
    String[] retArray = new String[] {"1,1.0,2.0,"};
    int cnt = 0;
    try (Connection connection = EnvFactory.getEnv().getConnection();
        Statement statement = connection.createStatement()) {
      statement.execute("INSERT INTO root.sg3.d1(timestamp,s1,s2) ALIGNED VALUES(1,1,2)");
      try (ResultSet resultSet = statement.executeQuery("SHOW DEVICES")) {
        while (resultSet.next()) {
          Assert.assertEquals("true", resultSet.getString(ColumnHeaderConstant.IS_ALIGNED));
        }
      }
      cnt = 0;
      statement.execute("DELETE timeseries root.sg3.d1.s1");
      statement.execute("DELETE timeseries root.sg3.d1.s2");
      statement.execute("INSERT INTO root.sg3.d1(timestamp,s1,s2) VALUES(1,1,2)");
      try (ResultSet resultSet = statement.executeQuery("SHOW DEVICES")) {
        while (resultSet.next()) {
          Assert.assertEquals("false", resultSet.getString(ColumnHeaderConstant.IS_ALIGNED));
        }
      }

      try (ResultSet resultSet = statement.executeQuery("SELECT * FROM root.sg3.d1")) {
        ResultSetMetaData resultSetMetaData = resultSet.getMetaData();
        while (resultSet.next()) {
          StringBuilder builder = new StringBuilder();
          for (int i = 1; i <= resultSetMetaData.getColumnCount(); i++) {
            builder.append(resultSet.getString(i)).append(",");
          }
          Assert.assertEquals(retArray[cnt], builder.toString());
          cnt++;
        }
      }
      cnt = 0;
      statement.execute("DELETE timeseries root.sg3.d1.s1");
      statement.execute("DELETE timeseries root.sg3.d1.s2");
      statement.execute("INSERT INTO root.sg3.d1(timestamp,s1,s2) ALIGNED VALUES(1,1,2)");
      try (ResultSet resultSet = statement.executeQuery("SHOW DEVICES")) {
        while (resultSet.next()) {
          Assert.assertEquals("true", resultSet.getString(ColumnHeaderConstant.IS_ALIGNED));
        }
      }

      try (ResultSet resultSet = statement.executeQuery("SELECT * FROM root.sg3.d1")) {
        ResultSetMetaData resultSetMetaData = resultSet.getMetaData();
        while (resultSet.next()) {
          StringBuilder builder = new StringBuilder();
          for (int i = 1; i <= resultSetMetaData.getColumnCount(); i++) {
            builder.append(resultSet.getString(i)).append(",");
          }
          Assert.assertEquals(retArray[cnt], builder.toString());
          cnt++;
        }
      }
    }
  }

  @Test
  public void deleteTimeSeriesMultiIntervalTest() {
    String[] retArray1 = new String[] {"0,0"};

    try (Connection connection = EnvFactory.getEnv().getConnection();
        Statement statement = connection.createStatement()) {
      String insertSql = "insert into root.sg.d1(time, s1) aligned values(%d, %d)";
      for (int i = 1; i <= 4; i++) {
        statement.execute(String.format(insertSql, i, i));
      }
      statement.execute("flush");

      statement.execute("delete from root.sg.d1.s1 where time >= 1 and time <= 2");
      statement.execute("delete from root.sg.d1.s1 where time >= 3 and time <= 4");

      int cnt = 0;
      try (ResultSet resultSet =
          statement.executeQuery(
              "select count(s1) from root.sg.d1 where time >= 3 and time <= 4")) {
        while (resultSet.next()) {
          String ans =
              resultSet.getString(TIMESTAMP_STR)
                  + ","
                  + resultSet.getString(count("root.sg.d1.s1"));
          Assert.assertEquals(retArray1[cnt], ans);
          cnt++;
        }
        Assert.assertEquals(retArray1.length, cnt);
      }
    } catch (Exception e) {
      e.printStackTrace();
      fail(e.getMessage());
    }
  }
}<|MERGE_RESOLUTION|>--- conflicted
+++ resolved
@@ -41,16 +41,10 @@
 @Category({ClusterIT.class})
 public class IoTDBDeleteAlignedTimeseriesIT extends AbstractSchemaIT {
 
-<<<<<<< HEAD
-  private Statement statement;
-  private Connection connection;
-
   public IoTDBDeleteAlignedTimeseriesIT(SchemaTestMode schemaTestMode) {
     super(schemaTestMode);
   }
 
-=======
->>>>>>> 61ef21ae
   @Before
   public void setUp() throws Exception {
     super.setUp();
