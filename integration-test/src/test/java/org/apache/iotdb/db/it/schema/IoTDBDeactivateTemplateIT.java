/*
 * Licensed to the Apache Software Foundation (ASF) under one
 * or more contributor license agreements.  See the NOTICE file
 * distributed with this work for additional information
 * regarding copyright ownership.  The ASF licenses this file
 * to you under the Apache License, Version 2.0 (the
 * "License"); you may not use this file except in compliance
 * with the License.  You may obtain a copy of the License at
 *
 *     http://www.apache.org/licenses/LICENSE-2.0
 *
 * Unless required by applicable law or agreed to in writing,
 * software distributed under the License is distributed on an
 * "AS IS" BASIS, WITHOUT WARRANTIES OR CONDITIONS OF ANY
 * KIND, either express or implied.  See the License for the
 * specific language governing permissions and limitations
 * under the License.
 */

package org.apache.iotdb.db.it.schema;

import org.apache.iotdb.it.env.EnvFactory;
import org.apache.iotdb.itbase.category.ClusterIT;
import org.apache.iotdb.rpc.TSStatusCode;

import org.junit.After;
import org.junit.Assert;
import org.junit.Before;
import org.junit.Test;
import org.junit.experimental.categories.Category;

import java.sql.Connection;
import java.sql.ResultSet;
import java.sql.ResultSetMetaData;
import java.sql.SQLException;
import java.sql.Statement;

@Category({ClusterIT.class})
public class IoTDBDeactivateTemplateIT extends AbstractSchemaIT {

<<<<<<< HEAD
  private Statement statement;
  private Connection connection;

  public IoTDBDeactivateTemplateIT(SchemaTestMode schemaTestMode) {
    super(schemaTestMode);
  }

=======
>>>>>>> 61ef21ae
  @Before
  public void setUp() throws Exception {
    super.setUp();
    EnvFactory.getEnv().initClusterEnvironment();

    prepareTemplate();
  }

  @After
  public void tearDown() throws Exception {
    EnvFactory.getEnv().cleanClusterEnvironment();
    super.tearDown();
  }

  private void prepareTemplate() throws SQLException {
    // create database
    try (Connection connection = EnvFactory.getEnv().getConnection();
        Statement statement = connection.createStatement()) {

      statement.execute("CREATE DATABASE root.sg1");
      statement.execute("CREATE DATABASE root.sg2");
      statement.execute("CREATE DATABASE root.sg3");
      statement.execute("CREATE DATABASE root.sg4");

      // create schema template
      statement.execute("CREATE SCHEMA TEMPLATE t1 (s1 INT64, s2 DOUBLE)");
      statement.execute("CREATE SCHEMA TEMPLATE t2 (s1 INT64, s2 DOUBLE)");

      // set schema template
      statement.execute("SET SCHEMA TEMPLATE t1 TO root.sg1");
      statement.execute("SET SCHEMA TEMPLATE t1 TO root.sg2");
      statement.execute("SET SCHEMA TEMPLATE t2 TO root.sg3");
      statement.execute("SET SCHEMA TEMPLATE t2 TO root.sg4");

      String insertSql = "insert into root.sg%d.d1(time, s1, s2) values(%d, %d, %d)";
      for (int i = 1; i <= 4; i++) {
        for (int j = 1; j <= 4; j++) {
          statement.execute(String.format(insertSql, j, i, i, i));
        }
      }
    }
  }

  @Test
  public void deactivateTemplateAndReactivateTest() throws Exception {
    try (Connection connection = EnvFactory.getEnv().getConnection();
        Statement statement = connection.createStatement()) {
      statement.execute("DEACTIVATE SCHEMA TEMPLATE t1 FROM root.sg1.d1");
      try (ResultSet resultSet = statement.executeQuery("SELECT * FROM root.sg1.*")) {
        ResultSetMetaData resultSetMetaData = resultSet.getMetaData();
        Assert.assertEquals(1, resultSetMetaData.getColumnCount());
        Assert.assertFalse(resultSet.next());
      }

      statement.execute("CREATE TIMESERIES OF SCHEMA TEMPLATE ON root.sg1.d1");

      try (ResultSet resultSet = statement.executeQuery("SELECT * FROM root.sg1.*")) {
        ResultSetMetaData resultSetMetaData = resultSet.getMetaData();
        Assert.assertEquals(3, resultSetMetaData.getColumnCount());
        Assert.assertFalse(resultSet.next());
      }

      statement.execute("insert into root.sg1.d1(time, s1, s2) values(1, 1, 1)");

      String[] retArray = new String[] {"1,1,1.0,"};
      int cnt = 0;
      try (ResultSet resultSet = statement.executeQuery("SELECT * FROM root.sg1.*")) {
        ResultSetMetaData resultSetMetaData = resultSet.getMetaData();
        Assert.assertEquals(3, resultSetMetaData.getColumnCount());
        while (resultSet.next()) {
          StringBuilder builder = new StringBuilder();
          for (int i = 1; i <= resultSetMetaData.getColumnCount(); i++) {
            builder.append(resultSet.getString(i)).append(",");
          }
          Assert.assertEquals(retArray[cnt], builder.toString());
          cnt++;
        }
        Assert.assertEquals(1, cnt);
      }
    }
  }

  @Test
  public void deactivateTemplateAndAutoDeleteDeviceTest() throws Exception {
    try (Connection connection = EnvFactory.getEnv().getConnection();
        Statement statement = connection.createStatement()) {
      statement.execute("DEACTIVATE SCHEMA TEMPLATE t1 FROM root.sg1.d1");
      try (ResultSet resultSet = statement.executeQuery("SELECT * FROM root.sg1.*")) {
        ResultSetMetaData resultSetMetaData = resultSet.getMetaData();
        Assert.assertEquals(1, resultSetMetaData.getColumnCount());
        Assert.assertFalse(resultSet.next());
      }
      try (ResultSet resultSet = statement.executeQuery("SHOW DEVICES root.sg1.*")) {
        ResultSetMetaData resultSetMetaData = resultSet.getMetaData();
        Assert.assertFalse(resultSet.next());
      }
    }
  }

  @Test
  public void deactivateTemplateCrossSchemaRegionTest() throws Exception {
    String insertSql = "insert into root.sg1.d%d(time, s1, s2) values(%d, %d, %d)";
    try (Connection connection = EnvFactory.getEnv().getConnection();
        Statement statement = connection.createStatement()) {
      for (int i = 1; i <= 4; i++) {
        for (int j = 1; j <= 4; j++) {
          statement.execute(String.format(insertSql, j, i, i, i));
        }
      }

      statement.execute("DEACTIVATE SCHEMA TEMPLATE FROM root.sg1.*");
      try (ResultSet resultSet = statement.executeQuery("SELECT * FROM root.sg1.**")) {
        ResultSetMetaData resultSetMetaData = resultSet.getMetaData();
        Assert.assertEquals(1, resultSetMetaData.getColumnCount());
        Assert.assertFalse(resultSet.next());
      }
    }
  }

  @Test
  public void deactivateTemplateCrossStorageGroupTest() throws Exception {
    String insertSql = "insert into root.sg%d.d2(time, s1, s2) values(%d, %d, %d)";
    try (Connection connection = EnvFactory.getEnv().getConnection();
        Statement statement = connection.createStatement()) {
      for (int i = 1; i <= 4; i++) {
        for (int j = 1; j <= 2; j++) {
          statement.execute(String.format(insertSql, j, i, i, i));
        }
      }

      statement.execute("DEACTIVATE SCHEMA TEMPLATE FROM root.*.d1");
      String[] retArray =
          new String[] {"1,1,1.0,1,1.0,", "2,2,2.0,2,2.0,", "3,3,3.0,3,3.0,", "4,4,4.0,4,4.0,"};
      int cnt = 0;
      try (ResultSet resultSet = statement.executeQuery("SELECT * FROM root.**")) {
        ResultSetMetaData resultSetMetaData = resultSet.getMetaData();
        Assert.assertEquals(5, resultSetMetaData.getColumnCount());
        while (resultSet.next()) {
          StringBuilder builder = new StringBuilder();
          for (int i = 1; i <= resultSetMetaData.getColumnCount(); i++) {
            builder.append(resultSet.getString(i)).append(",");
          }
          Assert.assertEquals(retArray[cnt], builder.toString());
          cnt++;
        }
        Assert.assertEquals(retArray.length, cnt);
      }

      statement.execute("DEACTIVATE SCHEMA TEMPLATE FROM root.**, root.sg1.*");
      try (ResultSet resultSet = statement.executeQuery("SELECT * FROM root.**")) {
        ResultSetMetaData resultSetMetaData = resultSet.getMetaData();
        Assert.assertEquals(1, resultSetMetaData.getColumnCount());
        Assert.assertFalse(resultSet.next());
      }
    }
  }

  @Test
  public void deactivateTemplateWithMultiPatternTest() throws Exception {
    try (Connection connection = EnvFactory.getEnv().getConnection();
        Statement statement = connection.createStatement()) {
      statement.execute("DEACTIVATE SCHEMA TEMPLATE t1 FROM root.sg1.d1, root.sg2.*");
      try (ResultSet resultSet = statement.executeQuery("SELECT * FROM root.sg1.*, root.sg2.*")) {
        ResultSetMetaData resultSetMetaData = resultSet.getMetaData();
        Assert.assertEquals(1, resultSetMetaData.getColumnCount());
        Assert.assertFalse(resultSet.next());
      }
    }
  }

  @Test
  public void deactivateNoneUsageTemplateTest() throws Exception {
    try (Connection connection = EnvFactory.getEnv().getConnection();
        Statement statement = connection.createStatement()) {
      try {
        statement.execute("DEACTIVATE SCHEMA TEMPLATE t1 FROM root.sg5.d1");
        Assert.fail();
      } catch (SQLException e) {
        Assert.assertEquals(
            TSStatusCode.TEMPLATE_NOT_SET.getStatusCode()
                + ": Schema Template t1 is not set on any prefix path of [root.sg5.d1]",
            e.getMessage());
      }

      statement.execute("CREATE DATABASE root.sg5");
      statement.execute("SET SCHEMA TEMPLATE t1 TO root.sg5 ");
      try {
        statement.execute("DEACTIVATE SCHEMA TEMPLATE t1 FROM root.sg5.d1");
        Assert.fail();
      } catch (SQLException e) {
        Assert.assertEquals(
            TSStatusCode.TEMPLATE_NOT_ACTIVATED.getStatusCode()
                + ": Target schema Template is not activated on any path matched by given path pattern",
            e.getMessage());
      }
    }
  }

  @Test
  public void multiSyntaxTest() throws Exception {
    try (Connection connection = EnvFactory.getEnv().getConnection();
        Statement statement = connection.createStatement()) {
      statement.execute("DELETE TIMESERIES OF SCHEMA TEMPLATE t1 FROM root.sg1.d1");
      try (ResultSet resultSet = statement.executeQuery("SELECT * FROM root.sg1.*")) {
        ResultSetMetaData resultSetMetaData = resultSet.getMetaData();
        Assert.assertEquals(1, resultSetMetaData.getColumnCount());
        Assert.assertFalse(resultSet.next());
      }

      statement.execute("DEACTIVATE SCHEMA TEMPLATE t2 FROM root.sg3.d1");
      try (ResultSet resultSet = statement.executeQuery("SELECT * FROM root.sg3.*")) {
        ResultSetMetaData resultSetMetaData = resultSet.getMetaData();
        Assert.assertEquals(1, resultSetMetaData.getColumnCount());
        Assert.assertFalse(resultSet.next());
      }

      statement.execute("DEACTIVATE SCHEMA TEMPLATE FROM root.**");
      try (ResultSet resultSet = statement.executeQuery("SELECT * FROM root.**")) {
        ResultSetMetaData resultSetMetaData = resultSet.getMetaData();
        Assert.assertEquals(1, resultSetMetaData.getColumnCount());
        Assert.assertFalse(resultSet.next());
      }
    }
  }
}<|MERGE_RESOLUTION|>--- conflicted
+++ resolved
@@ -38,16 +38,11 @@
 @Category({ClusterIT.class})
 public class IoTDBDeactivateTemplateIT extends AbstractSchemaIT {
 
-<<<<<<< HEAD
-  private Statement statement;
-  private Connection connection;
 
   public IoTDBDeactivateTemplateIT(SchemaTestMode schemaTestMode) {
     super(schemaTestMode);
   }
 
-=======
->>>>>>> 61ef21ae
   @Before
   public void setUp() throws Exception {
     super.setUp();
