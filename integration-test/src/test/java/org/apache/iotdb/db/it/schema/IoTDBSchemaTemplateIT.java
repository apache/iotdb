--- conflicted
+++ resolved
@@ -45,16 +45,10 @@
 @Category({ClusterIT.class})
 public class IoTDBSchemaTemplateIT extends AbstractSchemaIT {
 
-<<<<<<< HEAD
-  private Statement statement;
-  private Connection connection;
-
   public IoTDBSchemaTemplateIT(SchemaTestMode schemaTestMode) {
     super(schemaTestMode);
   }
 
-=======
->>>>>>> 61ef21ae
   @Before
   public void setUp() throws Exception {
     super.setUp();
