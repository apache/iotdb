--- conflicted
+++ resolved
@@ -65,9 +65,8 @@
 
   private static final Logger LOGGER = LoggerFactory.getLogger(TestUtils.class);
 
-<<<<<<< HEAD
   public static final String USE_DB = "use db";
-=======
+
   public static final ZoneId DEFAULT_ZONE_ID = ZoneId.ofOffset("UTC", ZoneOffset.of("Z"));
 
   public static final String TIME_PRECISION_IN_MS = "ms";
@@ -75,7 +74,6 @@
   public static final String TIME_PRECISION_IN_US = "us";
 
   public static final String TIME_PRECISION_IN_NS = "ns";
->>>>>>> c8e9886a
 
   public static void prepareData(String[] sqls) {
     try (Connection connection = EnvFactory.getEnv().getConnection();
