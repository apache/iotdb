/*
 * Licensed to the Apache Software Foundation (ASF) under one
 * or more contributor license agreements.  See the NOTICE file
 * distributed with this work for additional information
 * regarding copyright ownership.  The ASF licenses this file
 * to you under the Apache License, Version 2.0 (the
 * "License"); you may not use this file except in compliance
 * with the License.  You may obtain a copy of the License at
 *
 *     http://www.apache.org/licenses/LICENSE-2.0
 *
 * Unless required by applicable law or agreed to in writing,
 * software distributed under the License is distributed on an
 * "AS IS" BASIS, WITHOUT WARRANTIES OR CONDITIONS OF ANY
 * KIND, either express or implied.  See the License for the
 * specific language governing permissions and limitations
 * under the License.
 */

package org.apache.iotdb.db.it.utils;

import org.apache.iotdb.commons.auth.entity.PrivilegeType;
import org.apache.iotdb.isession.SessionConfig;
import org.apache.iotdb.isession.SessionDataSet;
import org.apache.iotdb.it.env.EnvFactory;
import org.apache.iotdb.it.env.cluster.env.AbstractEnv;
import org.apache.iotdb.it.env.cluster.node.DataNodeWrapper;
import org.apache.iotdb.itbase.env.BaseEnv;
import org.apache.iotdb.rpc.IoTDBConnectionException;
import org.apache.iotdb.rpc.RpcUtils;
import org.apache.iotdb.rpc.StatementExecutionException;

import org.apache.tsfile.read.common.RowRecord;
import org.junit.Assert;
import org.slf4j.Logger;
import org.slf4j.LoggerFactory;

import java.sql.Connection;
import java.sql.ResultSet;
import java.sql.ResultSetMetaData;
import java.sql.SQLException;
import java.sql.Statement;
import java.text.DateFormat;
import java.time.ZoneId;
import java.time.ZoneOffset;
import java.util.Collections;
import java.util.HashMap;
import java.util.HashSet;
import java.util.List;
import java.util.Map;
import java.util.Objects;
import java.util.Set;
import java.util.TreeMap;
import java.util.concurrent.TimeUnit;
import java.util.function.Consumer;

import static org.apache.iotdb.itbase.constant.TestConstant.DELTA;
import static org.apache.iotdb.itbase.constant.TestConstant.NULL;
import static org.apache.iotdb.itbase.constant.TestConstant.TIMESTAMP_STR;
import static org.awaitility.Awaitility.await;
import static org.junit.Assert.assertArrayEquals;
import static org.junit.Assert.assertEquals;
import static org.junit.Assert.assertFalse;
import static org.junit.Assert.assertTrue;
import static org.junit.Assert.fail;

public class TestUtils {

  private static final Logger LOGGER = LoggerFactory.getLogger(TestUtils.class);

  public static final ZoneId DEFAULT_ZONE_ID = ZoneId.ofOffset("UTC", ZoneOffset.of("Z"));

  public static final String TIME_PRECISION_IN_MS = "ms";

  public static final String TIME_PRECISION_IN_US = "us";

  public static final String TIME_PRECISION_IN_NS = "ns";

  public static String defaultFormatDataTime(long time) {
    return RpcUtils.formatDatetime(
        RpcUtils.DEFAULT_TIME_FORMAT, TIME_PRECISION_IN_MS, time, DEFAULT_ZONE_ID);
  }

  public static void prepareData(String[] sqls) {
    try (Connection connection = EnvFactory.getEnv().getConnection();
        Statement statement = connection.createStatement()) {
      for (String sql : sqls) {
        statement.addBatch(sql);
      }
      statement.executeBatch();
    } catch (SQLException e) {
      e.printStackTrace();
      fail(e.getMessage());
    }
  }

  public static void prepareData(List<String> sqls) {
    try (Connection connection = EnvFactory.getEnv().getConnection();
        Statement statement = connection.createStatement()) {
      for (String sql : sqls) {
        statement.addBatch(sql);
      }
      statement.executeBatch();
    } catch (SQLException e) {
      e.printStackTrace();
      fail(e.getMessage());
    }
  }

  public static void prepareTableData(String[] sqls) {
    try (Connection connection = EnvFactory.getEnv().getConnection(BaseEnv.TABLE_SQL_DIALECT);
        Statement statement = connection.createStatement()) {
      for (String sql : sqls) {
        statement.addBatch(sql);
      }
      statement.executeBatch();
    } catch (SQLException e) {
      e.printStackTrace();
      fail(e.getMessage());
    }
  }

  public static void prepareTableData(List<String> sqls) {
    try (Connection connection = EnvFactory.getEnv().getConnection(BaseEnv.TABLE_SQL_DIALECT);
        Statement statement = connection.createStatement()) {
      for (String sql : sqls) {
        statement.addBatch(sql);
      }
      statement.executeBatch();
    } catch (SQLException e) {
      e.printStackTrace();
      fail(e.getMessage());
    }
  }

  public static void resultSetEqualTest(String sql, double[][] retArray, String[] columnNames) {
    try (Connection connection = EnvFactory.getEnv().getConnection();
        Statement statement = connection.createStatement()) {

      try (ResultSet resultSet = statement.executeQuery(sql)) {
        ResultSetMetaData resultSetMetaData = resultSet.getMetaData();
        Map<String, Integer> map = new HashMap<>();
        for (int i = 1; i <= resultSetMetaData.getColumnCount(); i++) {
          map.put(resultSetMetaData.getColumnName(i), i);
        }
        // if result has more than one rows, "Time" is included in columnNames
        assertEquals(
            retArray.length > 1 ? columnNames.length + 1 : columnNames.length,
            resultSetMetaData.getColumnCount());
        int cnt = 0;
        while (resultSet.next()) {
          double[] ans = new double[columnNames.length];
          // No need to add time column for aggregation query
          for (int i = 0; i < columnNames.length; i++) {
            String columnName = columnNames[i];
            int index = map.get(columnName);
            String result = resultSet.getString(index);
            ans[i] = result == null ? NULL : Double.parseDouble(result);
          }
          assertArrayEquals(retArray[cnt], ans, DELTA);
          cnt++;
        }
        assertEquals(retArray.length, cnt);
      }
    } catch (SQLException e) {
      e.printStackTrace();
      fail(e.getMessage());
    }
  }

  public static void resultSetEqualTest(
      String sql, String expectedHeader, Set<String> expectedRetSet) {
    try (Connection connection = EnvFactory.getEnv().getConnection();
        Statement statement = connection.createStatement()) {
      try (ResultSet resultSet = statement.executeQuery(sql)) {
        assertResultSetEqual(resultSet, expectedHeader, expectedRetSet);
      }
    } catch (SQLException e) {
      e.printStackTrace();
      fail(e.getMessage());
    }
  }

  public static void resultSetEqualTest(
      String sql,
      String expectedHeader,
      String[] expectedRetArray,
      DateFormat df,
      String userName,
      String password,
      TimeUnit currPrecision) {
    try (Connection connection = EnvFactory.getEnv().getConnection(userName, password);
        Statement statement = connection.createStatement()) {
      connection.setClientInfo("time_zone", "+00:00");
      try (ResultSet resultSet = statement.executeQuery(sql)) {
        assertResultSetEqual(resultSet, expectedHeader, expectedRetArray, df, currPrecision);
      }
    } catch (SQLException e) {
      e.printStackTrace();
      fail(e.getMessage());
    }
  }

  public static void resultSetEqualTest(
      String sql, String expectedHeader, String[] expectedRetArray) {
    resultSetEqualTest(
        sql,
        expectedHeader,
        expectedRetArray,
        null,
        SessionConfig.DEFAULT_USER,
        SessionConfig.DEFAULT_PASSWORD,
        TimeUnit.MILLISECONDS);
  }

  public static void resultSetEqualTest(
      String sql, String[] expectedHeader, String[] expectedRetArray) {
    resultSetEqualTest(sql, expectedHeader, expectedRetArray, null);
  }

  public static void tableResultSetEqualTest(
      String sql, String[] expectedHeader, String[] expectedRetArray, String database) {
    tableResultSetEqualTest(
        sql,
        expectedHeader,
        expectedRetArray,
        SessionConfig.DEFAULT_USER,
        SessionConfig.DEFAULT_PASSWORD,
        database);
  }

  public static void tableResultSetEqualTest(
      String sql,
      String[] expectedHeader,
      String[] expectedRetArray,
      String userName,
      String password,
      String database) {
    try (Connection connection =
        EnvFactory.getEnv().getConnection(userName, password, BaseEnv.TABLE_SQL_DIALECT)) {
      connection.setClientInfo("time_zone", "+00:00");
      try (Statement statement = connection.createStatement()) {
        statement.execute("use " + database);
        try (ResultSet resultSet = statement.executeQuery(sql)) {
          ResultSetMetaData resultSetMetaData = resultSet.getMetaData();
          for (int i = 1; i <= resultSetMetaData.getColumnCount(); i++) {
            assertEquals(expectedHeader[i - 1], resultSetMetaData.getColumnName(i));
          }
          assertEquals(expectedHeader.length, resultSetMetaData.getColumnCount());

          int cnt = 0;
          while (resultSet.next()) {
            StringBuilder builder = new StringBuilder();
            for (int i = 1; i <= expectedHeader.length; i++) {
              builder.append(resultSet.getString(i)).append(",");
            }
            assertEquals(expectedRetArray[cnt], builder.toString());
            // System.out.println(String.format("\"%s\",", builder.toString()));
            cnt++;
          }
          assertEquals(expectedRetArray.length, cnt);
        }
      }
    } catch (SQLException e) {
      e.printStackTrace();
      fail(e.getMessage());
    }
  }

  public static void tableResultSetFuzzyTest(
      String sql, String[] expectedHeader, int expectedCount, String database) {
    tableResultSetFuzzyTest(
        sql,
        expectedHeader,
        expectedCount,
        SessionConfig.DEFAULT_USER,
        SessionConfig.DEFAULT_PASSWORD,
        database);
  }

  public static void tableResultSetFuzzyTest(
      String sql,
      String[] expectedHeader,
      int expectedCount,
      String userName,
      String password,
      String database) {
    try (Connection connection =
        EnvFactory.getEnv().getConnection(userName, password, BaseEnv.TABLE_SQL_DIALECT)) {
      connection.setClientInfo("time_zone", "+00:00");
      try (Statement statement = connection.createStatement()) {
        statement.execute("use " + database);
        try (ResultSet resultSet = statement.executeQuery(sql)) {
          ResultSetMetaData resultSetMetaData = resultSet.getMetaData();
          for (int i = 1; i <= resultSetMetaData.getColumnCount(); i++) {
            assertEquals(expectedHeader[i - 1], resultSetMetaData.getColumnName(i));
          }
          assertEquals(expectedHeader.length, resultSetMetaData.getColumnCount());

          int cnt = 0;
          while (resultSet.next()) {
            cnt++;
          }
          assertEquals(expectedCount, cnt);
        }
      }
    } catch (SQLException e) {
      e.printStackTrace();
      fail(e.getMessage());
    }
  }

  public static void tableAssertTestFail(String sql, String errMsg, String databaseName) {
    tableAssertTestFail(
        sql, errMsg, SessionConfig.DEFAULT_USER, SessionConfig.DEFAULT_PASSWORD, databaseName);
  }

  public static void tableAssertTestFail(
      String sql, String errMsg, String userName, String password, String databaseName) {
    try (Connection connection =
            EnvFactory.getEnv().getConnection(userName, password, BaseEnv.TABLE_SQL_DIALECT);
        Statement statement = connection.createStatement()) {
      statement.execute("use " + databaseName);
      statement.executeQuery(sql);
      fail("No exception!");
    } catch (SQLException e) {
      Assert.assertTrue(e.getMessage(), e.getMessage().contains(errMsg));
    }
  }

  public static void resultSetEqualTest(
      String sql,
      String[] expectedHeader,
      String[] expectedRetArray,
      String userName,
      String password) {
    resultSetEqualTest(sql, expectedHeader, expectedRetArray, null, userName, password);
  }

  public static void resultSetEqualTest(
      String sql, String[] expectedHeader, String[] expectedRetArray, DateFormat df) {
    StringBuilder header = new StringBuilder();
    for (String s : expectedHeader) {
      header.append(s).append(",");
    }
    resultSetEqualTest(
        sql,
        header.toString(),
        expectedRetArray,
        df,
        SessionConfig.DEFAULT_USER,
        SessionConfig.DEFAULT_PASSWORD,
        TimeUnit.MILLISECONDS);
  }

  public static void resultSetEqualTest(
      String sql,
      String[] expectedHeader,
      String[] expectedRetArray,
      DateFormat df,
      TimeUnit currPrecision) {
    StringBuilder header = new StringBuilder();
    for (String s : expectedHeader) {
      header.append(s).append(",");
    }
    resultSetEqualTest(
        sql,
        header.toString(),
        expectedRetArray,
        df,
        SessionConfig.DEFAULT_USER,
        SessionConfig.DEFAULT_PASSWORD,
        currPrecision);
  }

  public static void resultSetEqualTest(
      String sql,
      String[] expectedHeader,
      String[] expectedRetArray,
      DateFormat df,
      String userName,
      String password) {
    StringBuilder header = new StringBuilder();
    for (String s : expectedHeader) {
      header.append(s).append(",");
    }
    resultSetEqualTest(
        sql, header.toString(), expectedRetArray, df, userName, password, TimeUnit.MILLISECONDS);
  }

  public static void resultSetEqualWithDescOrderTest(
      String sql, String[] expectedHeader, String[] expectedRetArray) {
    try (Connection connection = EnvFactory.getEnv().getConnection();
        Statement statement = connection.createStatement()) {

      int cnt;
      try (ResultSet resultSet = statement.executeQuery(sql)) {
        ResultSetMetaData resultSetMetaData = resultSet.getMetaData();
        for (int i = 1; i <= resultSetMetaData.getColumnCount(); i++) {
          assertEquals(expectedHeader[i - 1], resultSetMetaData.getColumnName(i));
        }

        cnt = 0;
        while (resultSet.next()) {
          StringBuilder builder = new StringBuilder();
          for (int i = 1; i <= resultSetMetaData.getColumnCount(); i++) {
            builder.append(resultSet.getString(expectedHeader[i - 1])).append(",");
          }
          assertEquals(expectedRetArray[cnt], builder.toString());
          cnt++;
        }
        Assert.assertEquals(expectedRetArray.length, cnt);
      }

      try (ResultSet resultSet = statement.executeQuery(sql + " order by time desc")) {
        ResultSetMetaData resultSetMetaData = resultSet.getMetaData();
        for (int i = 1; i <= resultSetMetaData.getColumnCount(); i++) {
          assertEquals(expectedHeader[i - 1], resultSetMetaData.getColumnName(i));
        }

        cnt = expectedRetArray.length;
        while (resultSet.next()) {
          StringBuilder builder = new StringBuilder();
          for (int i = 1; i <= resultSetMetaData.getColumnCount(); i++) {
            builder.append(resultSet.getString(expectedHeader[i - 1])).append(",");
          }
          assertEquals(expectedRetArray[cnt - 1], builder.toString());
          cnt--;
        }
        Assert.assertEquals(0, cnt);
      }
    } catch (SQLException e) {
      e.printStackTrace();
      fail(e.getMessage());
    }
  }

  public static void assertTestFail(String sql, String errMsg) {
    assertTestFail(sql, errMsg, SessionConfig.DEFAULT_USER, SessionConfig.DEFAULT_PASSWORD);
  }

  public static void assertTestFail(String sql, String errMsg, String userName, String password) {
    assertTestFail(EnvFactory.getEnv(), sql, errMsg, userName, password);
  }

  public static void assertTestFail(
      BaseEnv env, String sql, String errMsg, String userName, String password) {
    try (Connection connection = env.getConnection(userName, password);
        Statement statement = connection.createStatement()) {
      statement.executeQuery(sql);
      fail("No exception!");
    } catch (SQLException e) {
      Assert.assertTrue(e.getMessage(), e.getMessage().contains(errMsg));
    }
  }

  public static void assertNonQueryTestFail(String sql, String errMsg) {
    assertNonQueryTestFail(sql, errMsg, SessionConfig.DEFAULT_USER, SessionConfig.DEFAULT_PASSWORD);
  }

  public static void assertTableNonQueryTestFail(String sql, String errMsg, String dbName) {
    assertTableNonQueryTestFail(
        sql, errMsg, SessionConfig.DEFAULT_USER, SessionConfig.DEFAULT_PASSWORD, dbName);
  }

  public static void assertNonQueryTestFail(
      String sql, String errMsg, String userName, String password) {
    assertNonQueryTestFail(EnvFactory.getEnv(), sql, errMsg, userName, password);
  }

  public static void assertTableNonQueryTestFail(
      String sql, String errMsg, String userName, String password, String dbName) {
    assertTableNonQueryTestFail(EnvFactory.getEnv(), sql, errMsg, userName, password, dbName);
  }

  public static void assertNonQueryTestFail(
      BaseEnv env, String sql, String errMsg, String userName, String password) {
    try (Connection connection = env.getConnection(userName, password);
        Statement statement = connection.createStatement()) {
      statement.execute(sql);
      fail("No exception!");
    } catch (SQLException e) {
      Assert.assertTrue(e.getMessage(), e.getMessage().contains(errMsg));
    }
  }

  public static void assertTableNonQueryTestFail(
      BaseEnv env, String sql, String errMsg, String userName, String password, String db) {
    try (Connection connection = env.getConnection(userName, password, BaseEnv.TABLE_SQL_DIALECT);
        Statement statement = connection.createStatement()) {
      statement.execute("use " + "\"" + db + "\"");
      statement.execute(sql);
      fail("No exception!");
    } catch (SQLException e) {
      Assert.assertTrue(e.getMessage(), e.getMessage().contains(errMsg));
    }
  }

  public static void assertResultSetSize(final ResultSet actualResultSet, final int size) {
    try {
      int count = 0;
      while (actualResultSet.next()) {
        ++count;
      }
      Assert.assertEquals(size, count);
    } catch (final Exception e) {
      e.printStackTrace();
      Assert.fail(String.valueOf(e));
    }
  }

  public static void assertResultSetEqual(
      ResultSet actualResultSet, String expectedHeader, String[] expectedRetArray) {
    assertResultSetEqual(
        actualResultSet, expectedHeader, expectedRetArray, null, TimeUnit.MILLISECONDS);
  }

  public static void assertResultSetEqual(
      ResultSet actualResultSet, String expectedHeader, Set<String> expectedRetSet) {
    try {
      ResultSetMetaData resultSetMetaData = actualResultSet.getMetaData();
      StringBuilder header = new StringBuilder();
      for (int i = 1; i <= resultSetMetaData.getColumnCount(); i++) {
        header.append(resultSetMetaData.getColumnName(i)).append(",");
      }
      assertEquals(expectedHeader, header.toString());

      Set<String> actualRetSet = new HashSet<>();

      while (actualResultSet.next()) {
        StringBuilder builder = new StringBuilder();
        for (int i = 1; i <= resultSetMetaData.getColumnCount(); i++) {
          builder.append(actualResultSet.getString(i)).append(",");
        }
        actualRetSet.add(builder.toString());
      }
      assertEquals(expectedRetSet, actualRetSet);
    } catch (Exception e) {
      e.printStackTrace();
      Assert.fail(String.valueOf(e));
    }
  }

  public static void assertResultSetEqual(
      ResultSet actualResultSet,
      String expectedHeader,
      Set<String> expectedRetSet,
      Consumer consumer) {
    try {
      ResultSetMetaData resultSetMetaData = actualResultSet.getMetaData();
      StringBuilder header = new StringBuilder();
      for (int i = 1; i <= resultSetMetaData.getColumnCount(); i++) {
        header.append(resultSetMetaData.getColumnName(i)).append(",");
      }
      assertEquals(expectedHeader, header.toString());

      Set<String> actualRetSet = new HashSet<>();

      while (actualResultSet.next()) {
        StringBuilder builder = new StringBuilder();
        for (int i = 1; i <= resultSetMetaData.getColumnCount(); i++) {
          builder.append(actualResultSet.getString(i)).append(",");
        }
        actualRetSet.add(builder.toString());
      }
      assertEquals(expectedRetSet, actualRetSet);
    } catch (Exception e) {
      e.printStackTrace();
      Assert.fail(String.valueOf(e));
    }
  }

  public static void assertSingleResultSetEqual(
      ResultSet actualResultSet, Map<String, String> expectedHeaderWithResult) {
    try {
      ResultSetMetaData resultSetMetaData = actualResultSet.getMetaData();
      assertTrue(actualResultSet.next());
      Map<String, String> actualHeaderWithResult = new HashMap<>();
      for (int i = 1; i <= resultSetMetaData.getColumnCount(); i++) {
        actualHeaderWithResult.put(
            resultSetMetaData.getColumnName(i), actualResultSet.getString(i));
      }
      String expected = new TreeMap<>(expectedHeaderWithResult).toString();
      String actual = new TreeMap<>(actualHeaderWithResult).toString();
      LOGGER.info("[AssertSingleResultSetEqual] expected {}, actual {}", expected, actual);
      assertEquals(expected, actual);
      assertFalse(actualResultSet.next());
    } catch (Exception e) {
      e.printStackTrace();
      Assert.fail(String.valueOf(e));
    }
  }

  public static void assertResultSetEqual(
      ResultSet actualResultSet,
      String expectedHeader,
      String[] expectedRetArray,
      DateFormat df,
      TimeUnit currPrecision) {
    try {
      ResultSetMetaData resultSetMetaData = actualResultSet.getMetaData();
      StringBuilder header = new StringBuilder();
      for (int i = 1; i <= resultSetMetaData.getColumnCount(); i++) {
        header.append(resultSetMetaData.getColumnName(i)).append(",");
      }
      assertEquals(expectedHeader, header.toString());

      int cnt = 0;
      while (actualResultSet.next()) {
        StringBuilder builder = new StringBuilder();
        if (df != null) {
          builder
              .append(
                  df.format(
                      TimeUnit.MILLISECONDS.convert(
                          Long.parseLong(actualResultSet.getString(1)), currPrecision)))
              .append(",");
        } else {
          builder.append(actualResultSet.getString(1)).append(",");
        }
        for (int i = 2; i <= resultSetMetaData.getColumnCount(); i++) {
          builder.append(actualResultSet.getString(i)).append(",");
        }
        assertEquals(expectedRetArray[cnt], builder.toString());
        cnt++;
      }
      assertEquals(expectedRetArray.length, cnt);
    } catch (Exception e) {
      e.printStackTrace();
      Assert.fail(String.valueOf(e));
    }
  }

  public static void executeNonQuery(String sql) {
    executeNonQuery(sql, SessionConfig.DEFAULT_USER, SessionConfig.DEFAULT_PASSWORD);
  }

  public static void executeNonQuery(String sql, String userName, String password) {
    try (Connection connection = EnvFactory.getEnv().getConnection(userName, password);
        Statement statement = connection.createStatement()) {
      statement.execute(sql);
    } catch (SQLException e) {
      e.printStackTrace();
      fail(e.getMessage());
    }
  }

  public static void executeNonQueryWithRetry(BaseEnv env, String sql) {
    for (int retryCountLeft = 10; retryCountLeft >= 0; retryCountLeft--) {
      try (Connection connection = env.getConnection();
          Statement statement = connection.createStatement()) {
        statement.execute(sql);
        break;
      } catch (SQLException e) {
        if (retryCountLeft > 0) {
          try {
            Thread.sleep(10000);
          } catch (InterruptedException ignored) {
          }
        } else {
          e.printStackTrace();
          fail(e.getMessage());
        }
      }
    }
  }

  public static boolean tryExecuteNonQueryWithRetry(BaseEnv env, String sql) {
    return tryExecuteNonQueryWithRetry(
        env, sql, SessionConfig.DEFAULT_USER, SessionConfig.DEFAULT_PASSWORD);
  }

  public static boolean tryExecuteNonQueryWithRetry(
      String dataBaseName, String sqlDialect, BaseEnv env, String sql) {
    return tryExecuteNonQueryWithRetry(
        env,
        sql,
        SessionConfig.DEFAULT_USER,
        SessionConfig.DEFAULT_PASSWORD,
        dataBaseName,
        sqlDialect);
  }

  public static boolean tryExecuteNonQueryWithRetry(
      BaseEnv env, String sql, String userName, String password) {
    return tryExecuteNonQueriesWithRetry(env, Collections.singletonList(sql), userName, password);
  }

  public static boolean tryExecuteNonQueryWithRetry(
      BaseEnv env,
      String sql,
      String userName,
      String password,
      String dataBaseName,
      String sqlDialect) {
    return tryExecuteNonQueriesWithRetry(
        env, Collections.singletonList(sql), userName, password, dataBaseName, sqlDialect);
  }

  public static boolean tryExecuteNonQueriesWithRetry(BaseEnv env, List<String> sqlList) {
    return tryExecuteNonQueriesWithRetry(
        env,
        sqlList,
        SessionConfig.DEFAULT_USER,
        SessionConfig.DEFAULT_PASSWORD,
        null,
        BaseEnv.TREE_SQL_DIALECT);
  }

  public static boolean tryExecuteNonQueriesWithRetry(
      String dataBase, String sqlDialect, BaseEnv env, List<String> sqlList) {
    return tryExecuteNonQueriesWithRetry(
        env,
        sqlList,
        SessionConfig.DEFAULT_USER,
        SessionConfig.DEFAULT_PASSWORD,
        dataBase,
        sqlDialect);
  }

  // This method will not throw failure given that a failure is encountered.
  // Instead, it returns a flag to indicate the result of the execution.
  public static boolean tryExecuteNonQueriesWithRetry(
      BaseEnv env, List<String> sqlList, String userName, String password) {
    return tryExecuteNonQueriesWithRetry(
        env, sqlList, userName, password, null, BaseEnv.TREE_SQL_DIALECT);
  }

  public static boolean tryExecuteNonQueriesWithRetry(
      BaseEnv env,
      List<String> sqlList,
      String userName,
      String password,
      String dataBase,
      String sqlDialect) {
    int lastIndex = 0;
    for (int retryCountLeft = 10; retryCountLeft >= 0; retryCountLeft--) {
      try (Connection connection =
              env.getConnection(
                  userName,
                  password,
                  BaseEnv.TABLE_SQL_DIALECT.equals(sqlDialect)
                      ? BaseEnv.TABLE_SQL_DIALECT
                      : BaseEnv.TREE_SQL_DIALECT);
          Statement statement = connection.createStatement()) {
        if (BaseEnv.TABLE_SQL_DIALECT.equals(sqlDialect) && dataBase != null) {
          statement.execute("use " + dataBase);
        }
        for (int i = lastIndex; i < sqlList.size(); ++i) {
          lastIndex = i;
          statement.execute(sqlList.get(i));
        }
        return true;
      } catch (SQLException e) {
        if (retryCountLeft > 0) {
          try {
            Thread.sleep(10000);
          } catch (InterruptedException ignored) {
          }
        } else {
          e.printStackTrace();
          return false;
        }
      }
    }
    return false;
  }

  public static void executeNonQueryOnSpecifiedDataNodeWithRetry(
      BaseEnv env, DataNodeWrapper wrapper, String sql) {
    for (int retryCountLeft = 10; retryCountLeft >= 0; retryCountLeft--) {
      try (Connection connection = env.getWriteOnlyConnectionWithSpecifiedDataNode(wrapper);
          Statement statement = connection.createStatement()) {
        statement.execute(sql);
        break;
      } catch (SQLException e) {
        if (retryCountLeft > 0) {
          try {
            Thread.sleep(10000);
          } catch (InterruptedException ignored) {
          }
        } else {
          e.printStackTrace();
          fail(e.getMessage());
        }
      }
    }
  }

  // This method will not throw failure given that a failure is encountered.
  // Instead, it returns a flag to indicate the result of the execution.
  public static boolean tryExecuteNonQueryOnSpecifiedDataNodeWithRetry(
      BaseEnv env, DataNodeWrapper wrapper, String sql) {
    return tryExecuteNonQueriesOnSpecifiedDataNodeWithRetry(
        env, wrapper, Collections.singletonList(sql));
  }

  public static boolean tryExecuteNonQueriesOnSpecifiedDataNodeWithRetry(
      BaseEnv env, DataNodeWrapper wrapper, List<String> sqlList) {
    int lastIndex = 0;
    for (int retryCountLeft = 10; retryCountLeft >= 0; retryCountLeft--) {
      try (Connection connection = env.getWriteOnlyConnectionWithSpecifiedDataNode(wrapper);
          Statement statement = connection.createStatement()) {
        for (int i = lastIndex; i < sqlList.size(); ++i) {
          statement.execute(sqlList.get(i));
          lastIndex = i;
        }
        return true;
      } catch (SQLException e) {
        if (retryCountLeft > 0) {
          try {
            Thread.sleep(10000);
          } catch (InterruptedException ignored) {
          }
        } else {
          e.printStackTrace();
          return false;
        }
      }
    }
    return false;
  }

  public static boolean tryExecuteNonQueriesOnSpecifiedDataNodeWithRetry(
      BaseEnv env,
      DataNodeWrapper wrapper,
      List<String> sqlList,
      String dataBase,
      String sqlDialect) {
    int lastIndex = 0;
    for (int retryCountLeft = 10; retryCountLeft >= 0; retryCountLeft--) {
      try (Connection connection =
              env.getWriteOnlyConnectionWithSpecifiedDataNode(wrapper, sqlDialect);
          Statement statement = connection.createStatement()) {

        if (BaseEnv.TABLE_SQL_DIALECT.equals(sqlDialect) && dataBase != null) {
          statement.execute("use " + dataBase);
        }

        for (int i = lastIndex; i < sqlList.size(); ++i) {
          statement.execute(sqlList.get(i));
          lastIndex = i;
        }
        return true;
      } catch (SQLException e) {
        if (retryCountLeft > 0) {
          try {
            Thread.sleep(10000);
          } catch (InterruptedException ignored) {
          }
        } else {
          e.printStackTrace();
          return false;
        }
      }
    }
    return false;
  }

  public static void executeQuery(String sql) {
    executeQuery(sql, SessionConfig.DEFAULT_USER, SessionConfig.DEFAULT_PASSWORD);
  }

  public static void executeQuery(String sql, String userName, String password) {
    try (Connection connection = EnvFactory.getEnv().getConnection(userName, password);
        Statement statement = connection.createStatement()) {
      statement.executeQuery(sql);
    } catch (SQLException e) {
      e.printStackTrace();
      fail(e.getMessage());
    }
  }

  public static void executeQueryWithRetry(
      BaseEnv env, String sql, String userName, String password) {
    try (Connection connection = env.getConnection(userName, password);
        Statement statement = connection.createStatement()) {
      for (int retryCountLeft = 10; retryCountLeft >= 0; retryCountLeft--) {
        try {
          statement.executeQuery(sql);
        } catch (SQLException e) {
          if (retryCountLeft > 0) {
            try {
              Thread.sleep(10000);
            } catch (InterruptedException ignored) {
            }
          } else {
            e.printStackTrace();
            fail(e.getMessage());
          }
        }
      }
    } catch (SQLException e) {
      e.printStackTrace();
      fail(e.getMessage());
    }
  }

  public static ResultSet executeQueryWithRetry(Statement statement, String sql) {
    for (int retryCountLeft = 10; retryCountLeft >= 0; retryCountLeft--) {
      try {
        return statement.executeQuery(sql);
      } catch (SQLException e) {
        if (retryCountLeft > 0) {
          try {
            Thread.sleep(10000);
          } catch (InterruptedException ignored) {
          }
        } else {
          e.printStackTrace();
          fail(e.getMessage());
        }
      }
    }
    return null;
  }

  public static void assertResultSetEqual(
      SessionDataSet actualResultSet,
      List<String> expectedColumnNames,
      String[] expectedRetArray,
      boolean ignoreTimeStamp) {
    try {
      List<String> actualColumnNames = actualResultSet.getColumnNames();
      if (ignoreTimeStamp) {
        assertEquals(expectedColumnNames, actualColumnNames);
      } else {
        assertEquals(TIMESTAMP_STR, actualColumnNames.get(0));
        assertEquals(expectedColumnNames, actualColumnNames.subList(1, actualColumnNames.size()));
      }

      int count = 0;
      while (actualResultSet.hasNext()) {
        RowRecord rowRecord = actualResultSet.next();
        assertEquals(expectedRetArray[count++], rowRecord.toString().replace('\t', ','));
      }
      assertEquals(expectedRetArray.length, count);
    } catch (IoTDBConnectionException | StatementExecutionException e) {
      e.printStackTrace();
      fail(e.getMessage());
    }
  }

  public static void createUser(String userName, String password) {
    createUser(EnvFactory.getEnv(), userName, password);
  }

  public static void createUser(BaseEnv env, String userName, String password) {
    try (Connection connection = env.getConnection();
        Statement statement = connection.createStatement()) {
      statement.execute(String.format("create user %s '%s'", userName, password));
    } catch (SQLException e) {
      e.printStackTrace();
      fail(e.getMessage());
    }
  }

  public static void grantUserSystemPrivileges(String userName, PrivilegeType privilegeType) {
    grantUserSystemPrivileges(EnvFactory.getEnv(), userName, privilegeType);
  }

  public static void grantUserSystemPrivileges(
      BaseEnv env, String userName, PrivilegeType privilegeType) {
    try (Connection connection = env.getConnection();
        Statement statement = connection.createStatement()) {
      statement.execute(String.format("grant %s on root.** to user %s", privilegeType, userName));
    } catch (SQLException e) {
      e.printStackTrace();
      fail(e.getMessage());
    }
  }

  public static void grantUserSeriesPrivilege(
      String userName, PrivilegeType privilegeType, String path) {
    try (Connection connection = EnvFactory.getEnv().getConnection();
        Statement statement = connection.createStatement()) {
      statement.execute(String.format("grant %s on %s to user %s", privilegeType, path, userName));
    } catch (SQLException e) {
      e.printStackTrace();
      fail(e.getMessage());
    }
  }

  public static void revokeUserSeriesPrivilege(
      String userName, PrivilegeType privilegeType, String path) {
    try (Connection connection = EnvFactory.getEnv().getConnection();
        Statement statement = connection.createStatement()) {
      statement.execute(
          String.format("revoke %s on %s from user %s", privilegeType, path, userName));
    } catch (SQLException e) {
      e.printStackTrace();
      fail(e.getMessage());
    }
  }

  public static void restartCluster(BaseEnv env) {
    env.shutdownAllDataNodes();
    env.shutdownAllConfigNodes();
    env.startAllConfigNodes();
    env.startAllDataNodes();
    ((AbstractEnv) env).checkClusterStatusWithoutUnknown();
  }

  public static void assertDataEventuallyOnEnv(
      BaseEnv env, String sql, String expectedHeader, Set<String> expectedResSet) {
    assertDataEventuallyOnEnv(env, sql, expectedHeader, expectedResSet, 600);
  }

  public static void assertDataEventuallyOnEnv(
      final BaseEnv env,
      final String sql,
      final String expectedHeader,
      final Set<String> expectedResSet,
      final Consumer<String> handleFailure) {
    assertDataEventuallyOnEnv(env, sql, expectedHeader, expectedResSet, 600, handleFailure);
  }

  public static void assertDataEventuallyOnEnv(
      BaseEnv env,
      String sql,
      String expectedHeader,
      Set<String> expectedResSet,
      long timeoutSeconds) {
    try (Connection connection = env.getConnection();
        Statement statement = connection.createStatement()) {
      // Keep retrying if there are execution failures
      await()
          .pollInSameThread()
          .pollDelay(1L, TimeUnit.SECONDS)
          .pollInterval(1L, TimeUnit.SECONDS)
          .atMost(timeoutSeconds, TimeUnit.SECONDS)
          .untilAsserted(
              () -> {
                try {
                  TestUtils.assertResultSetEqual(
                      executeQueryWithRetry(statement, sql), expectedHeader, expectedResSet);
                } catch (Exception e) {
                  Assert.fail();
                }
              });
    } catch (Exception e) {
      e.printStackTrace();
      fail();
    }
  }

  public static void assertDataSizeEventuallyOnEnv(
      final BaseEnv env, final String sql, final int size, final String databaseName) {
    assertDataSizeEventuallyOnEnv(env, sql, size, 600, databaseName);
  }

  public static void assertDataSizeEventuallyOnEnv(
      final BaseEnv env,
      final String sql,
      final int size,
      final long timeoutSeconds,
      final String dataBaseName) {
    try (final Connection connection = env.getConnection(BaseEnv.TABLE_SQL_DIALECT);
        final Statement statement = connection.createStatement()) {
      // Keep retrying if there are execution failures
      await()
          .pollInSameThread()
          .pollDelay(1L, TimeUnit.SECONDS)
          .pollInterval(1L, TimeUnit.SECONDS)
          .atMost(timeoutSeconds, TimeUnit.SECONDS)
          .untilAsserted(
              () -> {
                try {
                  if (dataBaseName != null) {
                    statement.execute("use " + dataBaseName);
                  }
                  if (sql != null && !sql.isEmpty()) {
                    TestUtils.assertResultSetSize(executeQueryWithRetry(statement, sql), size);
                  }
                } catch (final Exception e) {
                  Assert.fail(e.getMessage());
                }
              });
    } catch (Exception e) {
      fail(e.getMessage());
    }
  }

  public static void assertDataEventuallyOnEnv(
      final BaseEnv env,
      final String sql,
      final String expectedHeader,
      final Set<String> expectedResSet,
<<<<<<< HEAD
      final String dataBaseName) {
    assertDataEventuallyOnEnv(env, sql, expectedHeader, expectedResSet, 600, dataBaseName);
=======
      final long timeoutSeconds,
      final Consumer<String> handleFailure) {
    try (Connection connection = env.getConnection();
        Statement statement = connection.createStatement()) {
      // Keep retrying if there are execution failures
      await()
          .pollInSameThread()
          .pollDelay(1L, TimeUnit.SECONDS)
          .pollInterval(1L, TimeUnit.SECONDS)
          .atMost(timeoutSeconds, TimeUnit.SECONDS)
          .untilAsserted(
              () -> {
                try {
                  TestUtils.assertResultSetEqual(
                      executeQueryWithRetry(statement, sql), expectedHeader, expectedResSet);
                } catch (Exception e) {
                  if (handleFailure != null) {
                    handleFailure.accept(e.getMessage());
                  }
                  Assert.fail();
                } catch (Error e) {
                  if (handleFailure != null) {
                    handleFailure.accept(e.getMessage());
                  }
                  throw e;
                }
              });
    } catch (Exception e) {
      e.printStackTrace();
      fail();
    }
>>>>>>> 621693f5
  }

  public static void assertDataEventuallyOnEnv(
      final BaseEnv env,
      final String sql,
      final String expectedHeader,
      final Set<String> expectedResSet,
      final String dataBaseName) {
    assertDataEventuallyOnEnv(env, sql, expectedHeader, expectedResSet, 600, dataBaseName, null);
  }

  public static void assertDataEventuallyOnEnv(
      final BaseEnv env,
      final String sql,
      final String expectedHeader,
      final Set<String> expectedResSet,
      final String dataBaseName,
      final Consumer<String> handleFailure) {
    assertDataEventuallyOnEnv(
        env, sql, expectedHeader, expectedResSet, 600, dataBaseName, handleFailure);
  }

  public static void assertDataEventuallyOnEnv(
      final BaseEnv env,
      final String sql,
      final String expectedHeader,
      final Set<String> expectedResSet,
      final long timeoutSeconds,
      final String dataBaseName,
      final Consumer<String> handleFailure) {
    try (Connection connection = env.getConnection(BaseEnv.TABLE_SQL_DIALECT);
        Statement statement = connection.createStatement()) {
      // Keep retrying if there are execution failures
      await()
          .pollInSameThread()
          .pollDelay(1L, TimeUnit.SECONDS)
          .pollInterval(1L, TimeUnit.SECONDS)
          .atMost(timeoutSeconds, TimeUnit.SECONDS)
          .untilAsserted(
              () -> {
                try {
                  if (dataBaseName != null) {
                    statement.execute("use " + dataBaseName);
                  }
                  if (sql != null && !sql.isEmpty()) {
                    TestUtils.assertResultSetEqual(
                        executeQueryWithRetry(statement, sql), expectedHeader, expectedResSet);
                  }
<<<<<<< HEAD
                } catch (final Exception e) {
                  Assert.fail(e.getMessage());
=======
                } catch (Exception e) {
                  if (handleFailure != null) {
                    handleFailure.accept(e.getMessage());
                  }
                  Assert.fail();
                } catch (Error e) {
                  if (handleFailure != null) {
                    handleFailure.accept(e.getMessage());
                  }
                  throw e;
>>>>>>> 621693f5
                }
              });
    } catch (Exception e) {
      fail(e.getMessage());
    }
  }

  public static void assertDataEventuallyOnEnv(
      BaseEnv env, String sql, Map<String, String> expectedHeaderWithResult) {
    assertDataEventuallyOnEnv(env, sql, expectedHeaderWithResult, 600);
  }

  public static void assertDataEventuallyOnEnv(
      BaseEnv env, String sql, Map<String, String> expectedHeaderWithResult, long timeoutSeconds) {
    try (Connection connection = env.getConnection();
        Statement statement = connection.createStatement()) {
      // Keep retrying if there are execution failures
      await()
          .pollInSameThread()
          .pollDelay(1L, TimeUnit.SECONDS)
          .pollInterval(1L, TimeUnit.SECONDS)
          .atMost(timeoutSeconds, TimeUnit.SECONDS)
          .untilAsserted(
              () -> {
                try {
                  TestUtils.assertSingleResultSetEqual(
                      executeQueryWithRetry(statement, sql), expectedHeaderWithResult);
                } catch (Exception e) {
                  Assert.fail();
                }
              });
    } catch (Exception e) {
      e.printStackTrace();
      fail();
    }
  }

  public static void assertDataAlwaysOnEnv(
      final BaseEnv env,
      final String sql,
      final String expectedHeader,
      final Set<String> expectedResSet) {
    assertDataAlwaysOnEnv(env, sql, expectedHeader, expectedResSet, 10, null);
  }

  public static void assertDataAlwaysOnEnv(
      final BaseEnv env,
      final String sql,
      final String expectedHeader,
      final Set<String> expectedResSet,
      final String database) {
    assertDataAlwaysOnEnv(env, sql, expectedHeader, expectedResSet, 10, database);
  }

  public static void assertDataAlwaysOnEnv(
      BaseEnv env,
      String sql,
      String expectedHeader,
      Set<String> expectedResSet,
<<<<<<< HEAD
      long consistentSeconds,
      final String database) {
    try (Connection connection =
            env.getConnection(
                Objects.isNull(database) ? BaseEnv.TREE_SQL_DIALECT : BaseEnv.TABLE_SQL_DIALECT);
=======
      Consumer<String> handleFailure) {
    assertDataAlwaysOnEnv(env, sql, expectedHeader, expectedResSet, 10, handleFailure);
  }

  public static void assertDataAlwaysOnEnv(
      BaseEnv env,
      String sql,
      String expectedHeader,
      Set<String> expectedResSet,
      long consistentSeconds) {
    try (Connection connection = env.getConnection();
>>>>>>> 621693f5
        Statement statement = connection.createStatement()) {
      // Keep retrying if there are execution failures
      await()
          .pollInSameThread()
          .pollDelay(1L, TimeUnit.SECONDS)
          .pollInterval(1L, TimeUnit.SECONDS)
          .atMost(consistentSeconds, TimeUnit.SECONDS)
          .failFast(
              () -> {
                try {
                  if (Objects.nonNull(database)) {
                    statement.execute("use " + database);
                  }
                  TestUtils.assertResultSetEqual(
                      executeQueryWithRetry(statement, sql), expectedHeader, expectedResSet);
                } catch (Exception e) {
                  Assert.fail();
                }
              });
    } catch (Exception e) {
      e.printStackTrace();
      fail();
    }
  }

  public static void assertDataAlwaysOnEnv(
      BaseEnv env,
      String sql,
      String expectedHeader,
      Set<String> expectedResSet,
      long consistentSeconds,
      Consumer<String> handleFailure) {
    try (Connection connection = env.getConnection();
        Statement statement = connection.createStatement()) {
      // Keep retrying if there are execution failures
      await()
          .pollInSameThread()
          .pollDelay(1L, TimeUnit.SECONDS)
          .pollInterval(1L, TimeUnit.SECONDS)
          .atMost(consistentSeconds, TimeUnit.SECONDS)
          .failFast(
              () -> {
                try {
                  TestUtils.assertResultSetEqual(
                      executeQueryWithRetry(statement, sql), expectedHeader, expectedResSet);
                } catch (Exception e) {
                  if (handleFailure != null) {
                    handleFailure.accept(e.getMessage());
                  }
                  Assert.fail();
                } catch (Error e) {
                  if (handleFailure != null) {
                    handleFailure.accept(e.getMessage());
                  }
                  throw e;
                }
              });
    } catch (Exception e) {
      e.printStackTrace();
      fail();
    }
  }

  public static void restartDataNodes() {
    EnvFactory.getEnv().shutdownAllDataNodes();
    EnvFactory.getEnv().startAllDataNodes();
    long waitStartMS = System.currentTimeMillis();
    long maxWaitMS = 60_000L;
    long retryIntervalMS = 1000;
    while (true) {
      try (Connection connection = EnvFactory.getEnv().getConnection()) {
        break;
      } catch (Exception e) {
        try {
          Thread.sleep(retryIntervalMS);
        } catch (InterruptedException ex) {
          break;
        }
      }
      long waited = System.currentTimeMillis() - waitStartMS;
      if (waited > maxWaitMS) {
        fail("Timeout while waiting for datanodes restart");
      }
    }
  }
}<|MERGE_RESOLUTION|>--- conflicted
+++ resolved
@@ -1086,10 +1086,6 @@
       final String sql,
       final String expectedHeader,
       final Set<String> expectedResSet,
-<<<<<<< HEAD
-      final String dataBaseName) {
-    assertDataEventuallyOnEnv(env, sql, expectedHeader, expectedResSet, 600, dataBaseName);
-=======
       final long timeoutSeconds,
       final Consumer<String> handleFailure) {
     try (Connection connection = env.getConnection();
@@ -1121,7 +1117,6 @@
       e.printStackTrace();
       fail();
     }
->>>>>>> 621693f5
   }
 
   public static void assertDataEventuallyOnEnv(
@@ -1170,10 +1165,6 @@
                     TestUtils.assertResultSetEqual(
                         executeQueryWithRetry(statement, sql), expectedHeader, expectedResSet);
                   }
-<<<<<<< HEAD
-                } catch (final Exception e) {
-                  Assert.fail(e.getMessage());
-=======
                 } catch (Exception e) {
                   if (handleFailure != null) {
                     handleFailure.accept(e.getMessage());
@@ -1184,7 +1175,6 @@
                     handleFailure.accept(e.getMessage());
                   }
                   throw e;
->>>>>>> 621693f5
                 }
               });
     } catch (Exception e) {
@@ -1244,25 +1234,20 @@
       String sql,
       String expectedHeader,
       Set<String> expectedResSet,
-<<<<<<< HEAD
+      Consumer<String> handleFailure) {
+    assertDataAlwaysOnEnv(env, sql, expectedHeader, expectedResSet, 10, handleFailure);
+  }
+
+  public static void assertDataAlwaysOnEnv(
+      BaseEnv env,
+      String sql,
+      String expectedHeader,
+      Set<String> expectedResSet,
       long consistentSeconds,
       final String database) {
     try (Connection connection =
             env.getConnection(
                 Objects.isNull(database) ? BaseEnv.TREE_SQL_DIALECT : BaseEnv.TABLE_SQL_DIALECT);
-=======
-      Consumer<String> handleFailure) {
-    assertDataAlwaysOnEnv(env, sql, expectedHeader, expectedResSet, 10, handleFailure);
-  }
-
-  public static void assertDataAlwaysOnEnv(
-      BaseEnv env,
-      String sql,
-      String expectedHeader,
-      Set<String> expectedResSet,
-      long consistentSeconds) {
-    try (Connection connection = env.getConnection();
->>>>>>> 621693f5
         Statement statement = connection.createStatement()) {
       // Keep retrying if there are execution failures
       await()
