/*
 * Licensed to the Apache Software Foundation (ASF) under one
 * or more contributor license agreements.  See the NOTICE file
 * distributed with this work for additional information
 * regarding copyright ownership.  The ASF licenses this file
 * to you under the Apache License, Version 2.0 (the
 * "License"); you may not use this file except in compliance
 * with the License.  You may obtain a copy of the License at
 *
 *     http://www.apache.org/licenses/LICENSE-2.0
 *
 * Unless required by applicable law or agreed to in writing,
 * software distributed under the License is distributed on an
 * "AS IS" BASIS, WITHOUT WARRANTIES OR CONDITIONS OF ANY
 * KIND, either express or implied.  See the License for the
 * specific language governing permissions and limitations
 * under the License.
 */

package org.apache.iotdb.db.it.utils;

import org.apache.iotdb.commons.auth.entity.PrivilegeType;
import org.apache.iotdb.isession.SessionConfig;
import org.apache.iotdb.isession.SessionDataSet;
import org.apache.iotdb.it.env.EnvFactory;
import org.apache.iotdb.it.env.cluster.env.AbstractEnv;
import org.apache.iotdb.it.env.cluster.node.DataNodeWrapper;
import org.apache.iotdb.itbase.env.BaseEnv;
import org.apache.iotdb.rpc.IoTDBConnectionException;
import org.apache.iotdb.rpc.RpcUtils;
import org.apache.iotdb.rpc.StatementExecutionException;

import org.apache.tsfile.read.common.RowRecord;
import org.junit.Assert;
import org.slf4j.Logger;
import org.slf4j.LoggerFactory;

import java.sql.Connection;
import java.sql.ResultSet;
import java.sql.ResultSetMetaData;
import java.sql.SQLException;
import java.sql.Statement;
import java.text.DateFormat;
import java.time.ZoneId;
import java.time.ZoneOffset;
import java.util.Collections;
import java.util.HashMap;
import java.util.HashSet;
import java.util.List;
import java.util.Map;
import java.util.Set;
import java.util.TreeMap;
import java.util.concurrent.TimeUnit;

import static org.apache.iotdb.itbase.constant.TestConstant.DELTA;
import static org.apache.iotdb.itbase.constant.TestConstant.NULL;
import static org.apache.iotdb.itbase.constant.TestConstant.TIMESTAMP_STR;
import static org.awaitility.Awaitility.await;
import static org.junit.Assert.assertArrayEquals;
import static org.junit.Assert.assertEquals;
import static org.junit.Assert.assertFalse;
import static org.junit.Assert.assertTrue;
import static org.junit.Assert.fail;

public class TestUtils {

  private static final Logger LOGGER = LoggerFactory.getLogger(TestUtils.class);

<<<<<<< HEAD
  private static final ZoneId DEFAULT_ZONE_ID = ZoneId.ofOffset("UTC", ZoneOffset.of("Z"));

  private static final String TIME_PRECISION_IN_MS = "ms";

  public static String defaultFormatDataTime(long time) {
    return RpcUtils.formatDatetime(
        RpcUtils.DEFAULT_TIME_FORMAT, TIME_PRECISION_IN_MS, time, DEFAULT_ZONE_ID);
  }
=======
  public static final ZoneId DEFAULT_ZONE_ID = ZoneId.ofOffset("UTC", ZoneOffset.of("Z"));

  public static final String TIME_PRECISION_IN_MS = "ms";

  public static final String TIME_PRECISION_IN_US = "us";

  public static final String TIME_PRECISION_IN_NS = "ns";
>>>>>>> c8e9886a

  public static void prepareData(String[] sqls) {
    try (Connection connection = EnvFactory.getEnv().getConnection();
        Statement statement = connection.createStatement()) {
      for (String sql : sqls) {
        statement.addBatch(sql);
      }
      statement.executeBatch();
    } catch (SQLException e) {
      e.printStackTrace();
      fail(e.getMessage());
    }
  }

  public static void prepareData(List<String> sqls) {
    try (Connection connection = EnvFactory.getEnv().getConnection();
        Statement statement = connection.createStatement()) {
      for (String sql : sqls) {
        statement.addBatch(sql);
      }
      statement.executeBatch();
    } catch (SQLException e) {
      e.printStackTrace();
      fail(e.getMessage());
    }
  }

  public static void prepareTableData(String[] sqls) {
    try (Connection connection = EnvFactory.getEnv().getConnection(BaseEnv.TABLE_SQL_DIALECT);
        Statement statement = connection.createStatement()) {
      for (String sql : sqls) {
        statement.addBatch(sql);
      }
      statement.executeBatch();
    } catch (SQLException e) {
      e.printStackTrace();
      fail(e.getMessage());
    }
  }

  public static void prepareTableData(List<String> sqls) {
    try (Connection connection = EnvFactory.getEnv().getConnection(BaseEnv.TABLE_SQL_DIALECT);
        Statement statement = connection.createStatement()) {
      for (String sql : sqls) {
        statement.addBatch(sql);
      }
      statement.executeBatch();
    } catch (SQLException e) {
      e.printStackTrace();
      fail(e.getMessage());
    }
  }

  public static void resultSetEqualTest(String sql, double[][] retArray, String[] columnNames) {
    try (Connection connection = EnvFactory.getEnv().getConnection();
        Statement statement = connection.createStatement()) {

      try (ResultSet resultSet = statement.executeQuery(sql)) {
        ResultSetMetaData resultSetMetaData = resultSet.getMetaData();
        Map<String, Integer> map = new HashMap<>();
        for (int i = 1; i <= resultSetMetaData.getColumnCount(); i++) {
          map.put(resultSetMetaData.getColumnName(i), i);
        }
        // if result has more than one rows, "Time" is included in columnNames
        assertEquals(
            retArray.length > 1 ? columnNames.length + 1 : columnNames.length,
            resultSetMetaData.getColumnCount());
        int cnt = 0;
        while (resultSet.next()) {
          double[] ans = new double[columnNames.length];
          // No need to add time column for aggregation query
          for (int i = 0; i < columnNames.length; i++) {
            String columnName = columnNames[i];
            int index = map.get(columnName);
            String result = resultSet.getString(index);
            ans[i] = result == null ? NULL : Double.parseDouble(result);
          }
          assertArrayEquals(retArray[cnt], ans, DELTA);
          cnt++;
        }
        assertEquals(retArray.length, cnt);
      }
    } catch (SQLException e) {
      e.printStackTrace();
      fail(e.getMessage());
    }
  }

  public static void resultSetEqualTest(
      String sql, String expectedHeader, Set<String> expectedRetSet) {
    try (Connection connection = EnvFactory.getEnv().getConnection();
        Statement statement = connection.createStatement()) {
      try (ResultSet resultSet = statement.executeQuery(sql)) {
        assertResultSetEqual(resultSet, expectedHeader, expectedRetSet);
      }
    } catch (SQLException e) {
      e.printStackTrace();
      fail(e.getMessage());
    }
  }

  public static void resultSetEqualTest(
      String sql,
      String expectedHeader,
      String[] expectedRetArray,
      DateFormat df,
      String userName,
      String password,
      TimeUnit currPrecision) {
    try (Connection connection = EnvFactory.getEnv().getConnection(userName, password);
        Statement statement = connection.createStatement()) {
      connection.setClientInfo("time_zone", "+00:00");
      try (ResultSet resultSet = statement.executeQuery(sql)) {
        assertResultSetEqual(resultSet, expectedHeader, expectedRetArray, df, currPrecision);
      }
    } catch (SQLException e) {
      e.printStackTrace();
      fail(e.getMessage());
    }
  }

  public static void resultSetEqualTest(
      String sql, String expectedHeader, String[] expectedRetArray) {
    resultSetEqualTest(
        sql,
        expectedHeader,
        expectedRetArray,
        null,
        SessionConfig.DEFAULT_USER,
        SessionConfig.DEFAULT_PASSWORD,
        TimeUnit.MILLISECONDS);
  }

  public static void resultSetEqualTest(
      String sql, String[] expectedHeader, String[] expectedRetArray) {
    resultSetEqualTest(sql, expectedHeader, expectedRetArray, null);
  }

  public static void tableResultSetEqualTest(
      String sql, String[] expectedHeader, String[] expectedRetArray, String database) {
    tableResultSetEqualTest(
        sql,
        expectedHeader,
        expectedRetArray,
        SessionConfig.DEFAULT_USER,
        SessionConfig.DEFAULT_PASSWORD,
        database);
  }

  public static void tableResultSetEqualTest(
      String sql,
      String[] expectedHeader,
      String[] expectedRetArray,
      String userName,
      String password,
      String database) {
    try (Connection connection =
        EnvFactory.getEnv().getConnection(userName, password, BaseEnv.TABLE_SQL_DIALECT)) {
      connection.setClientInfo("time_zone", "+00:00");
      try (Statement statement = connection.createStatement()) {
        statement.execute("use " + database);
        try (ResultSet resultSet = statement.executeQuery(sql)) {
          ResultSetMetaData resultSetMetaData = resultSet.getMetaData();
          for (int i = 1; i <= resultSetMetaData.getColumnCount(); i++) {
            assertEquals(expectedHeader[i - 1], resultSetMetaData.getColumnName(i));
          }
          assertEquals(expectedHeader.length, resultSetMetaData.getColumnCount());

          int cnt = 0;
          while (resultSet.next()) {
            StringBuilder builder = new StringBuilder();

            for (int i = 1; i <= expectedHeader.length; i++) {
              builder.append(resultSet.getString(i)).append(",");
            }
            assertEquals(expectedRetArray[cnt], builder.toString());
            cnt++;
          }
          assertEquals(expectedRetArray.length, cnt);
        }
      }
    } catch (SQLException e) {
      e.printStackTrace();
      fail(e.getMessage());
    }
  }

  public static void tableAssertTestFail(String sql, String errMsg, String databaseName) {
    tableAssertTestFail(
        sql, errMsg, SessionConfig.DEFAULT_USER, SessionConfig.DEFAULT_PASSWORD, databaseName);
  }

  public static void tableAssertTestFail(
      String sql, String errMsg, String userName, String password, String databaseName) {
    try (Connection connection =
            EnvFactory.getEnv().getConnection(userName, password, BaseEnv.TABLE_SQL_DIALECT);
        Statement statement = connection.createStatement()) {
      statement.execute("use " + databaseName);
      statement.executeQuery(sql);
      fail("No exception!");
    } catch (SQLException e) {
      Assert.assertEquals(errMsg, e.getMessage());
    }
  }

  public static void tableAssertTestFail(String sql, String errMsg, String database) {
    tableAssertTestFail(
        sql, errMsg, SessionConfig.DEFAULT_USER, SessionConfig.DEFAULT_PASSWORD, database);
  }

  public static void tableAssertTestFail(
      String sql, String errMsg, String userName, String password, String database) {
    try (Connection connection =
            EnvFactory.getEnv().getConnection(userName, password, BaseEnv.TABLE_SQL_DIALECT);
        Statement statement = connection.createStatement()) {
      statement.execute("USE " + database);
      statement.executeQuery(sql);
      fail("No exception!");
    } catch (SQLException e) {
      Assert.assertTrue(e.getMessage().contains(errMsg));
    }
  }

  public static void resultSetEqualTest(
      String sql,
      String[] expectedHeader,
      String[] expectedRetArray,
      String userName,
      String password) {
    resultSetEqualTest(sql, expectedHeader, expectedRetArray, null, userName, password);
  }

  public static void resultSetEqualTest(
      String sql, String[] expectedHeader, String[] expectedRetArray, DateFormat df) {
    StringBuilder header = new StringBuilder();
    for (String s : expectedHeader) {
      header.append(s).append(",");
    }
    resultSetEqualTest(
        sql,
        header.toString(),
        expectedRetArray,
        df,
        SessionConfig.DEFAULT_USER,
        SessionConfig.DEFAULT_PASSWORD,
        TimeUnit.MILLISECONDS);
  }

  public static void resultSetEqualTest(
      String sql,
      String[] expectedHeader,
      String[] expectedRetArray,
      DateFormat df,
      TimeUnit currPrecision) {
    StringBuilder header = new StringBuilder();
    for (String s : expectedHeader) {
      header.append(s).append(",");
    }
    resultSetEqualTest(
        sql,
        header.toString(),
        expectedRetArray,
        df,
        SessionConfig.DEFAULT_USER,
        SessionConfig.DEFAULT_PASSWORD,
        currPrecision);
  }

  public static void resultSetEqualTest(
      String sql,
      String[] expectedHeader,
      String[] expectedRetArray,
      DateFormat df,
      String userName,
      String password) {
    StringBuilder header = new StringBuilder();
    for (String s : expectedHeader) {
      header.append(s).append(",");
    }
    resultSetEqualTest(
        sql, header.toString(), expectedRetArray, df, userName, password, TimeUnit.MILLISECONDS);
  }

  public static void resultSetEqualWithDescOrderTest(
      String sql, String[] expectedHeader, String[] expectedRetArray) {
    try (Connection connection = EnvFactory.getEnv().getConnection();
        Statement statement = connection.createStatement()) {

      int cnt;
      try (ResultSet resultSet = statement.executeQuery(sql)) {
        ResultSetMetaData resultSetMetaData = resultSet.getMetaData();
        for (int i = 1; i <= resultSetMetaData.getColumnCount(); i++) {
          assertEquals(expectedHeader[i - 1], resultSetMetaData.getColumnName(i));
        }

        cnt = 0;
        while (resultSet.next()) {
          StringBuilder builder = new StringBuilder();
          for (int i = 1; i <= resultSetMetaData.getColumnCount(); i++) {
            builder.append(resultSet.getString(expectedHeader[i - 1])).append(",");
          }
          assertEquals(expectedRetArray[cnt], builder.toString());
          cnt++;
        }
        Assert.assertEquals(expectedRetArray.length, cnt);
      }

      try (ResultSet resultSet = statement.executeQuery(sql + " order by time desc")) {
        ResultSetMetaData resultSetMetaData = resultSet.getMetaData();
        for (int i = 1; i <= resultSetMetaData.getColumnCount(); i++) {
          assertEquals(expectedHeader[i - 1], resultSetMetaData.getColumnName(i));
        }

        cnt = expectedRetArray.length;
        while (resultSet.next()) {
          StringBuilder builder = new StringBuilder();
          for (int i = 1; i <= resultSetMetaData.getColumnCount(); i++) {
            builder.append(resultSet.getString(expectedHeader[i - 1])).append(",");
          }
          assertEquals(expectedRetArray[cnt - 1], builder.toString());
          cnt--;
        }
        Assert.assertEquals(0, cnt);
      }
    } catch (SQLException e) {
      e.printStackTrace();
      fail(e.getMessage());
    }
  }

  public static void assertTestFail(String sql, String errMsg) {
    assertTestFail(sql, errMsg, SessionConfig.DEFAULT_USER, SessionConfig.DEFAULT_PASSWORD);
  }

  public static void assertTestFail(String sql, String errMsg, String userName, String password) {
    assertTestFail(EnvFactory.getEnv(), sql, errMsg, userName, password);
  }

  public static void assertTestFail(
      BaseEnv env, String sql, String errMsg, String userName, String password) {
    try (Connection connection = env.getConnection(userName, password);
        Statement statement = connection.createStatement()) {
      statement.executeQuery(sql);
      fail("No exception!");
    } catch (SQLException e) {
      Assert.assertTrue(e.getMessage(), e.getMessage().contains(errMsg));
    }
  }

  public static void assertNonQueryTestFail(String sql, String errMsg) {
    assertNonQueryTestFail(sql, errMsg, SessionConfig.DEFAULT_USER, SessionConfig.DEFAULT_PASSWORD);
  }

  public static void assertNonQueryTestFail(
      String sql, String errMsg, String userName, String password) {
    assertNonQueryTestFail(EnvFactory.getEnv(), sql, errMsg, userName, password);
  }

  public static void assertNonQueryTestFail(
      BaseEnv env, String sql, String errMsg, String userName, String password) {
    try (Connection connection = env.getConnection(userName, password);
        Statement statement = connection.createStatement()) {
      statement.execute(sql);
      fail("No exception!");
    } catch (SQLException e) {
      Assert.assertTrue(e.getMessage(), e.getMessage().contains(errMsg));
    }
  }

  public static void assertResultSetEqual(
      ResultSet actualResultSet, String expectedHeader, String[] expectedRetArray) {
    assertResultSetEqual(
        actualResultSet, expectedHeader, expectedRetArray, null, TimeUnit.MILLISECONDS);
  }

  public static void assertResultSetEqual(
      ResultSet actualResultSet, String expectedHeader, Set<String> expectedRetSet) {
    try {
      ResultSetMetaData resultSetMetaData = actualResultSet.getMetaData();
      StringBuilder header = new StringBuilder();
      for (int i = 1; i <= resultSetMetaData.getColumnCount(); i++) {
        header.append(resultSetMetaData.getColumnName(i)).append(",");
      }
      assertEquals(expectedHeader, header.toString());

      Set<String> actualRetSet = new HashSet<>();

      while (actualResultSet.next()) {
        StringBuilder builder = new StringBuilder();
        for (int i = 1; i <= resultSetMetaData.getColumnCount(); i++) {
          builder.append(actualResultSet.getString(i)).append(",");
        }
        actualRetSet.add(builder.toString());
      }
      assertEquals(expectedRetSet, actualRetSet);
    } catch (Exception e) {
      e.printStackTrace();
      Assert.fail(String.valueOf(e));
    }
  }

  public static void assertSingleResultSetEqual(
      ResultSet actualResultSet, Map<String, String> expectedHeaderWithResult) {
    try {
      ResultSetMetaData resultSetMetaData = actualResultSet.getMetaData();
      assertTrue(actualResultSet.next());
      Map<String, String> actualHeaderWithResult = new HashMap<>();
      for (int i = 1; i <= resultSetMetaData.getColumnCount(); i++) {
        actualHeaderWithResult.put(
            resultSetMetaData.getColumnName(i), actualResultSet.getString(i));
      }
      String expected = new TreeMap<>(expectedHeaderWithResult).toString();
      String actual = new TreeMap<>(actualHeaderWithResult).toString();
      LOGGER.info("[AssertSingleResultSetEqual] expected {}, actual {}", expected, actual);
      assertEquals(expected, actual);
      assertFalse(actualResultSet.next());
    } catch (Exception e) {
      e.printStackTrace();
      Assert.fail(String.valueOf(e));
    }
  }

  public static void assertResultSetEqual(
      ResultSet actualResultSet,
      String expectedHeader,
      String[] expectedRetArray,
      DateFormat df,
      TimeUnit currPrecision) {
    try {
      ResultSetMetaData resultSetMetaData = actualResultSet.getMetaData();
      StringBuilder header = new StringBuilder();
      for (int i = 1; i <= resultSetMetaData.getColumnCount(); i++) {
        header.append(resultSetMetaData.getColumnName(i)).append(",");
      }
      assertEquals(expectedHeader, header.toString());

      int cnt = 0;
      while (actualResultSet.next()) {
        StringBuilder builder = new StringBuilder();
        if (df != null) {
          builder
              .append(
                  df.format(
                      TimeUnit.MILLISECONDS.convert(
                          Long.parseLong(actualResultSet.getString(1)), currPrecision)))
              .append(",");
        } else {
          builder.append(actualResultSet.getString(1)).append(",");
        }
        for (int i = 2; i <= resultSetMetaData.getColumnCount(); i++) {
          builder.append(actualResultSet.getString(i)).append(",");
        }
        assertEquals(expectedRetArray[cnt], builder.toString());
        cnt++;
      }
      assertEquals(expectedRetArray.length, cnt);
    } catch (Exception e) {
      e.printStackTrace();
      Assert.fail(String.valueOf(e));
    }
  }

  public static void executeNonQuery(String sql) {
    executeNonQuery(sql, SessionConfig.DEFAULT_USER, SessionConfig.DEFAULT_PASSWORD);
  }

  public static void executeNonQuery(String sql, String userName, String password) {
    try (Connection connection = EnvFactory.getEnv().getConnection(userName, password);
        Statement statement = connection.createStatement()) {
      statement.execute(sql);
    } catch (SQLException e) {
      e.printStackTrace();
      fail(e.getMessage());
    }
  }

  public static void executeNonQueryWithRetry(BaseEnv env, String sql) {
    for (int retryCountLeft = 10; retryCountLeft >= 0; retryCountLeft--) {
      try (Connection connection = env.getConnection();
          Statement statement = connection.createStatement()) {
        statement.execute(sql);
        break;
      } catch (SQLException e) {
        if (retryCountLeft > 0) {
          try {
            Thread.sleep(10000);
          } catch (InterruptedException ignored) {
          }
        } else {
          e.printStackTrace();
          fail(e.getMessage());
        }
      }
    }
  }

  public static boolean tryExecuteNonQueryWithRetry(BaseEnv env, String sql) {
    return tryExecuteNonQueryWithRetry(
        env, sql, SessionConfig.DEFAULT_USER, SessionConfig.DEFAULT_PASSWORD);
  }

  public static boolean tryExecuteNonQueryWithRetry(
      BaseEnv env, String sql, String userName, String password) {
    return tryExecuteNonQueriesWithRetry(env, Collections.singletonList(sql), userName, password);
  }

  public static boolean tryExecuteNonQueriesWithRetry(BaseEnv env, List<String> sqlList) {
    return tryExecuteNonQueriesWithRetry(
        env, sqlList, SessionConfig.DEFAULT_USER, SessionConfig.DEFAULT_PASSWORD);
  }

  // This method will not throw failure given that a failure is encountered.
  // Instead, it returns a flag to indicate the result of the execution.
  public static boolean tryExecuteNonQueriesWithRetry(
      BaseEnv env, List<String> sqlList, String userName, String password) {
    int lastIndex = 0;
    for (int retryCountLeft = 10; retryCountLeft >= 0; retryCountLeft--) {
      try (Connection connection = env.getConnection(userName, password);
          Statement statement = connection.createStatement()) {
        for (int i = lastIndex; i < sqlList.size(); ++i) {
          lastIndex = i;
          statement.execute(sqlList.get(i));
        }
        return true;
      } catch (SQLException e) {
        if (retryCountLeft > 0) {
          try {
            Thread.sleep(10000);
          } catch (InterruptedException ignored) {
          }
        } else {
          e.printStackTrace();
          return false;
        }
      }
    }
    return false;
  }

  public static void executeNonQueryOnSpecifiedDataNodeWithRetry(
      BaseEnv env, DataNodeWrapper wrapper, String sql) {
    for (int retryCountLeft = 10; retryCountLeft >= 0; retryCountLeft--) {
      try (Connection connection = env.getWriteOnlyConnectionWithSpecifiedDataNode(wrapper);
          Statement statement = connection.createStatement()) {
        statement.execute(sql);
        break;
      } catch (SQLException e) {
        if (retryCountLeft > 0) {
          try {
            Thread.sleep(10000);
          } catch (InterruptedException ignored) {
          }
        } else {
          e.printStackTrace();
          fail(e.getMessage());
        }
      }
    }
  }

  // This method will not throw failure given that a failure is encountered.
  // Instead, it returns a flag to indicate the result of the execution.
  public static boolean tryExecuteNonQueryOnSpecifiedDataNodeWithRetry(
      BaseEnv env, DataNodeWrapper wrapper, String sql) {
    return tryExecuteNonQueriesOnSpecifiedDataNodeWithRetry(
        env, wrapper, Collections.singletonList(sql));
  }

  public static boolean tryExecuteNonQueriesOnSpecifiedDataNodeWithRetry(
      BaseEnv env, DataNodeWrapper wrapper, List<String> sqlList) {
    int lastIndex = 0;
    for (int retryCountLeft = 10; retryCountLeft >= 0; retryCountLeft--) {
      try (Connection connection = env.getWriteOnlyConnectionWithSpecifiedDataNode(wrapper);
          Statement statement = connection.createStatement()) {
        for (int i = lastIndex; i < sqlList.size(); ++i) {
          statement.execute(sqlList.get(i));
          lastIndex = i;
        }
        return true;
      } catch (SQLException e) {
        if (retryCountLeft > 0) {
          try {
            Thread.sleep(10000);
          } catch (InterruptedException ignored) {
          }
        } else {
          e.printStackTrace();
          return false;
        }
      }
    }
    return false;
  }

  public static void executeQuery(String sql) {
    executeQuery(sql, SessionConfig.DEFAULT_USER, SessionConfig.DEFAULT_PASSWORD);
  }

  public static void executeQuery(String sql, String userName, String password) {
    try (Connection connection = EnvFactory.getEnv().getConnection(userName, password);
        Statement statement = connection.createStatement()) {
      statement.executeQuery(sql);
    } catch (SQLException e) {
      e.printStackTrace();
      fail(e.getMessage());
    }
  }

  public static void executeQueryWithRetry(
      BaseEnv env, String sql, String userName, String password) {
    try (Connection connection = env.getConnection(userName, password);
        Statement statement = connection.createStatement()) {
      for (int retryCountLeft = 10; retryCountLeft >= 0; retryCountLeft--) {
        try {
          statement.executeQuery(sql);
        } catch (SQLException e) {
          if (retryCountLeft > 0) {
            try {
              Thread.sleep(10000);
            } catch (InterruptedException ignored) {
            }
          } else {
            e.printStackTrace();
            fail(e.getMessage());
          }
        }
      }
    } catch (SQLException e) {
      e.printStackTrace();
      fail(e.getMessage());
    }
  }

  public static ResultSet executeQueryWithRetry(Statement statement, String sql) {
    for (int retryCountLeft = 10; retryCountLeft >= 0; retryCountLeft--) {
      try {
        return statement.executeQuery(sql);
      } catch (SQLException e) {
        if (retryCountLeft > 0) {
          try {
            Thread.sleep(10000);
          } catch (InterruptedException ignored) {
          }
        } else {
          e.printStackTrace();
          fail(e.getMessage());
        }
      }
    }
    return null;
  }

  public static void assertResultSetEqual(
      SessionDataSet actualResultSet,
      List<String> expectedColumnNames,
      String[] expectedRetArray,
      boolean ignoreTimeStamp) {
    try {
      List<String> actualColumnNames = actualResultSet.getColumnNames();
      if (ignoreTimeStamp) {
        assertEquals(expectedColumnNames, actualColumnNames);
      } else {
        assertEquals(TIMESTAMP_STR, actualColumnNames.get(0));
        assertEquals(expectedColumnNames, actualColumnNames.subList(1, actualColumnNames.size()));
      }

      int count = 0;
      while (actualResultSet.hasNext()) {
        RowRecord rowRecord = actualResultSet.next();
        assertEquals(expectedRetArray[count++], rowRecord.toString().replace('\t', ','));
      }
      assertEquals(expectedRetArray.length, count);
    } catch (IoTDBConnectionException | StatementExecutionException e) {
      e.printStackTrace();
      fail(e.getMessage());
    }
  }

  public static void createUser(String userName, String password) {
    createUser(EnvFactory.getEnv(), userName, password);
  }

  public static void createUser(BaseEnv env, String userName, String password) {
    try (Connection connection = env.getConnection();
        Statement statement = connection.createStatement()) {
      statement.execute(String.format("create user %s '%s'", userName, password));
    } catch (SQLException e) {
      e.printStackTrace();
      fail(e.getMessage());
    }
  }

  public static void grantUserSystemPrivileges(String userName, PrivilegeType privilegeType) {
    grantUserSystemPrivileges(EnvFactory.getEnv(), userName, privilegeType);
  }

  public static void grantUserSystemPrivileges(
      BaseEnv env, String userName, PrivilegeType privilegeType) {
    try (Connection connection = env.getConnection();
        Statement statement = connection.createStatement()) {
      statement.execute(String.format("grant %s on root.** to user %s", privilegeType, userName));
    } catch (SQLException e) {
      e.printStackTrace();
      fail(e.getMessage());
    }
  }

  public static void grantUserSeriesPrivilege(
      String userName, PrivilegeType privilegeType, String path) {
    try (Connection connection = EnvFactory.getEnv().getConnection();
        Statement statement = connection.createStatement()) {
      statement.execute(String.format("grant %s on %s to user %s", privilegeType, path, userName));
    } catch (SQLException e) {
      e.printStackTrace();
      fail(e.getMessage());
    }
  }

  public static void revokeUserSeriesPrivilege(
      String userName, PrivilegeType privilegeType, String path) {
    try (Connection connection = EnvFactory.getEnv().getConnection();
        Statement statement = connection.createStatement()) {
      statement.execute(
          String.format("revoke %s on %s from user %s", privilegeType, path, userName));
    } catch (SQLException e) {
      e.printStackTrace();
      fail(e.getMessage());
    }
  }

  public static void restartCluster(BaseEnv env) {
    env.shutdownAllDataNodes();
    env.shutdownAllConfigNodes();
    env.startAllConfigNodes();
    env.startAllDataNodes();
    ((AbstractEnv) env).checkClusterStatusWithoutUnknown();
  }

  public static void assertDataEventuallyOnEnv(
      BaseEnv env, String sql, String expectedHeader, Set<String> expectedResSet) {
    assertDataEventuallyOnEnv(env, sql, expectedHeader, expectedResSet, 600);
  }

  public static void assertDataEventuallyOnEnv(
      BaseEnv env,
      String sql,
      String expectedHeader,
      Set<String> expectedResSet,
      long timeoutSeconds) {
    try (Connection connection = env.getConnection();
        Statement statement = connection.createStatement()) {
      // Keep retrying if there are execution failures
      await()
          .pollInSameThread()
          .pollDelay(1L, TimeUnit.SECONDS)
          .pollInterval(1L, TimeUnit.SECONDS)
          .atMost(timeoutSeconds, TimeUnit.SECONDS)
          .untilAsserted(
              () -> {
                try {
                  TestUtils.assertResultSetEqual(
                      executeQueryWithRetry(statement, sql), expectedHeader, expectedResSet);
                } catch (Exception e) {
                  Assert.fail();
                }
              });
    } catch (Exception e) {
      e.printStackTrace();
      fail();
    }
  }

  public static void assertDataEventuallyOnEnv(
      BaseEnv env, String sql, Map<String, String> expectedHeaderWithResult) {
    assertDataEventuallyOnEnv(env, sql, expectedHeaderWithResult, 600);
  }

  public static void assertDataEventuallyOnEnv(
      BaseEnv env, String sql, Map<String, String> expectedHeaderWithResult, long timeoutSeconds) {
    try (Connection connection = env.getConnection();
        Statement statement = connection.createStatement()) {
      // Keep retrying if there are execution failures
      await()
          .pollInSameThread()
          .pollDelay(1L, TimeUnit.SECONDS)
          .pollInterval(1L, TimeUnit.SECONDS)
          .atMost(timeoutSeconds, TimeUnit.SECONDS)
          .untilAsserted(
              () -> {
                try {
                  TestUtils.assertSingleResultSetEqual(
                      executeQueryWithRetry(statement, sql), expectedHeaderWithResult);
                } catch (Exception e) {
                  Assert.fail();
                }
              });
    } catch (Exception e) {
      e.printStackTrace();
      fail();
    }
  }

  public static void assertDataAlwaysOnEnv(
      BaseEnv env, String sql, String expectedHeader, Set<String> expectedResSet) {
    assertDataAlwaysOnEnv(env, sql, expectedHeader, expectedResSet, 10);
  }

  public static void assertDataAlwaysOnEnv(
      BaseEnv env,
      String sql,
      String expectedHeader,
      Set<String> expectedResSet,
      long consistentSeconds) {
    try (Connection connection = env.getConnection();
        Statement statement = connection.createStatement()) {
      // Keep retrying if there are execution failures
      await()
          .pollInSameThread()
          .pollDelay(1L, TimeUnit.SECONDS)
          .pollInterval(1L, TimeUnit.SECONDS)
          .atMost(consistentSeconds, TimeUnit.SECONDS)
          .failFast(
              () -> {
                try {
                  TestUtils.assertResultSetEqual(
                      executeQueryWithRetry(statement, sql), expectedHeader, expectedResSet);
                } catch (Exception e) {
                  Assert.fail();
                }
              });
    } catch (Exception e) {
      e.printStackTrace();
      fail();
    }
  }
}<|MERGE_RESOLUTION|>--- conflicted
+++ resolved
@@ -66,24 +66,18 @@
 
   private static final Logger LOGGER = LoggerFactory.getLogger(TestUtils.class);
 
-<<<<<<< HEAD
-  private static final ZoneId DEFAULT_ZONE_ID = ZoneId.ofOffset("UTC", ZoneOffset.of("Z"));
-
-  private static final String TIME_PRECISION_IN_MS = "ms";
+  public static final ZoneId DEFAULT_ZONE_ID = ZoneId.ofOffset("UTC", ZoneOffset.of("Z"));
+
+  public static final String TIME_PRECISION_IN_MS = "ms";
+
+  public static final String TIME_PRECISION_IN_US = "us";
+
+  public static final String TIME_PRECISION_IN_NS = "ns";
 
   public static String defaultFormatDataTime(long time) {
     return RpcUtils.formatDatetime(
         RpcUtils.DEFAULT_TIME_FORMAT, TIME_PRECISION_IN_MS, time, DEFAULT_ZONE_ID);
   }
-=======
-  public static final ZoneId DEFAULT_ZONE_ID = ZoneId.ofOffset("UTC", ZoneOffset.of("Z"));
-
-  public static final String TIME_PRECISION_IN_MS = "ms";
-
-  public static final String TIME_PRECISION_IN_US = "us";
-
-  public static final String TIME_PRECISION_IN_NS = "ns";
->>>>>>> c8e9886a
 
   public static void prepareData(String[] sqls) {
     try (Connection connection = EnvFactory.getEnv().getConnection();
@@ -289,24 +283,6 @@
     }
   }
 
-  public static void tableAssertTestFail(String sql, String errMsg, String database) {
-    tableAssertTestFail(
-        sql, errMsg, SessionConfig.DEFAULT_USER, SessionConfig.DEFAULT_PASSWORD, database);
-  }
-
-  public static void tableAssertTestFail(
-      String sql, String errMsg, String userName, String password, String database) {
-    try (Connection connection =
-            EnvFactory.getEnv().getConnection(userName, password, BaseEnv.TABLE_SQL_DIALECT);
-        Statement statement = connection.createStatement()) {
-      statement.execute("USE " + database);
-      statement.executeQuery(sql);
-      fail("No exception!");
-    } catch (SQLException e) {
-      Assert.assertTrue(e.getMessage().contains(errMsg));
-    }
-  }
-
   public static void resultSetEqualTest(
       String sql,
       String[] expectedHeader,
