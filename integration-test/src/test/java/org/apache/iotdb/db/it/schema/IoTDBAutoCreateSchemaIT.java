--- conflicted
+++ resolved
@@ -45,13 +45,7 @@
  * IoTDB server should be defined as integration test.
  */
 @Category({LocalStandaloneIT.class, ClusterIT.class})
-<<<<<<< HEAD
-public class IoTDBAutoCreateSchemaIT extends AbstractSchemaIT {
-  private Statement statement;
-  private Connection connection;
-=======
-public class IoTDBAutoCreateSchemaIT {
->>>>>>> 61ef21ae
+public class IoTDBAutoCreateSchemaIT extends AbstractSchemaIT{
 
   public IoTDBAutoCreateSchemaIT(SchemaTestMode schemaTestMode) {
     super(schemaTestMode);
