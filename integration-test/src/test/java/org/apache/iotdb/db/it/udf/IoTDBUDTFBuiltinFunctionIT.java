--- conflicted
+++ resolved
@@ -1233,7 +1233,6 @@
   }
 
   @Test
-<<<<<<< HEAD
   public void testMasterRepair() {
     // create time series with master data
     try (Connection connection = EnvFactory.getEnv().getConnection();
@@ -1424,7 +1423,10 @@
       }
     } catch (SQLException throwable) {
       fail(throwable.getMessage());
-=======
+    }
+  }
+
+  @Test
   public void testDeDup() {
     String[] createSQLs =
         new String[] {
@@ -1482,7 +1484,6 @@
           retArray);
     } catch (Exception e) {
       e.printStackTrace();
->>>>>>> d037f1b7
     }
   }
 }