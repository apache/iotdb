/*
 * Licensed to the Apache Software Foundation (ASF) under one
 * or more contributor license agreements.  See the NOTICE file
 * distributed with this work for additional information
 * regarding copyright ownership.  The ASF licenses this file
 * to you under the Apache License, Version 2.0 (the
 * "License"); you may not use this file except in compliance
 * with the License.  You may obtain a copy of the License at
 *
 *     http://www.apache.org/licenses/LICENSE-2.0
 *
 * Unless required by applicable law or agreed to in writing,
 * software distributed under the License is distributed on an
 * "AS IS" BASIS, WITHOUT WARRANTIES OR CONDITIONS OF ANY
 * KIND, either express or implied.  See the License for the
 * specific language governing permissions and limitations
 * under the License.
 */

package org.apache.iotdb.db.it.udf;

import org.apache.iotdb.it.env.EnvFactory;
import org.apache.iotdb.it.framework.IoTDBTestRunner;
import org.apache.iotdb.itbase.category.ClusterIT;
import org.apache.iotdb.itbase.category.LocalStandaloneIT;

import org.junit.AfterClass;
import org.junit.BeforeClass;
import org.junit.Test;
import org.junit.experimental.categories.Category;
import org.junit.runner.RunWith;

import java.sql.Connection;
import java.sql.ResultSet;
import java.sql.SQLException;
import java.sql.Statement;

import static org.apache.iotdb.db.it.utils.TestUtils.resultSetEqualTest;
import static org.apache.iotdb.itbase.constant.TestConstant.TIMESTAMP_STR;
import static org.junit.Assert.assertEquals;
import static org.junit.Assert.assertFalse;
import static org.junit.Assert.assertTrue;
import static org.junit.Assert.fail;

@RunWith(IoTDBTestRunner.class)
@Category({LocalStandaloneIT.class, ClusterIT.class})
public class IoTDBUDTFBuiltinFunctionIT {

  private static final String[] INSERTION_SQLS = {
    "insert into root.sg.d1(time, s1, s2, s3, s4, s5, s6, s7, s8) values (0, 0, 0, 0, 0, true, '0', 0, 0)",
    "insert into root.sg.d1(time, s1, s2, s3, s4, s5, s6, s7) values (2, 1, 1, 1, 1, false, '1', 1)",
    "insert into root.sg.d1(time, s1, s2, s3, s4, s5, s6, s7) values (4, 2, 2, 2, 2, false, '2', 2)",
    "insert into root.sg.d1(time, s1, s2, s3, s4, s5, s6, s8) values (6, 3, 3, 3, 3, true, '3', 3)",
    "insert into root.sg.d1(time, s1, s2, s3, s4, s5, s6, s8) values (8, 4, 4, 4, 4, true, '4', 4)",
  };

  private static final double E = 0.0001;

  @BeforeClass
  public static void setUp() throws Exception {
    EnvFactory.getEnv().initBeforeClass();
    createTimeSeries();
    insertData();
  }

  @AfterClass
  public static void tearDown() throws Exception {
    EnvFactory.getEnv().cleanAfterClass();
  }

  private static void createTimeSeries() {
    try (Connection connection = EnvFactory.getEnv().getConnection();
        Statement statement = connection.createStatement()) {
      statement.execute("SET STORAGE GROUP TO root.sg");
      statement.execute("CREATE TIMESERIES root.sg.d1.s1 with datatype=INT32,encoding=PLAIN");
      statement.execute("CREATE TIMESERIES root.sg.d1.s2 with datatype=INT64,encoding=PLAIN");
      statement.execute("CREATE TIMESERIES root.sg.d1.s3 with datatype=FLOAT,encoding=PLAIN");
      statement.execute("CREATE TIMESERIES root.sg.d1.s4 with datatype=DOUBLE,encoding=PLAIN");
      statement.execute("CREATE TIMESERIES root.sg.d1.s5 with datatype=BOOLEAN,encoding=PLAIN");
      statement.execute("CREATE TIMESERIES root.sg.d1.s6 with datatype=TEXT,encoding=PLAIN");
    } catch (SQLException throwable) {
      fail(throwable.getMessage());
    }
  }

  private static void insertData() {
    try (Connection connection = EnvFactory.getEnv().getConnection();
        Statement statement = connection.createStatement()) {
      for (String dataGenerationSQL : INSERTION_SQLS) {
        statement.execute(dataGenerationSQL);
      }
    } catch (SQLException throwable) {
      fail(throwable.getMessage());
    }
  }

  @Test
  public void testMathFunctions() {
    testMathFunction("sin", Math::sin);
    testMathFunction("cos", Math::cos);
    testMathFunction("tan", Math::tan);
    testMathFunction("asin", Math::asin);
    testMathFunction("acos", Math::acos);
    testMathFunction("atan", Math::atan);
    testMathFunction("sinh", Math::sinh);
    testMathFunction("cosh", Math::cosh);
    testMathFunction("tanh", Math::tanh);
    testMathFunction("degrees", Math::toDegrees);
    testMathFunction("radians", Math::toRadians);
    testMathFunction("abs", Math::abs);
    testMathFunction("sign", Math::signum);
    testMathFunction("ceil", Math::ceil);
    testMathFunction("floor", Math::floor);
    testMathFunction("round", Math::rint);
    testMathFunction("exp", Math::exp);
    testMathFunction("ln", Math::log);
    testMathFunction("log10", Math::log10);
    testMathFunction("sqrt", Math::sqrt);
  }

  private interface MathFunctionProxy {

    double invoke(double x);
  }

  private void testMathFunction(String functionName, MathFunctionProxy functionProxy) {
    try (Connection connection = EnvFactory.getEnv().getConnection();
        Statement statement = connection.createStatement()) {
      ResultSet resultSet =
          statement.executeQuery(
              String.format(
                  "select %s(s1), %s(s2), %s(s3), %s(s4) from root.sg.d1",
                  functionName, functionName, functionName, functionName));

      int columnCount = resultSet.getMetaData().getColumnCount();
      assertEquals(1 + 4, columnCount);

      for (int i = 0; i < INSERTION_SQLS.length; ++i) {
        resultSet.next();
        for (int j = 0; j < 4; ++j) {
          double expected = functionProxy.invoke(i);
          double actual = Double.parseDouble(resultSet.getString(2 + j));
          assertEquals(expected, actual, E);
        }
      }
      resultSet.close();
    } catch (SQLException throwable) {
      fail(throwable.getMessage());
    }
  }

  @Test
  public void testSelectorFunctions() {
    final String TOP_K = "TOP_K";
    final String BOTTOM_K = "BOTTOM_K";
    final String K = "'k'='2'";

    try (Connection connection = EnvFactory.getEnv().getConnection();
        Statement statement = connection.createStatement()) {
      ResultSet resultSet =
          statement.executeQuery(
              String.format(
                  "select %s(s1, %s), %s(s2, %s), %s(s3, %s), %s(s4, %s), %s(s6, %s) from root.sg.d1",
                  TOP_K, K, TOP_K, K, TOP_K, K, TOP_K, K, TOP_K, K));

      int columnCount = resultSet.getMetaData().getColumnCount();
      assertEquals(1 + 5, columnCount);

      for (int i = INSERTION_SQLS.length - 2; i < INSERTION_SQLS.length; ++i) {
        resultSet.next();
        for (int j = 0; j < 5; ++j) {
          assertEquals(i, Double.parseDouble(resultSet.getString(2 + j)), E);
        }
      }
      resultSet.close();
    } catch (SQLException throwable) {
      fail(throwable.getMessage());
    }

    try (Connection connection = EnvFactory.getEnv().getConnection();
        Statement statement = connection.createStatement()) {
      ResultSet resultSet =
          statement.executeQuery(
              String.format(
                  "select %s(s1, %s), %s(s2, %s), %s(s3, %s), %s(s4, %s), %s(s6, %s) from root.sg.d1",
                  BOTTOM_K, K, BOTTOM_K, K, BOTTOM_K, K, BOTTOM_K, K, BOTTOM_K, K));

      int columnCount = resultSet.getMetaData().getColumnCount();
      assertEquals(1 + 5, columnCount);

      for (int i = 0; i < 2; ++i) {
        resultSet.next();
        for (int j = 0; j < 5; ++j) {
          assertEquals(i, Double.parseDouble(resultSet.getString(2 + j)), E);
        }
      }
      resultSet.close();
    } catch (SQLException throwable) {
      fail(throwable.getMessage());
    }
  }

  @Test
  public void testStringProcessingFunctions() {
    try (Connection connection = EnvFactory.getEnv().getConnection();
        Statement statement = connection.createStatement()) {
      ResultSet resultSet =
          statement.executeQuery(
              "select STRING_CONTAINS(s6, 's'='0'), STRING_MATCHES(s6, 'regex'='\\d') from root.sg.d1");

      int columnCount = resultSet.getMetaData().getColumnCount();
      assertEquals(1 + 2, columnCount);

      for (int i = 0; i < INSERTION_SQLS.length; ++i) {
        resultSet.next();
        if (i == 0) {
          assertTrue(Boolean.parseBoolean(resultSet.getString(2)));
        } else {
          assertFalse(Boolean.parseBoolean(resultSet.getString(2)));
        }
        assertTrue(Boolean.parseBoolean(resultSet.getString(2 + 1)));
      }
      resultSet.close();
    } catch (SQLException throwable) {
      fail(throwable.getMessage());
    }
  }

  @Test
  public void testVariationTrendCalculationFunctions() {
    testVariationTrendCalculationFunction("TIME_DIFFERENCE", 2);
    testVariationTrendCalculationFunction("DIFFERENCE", 1);
    testVariationTrendCalculationFunction("NON_NEGATIVE_DIFFERENCE", 1);
    testVariationTrendCalculationFunction("DERIVATIVE", 0.5);
    testVariationTrendCalculationFunction("NON_NEGATIVE_DERIVATIVE", 0.5);
  }

  public void testVariationTrendCalculationFunction(String functionName, double expected) {
    try (Connection connection = EnvFactory.getEnv().getConnection();
        Statement statement = connection.createStatement()) {
      ResultSet resultSet =
          statement.executeQuery(
              String.format(
                  "select %s(s1), %s(s2), %s(s3), %s(s4) from root.sg.d1",
                  functionName, functionName, functionName, functionName));

      int columnCount = resultSet.getMetaData().getColumnCount();
      assertEquals(1 + 4, columnCount);

      for (int i = 0; i < INSERTION_SQLS.length - 1; ++i) {
        resultSet.next();
        for (int j = 0; j < 4; ++j) {
          assertEquals(expected, Double.parseDouble(resultSet.getString(2 + j)), E);
        }
      }
      resultSet.close();
    } catch (SQLException throwable) {
      fail(throwable.getMessage());
    }
  }

  @Test
  public void testConstantTimeSeriesGeneratingFunctions() {
    String[] expected = {
      "0, 0.0, 0.0, 1024, 3.141592653589793, 2.718281828459045, ",
      "2, 1.0, null, 1024, 3.141592653589793, 2.718281828459045, ",
      "4, 2.0, null, 1024, 3.141592653589793, 2.718281828459045, ",
      "6, null, 3.0, null, null, 2.718281828459045, ",
      "8, null, 4.0, null, null, 2.718281828459045, ",
    };

    try (Connection connection = EnvFactory.getEnv().getConnection()) {

      try (Statement statement = connection.createStatement();
          ResultSet resultSet =
              statement.executeQuery(
                  "select s7, s8, const(s7, 'value'='1024', 'type'='INT64'), pi(s7, s7), e(s7, s8, s7, s8) from root.sg.d1")) {
        assertEquals(1 + 5, resultSet.getMetaData().getColumnCount());

        for (int i = 0; i < INSERTION_SQLS.length; ++i) {
          resultSet.next();
          StringBuilder actual = new StringBuilder();
          for (int j = 0; j < 1 + 5; ++j) {
            actual.append(resultSet.getString(1 + j)).append(", ");
          }
          assertEquals(expected[i], actual.toString());
        }

        assertFalse(resultSet.next());
      }

      try (Statement statement = connection.createStatement();
          ResultSet ignored =
              statement.executeQuery("select const(s7, 'value'='1024') from root.sg.d1")) {
        fail();
      } catch (SQLException e) {
        assertTrue(e.getMessage().contains("attribute \"type\" is required but was not provided"));
      }

      try (Statement statement = connection.createStatement();
          ResultSet ignored =
              statement.executeQuery("select const(s8, 'type'='INT64') from root.sg.d1")) {
        fail();
      } catch (SQLException e) {
        assertTrue(e.getMessage().contains("attribute \"value\" is required but was not provided"));
      }

      try (Statement statement = connection.createStatement();
          ResultSet ignored =
              statement.executeQuery(
                  "select const(s8, 'value'='1024', 'type'='long') from root.sg.d1")) {
        fail();
      } catch (SQLException e) {
        assertTrue(e.getMessage().contains("the given value type is not supported"));
      }

      try (Statement statement = connection.createStatement();
          ResultSet ignored =
              statement.executeQuery(
                  "select const(s8, 'value'='1024e', 'type'='INT64') from root.sg.d1")) {
        fail();
      } catch (SQLException e) {
        assertTrue(e.getMessage().contains("java.lang.NumberFormatException"));
      }
    } catch (SQLException throwable) {
      fail(throwable.getMessage());
    }
  }

  @Test
  public void testConversionFunction() {
    String[] expected = {
      "0, 0, 0.0, 1, 0.0, ",
      "2, 1, 1.0, 0, 1.0, ",
      "4, 2, 2.0, 0, 2.0, ",
      "6, 3, 3.0, 1, null, ",
      "8, 4, 4.0, 1, null, ",
    };
    try (Connection connection = EnvFactory.getEnv().getConnection();
        Statement statement = connection.createStatement()) {
      ResultSet resultSet =
          statement.executeQuery(
              "select cast(s1, 'type'='TEXT'), cast(s3, 'type'='FLOAT'), cast(s5, 'type'='INT32'), cast(s7, 'type'='DOUBLE') from root.sg.d1");

      int columnCount = resultSet.getMetaData().getColumnCount();
      assertEquals(5, columnCount);

      for (int i = 0; i < INSERTION_SQLS.length; ++i) {
        resultSet.next();
        StringBuilder actual = new StringBuilder();
        for (int j = 0; j < 1 + 4; ++j) {
          actual.append(resultSet.getString(1 + j)).append(", ");
        }
        assertEquals(expected[i], actual.toString());
      }
      resultSet.close();
    } catch (SQLException throwable) {
      fail(throwable.getMessage());
    }
  }

  @Test
  public void testContinuouslySatisfies() {
    try (Connection connection = EnvFactory.getEnv().getConnection();
        Statement statement = connection.createStatement()) {
      statement.execute("CREATE TIMESERIES root.sg.d2.s1 with datatype=INT32,encoding=PLAIN");
      statement.execute("CREATE TIMESERIES root.sg.d2.s2 with datatype=INT64,encoding=PLAIN");
      statement.execute("CREATE TIMESERIES root.sg.d2.s3 with datatype=FLOAT,encoding=PLAIN");
      statement.execute("CREATE TIMESERIES root.sg.d2.s4 with datatype=DOUBLE,encoding=PLAIN");
      statement.execute("CREATE TIMESERIES root.sg.d2.s5 with datatype=BOOLEAN,encoding=PLAIN");
    } catch (SQLException throwable) {
      fail(throwable.getMessage());
    }

    // create timeseries with only 0,1 values
    String[] ZERO_ONE_SQL = {
      "insert into root.sg.d2(time, s1, s2, s3, s4, s5) values (0, 0, 0, 0, 0, false)",
      "insert into root.sg.d2(time, s1, s2, s3, s4, s5) values (1, 1, 1, 1, 1, true)",
      "insert into root.sg.d2(time, s1, s2, s3, s4, s5) values (2, 1, 1, 1, 1, true)",
      "insert into root.sg.d2(time, s1, s2, s3, s4, s5) values (3, 0, 0, 0, 0, false)",
      "insert into root.sg.d2(time, s1, s2, s3, s4, s5) values (4, 1, 1, 1, 1, true)",
      "insert into root.sg.d2(time, s1, s2, s3, s4, s5) values (5, 0, 0, 0, 0, false)",
      "insert into root.sg.d2(time, s1, s2, s3, s4, s5) values (6, 0, 0, 0, 0, false)",
      "insert into root.sg.d2(time, s1, s2, s3, s4, s5) values (7, 1, 1, 1, 1, true)",
    };

    try (Connection connection = EnvFactory.getEnv().getConnection();
        Statement statement = connection.createStatement()) {
      for (String dataGenerationSQL : ZERO_ONE_SQL) {
        statement.execute(dataGenerationSQL);
      }
    } catch (SQLException throwable) {
      fail(throwable.getMessage());
    }

    // test ZERO_DURATION
    // result should be (0,0),(3,0),(5,1)
    try (Connection connection = EnvFactory.getEnv().getConnection();
        Statement statement = connection.createStatement()) {
      int[] timestamps = {0, 3, 5};
      int[] durations = {0, 0, 1};
      String functionName = "zero_duration";
      ResultSet resultSet =
          statement.executeQuery(
              String.format(
                  "select %s(s1), %s(s2), %s(s3), %s(s4), %s(s5) from root.sg.d2",
                  functionName, functionName, functionName, functionName, functionName));
      int columnCount = resultSet.getMetaData().getColumnCount();
      assertEquals(1 + 5, columnCount);

      for (int i = 0; i < timestamps.length; ++i) {
        resultSet.next();
        long expectedTimestamp = timestamps[i];
        long actualTimestamp = Long.parseLong(resultSet.getString(1));
        assertEquals(expectedTimestamp, actualTimestamp);

        long expectedDuration = durations[i];
        for (int j = 0; j < 5; ++j) {
          long actualDuration = Long.parseLong(resultSet.getString(2 + j));
          assertEquals(expectedDuration, actualDuration);
        }
      }
    } catch (SQLException throwable) {
      fail(throwable.getMessage());
    }

    // test NON_ZERO_DURATION
    // result should be (1,1),(4,0),(7,0)
    try (Connection connection = EnvFactory.getEnv().getConnection();
        Statement statement = connection.createStatement()) {
      String functionName = "non_zero_duration";
      int[] timestamps = {1, 4, 7};
      int[] durations = {1, 0, 0};
      ResultSet resultSet =
          statement.executeQuery(
              String.format(
                  "select %s(s1), %s(s2), %s(s3), %s(s4), %s(s5) from root.sg.d2",
                  functionName, functionName, functionName, functionName, functionName));

      int columnCount = resultSet.getMetaData().getColumnCount();
      assertEquals(1 + 5, columnCount);

      for (int i = 0; i < timestamps.length; ++i) {
        resultSet.next();
        long expectedTimestamp = timestamps[i];
        long actualTimestamp = Long.parseLong(resultSet.getString(1));
        assertEquals(expectedTimestamp, actualTimestamp);

        long expectedDuration = durations[i];
        for (int j = 0; j < 5; ++j) {
          long actualDuration = Long.parseLong(resultSet.getString(2 + j));
          assertEquals(expectedDuration, actualDuration);
        }
      }
    } catch (SQLException throwable) {
      fail(throwable.getMessage());
    }

    // test ZERO_COUNT
    // result should be (0,1),(3,1),(5,2)
    try (Connection connection = EnvFactory.getEnv().getConnection();
        Statement statement = connection.createStatement()) {
      String functionName = "zero_count";
      int[] timestamps = {0, 3, 5};
      int[] durations = {1, 1, 2};
      ResultSet resultSet =
          statement.executeQuery(
              String.format(
                  "select %s(s1), %s(s2), %s(s3), %s(s4), %s(s5) from root.sg.d2",
                  functionName, functionName, functionName, functionName, functionName));
      int columnCount = resultSet.getMetaData().getColumnCount();
      assertEquals(1 + 5, columnCount);

      for (int i = 0; i < timestamps.length; ++i) {
        resultSet.next();
        long expectedTimestamp = timestamps[i];
        long actualTimestamp = Long.parseLong(resultSet.getString(1));
        assertEquals(expectedTimestamp, actualTimestamp);

        long expectedDuration = durations[i];
        for (int j = 0; j < 5; ++j) {
          long actualDuration = Long.parseLong(resultSet.getString(2 + j));
          assertEquals(expectedDuration, actualDuration);
        }
      }
    } catch (SQLException throwable) {
      fail(throwable.getMessage());
    }

    // test NON_ZERO_COUNT
    // result should be (1,2),(4,1),(7,1)
    try (Connection connection = EnvFactory.getEnv().getConnection();
        Statement statement = connection.createStatement()) {
      String functionName = "non_zero_count";
      int[] timestamps = {1, 4, 7};
      int[] durations = {2, 1, 1};
      ResultSet resultSet =
          statement.executeQuery(
              String.format(
                  "select %s(s1), %s(s2), %s(s3), %s(s4), %s(s5) from root.sg.d2",
                  functionName, functionName, functionName, functionName, functionName));
      int columnCount = resultSet.getMetaData().getColumnCount();
      assertEquals(1 + 5, columnCount);

      for (int i = 0; i < timestamps.length; ++i) {
        resultSet.next();
        long expectedTimestamp = timestamps[i];
        long actualTimestamp = Long.parseLong(resultSet.getString(1));
        assertEquals(expectedTimestamp, actualTimestamp);

        long expectedDuration = durations[i];
        for (int j = 0; j < 5; ++j) {
          long actualDuration = Long.parseLong(resultSet.getString(2 + j));
          assertEquals(expectedDuration, actualDuration);
        }
      }
    } catch (SQLException throwable) {
      fail(throwable.getMessage());
    }
  }

  @Test
  public void testOnOffFunction() {
    Double[] thresholds = {Double.MAX_VALUE, -1.0, 0.0, 1.0, Double.MAX_VALUE};
    try (Connection connection = EnvFactory.getEnv().getConnection();
        Statement statement = connection.createStatement()) {
      for (Double threshold : thresholds) {
        ResultSet resultSet =
            statement.executeQuery(
                String.format(
                    "select on_off(s1,'threshold'='%f'), on_off(s2,'threshold'='%f'), on_off(s3,'threshold'='%f'), on_off(s4,'threshold'='%f') from root.sg.d1",
                    threshold, threshold, threshold, threshold));

        int columnCount = resultSet.getMetaData().getColumnCount();
        assertEquals(1 + 4, columnCount);

        for (int i = 0; i < INSERTION_SQLS.length; ++i) {
          resultSet.next();
          for (int j = 0; j < 4; ++j) {
            Boolean expected = i >= threshold;
            Boolean actual = Boolean.parseBoolean(resultSet.getString(2 + j));
            assertEquals(expected, actual);
          }
        }
        resultSet.close();
      }
    } catch (SQLException throwable) {
      fail(throwable.getMessage());
    }
  }

  @Test
  public void testInRange() {
    Double[] lowers = {-1.0, 0.0, 1.5, 2.0, 4.0};
    Double[] uppers = {0.0, 2.0, 4.5, 2.0, 1.0};
    try (Connection connection = EnvFactory.getEnv().getConnection();
        Statement statement = connection.createStatement()) {
      for (int k = 0; k < lowers.length; ++k) {
        Double lower = lowers[k];
        Double upper = uppers[k];
        ResultSet resultSet =
            statement.executeQuery(
                String.format(
                    "select in_range(s1,'upper'='%f','lower'='%f'), in_range(s2,'upper'='%f','lower'='%f'), "
                        + "in_range(s3,'upper'='%f','lower'='%f'), in_range(s4,'upper'='%f','lower'='%f') from root.sg.d1",
                    upper, lower, upper, lower, upper, lower, upper, lower));

        int columnCount = resultSet.getMetaData().getColumnCount();
        assertEquals(1 + 4, columnCount);

        for (int i = 0; i < INSERTION_SQLS.length; ++i) {
          resultSet.next();
          for (int j = 0; j < 4; ++j) {
            Boolean expected = (i >= lower && i <= upper);
            Boolean actual = Boolean.parseBoolean(resultSet.getString(2 + j));
            assertEquals(expected, actual);
          }
        }
        resultSet.close();
      }
    } catch (SQLException e) {
      assertTrue(e.getMessage().contains("Upper can not be smaller than lower."));
    }
  }

  @Test
  public void testEqualBucketSampleForRandom() {
    try (Connection connection = EnvFactory.getEnv().getConnection();
        Statement statement = connection.createStatement()) {
      statement.execute("CREATE TIMESERIES root.sg.d5.s1 with datatype=INT32,encoding=PLAIN");
    } catch (SQLException throwable) {
      fail(throwable.getMessage());
    }
    String[] SQL_FOR_SAMPLE_S1 = new String[100];
    for (int i = 0; i < 100; i++) {
      SQL_FOR_SAMPLE_S1[i] =
          String.format("insert into root.sg.d5(time, s1) values (%d, %d)", i, i);
    }
    try (Connection connection = EnvFactory.getEnv().getConnection();
        Statement statement = connection.createStatement()) {
      for (int i = 0; i < 100; i++) {
        statement.execute(SQL_FOR_SAMPLE_S1[i]);
      }
    } catch (SQLException throwable) {
      fail(throwable.getMessage());
    }

    try (Connection connection = EnvFactory.getEnv().getConnection();
        Statement statement = connection.createStatement()) {
      String functionName = "EQUAL_SIZE_BUCKET_RANDOM_SAMPLE";
      double proportionValue = 0.1;
      ResultSet resultSet =
          statement.executeQuery(
              String.format(
                  "select " + "%s(s1, 'proportion'='%f') from root.sg.d5",
                  functionName, proportionValue));
      int columnCount = resultSet.getMetaData().getColumnCount();
      assertEquals(1 + 1, columnCount);
      int count = 0;
      while (resultSet.next()) {
        count++;
      }
      assertEquals(10, count);
    } catch (Exception e) {
      e.printStackTrace();
    }
  }

  @Test
  public void testEqualBucketSampleForAgg() {
    try (Connection connection = EnvFactory.getEnv().getConnection();
        Statement statement = connection.createStatement()) {
      statement.execute("CREATE TIMESERIES root.sg.d4.s1 with datatype=FLOAT,encoding=PLAIN");
      statement.execute("CREATE TIMESERIES root.sg.d4.s2 with datatype=DOUBLE,encoding=PLAIN");
      statement.execute("CREATE TIMESERIES root.sg.d4.s3 with datatype=INT64,encoding=PLAIN");
      statement.execute("CREATE TIMESERIES root.sg.d4.s4 with datatype=INT32,encoding=PLAIN");
      statement.execute("CREATE TIMESERIES root.sg.d4.s5 with datatype=INT32,encoding=PLAIN");
      statement.execute("CREATE TIMESERIES root.sg.d4.s6 with datatype=DOUBLE,encoding=PLAIN");
    } catch (SQLException throwable) {
      fail(throwable.getMessage());
    }
    String[] SQL_FOR_SAMPLE_S1 = new String[100];
    String[] SQL_FOR_SAMPLE_S2 = new String[100];
    String[] SQL_FOR_SAMPLE_S3 = new String[100];
    String[] SQL_FOR_SAMPLE_S4 = new String[100];
    String[] SQL_FOR_SAMPLE_S5 = new String[100];
    String[] SQL_FOR_SAMPLE_S6 = new String[100];

    for (int i = 0; i < 100; i++) {
      SQL_FOR_SAMPLE_S1[i] =
          String.format("insert into root.sg.d4(time, s1) values (%d, %f)", i, i * 1.0);
      SQL_FOR_SAMPLE_S2[i] =
          String.format("insert into root.sg.d4(time, s2) values (%d, %f)", i, i * 1.0);
      SQL_FOR_SAMPLE_S3[i] =
          String.format("insert into root.sg.d4(time, s3) values (%d, %d)", i, i);
      SQL_FOR_SAMPLE_S4[i] =
          String.format("insert into root.sg.d4(time, s4) values (%d, %d)", i, i);
      SQL_FOR_SAMPLE_S5[i] =
          String.format("insert into root.sg.d4(time, s5) values (%d, %d)", i, -i);
      SQL_FOR_SAMPLE_S6[i] =
          String.format("insert into root.sg.d4(time, s6) values (%d, %f)", i, i * 1.0);
    }
    float[] ANSWER1 =
        new float[] {4.5F, 14.5F, 24.5F, 34.5F, 44.5F, 54.5F, 64.5F, 74.5F, 84.5F, 94.5F};
    double[] ANSWER2 = new double[] {0, 10, 20, 30, 40, 50, 60, 70, 80, 90};
    long[] ANSWER3 = new long[] {9, 19, 29, 39, 49, 59, 69, 79, 89, 99};
    long[] ANSWER4 = new long[] {45, 145, 245, 345, 445, 545, 645, 745, 845, 945};
    int[] ANSWER5 = new int[] {-9, -19, -29, -39, -49, -59, -69, -79, -89, -99};
    double[] ANSWER6 = new double[] {8.25, 8.25, 8.25, 8.25, 8.25, 8.25, 8.25, 8.25, 8.25, 8.25};
    try (Connection connection = EnvFactory.getEnv().getConnection();
        Statement statement = connection.createStatement()) {
      for (int i = 0; i < 100; i++) {
        statement.execute(SQL_FOR_SAMPLE_S1[i]);
        statement.execute(SQL_FOR_SAMPLE_S2[i]);
        statement.execute(SQL_FOR_SAMPLE_S3[i]);
        statement.execute(SQL_FOR_SAMPLE_S4[i]);
        statement.execute(SQL_FOR_SAMPLE_S5[i]);
        statement.execute(SQL_FOR_SAMPLE_S6[i]);
      }
    } catch (SQLException throwable) {
      fail(throwable.getMessage());
    }

    try (Connection connection = EnvFactory.getEnv().getConnection();
        Statement statement = connection.createStatement()) {
      String functionName = "EQUAL_SIZE_BUCKET_AGG_SAMPLE";
      double proportionValue = 0.1;
      ResultSet resultSet =
          statement.executeQuery(
              String.format(
                  "select "
                      + "%s(s1, 'proportion'='%f'), "
                      + "%s(s2, 'type'='%s', 'proportion'='%f'), "
                      + "%s(s3, 'type'='%s', 'proportion'='%f'), "
                      + "%s(s4, 'type'='%s', 'proportion'='%f'), "
                      + "%s(s5, 'type'='%s', 'proportion'='%f'), "
                      + "%s(s6, 'type'='%s', 'proportion'='%f')"
                      + "from root.sg.d4",
                  functionName,
                  proportionValue,
                  functionName,
                  "min",
                  proportionValue,
                  functionName,
                  "max",
                  proportionValue,
                  functionName,
                  "sum",
                  proportionValue,
                  functionName,
                  "extreme",
                  proportionValue,
                  functionName,
                  "variance",
                  proportionValue));
      int columnCount = resultSet.getMetaData().getColumnCount();
      assertEquals(1 + 6, columnCount);
      for (int i = 0; i < 10; i++) {
        resultSet.next();
        assertEquals(ANSWER1[i], resultSet.getDouble(2), 0.01);
        assertEquals(ANSWER2[i], resultSet.getDouble(3), 0.01);
        assertEquals(ANSWER3[i], resultSet.getLong(4));
        assertEquals(ANSWER4[i], resultSet.getLong(5));
        assertEquals(ANSWER5[i], resultSet.getInt(6));
        assertEquals(ANSWER6[i], resultSet.getDouble(7), 0.01);
      }
    } catch (Exception e) {
      e.printStackTrace();
    }
  }

  @Test
  public void testEqualBucketSampleForM4() {
    try (Connection connection = EnvFactory.getEnv().getConnection();
        Statement statement = connection.createStatement()) {
      statement.execute("CREATE TIMESERIES root.sg.d3.s1 with datatype=INT32,encoding=PLAIN");
    } catch (SQLException throwable) {
      fail(throwable.getMessage());
    }
    String[] SQL_FOR_SAMPLE = new String[100];
    for (int i = 0; i < 100; i++) {
      SQL_FOR_SAMPLE[i] =
          String.format("insert into root.sg.d3(time, s1) values (%d, %d)", i, i + 1);
    }
    int[] ANSWER1 = new int[] {1, 2, 39, 40, 41, 42, 79, 80, 81, 82, 99, 100};
    try (Connection connection = EnvFactory.getEnv().getConnection();
        Statement statement = connection.createStatement()) {
      for (String dataGenerationSQL : SQL_FOR_SAMPLE) {
        statement.execute(dataGenerationSQL);
      }
    } catch (SQLException throwable) {
      fail(throwable.getMessage());
    }

    try (Connection connection = EnvFactory.getEnv().getConnection();
        Statement statement = connection.createStatement()) {
      String functionName = "EQUAL_SIZE_BUCKET_M4_SAMPLE";
      String methodName = "m4";
      double proportionValue = 0.1;
      ResultSet resultSet =
          statement.executeQuery(
              String.format(
                  "select %s(s1, 'method'='%s', 'proportion'='%f') from root.sg.d3",
                  functionName, methodName, proportionValue));
      int columnCount = resultSet.getMetaData().getColumnCount();
      assertEquals(1 + 1, columnCount);
      for (int j : ANSWER1) {
        resultSet.next();
        assertEquals(j, resultSet.getInt(2));
      }
    } catch (Exception e) {
      e.printStackTrace();
    }
  }

  @Test
  public void testEqualBucketSampleForOutlier() {
    try (Connection connection = EnvFactory.getEnv().getConnection();
        Statement statement = connection.createStatement()) {
      statement.execute("CREATE TIMESERIES root.sg.d6.s1 with datatype=INT32,encoding=PLAIN");
      statement.execute("CREATE TIMESERIES root.sg.d6.s2 with datatype=INT64,encoding=PLAIN");
      statement.execute("CREATE TIMESERIES root.sg.d6.s3 with datatype=DOUBLE,encoding=PLAIN");
      statement.execute("CREATE TIMESERIES root.sg.d6.s4 with datatype=FLOAT,encoding=PLAIN");
      statement.execute("CREATE TIMESERIES root.sg.d6.s5 with datatype=FLOAT,encoding=PLAIN");
    } catch (SQLException throwable) {
      fail(throwable.getMessage());
    }
    String[] SQL_FOR_SAMPLE_S1 = new String[100];
    String[] SQL_FOR_SAMPLE_S2 = new String[100];
    String[] SQL_FOR_SAMPLE_S3 = new String[100];
    String[] SQL_FOR_SAMPLE_S4 = new String[100];
    String[] SQL_FOR_SAMPLE_S5 = new String[20];
    for (int i = 0; i < 100; i++) {
      SQL_FOR_SAMPLE_S1[i] =
          String.format(
              "insert into root.sg.d6(time, s1) values (%d, %d)",
              i, i % 5 == 0 && i % 10 != 0 ? i + 100 : i);
      SQL_FOR_SAMPLE_S2[i] =
          String.format(
              "insert into root.sg.d6(time, s2) values (%d, %d)", i, i % 10 == 6 ? i + 100 : i);
      if (i % 10 == 9 || i % 20 == 0) {
        SQL_FOR_SAMPLE_S2[i] = String.format("insert into root.sg.d6(time, s2) values (%d, 0)", i);
      }
      SQL_FOR_SAMPLE_S3[i] =
          String.format(
              "insert into root.sg.d6(time, s3) values (%d, %d)", i, i % 10 == 7 ? i + 100 : i);
      SQL_FOR_SAMPLE_S4[i] =
          String.format(
              "insert into root.sg.d6(time, s4) values (%d, %d)", i, i % 10 == 8 ? i + 100 : i);
    }
    for (int i = 0; i < 20; i++) {
      SQL_FOR_SAMPLE_S5[i] =
          String.format("insert into root.sg.d6(time, s5) values (%d, %d)", i, i);
    }
    int[] ANSWER1 = new int[] {105, 115, 125, 135, 145, 155, 165, 175, 185, 195};
    long[] ANSWER2 = new long[] {106, 116, 126, 136, 146, 156, 166, 176, 186, 196};
    double[] ANSWER3 = new double[] {107, 117, 127, 137, 147, 157, 167, 177, 187, 197};
    float[] ANSWER4 = new float[] {108, 118, 128, 138, 148, 158, 168, 178, 188, 198};
    float[] ANSWER5 = new float[] {0, 2, 4, 6, 8, 10, 12, 14, 16, 18};
    try (Connection connection = EnvFactory.getEnv().getConnection();
        Statement statement = connection.createStatement()) {
      for (int i = 0; i < 100; i++) {
        statement.execute(SQL_FOR_SAMPLE_S1[i]);
        statement.execute(SQL_FOR_SAMPLE_S2[i]);
        statement.execute(SQL_FOR_SAMPLE_S3[i]);
        statement.execute(SQL_FOR_SAMPLE_S4[i]);
      }
      for (int i = 0; i < 20; i++) {
        statement.execute(SQL_FOR_SAMPLE_S5[i]);
      }
    } catch (SQLException throwable) {
      fail(throwable.getMessage());
    }

    try (Connection connection = EnvFactory.getEnv().getConnection();
        Statement statement = connection.createStatement()) {
      String functionName = "EQUAL_SIZE_BUCKET_OUTLIER_SAMPLE";
      double proportionValue = 0.1;

      ResultSet resultSet0 =
          statement.executeQuery(
              String.format(
                  "select "
                      + "%s(s1, 'proportion'='%f', 'type'='%s', 'number'='%d') "
                      + "from root.sg.d6",
                  functionName, proportionValue, "avg", 2));
      int columnCount0 = resultSet0.getMetaData().getColumnCount();
      assertEquals(1 + 1, columnCount0);
      for (int i = 0; i < 10; i++) {
        resultSet0.next();
        assertEquals(ANSWER1[i], resultSet0.getInt(2));
      }

      ResultSet resultSet1 =
          statement.executeQuery(
              String.format(
                  "select "
                      + "%s(s2, 'proportion'='%f', 'type'='%s', 'number'='%d') "
                      + "from root.sg.d6",
                  functionName, proportionValue, "stendis", 2));
      int columnCount1 = resultSet1.getMetaData().getColumnCount();
      assertEquals(1 + 1, columnCount1);
      for (int i = 0; i < 10; i++) {
        resultSet1.next();
        assertEquals(ANSWER2[i], resultSet1.getLong(2));
      }

      ResultSet resultSet2 =
          statement.executeQuery(
              String.format(
                  "select "
                      + "%s(s3, 'proportion'='%f', 'type'='%s', 'number'='%d') "
                      + "from root.sg.d6",
                  functionName, proportionValue, "cos", 2));
      int columnCount2 = resultSet2.getMetaData().getColumnCount();
      assertEquals(1 + 1, columnCount2);
      for (int i = 0; i < 10; i++) {
        resultSet2.next();
        assertEquals(ANSWER3[i], resultSet2.getDouble(2), 0.01);
      }

      ResultSet resultSet3 =
          statement.executeQuery(
              String.format(
                  "select "
                      + "%s(s4, 'proportion'='%f', 'type'='%s', 'number'='%d') "
                      + "from root.sg.d6",
                  functionName, proportionValue, "prenextdis", 2));
      int columnCount3 = resultSet3.getMetaData().getColumnCount();
      assertEquals(1 + 1, columnCount3);
      for (int i = 0; i < 10; i++) {
        resultSet3.next();
        assertEquals(ANSWER4[i], resultSet3.getFloat(2), 0.01);
      }

      ResultSet resultSet4 =
          statement.executeQuery(
              String.format(
                  "select "
                      + "%s(s5, 'proportion'='%f', 'type'='%s', 'number'='%d') "
                      + "from root.sg.d6",
                  functionName, 0.5, "cos", 1));
      int columnCount4 = resultSet4.getMetaData().getColumnCount();
      assertEquals(1 + 1, columnCount4);
      for (int i = 0; i < 10; i++) {
        resultSet4.next();
        assertEquals(ANSWER5[i], resultSet4.getFloat(2), 0.01);
      }
    } catch (Exception e) {
      e.printStackTrace();
    }
  }

  @Test
  public void testUDTFJexl() {
    try (Connection connection = EnvFactory.getEnv().getConnection();
        Statement statement = connection.createStatement()) {
      statement.execute("CREATE TIMESERIES root.sg.d7.s1 with datatype=INT32,encoding=PLAIN");
      statement.execute("CREATE TIMESERIES root.sg.d7.s2 with datatype=FLOAT,encoding=PLAIN");
      statement.execute("CREATE TIMESERIES root.sg.d7.s3 with datatype=DOUBLE,encoding=PLAIN");
      statement.execute("CREATE TIMESERIES root.sg.d7.s4 with datatype=TEXT,encoding=PLAIN");
      statement.execute("CREATE TIMESERIES root.sg.d7.s5 with datatype=BOOLEAN,encoding=PLAIN");
      statement.execute("CREATE TIMESERIES root.sg.d7.s6 with datatype=INT64,encoding=PLAIN");
      statement.execute("CREATE TIMESERIES root.sg.d7.s7 with datatype=INT64,encoding=PLAIN");
      statement.execute("CREATE TIMESERIES root.sg.d7.s8 with datatype=FLOAT,encoding=PLAIN");
      statement.execute("CREATE TIMESERIES root.sg.d7.s9 with datatype=TEXT,encoding=PLAIN");
    } catch (SQLException throwable) {
      fail(throwable.getMessage());
    }
    String[] SQL_FOR_SAMPLE_1 = new String[5];
    String[] SQL_FOR_SAMPLE_2 = new String[5];
    String[] SQL_FOR_SAMPLE_3 = new String[5];
    String[] SQL_FOR_SAMPLE_4 = new String[5];
    String[] SQL_FOR_SAMPLE_5 = new String[5];
    String[] SQL_FOR_SAMPLE_6 = new String[5];
    String[] SQL_FOR_SAMPLE_7 = new String[5];
    String[] SQL_FOR_SAMPLE_8 = new String[5];
    String[] SQL_FOR_SAMPLE_9 = new String[5];
    for (int i = 0; i < 5; i++) {
      SQL_FOR_SAMPLE_1[i] =
          String.format("insert into root.sg.d7(time, s1) values (%d, %d)", i, i + 1);
      SQL_FOR_SAMPLE_2[i] =
          String.format("insert into root.sg.d7(time, s2) values (%d, %f)", i, i + 1.0);
      SQL_FOR_SAMPLE_3[i] =
          String.format("insert into root.sg.d7(time, s3) values (%d, %f)", i, i + 1.0);
      SQL_FOR_SAMPLE_4[i] =
          String.format("insert into root.sg.d7(time, s4) values (%d, '%s')", i, "string");
      SQL_FOR_SAMPLE_5[i] = String.format("insert into root.sg.d7(time, s5) values (%d, true)", i);
      SQL_FOR_SAMPLE_6[i] =
          String.format("insert into root.sg.d7(time, s6) values (%d, %d)", i, i + 8);
      SQL_FOR_SAMPLE_7[i] =
          String.format("insert into root.sg.d7(time, s7) values (%d, %d)", i, i + 1);
      SQL_FOR_SAMPLE_8[i] =
          String.format("insert into root.sg.d7(time, s8) values (%d, %f)", i, i + 1.0);
      SQL_FOR_SAMPLE_9[i] =
          String.format("insert into root.sg.d7(time, s9) values (%d, '%s')", i, "string");
    }
    double[] ANSWER1 = new double[] {2, 4, 6, 8, 10};
    double[] ANSWER2 = new double[] {2, 4, 6, 8, 10};
    double[] ANSWER3 = new double[] {4, 7, 10, 13, 16};
    String[] ANSWER4 = new String[] {"string2", "string2", "string2", "string2", "string2"};
    double[] ANSWER7 = new double[] {1, 4, 9, 16, 25};
    String[] ANSWER8 = new String[] {"string1", "string4", "string9", "string16", "string25"};
    double[] ANSWER9 = new double[] {2, 9, 28, 65, 126};
    try (Connection connection = EnvFactory.getEnv().getConnection();
        Statement statement = connection.createStatement()) {
      for (int i = 0; i < 5; i++) {
        statement.execute(SQL_FOR_SAMPLE_1[i]);
        statement.execute(SQL_FOR_SAMPLE_2[i]);
        statement.execute(SQL_FOR_SAMPLE_3[i]);
        statement.execute(SQL_FOR_SAMPLE_4[i]);
        statement.execute(SQL_FOR_SAMPLE_5[i]);
        statement.execute(SQL_FOR_SAMPLE_6[i]);
        statement.execute(SQL_FOR_SAMPLE_7[i]);
        statement.execute(SQL_FOR_SAMPLE_8[i]);
        statement.execute(SQL_FOR_SAMPLE_9[i]);
      }
    } catch (SQLException throwable) {
      fail(throwable.getMessage());
    }

    try (Connection connection = EnvFactory.getEnv().getConnection();
        Statement statement = connection.createStatement()) {
      String functionName = "JEXL";
      String expr1 = "x -> {2 * x}";
      String expr2 = "x -> {x + x}";
      String expr3 = "x -> {x * 3 + 1}";
      String expr4 = "x -> {x + 2}";
      String expr5 = "x -> {x == true}";
      String expr6 = "x -> {x == x}";
      String expr7 = "(x, y) -> {x * y}";
      String expr8 = "(x, y, z) -> {x + y * z}";
      String expr9 = "(x, y, z, a) -> {x * y * z + (a ? 1 : -1)}";
      ResultSet resultSet =
          statement.executeQuery(
              String.format(
                  "select %s(s1, 'expr'='%s'), "
                      + "%s(s2, 'expr'='%s'), "
                      + "%s(s3, 'expr'='%s'), "
                      + "%s(s4, 'expr'='%s'), "
                      + "%s(s5, 'expr'='%s'), "
                      + "%s(s6, 'expr'='%s'), "
                      + "%s(s7, s8, 'expr'='%s'), "
                      + "%s(s4, s7, s1, 'expr'='%s'), "
                      + "%s(s1, s7, s8, s5, 'expr'='%s') "
                      + "from root.sg.d7",
                  functionName,
                  expr1,
                  functionName,
                  expr2,
                  functionName,
                  expr3,
                  functionName,
                  expr4,
                  functionName,
                  expr5,
                  functionName,
                  expr6,
                  functionName,
                  expr7,
                  functionName,
                  expr8,
                  functionName,
                  expr9));
      int columnCount = resultSet.getMetaData().getColumnCount();
      assertEquals(1 + 9, columnCount);
      for (int i = 0; i < 5; i++) {
        resultSet.next();
        assertEquals(ANSWER1[i], resultSet.getDouble(2), 0.01);
        assertEquals(ANSWER2[i], resultSet.getDouble(3), 0.01);
        assertEquals(ANSWER3[i], resultSet.getDouble(4), 0.01);
        assertEquals(ANSWER4[i], resultSet.getString(5));
        assertTrue(resultSet.getBoolean(6));
        assertTrue(resultSet.getBoolean(7));
        assertEquals(ANSWER7[i], resultSet.getDouble(8), 0.01);
        assertEquals(ANSWER8[i], resultSet.getString(9));
        assertEquals(ANSWER9[i], resultSet.getDouble(10), 0.01);
      }
    } catch (Exception e) {
      e.printStackTrace();
    }
  }

  @Test
  public void testStringFunctions() {
    String[] createSQLs =
        new String[] {
          "SET STORAGE GROUP TO root.testStringFunctions",
          "CREATE TIMESERIES root.testStringFunctions.d1.s1 WITH DATATYPE=TEXT, ENCODING=PLAIN",
          "CREATE TIMESERIES root.testStringFunctions.d1.s2 WITH DATATYPE=TEXT, ENCODING=PLAIN",
        };

    String[] insertSQLs =
        new String[] {
          "INSERT INTO root.testStringFunctions.d1(timestamp,s1,s2) values(1, \"1111test1111\", \"  1111test1111 \")",
          "INSERT INTO root.testStringFunctions.d1(timestamp,s1) values(2, \"2222test2222\")"
        };

    try (Connection connection = EnvFactory.getEnv().getConnection();
        Statement statement = connection.createStatement()) {

      for (String createSQL : createSQLs) {
        statement.execute(createSQL);
      }

      for (String insertSQL : insertSQLs) {
        // TODO statement.addBatch(insertSQL);
        statement.execute(insertSQL);
      }
      // TODO statement.executeBatch();

      testStrLength(statement);
      testStrLocate(statement);
      testStartsWith(statement);
      testEndsWith(statement);
      testConcat(statement);
      testSubStr(statement);
      testUpper(statement);
      testLower(statement);
      testTrim(statement);
      testStrCmp(statement);
    } catch (Exception e) {
      e.printStackTrace();
    }
  }

  private void testTrim(Statement statement) {
    String s2;
    try (ResultSet resultSet =
        statement.executeQuery("select s2, trim(s2) " + "from root.testStringFunctions.d1")) {
      while (resultSet.next()) {
        s2 = resultSet.getString(3);
        if (s2 == null) {
          continue;
        }
        assertEquals(resultSet.getString(2).trim(), resultSet.getString(3));
      }
    } catch (SQLException e) {
      e.printStackTrace();
      fail(e.getMessage());
    }
  }

  private void testStrCmp(Statement statement) {
    try (ResultSet resultSet =
        statement.executeQuery(
            "select s1, s2, strcmp(s1, s2) " + "from root.testStringFunctions.d1")) {
      String s1, s2;
      while (resultSet.next()) {
        s1 = resultSet.getString(2);
        s2 = resultSet.getString(3);
        if (s1 == null || s2 == null) {
          continue;
        }
        assertEquals(s1.compareTo(s2), resultSet.getInt(4));
      }
    } catch (SQLException e) {
      e.printStackTrace();
      fail(e.getMessage());
    }
  }

  private void testLower(Statement statement) {
    try (ResultSet resultSet =
        statement.executeQuery("select s1, lower(s1) " + "from root.testStringFunctions.d1")) {
      while (resultSet.next()) {
        assertEquals(resultSet.getString(2).toLowerCase(), resultSet.getString(3));
      }
    } catch (SQLException e) {
      e.printStackTrace();
      fail(e.getMessage());
    }
  }

  private void testUpper(Statement statement) {
    try (ResultSet resultSet =
        statement.executeQuery("select s1, upper(s1) " + "from root.testStringFunctions.d1")) {
      while (resultSet.next()) {
        assertEquals(resultSet.getString(2).toUpperCase(), resultSet.getString(3));
      }
    } catch (SQLException e) {
      e.printStackTrace();
      fail(e.getMessage());
    }
  }

  private void testSubStr(Statement statement) {
    try (ResultSet resultSet =
        statement.executeQuery(
            "select s1, substr(s1, \"start\"=\"3\", \"end\"=\"7\") "
                + "from root.testStringFunctions.d1")) {
      while (resultSet.next()) {
        assertEquals(resultSet.getString(2).substring(3, 7), resultSet.getString(3));
      }
    } catch (SQLException e) {
      e.printStackTrace();
      fail(e.getMessage());
    }
  }

  private void testConcat(Statement statement) {
    try (ResultSet resultSet =
        statement.executeQuery(
            "select s1, s2, "
                + "concat(s1, s2, \"target1\"=\"IoT\", \"target2\"=\"DB\"), "
                + "concat(s1, s2, \"target1\"=\"IoT\", \"target2\"=\"DB\", \"series_behind\"=\"true\") "
                + "from root.testStringFunctions.d1")) {
      while (resultSet.next()) {
        assertEquals(
            (resultSet.getString(2) + resultSet.getString(3) + "IoTDB").replace("null", ""),
            resultSet.getString(4));
        assertEquals(
            ("IoTDB" + (resultSet.getString(2) + resultSet.getString(3))).replace("null", ""),
            resultSet.getString(5));
      }
    } catch (SQLException e) {
      e.printStackTrace();
      fail(e.getMessage());
    }
  }

  private void testEndsWith(Statement statement) {
    try (ResultSet resultSet =
        statement.executeQuery(
            "select s1, endsWith(s1, \"target\"=\"1111\") " + "from root.testStringFunctions.d1")) {
      while (resultSet.next()) {
        assertEquals(resultSet.getString(2).endsWith("1111"), resultSet.getBoolean(3));
      }
    } catch (SQLException e) {
      e.printStackTrace();
      fail(e.getMessage());
    }
  }

  private void testStartsWith(Statement statement) {
    try (ResultSet resultSet =
        statement.executeQuery(
            "select s1, startsWith(s1, \"target\"=\"1111\") "
                + "from root.testStringFunctions.d1")) {
      while (resultSet.next()) {
        assertEquals(resultSet.getString(2).startsWith("1111"), resultSet.getBoolean(3));
      }
    } catch (SQLException e) {
      e.printStackTrace();
      fail(e.getMessage());
    }
  }

  private void testStrLocate(Statement statement) {
    try (ResultSet resultSet =
        statement.executeQuery(
            "select s1, locate(s1, \"target\"=\"1111\"), locate(s1, \"target\"=\"1111\", \"reverse\"=\"true\") from root.testStringFunctions.d1")) {
      while (resultSet.next()) {
        assertEquals(resultSet.getString(2).indexOf("1111"), resultSet.getInt(3));
        assertEquals(resultSet.getString(2).lastIndexOf("1111"), resultSet.getInt(4));
      }
    } catch (SQLException e) {
      e.printStackTrace();
      fail(e.getMessage());
    }
  }

  private void testStrLength(Statement statement) {
    try (ResultSet resultSet =
        statement.executeQuery("select s1, length(s1) from root.testStringFunctions.d1")) {
      while (resultSet.next()) {
        assertEquals(resultSet.getString(2).length(), resultSet.getInt(3));
      }
    } catch (SQLException e) {
      e.printStackTrace();
      fail(e.getMessage());
    }
  }

  @Test
<<<<<<< HEAD
  public void testChangePoints() {
=======
  public void testMasterRepair() {
    // create time series with master data
    try (Connection connection = EnvFactory.getEnv().getConnection();
        Statement statement = connection.createStatement()) {
      statement.execute("SET STORAGE GROUP TO root.testMasterRepair");
      statement.execute(
          "CREATE TIMESERIES root.testMasterRepair.d1.s1 with datatype=FLOAT,encoding=PLAIN");
      statement.execute(
          "CREATE TIMESERIES root.testMasterRepair.d1.s2 with datatype=FLOAT,encoding=PLAIN");
      statement.execute(
          "CREATE TIMESERIES root.testMasterRepair.d1.s3 with datatype=FLOAT,encoding=PLAIN");
      statement.execute(
          "CREATE TIMESERIES root.testMasterRepair.d1.m1 with datatype=FLOAT,encoding=PLAIN");
      statement.execute(
          "CREATE TIMESERIES root.testMasterRepair.d1.m2 with datatype=FLOAT,encoding=PLAIN");
      statement.execute(
          "CREATE TIMESERIES root.testMasterRepair.d1.m3 with datatype=FLOAT,encoding=PLAIN");
    } catch (SQLException throwable) {
      fail(throwable.getMessage());
    }

    String[] INSERT_SQL = {
      "insert into root.testMasterRepair.d1(time, s1, s2, s3, m1, m2, m3) values (1,1704,1154.55,0.195,1704,1154.55,0.195)",
      "insert into root.testMasterRepair.d1(time, s1, s2, s3, m1, m2, m3) values (2,1702,1152.30,0.193,1702,1152.30,0.193)",
      "insert into root.testMasterRepair.d1(time, s1, s2, s3, m1, m2, m3) values (3,1702,1148.65,0.192,1702,1148.65,0.192)",
      "insert into root.testMasterRepair.d1(time, s1, s2, s3, m1, m2, m3) values (4,1701,1145.20,0.194,1701,1145.20,0.194)",
      "insert into root.testMasterRepair.d1(time, s1, s2, s3, m1, m2, m3) values (7,1703,1150.55,0.195,1703,1150.55,0.195)",
      "insert into root.testMasterRepair.d1(time, s1, s2, s3, m1, m2, m3) values (8,1694,1151.55,0.193,1704,1151.55,0.193)",
      "insert into root.testMasterRepair.d1(time, s1, s2, s3, m1, m2, m3) values (9,1705,1153.55,0.194,1705,1153.55,0.194)",
      "insert into root.testMasterRepair.d1(time, s1, s2, s3, m1, m2, m3) values (10,1706,1152.30,0.190,1706,1152.30,0.190)",
    };

    try (Connection connection = EnvFactory.getEnv().getConnection();
        Statement statement = connection.createStatement()) {
      for (String dataGenerationSql : INSERT_SQL) {
        statement.execute(dataGenerationSql);
      }
    } catch (SQLException throwable) {
      fail(throwable.getMessage());
    }

    try (Connection connection = EnvFactory.getEnv().getConnection();
        Statement statement = connection.createStatement()) {
      int[] timestamps = {1, 2, 3, 4, 7, 8, 9, 10};

      // test 1
      double[] r1 = {1704.0, 1702.0, 1702.0, 1701.0, 1703.0, 1702.0, 1705.0, 1706.0};
      try (ResultSet resultSet =
          statement.executeQuery(
              "select master_repair(s1,s2,s3,m1,m2,m3) from root.testMasterRepair.d1")) {
        int columnCount = resultSet.getMetaData().getColumnCount();
        assertEquals(1 + 1, columnCount);
        for (int i = 0; i < timestamps.length; i++) {
          resultSet.next();
          long expectedTimestamp = timestamps[i];
          long actualTimestamp = Long.parseLong(resultSet.getString(1));
          assertEquals(expectedTimestamp, actualTimestamp);
          double expectedResult = r1[i];
          double actualResult = resultSet.getDouble(2);
          double delta = 0.001;
          assertEquals(expectedResult, actualResult, delta);
        }
      }

      // test 2
      double[] r2 = {1154.55, 1152.30, 1148.65, 1145.20, 1150.55, 1152.30, 1153.55, 1152.30};

      try (ResultSet resultSet =
          statement.executeQuery(
              "select master_repair(s1,s2,s3,m1,m2,m3,'output_column'='2') from root.testMasterRepair.d1")) {
        int columnCount = resultSet.getMetaData().getColumnCount();
        assertEquals(1 + 1, columnCount);
        for (int i = 0; i < timestamps.length; i++) {
          resultSet.next();
          long expectedTimestamp = timestamps[i];
          long actualTimestamp = Long.parseLong(resultSet.getString(1));
          assertEquals(expectedTimestamp, actualTimestamp);

          double expectedResult = r2[i];
          double actualResult = resultSet.getDouble(2);
          double delta = 0.001;
          assertEquals(expectedResult, actualResult, delta);
        }
      }

      // test 3
      double[] r3 = {0.195, 0.193, 0.192, 0.194, 0.195, 0.193, 0.194, 0.190};
      try (ResultSet resultSet =
          statement.executeQuery(
              "select master_repair(s1,s2,s3,m1,m2,m3,'output_column'='3') from root.testMasterRepair.d1")) {
        int columnCount = resultSet.getMetaData().getColumnCount();
        assertEquals(1 + 1, columnCount);
        for (int i = 0; i < timestamps.length; i++) {
          resultSet.next();
          long expectedTimestamp = timestamps[i];
          long actualTimestamp = Long.parseLong(resultSet.getString(1));
          assertEquals(expectedTimestamp, actualTimestamp);

          double expectedResult = r3[i];
          double actualResult = resultSet.getDouble(2);
          double delta = 0.001;
          assertEquals(expectedResult, actualResult, delta);
        }
      }

      // test 4
      double[] r4 = {1704.0, 1702.0, 1702.0, 1701.0, 1703.0, 1704.0, 1705.0, 1706.0};
      try (ResultSet resultSet =
          statement.executeQuery(
              "select master_repair(s1,s2,s3,m1,m2,m3,'omega'='2','eta'='3.0','k'='5') from root.testMasterRepair.d1")) {
        int columnCount = resultSet.getMetaData().getColumnCount();
        assertEquals(1 + 1, columnCount);
        for (int i = 0; i < timestamps.length; i++) {
          resultSet.next();
          long expectedTimestamp = timestamps[i];
          long actualTimestamp = Long.parseLong(resultSet.getString(1));
          assertEquals(expectedTimestamp, actualTimestamp);

          double expectedResult = r4[i];
          double actualResult = resultSet.getDouble(2);
          double delta = 0.001;
          assertEquals(expectedResult, actualResult, delta);
        }
      }

      // test 5
      double[] r5 = {1154.55, 1152.30, 1148.65, 1145.20, 1150.55, 1151.55, 1153.55, 1152.30};
      try (ResultSet resultSet =
          statement.executeQuery(
              "select master_repair(s1,s2,s3,m1,m2,m3,'omega'='2','eta'='3.0','k'='5','output_column'='2') from root.testMasterRepair.d1")) {
        int columnCount = resultSet.getMetaData().getColumnCount();
        assertEquals(1 + 1, columnCount);
        for (int i = 0; i < timestamps.length; i++) {
          resultSet.next();
          long expectedTimestamp = timestamps[i];
          long actualTimestamp = Long.parseLong(resultSet.getString(1));
          assertEquals(expectedTimestamp, actualTimestamp);

          double expectedResult = r5[i];
          double actualResult = resultSet.getDouble(2);
          double delta = 0.001;
          assertEquals(expectedResult, actualResult, delta);
        }
      }

      // test 6
      double[] r6 = {0.195, 0.193, 0.192, 0.194, 0.195, 0.193, 0.194, 0.190};
      try (ResultSet resultSet =
          statement.executeQuery(
              "select master_repair(s1,s2,s3,m1,m2,m3,'omega'='2','eta'='3.0','k'='5','output_column'='3') from root.testMasterRepair.d1")) {
        int columnCount = resultSet.getMetaData().getColumnCount();
        assertEquals(1 + 1, columnCount);
        for (int i = 0; i < timestamps.length; i++) {
          resultSet.next();
          long expectedTimestamp = timestamps[i];
          long actualTimestamp = Long.parseLong(resultSet.getString(1));
          assertEquals(expectedTimestamp, actualTimestamp);

          double expectedResult = r6[i];
          double actualResult = resultSet.getDouble(2);
          double delta = 0.001;
          assertEquals(expectedResult, actualResult, delta);
        }
      }
    } catch (SQLException throwable) {
      fail(throwable.getMessage());
    }
  }

  @Test
  public void testDeDup() {
>>>>>>> 67360ea7
    String[] createSQLs =
        new String[] {
          "SET STORAGE GROUP TO root.testChangePoints",
          "CREATE TIMESERIES root.testChangePoints.d1.s1 WITH DATATYPE=BOOLEAN, ENCODING=PLAIN",
          "CREATE TIMESERIES root.testChangePoints.d1.s2 WITH DATATYPE=INT32, ENCODING=PLAIN",
          "CREATE TIMESERIES root.testChangePoints.d1.s3 WITH DATATYPE=INT64, ENCODING=PLAIN",
          "CREATE TIMESERIES root.testChangePoints.d1.s4 WITH DATATYPE=FLOAT, ENCODING=PLAIN",
          "CREATE TIMESERIES root.testChangePoints.d1.s5 WITH DATATYPE=DOUBLE, ENCODING=PLAIN",
          "CREATE TIMESERIES root.testChangePoints.d1.s6 WITH DATATYPE=TEXT, ENCODING=PLAIN",
        };

    String[] insertSQLs =
        new String[] {
          "INSERT INTO root.testChangePoints.d1(timestamp, s1, s2, s3, s4, s5, s6) values(1, true, 1, 1, 1.0, 1.0, \"1test1\")",
          "INSERT INTO root.testChangePoints.d1(timestamp, s1, s2, s3, s4, s5, s6) values(2, true, 2, 2, 2.0, 1.0, \"2test2\")",
          "INSERT INTO root.testChangePoints.d1(timestamp, s1, s2, s3, s4, s5, s6) values(3, false, 1, 2, 1.0, 1.0, \"2test2\")",
          "INSERT INTO root.testChangePoints.d1(timestamp, s1, s2, s3, s4, s5, s6) values(4, true, 1, 3, 1.0, 1.0, \"1test1\")",
          "INSERT INTO root.testChangePoints.d1(timestamp, s1, s2, s3, s4, s5, s6) values(5, true, 1, 3, 1.0, 1.0, \"1test1\")"
        };

    try (Connection connection = EnvFactory.getEnv().getConnection();
        Statement statement = connection.createStatement()) {

      for (String createSQL : createSQLs) {
        statement.execute(createSQL);
      }

      for (String insertSQL : insertSQLs) {
        statement.execute(insertSQL);
      }

      String[] expectedHeader =
          new String[] {
            TIMESTAMP_STR,
            "change_points(root.testChangePoints.d1.s1)",
            "change_points(root.testChangePoints.d1.s2)",
            "change_points(root.testChangePoints.d1.s3)",
            "change_points(root.testChangePoints.d1.s4)",
            "change_points(root.testChangePoints.d1.s5)",
            "change_points(root.testChangePoints.d1.s6)"
          };

      String[] retArray =
          new String[] {
            "1,true,1,1,1.0,1.0,1test1,",
            "2,null,2,2,2.0,null,2test2,",
            "3,false,1,null,1.0,null,null,",
            "4,true,null,3,null,null,1test1,"
          };

      resultSetEqualTest(
          "select change_points(s1), change_points(s2), change_points(s3), change_points(s4), change_points(s5), change_points(s6) from root.testChangePoints.d1",
          expectedHeader,
          retArray);
    } catch (Exception e) {
      e.printStackTrace();
    }
  }
}<|MERGE_RESOLUTION|>--- conflicted
+++ resolved
@@ -1233,9 +1233,6 @@
   }
 
   @Test
-<<<<<<< HEAD
-  public void testChangePoints() {
-=======
   public void testMasterRepair() {
     // create time series with master data
     try (Connection connection = EnvFactory.getEnv().getConnection();
@@ -1406,8 +1403,7 @@
   }
 
   @Test
-  public void testDeDup() {
->>>>>>> 67360ea7
+  public void testChangePoints() {
     String[] createSQLs =
         new String[] {
           "SET STORAGE GROUP TO root.testChangePoints",
