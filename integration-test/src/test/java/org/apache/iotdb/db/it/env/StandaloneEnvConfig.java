/*
 * Licensed to the Apache Software Foundation (ASF) under one
 * or more contributor license agreements.  See the NOTICE file
 * distributed with this work for additional information
 * regarding copyright ownership.  The ASF licenses this file
 * to you under the Apache License, Version 2.0 (the
 * "License"); you may not use this file except in compliance
 * with the License.  You may obtain a copy of the License at
 *
 *     http://www.apache.org/licenses/LICENSE-2.0
 *
 * Unless required by applicable law or agreed to in writing,
 * software distributed under the License is distributed on an
 * "AS IS" BASIS, WITHOUT WARRANTIES OR CONDITIONS OF ANY
 * KIND, either express or implied.  See the License for the
 * specific language governing permissions and limitations
 * under the License.
 */
package org.apache.iotdb.db.it.env;

import org.apache.iotdb.db.conf.IoTDBDescriptor;
import org.apache.iotdb.itbase.env.BaseConfig;
import org.apache.iotdb.tsfile.common.conf.TSFileDescriptor;

/** This class is used by ConfigFactory with using reflection. */
public class StandaloneEnvConfig implements BaseConfig {

  @Override
  public BaseConfig setMaxNumberOfPointsInPage(int maxNumberOfPointsInPage) {
    TSFileDescriptor.getInstance().getConfig().setMaxNumberOfPointsInPage(maxNumberOfPointsInPage);
    return this;
  }

  @Override
  public BaseConfig setPageSizeInByte(int pageSizeInByte) {
    TSFileDescriptor.getInstance().getConfig().setPageSizeInByte(pageSizeInByte);
    return this;
  }

  @Override
  public BaseConfig setGroupSizeInByte(int groupSizeInByte) {
    TSFileDescriptor.getInstance().getConfig().setGroupSizeInByte(groupSizeInByte);
    return this;
  }

  @Override
  public BaseConfig setMemtableSizeThreshold(long memtableSizeThreshold) {
    IoTDBDescriptor.getInstance().getConfig().setMemtableSizeThreshold(memtableSizeThreshold);
    return this;
  }

  @Override
  public int getDataRegionNum() {
    return IoTDBDescriptor.getInstance().getConfig().getDataRegionNum();
  }

  @Override
  public BaseConfig setDataRegionNum(int dataRegionNum) {
    IoTDBDescriptor.getInstance().getConfig().setDataRegionNum(dataRegionNum);
    return this;
  }

  @Override
  public boolean isEnablePartition() {
    return IoTDBDescriptor.getInstance().getConfig().isEnablePartition();
  }

  @Override
  public BaseConfig setPartitionInterval(long partitionInterval) {
    IoTDBDescriptor.getInstance().getConfig().setTimePartitionIntervalForStorage(partitionInterval);
    return this;
  }

  @Override
  public long getPartitionInterval() {
    return IoTDBDescriptor.getInstance().getConfig().getTimePartitionIntervalForStorage();
  }

  @Override
  public BaseConfig setCompressor(String compressor) {
    TSFileDescriptor.getInstance().getConfig().setCompressor(compressor);
    return this;
  }

  @Override
  public BaseConfig setMaxQueryDeduplicatedPathNum(int maxQueryDeduplicatedPathNum) {
    IoTDBDescriptor.getInstance()
        .getConfig()
        .setMaxQueryDeduplicatedPathNum(maxQueryDeduplicatedPathNum);
    return this;
  }

  @Override
  public BaseConfig setRpcThriftCompressionEnable(boolean rpcThriftCompressionEnable) {
    IoTDBDescriptor.getInstance()
        .getConfig()
        .setRpcThriftCompressionEnable(rpcThriftCompressionEnable);
    return this;
  }

  @Override
  public BaseConfig setRpcAdvancedCompressionEnable(boolean rpcAdvancedCompressionEnable) {
    IoTDBDescriptor.getInstance()
        .getConfig()
        .setRpcAdvancedCompressionEnable(rpcAdvancedCompressionEnable);
    return this;
  }

  @Override
  public BaseConfig setEnablePartition(boolean enablePartition) {
    IoTDBDescriptor.getInstance().getConfig().setEnablePartition(enablePartition);
    return this;
  }

  @Override
  public BaseConfig setUdfCollectorMemoryBudgetInMB(float udfCollectorMemoryBudgetInMB) {
    IoTDBDescriptor.getInstance()
        .getConfig()
        .setUdfCollectorMemoryBudgetInMB(udfCollectorMemoryBudgetInMB);
    return this;
  }

  @Override
  public BaseConfig setUdfTransformerMemoryBudgetInMB(float udfTransformerMemoryBudgetInMB) {
    IoTDBDescriptor.getInstance()
        .getConfig()
        .setUdfTransformerMemoryBudgetInMB(udfTransformerMemoryBudgetInMB);
    return this;
  }

  @Override
  public BaseConfig setUdfReaderMemoryBudgetInMB(float udfReaderMemoryBudgetInMB) {
    IoTDBDescriptor.getInstance()
        .getConfig()
        .setUdfReaderMemoryBudgetInMB(udfReaderMemoryBudgetInMB);
    return this;
  }

  @Override
  public BaseConfig setEnableSeqSpaceCompaction(boolean enableSeqSpaceCompaction) {
    IoTDBDescriptor.getInstance().getConfig().setEnableSeqSpaceCompaction(enableSeqSpaceCompaction);
    return this;
  }

  @Override
  public BaseConfig setEnableUnseqSpaceCompaction(boolean enableUnseqSpaceCompaction) {
    IoTDBDescriptor.getInstance()
        .getConfig()
        .setEnableUnseqSpaceCompaction(enableUnseqSpaceCompaction);
    return this;
  }

  @Override
  public BaseConfig setEnableCrossSpaceCompaction(boolean enableCrossSpaceCompaction) {
    IoTDBDescriptor.getInstance()
        .getConfig()
        .setEnableCrossSpaceCompaction(enableCrossSpaceCompaction);
    return this;
  }

  @Override
  public BaseConfig setEnableIDTable(boolean isEnableIDTable) {
    IoTDBDescriptor.getInstance().getConfig().setEnableIDTable(isEnableIDTable);
    return this;
  }

  @Override
  public BaseConfig setDeviceIDTransformationMethod(String deviceIDTransformationMethod) {
    IoTDBDescriptor.getInstance()
        .getConfig()
        .setDeviceIDTransformationMethod(deviceIDTransformationMethod);
    return this;
  }

  @Override
  public BaseConfig setAutoCreateSchemaEnabled(boolean enableAutoCreateSchema) {
    IoTDBDescriptor.getInstance().getConfig().setAutoCreateSchemaEnabled(enableAutoCreateSchema);
    return this;
  }

  @Override
  public BaseConfig setEnableLastCache(boolean lastCacheEnable) {
    IoTDBDescriptor.getInstance().getConfig().setEnableLastCache(lastCacheEnable);
    return this;
  }

  @Override
  public boolean isLastCacheEnabled() {
    return IoTDBDescriptor.getInstance().getConfig().isLastCacheEnabled();
  }

  @Override
  public boolean isEnableSeqSpaceCompaction() {
    return IoTDBDescriptor.getInstance().getConfig().isEnableSeqSpaceCompaction();
  }

  @Override
  public boolean isEnableUnseqSpaceCompaction() {
    return IoTDBDescriptor.getInstance().getConfig().isEnableUnseqSpaceCompaction();
  }

  @Override
  public boolean isEnableCrossSpaceCompaction() {
    return IoTDBDescriptor.getInstance().getConfig().isEnableCrossSpaceCompaction();
  }

  @Override
  public boolean isAutoCreateSchemaEnabled() {
    return IoTDBDescriptor.getInstance().getConfig().isAutoCreateSchemaEnabled();
  }

  @Override
  public int getMaxNumberOfPointsInPage() {
    return TSFileDescriptor.getInstance().getConfig().getMaxNumberOfPointsInPage();
  }

  @Override
  public BaseConfig setPrimitiveArraySize(int primitiveArraySize) {
    IoTDBDescriptor.getInstance().getConfig().setPrimitiveArraySize(primitiveArraySize);
    return this;
  }

  @Override
  public int getPrimitiveArraySize() {
    return IoTDBDescriptor.getInstance().getConfig().getPrimitiveArraySize();
  }

  public int getAvgSeriesPointNumberThreshold() {
    return IoTDBDescriptor.getInstance().getConfig().getAvgSeriesPointNumberThreshold();
  }

  @Override
  public BaseConfig setAvgSeriesPointNumberThreshold(int avgSeriesPointNumberThreshold) {
    IoTDBDescriptor.getInstance()
        .getConfig()
        .setAvgSeriesPointNumberThreshold(avgSeriesPointNumberThreshold);
    return this;
  }

  @Override
  public int getMaxTsBlockLineNumber() {
    return TSFileDescriptor.getInstance().getConfig().getMaxTsBlockLineNumber();
  }

  @Override
  public BaseConfig setMaxTsBlockLineNumber(int maxTsBlockLineNumber) {
    TSFileDescriptor.getInstance().getConfig().setMaxTsBlockLineNumber(maxTsBlockLineNumber);
    return this;
  }

  @Override
  public BaseConfig setConcurrentCompactionThread(int concurrentCompactionThread) {
    IoTDBDescriptor.getInstance()
        .getConfig()
        .setConcurrentCompactionThread(concurrentCompactionThread);
    return this;
  }

  @Override
  public int getConcurrentCompactionThread() {
    return IoTDBDescriptor.getInstance().getConfig().getConcurrentCompactionThread();
  }

  @Override
  public BaseConfig setMaxDegreeOfIndexNode(int maxDegreeOfIndexNode) {
    TSFileDescriptor.getInstance().getConfig().setMaxDegreeOfIndexNode(maxDegreeOfIndexNode);
    return this;
  }

  @Override
  public int getMaxDegreeOfIndexNode() {
    return TSFileDescriptor.getInstance().getConfig().getMaxDegreeOfIndexNode();
  }

  @Override
<<<<<<< HEAD
  public BaseConfig setSchemaEngineMode(String schemaEngineMode) {
    IoTDBDescriptor.getInstance().getConfig().setSchemaEngineMode(schemaEngineMode);
=======
  public BaseConfig setEnableWatermark(boolean enableWatermark) {
    IoTDBDescriptor.getInstance().getConfig().setEnableWatermark(enableWatermark);
>>>>>>> 22e0c55a
    return this;
  }

  @Override
<<<<<<< HEAD
  public String getSchemaEngineMode() {
    return IoTDBDescriptor.getInstance().getConfig().getSchemaEngineMode();
=======
  public boolean isEnableWatermark() {
    return IoTDBDescriptor.getInstance().getConfig().isEnableWatermark();
  }

  @Override
  public String getWatermarkSecretKey() {
    return IoTDBDescriptor.getInstance().getConfig().getWatermarkSecretKey();
  }

  @Override
  public BaseConfig setWatermarkSecretKey(String watermarkSecretKey) {
    IoTDBDescriptor.getInstance().getConfig().setWatermarkSecretKey(watermarkSecretKey);
    return this;
  }

  @Override
  public String getWatermarkBitString() {
    return IoTDBDescriptor.getInstance().getConfig().getWatermarkBitString();
  }

  @Override
  public BaseConfig setWatermarkBitString(String watermarkBitString) {
    IoTDBDescriptor.getInstance().getConfig().setWatermarkBitString(watermarkBitString);
    return this;
  }

  @Override
  public String getWatermarkMethod() {
    return IoTDBDescriptor.getInstance().getConfig().getWatermarkMethod();
  }

  @Override
  public BaseConfig setWatermarkMethod(String watermarkMethod) {
    IoTDBDescriptor.getInstance().getConfig().setWatermarkMethod(watermarkMethod);
    return this;
  }

  @Override
  public boolean isEnableMQTTService() {
    return IoTDBDescriptor.getInstance().getConfig().isEnableMQTTService();
  }

  @Override
  public BaseConfig setEnableMQTTService(boolean enableMQTTService) {
    IoTDBDescriptor.getInstance().getConfig().setEnableMQTTService(enableMQTTService);
    return this;
>>>>>>> 22e0c55a
  }
}<|MERGE_RESOLUTION|>--- conflicted
+++ resolved
@@ -273,67 +273,68 @@
   }
 
   @Override
-<<<<<<< HEAD
+  public BaseConfig setEnableWatermark(boolean enableWatermark) {
+    IoTDBDescriptor.getInstance().getConfig().setEnableWatermark(enableWatermark);
+    return this;
+  }
+
+  @Override
+  public boolean isEnableWatermark() {
+    return IoTDBDescriptor.getInstance().getConfig().isEnableWatermark();
+  }
+
+  @Override
+  public String getWatermarkSecretKey() {
+    return IoTDBDescriptor.getInstance().getConfig().getWatermarkSecretKey();
+  }
+
+  @Override
+  public BaseConfig setWatermarkSecretKey(String watermarkSecretKey) {
+    IoTDBDescriptor.getInstance().getConfig().setWatermarkSecretKey(watermarkSecretKey);
+    return this;
+  }
+
+  @Override
+  public String getWatermarkBitString() {
+    return IoTDBDescriptor.getInstance().getConfig().getWatermarkBitString();
+  }
+
+  @Override
+  public BaseConfig setWatermarkBitString(String watermarkBitString) {
+    IoTDBDescriptor.getInstance().getConfig().setWatermarkBitString(watermarkBitString);
+    return this;
+  }
+
+  @Override
+  public String getWatermarkMethod() {
+    return IoTDBDescriptor.getInstance().getConfig().getWatermarkMethod();
+  }
+
+  @Override
+  public BaseConfig setWatermarkMethod(String watermarkMethod) {
+    IoTDBDescriptor.getInstance().getConfig().setWatermarkMethod(watermarkMethod);
+    return this;
+  }
+
+  @Override
+  public boolean isEnableMQTTService() {
+    return IoTDBDescriptor.getInstance().getConfig().isEnableMQTTService();
+  }
+
+  @Override
+  public BaseConfig setEnableMQTTService(boolean enableMQTTService) {
+    IoTDBDescriptor.getInstance().getConfig().setEnableMQTTService(enableMQTTService);
+    return this;
+  }
+
+  @Override
   public BaseConfig setSchemaEngineMode(String schemaEngineMode) {
     IoTDBDescriptor.getInstance().getConfig().setSchemaEngineMode(schemaEngineMode);
-=======
-  public BaseConfig setEnableWatermark(boolean enableWatermark) {
-    IoTDBDescriptor.getInstance().getConfig().setEnableWatermark(enableWatermark);
->>>>>>> 22e0c55a
-    return this;
-  }
-
-  @Override
-<<<<<<< HEAD
+    return this;
+  }
+
+  @Override
   public String getSchemaEngineMode() {
     return IoTDBDescriptor.getInstance().getConfig().getSchemaEngineMode();
-=======
-  public boolean isEnableWatermark() {
-    return IoTDBDescriptor.getInstance().getConfig().isEnableWatermark();
-  }
-
-  @Override
-  public String getWatermarkSecretKey() {
-    return IoTDBDescriptor.getInstance().getConfig().getWatermarkSecretKey();
-  }
-
-  @Override
-  public BaseConfig setWatermarkSecretKey(String watermarkSecretKey) {
-    IoTDBDescriptor.getInstance().getConfig().setWatermarkSecretKey(watermarkSecretKey);
-    return this;
-  }
-
-  @Override
-  public String getWatermarkBitString() {
-    return IoTDBDescriptor.getInstance().getConfig().getWatermarkBitString();
-  }
-
-  @Override
-  public BaseConfig setWatermarkBitString(String watermarkBitString) {
-    IoTDBDescriptor.getInstance().getConfig().setWatermarkBitString(watermarkBitString);
-    return this;
-  }
-
-  @Override
-  public String getWatermarkMethod() {
-    return IoTDBDescriptor.getInstance().getConfig().getWatermarkMethod();
-  }
-
-  @Override
-  public BaseConfig setWatermarkMethod(String watermarkMethod) {
-    IoTDBDescriptor.getInstance().getConfig().setWatermarkMethod(watermarkMethod);
-    return this;
-  }
-
-  @Override
-  public boolean isEnableMQTTService() {
-    return IoTDBDescriptor.getInstance().getConfig().isEnableMQTTService();
-  }
-
-  @Override
-  public BaseConfig setEnableMQTTService(boolean enableMQTTService) {
-    IoTDBDescriptor.getInstance().getConfig().setEnableMQTTService(enableMQTTService);
-    return this;
->>>>>>> 22e0c55a
   }
 }