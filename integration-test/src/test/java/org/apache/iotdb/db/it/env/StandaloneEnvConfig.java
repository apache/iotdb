--- conflicted
+++ resolved
@@ -328,25 +328,26 @@
   }
 
   @Override
-<<<<<<< HEAD
-  public BaseConfig setSelectIntoInsertTabletPlanRowLimit(int selectIntoInsertTabletPlanRowLimit) {
-    IoTDBDescriptor.getInstance()
-        .getConfig()
-        .setSelectIntoInsertTabletPlanRowLimit(selectIntoInsertTabletPlanRowLimit);
-=======
   public BaseConfig setSchemaEngineMode(String schemaEngineMode) {
     IoTDBDescriptor.getInstance().getConfig().setSchemaEngineMode(schemaEngineMode);
->>>>>>> 8a68f3a8
-    return this;
-  }
-
-  @Override
-<<<<<<< HEAD
+    return this;
+  }
+
+  @Override
+  public String getSchemaEngineMode() {
+    return IoTDBDescriptor.getInstance().getConfig().getSchemaEngineMode();
+  }
+
+  @Override
+  public BaseConfig setSelectIntoInsertTabletPlanRowLimit(int selectIntoInsertTabletPlanRowLimit) {
+    IoTDBDescriptor.getInstance()
+        .getConfig()
+        .setSelectIntoInsertTabletPlanRowLimit(selectIntoInsertTabletPlanRowLimit);
+    return this;
+  }
+
+  @Override
   public int getSelectIntoInsertTabletPlanRowLimit() {
     return IoTDBDescriptor.getInstance().getConfig().getSelectIntoInsertTabletPlanRowLimit();
-=======
-  public String getSchemaEngineMode() {
-    return IoTDBDescriptor.getInstance().getConfig().getSchemaEngineMode();
->>>>>>> 8a68f3a8
   }
 }