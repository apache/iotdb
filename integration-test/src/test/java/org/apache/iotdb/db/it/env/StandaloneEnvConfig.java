--- conflicted
+++ resolved
@@ -273,69 +273,70 @@
   }
 
   @Override
-<<<<<<< HEAD
-  public BaseConfig setSelectIntoInsertTabletPlanRowLimit(int selectIntoInsertTabletPlanRowLimit) {
-    IoTDBDescriptor.getInstance()
-        .getConfig()
-        .setSelectIntoInsertTabletPlanRowLimit(selectIntoInsertTabletPlanRowLimit);
-=======
   public BaseConfig setEnableWatermark(boolean enableWatermark) {
     IoTDBDescriptor.getInstance().getConfig().setEnableWatermark(enableWatermark);
->>>>>>> e9a5850e
-    return this;
-  }
-
-  @Override
-<<<<<<< HEAD
+    return this;
+  }
+
+  @Override
+  public boolean isEnableWatermark() {
+    return IoTDBDescriptor.getInstance().getConfig().isEnableWatermark();
+  }
+
+  @Override
+  public String getWatermarkSecretKey() {
+    return IoTDBDescriptor.getInstance().getConfig().getWatermarkSecretKey();
+  }
+
+  @Override
+  public BaseConfig setWatermarkSecretKey(String watermarkSecretKey) {
+    IoTDBDescriptor.getInstance().getConfig().setWatermarkSecretKey(watermarkSecretKey);
+    return this;
+  }
+
+  @Override
+  public String getWatermarkBitString() {
+    return IoTDBDescriptor.getInstance().getConfig().getWatermarkBitString();
+  }
+
+  @Override
+  public BaseConfig setWatermarkBitString(String watermarkBitString) {
+    IoTDBDescriptor.getInstance().getConfig().setWatermarkBitString(watermarkBitString);
+    return this;
+  }
+
+  @Override
+  public String getWatermarkMethod() {
+    return IoTDBDescriptor.getInstance().getConfig().getWatermarkMethod();
+  }
+
+  @Override
+  public BaseConfig setWatermarkMethod(String watermarkMethod) {
+    IoTDBDescriptor.getInstance().getConfig().setWatermarkMethod(watermarkMethod);
+    return this;
+  }
+
+  @Override
+  public boolean isEnableMQTTService() {
+    return IoTDBDescriptor.getInstance().getConfig().isEnableMQTTService();
+  }
+
+  @Override
+  public BaseConfig setEnableMQTTService(boolean enableMQTTService) {
+    IoTDBDescriptor.getInstance().getConfig().setEnableMQTTService(enableMQTTService);
+    return this;
+  }
+
+  @Override
+  public BaseConfig setSelectIntoInsertTabletPlanRowLimit(int selectIntoInsertTabletPlanRowLimit) {
+    IoTDBDescriptor.getInstance()
+        .getConfig()
+        .setSelectIntoInsertTabletPlanRowLimit(selectIntoInsertTabletPlanRowLimit);
+    return this;
+  }
+
+  @Override
   public int getSelectIntoInsertTabletPlanRowLimit() {
     return IoTDBDescriptor.getInstance().getConfig().getSelectIntoInsertTabletPlanRowLimit();
-=======
-  public boolean isEnableWatermark() {
-    return IoTDBDescriptor.getInstance().getConfig().isEnableWatermark();
-  }
-
-  @Override
-  public String getWatermarkSecretKey() {
-    return IoTDBDescriptor.getInstance().getConfig().getWatermarkSecretKey();
-  }
-
-  @Override
-  public BaseConfig setWatermarkSecretKey(String watermarkSecretKey) {
-    IoTDBDescriptor.getInstance().getConfig().setWatermarkSecretKey(watermarkSecretKey);
-    return this;
-  }
-
-  @Override
-  public String getWatermarkBitString() {
-    return IoTDBDescriptor.getInstance().getConfig().getWatermarkBitString();
-  }
-
-  @Override
-  public BaseConfig setWatermarkBitString(String watermarkBitString) {
-    IoTDBDescriptor.getInstance().getConfig().setWatermarkBitString(watermarkBitString);
-    return this;
-  }
-
-  @Override
-  public String getWatermarkMethod() {
-    return IoTDBDescriptor.getInstance().getConfig().getWatermarkMethod();
-  }
-
-  @Override
-  public BaseConfig setWatermarkMethod(String watermarkMethod) {
-    IoTDBDescriptor.getInstance().getConfig().setWatermarkMethod(watermarkMethod);
-    return this;
-  }
-
-  @Override
-  public boolean isEnableMQTTService() {
-    return IoTDBDescriptor.getInstance().getConfig().isEnableMQTTService();
-  }
-
-  @Override
-  public BaseConfig setEnableMQTTService(boolean enableMQTTService) {
-    IoTDBDescriptor.getInstance().getConfig().setEnableMQTTService(enableMQTTService);
-    return this;
->>>>>>> e9a5850e
   }
 }