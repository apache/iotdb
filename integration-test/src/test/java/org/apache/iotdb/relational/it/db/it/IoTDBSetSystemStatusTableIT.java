/*
 * Licensed to the Apache Software Foundation (ASF) under one
 * or more contributor license agreements.  See the NOTICE file
 * distributed with this work for additional information
 * regarding copyright ownership.  The ASF licenses this file
 * to you under the Apache License, Version 2.0 (the
 * "License"); you may not use this file except in compliance
 * with the License.  You may obtain a copy of the License at
 *
 *     http://www.apache.org/licenses/LICENSE-2.0
 *
 * Unless required by applicable law or agreed to in writing,
 * software distributed under the License is distributed on an
 * "AS IS" BASIS, WITHOUT WARRANTIES OR CONDITIONS OF ANY
 * KIND, either express or implied.  See the License for the
 * specific language governing permissions and limitations
 * under the License.
 */

package org.apache.iotdb.relational.it.db.it;

import org.apache.iotdb.it.env.EnvFactory;
import org.apache.iotdb.it.framework.IoTDBTestRunner;
import org.apache.iotdb.itbase.category.TableClusterIT;
import org.apache.iotdb.itbase.category.TableLocalStandaloneIT;
import org.apache.iotdb.itbase.env.BaseEnv;
import org.apache.iotdb.itbase.exception.InconsistentDataException;

import org.awaitility.Awaitility;
import org.junit.AfterClass;
import org.junit.Assert;
import org.junit.BeforeClass;
import org.junit.Test;
import org.junit.experimental.categories.Category;
import org.junit.runner.RunWith;

import java.sql.Connection;
import java.sql.ResultSet;
import java.sql.Statement;
import java.util.concurrent.TimeUnit;

@RunWith(IoTDBTestRunner.class)
@Category({TableLocalStandaloneIT.class, TableClusterIT.class})
public class IoTDBSetSystemStatusTableIT {
  @BeforeClass
  public static void setUp() throws Exception {
    EnvFactory.getEnv().initClusterEnvironment();
  }

  @AfterClass
  public static void tearDown() throws Exception {
    EnvFactory.getEnv().cleanClusterEnvironment();
  }

  @Test
  public void setSystemStatus() {
    try (Connection connection = EnvFactory.getEnv().getConnection(BaseEnv.TABLE_SQL_DIALECT);
        Statement statement = connection.createStatement()) {
      statement.execute("SET SYSTEM TO READONLY ON CLUSTER");
      Awaitility.await()
          .atMost(10, TimeUnit.SECONDS)
          .pollDelay(1, TimeUnit.SECONDS)
          .until(
              () -> {
                ResultSet resultSet = statement.executeQuery("SHOW DATANODES");
                int num = 0;
<<<<<<< HEAD
                while (resultSet.next()) {
                  String status;
                  try {
                    status = resultSet.getString("Status");
                  } catch (InconsistentDataException e) {
                    return false;
                  }
                  if (status.equals("ReadOnly")) {
                    num++;
=======
                try {
                  while (resultSet.next()) {
                    String status = resultSet.getString("Status");
                    if (status.equals("ReadOnly")) {
                      num++;
                    }
>>>>>>> 8d08153d
                  }
                } catch (InconsistentDataException e) {
                  return false;
                }
                return num == EnvFactory.getEnv().getDataNodeWrapperList().size();
              });

      statement.execute("SET SYSTEM TO RUNNING ON CLUSTER");
      Awaitility.await()
          .atMost(10, TimeUnit.SECONDS)
          .pollDelay(1, TimeUnit.SECONDS)
          .until(
              () -> {
                ResultSet resultSet = statement.executeQuery("SHOW DATANODES");
                int num = 0;
<<<<<<< HEAD
                while (resultSet.next()) {
                  String status;
                  try {
                    status = resultSet.getString("Status");
                  } catch (InconsistentDataException e) {
                    return false;
                  }
                  if (status.equals("Running")) {
                    num++;
=======
                try {
                  while (resultSet.next()) {
                    String status = resultSet.getString("Status");
                    if (status.equals("Running")) {
                      num++;
                    }
>>>>>>> 8d08153d
                  }
                } catch (InconsistentDataException e) {
                  return false;
                }
                return num == EnvFactory.getEnv().getDataNodeWrapperList().size();
              });
    } catch (Exception e) {
      Assert.fail(e.getMessage());
    }
  }
}<|MERGE_RESOLUTION|>--- conflicted
+++ resolved
@@ -64,24 +64,12 @@
               () -> {
                 ResultSet resultSet = statement.executeQuery("SHOW DATANODES");
                 int num = 0;
-<<<<<<< HEAD
-                while (resultSet.next()) {
-                  String status;
-                  try {
-                    status = resultSet.getString("Status");
-                  } catch (InconsistentDataException e) {
-                    return false;
-                  }
-                  if (status.equals("ReadOnly")) {
-                    num++;
-=======
                 try {
                   while (resultSet.next()) {
                     String status = resultSet.getString("Status");
                     if (status.equals("ReadOnly")) {
                       num++;
                     }
->>>>>>> 8d08153d
                   }
                 } catch (InconsistentDataException e) {
                   return false;
@@ -96,25 +84,14 @@
           .until(
               () -> {
                 ResultSet resultSet = statement.executeQuery("SHOW DATANODES");
+
                 int num = 0;
-<<<<<<< HEAD
-                while (resultSet.next()) {
-                  String status;
-                  try {
-                    status = resultSet.getString("Status");
-                  } catch (InconsistentDataException e) {
-                    return false;
-                  }
-                  if (status.equals("Running")) {
-                    num++;
-=======
                 try {
                   while (resultSet.next()) {
                     String status = resultSet.getString("Status");
                     if (status.equals("Running")) {
                       num++;
                     }
->>>>>>> 8d08153d
                   }
                 } catch (InconsistentDataException e) {
                   return false;
