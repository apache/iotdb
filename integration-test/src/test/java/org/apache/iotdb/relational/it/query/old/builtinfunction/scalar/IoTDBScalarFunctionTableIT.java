/*
 * Licensed to the Apache Software Foundation (ASF) under one
 * or more contributor license agreements.  See the NOTICE file
 * distributed with this work for additional information
 * regarding copyright ownership.  The ASF licenses this file
 * to you under the Apache License, Version 2.0 (the
 * "License"); you may not use this file except in compliance
 * with the License.  You may obtain a copy of the License at
 *
 *     http://www.apache.org/licenses/LICENSE-2.0
 *
 * Unless required by applicable law or agreed to in writing,
 * software distributed under the License is distributed on an
 * "AS IS" BASIS, WITHOUT WARRANTIES OR CONDITIONS OF ANY
 * KIND, either express or implied.  See the License for the
 * specific language governing permissions and limitations
 * under the License.
 */

package org.apache.iotdb.relational.it.query.old.builtinfunction.scalar;

import org.apache.iotdb.isession.SessionConfig;
import org.apache.iotdb.it.env.EnvFactory;
import org.apache.iotdb.it.framework.IoTDBTestRunner;
import org.apache.iotdb.itbase.category.TableClusterIT;
import org.apache.iotdb.itbase.category.TableLocalStandaloneIT;
import org.apache.iotdb.itbase.env.BaseEnv;
import org.apache.iotdb.rpc.TSStatusCode;

import org.junit.AfterClass;
import org.junit.BeforeClass;
import org.junit.Test;
import org.junit.experimental.categories.Category;
import org.junit.runner.RunWith;

import java.sql.*;

import static org.apache.iotdb.db.it.utils.TestUtils.tableAssertTestFail;
import static org.apache.iotdb.db.it.utils.TestUtils.tableResultSetEqualTest;
import static org.junit.Assert.assertEquals;
import static org.junit.Assert.fail;

@RunWith(IoTDBTestRunner.class)
@Category({TableLocalStandaloneIT.class, TableClusterIT.class})
public class IoTDBScalarFunctionTableIT {
  private static final String DATABASE_NAME = "db";

  private static final String[] SQLs =
      new String[] {
        "CREATE DATABASE " + DATABASE_NAME,
        "use " + DATABASE_NAME,
        // absSQL
        "create table absTable(device_id STRING TAG, s1 TEXT FIELD, s2 INT32 FIELD, s3 INT64 FIELD, s4 FLOAT FIELD, s5 DOUBLE FIELD, s6 BOOLEAN FIELD, s7 DATE FIELD, s8 TIMESTAMP FIELD, s9 STRING FIELD, s10 BLOB FIELD)",
        "INSERT INTO absTable(Time,device_id,s1,s2,s3,s4,s5,s6,s7,s8,s9,s10) values(1, 'd1', 'abcd', 1, 1, 1, 1, true, '2021-10-01', 1633046400000, 'abcd', X'abcd')",
        "INSERT INTO absTable(Time,device_id,s2) values(2, 'd1',  -1)",
        "INSERT INTO absTable(Time,device_id,s2) values(3, 'd1',  -2)",
        "INSERT INTO absTable(Time,device_id,s3) values(2, 'd1',  -1)",
        "INSERT INTO absTable(Time,device_id,s3) values(3, 'd1',  -2)",
        "INSERT INTO absTable(Time,device_id,s4) values(2, 'd1',  -1.5)",
        "INSERT INTO absTable(Time,device_id,s4) values(3, 'd1',  -2.5)",
        "INSERT INTO absTable(Time,device_id,s5) values(2, 'd1',  -1.5)",
        "INSERT INTO absTable(Time,device_id,s5) values(3, 'd1',  -2.5)",
        // acosSQL
        "create table acosTable(device_id STRING TAG, s1 TEXT FIELD, s2 INT32 FIELD, s3 INT64 FIELD, s4 FLOAT FIELD, s5 DOUBLE FIELD, s6 BOOLEAN FIELD, s7 DATE FIELD, s8 TIMESTAMP FIELD, s9 STRING FIELD, s10 BLOB FIELD)",
        "INSERT INTO acosTable(Time,device_id,s1,s2,s3,s4,s5,s6,s7,s8,s9,s10) values(1, 'd1', 'abcd', 1, 1, 1, 1, true, '2021-10-01', 1, 'abcd', X'abcd')",
        "INSERT INTO acosTable(Time,device_id,s2) values(2, 'd1',  2)",
        "INSERT INTO acosTable(Time,device_id,s3) values(2, 'd1',  2)",
        "INSERT INTO acosTable(Time,device_id,s4) values(2, 'd1',  0.5)",
        "INSERT INTO acosTable(Time,device_id,s5) values(2, 'd1',  0.5)",
        // asinSQL
        "create table asinTable(device_id STRING TAG, s1 TEXT FIELD, s2 INT32 FIELD, s3 INT64 FIELD, s4 FLOAT FIELD, s5 DOUBLE FIELD, s6 BOOLEAN FIELD, s7 DATE FIELD, s8 TIMESTAMP FIELD, s9 STRING FIELD, s10 BLOB FIELD)",
        "INSERT INTO asinTable(Time,device_id,s1,s2,s3,s4,s5,s6,s7,s8,s9,s10) values(1, 'd1', 'abcd', 1, 1, 1, 1, true, '2021-10-01', 1, 'abcd', X'abcd')",
        "INSERT INTO asinTable(Time,device_id,s2) values(2, 'd1',  2)",
        "INSERT INTO asinTable(Time,device_id,s3) values(2, 'd1',  2)",
        "INSERT INTO asinTable(Time,device_id,s4) values(2, 'd1',  0.5)",
        "INSERT INTO asinTable(Time,device_id,s5) values(2, 'd1',  0.5)",
        // atanSQL
        "create table atanTable(device_id STRING TAG, s1 TEXT FIELD, s2 INT32 FIELD, s3 INT64 FIELD, s4 FLOAT FIELD, s5 DOUBLE FIELD, s6 BOOLEAN FIELD, s7 DATE FIELD, s8 TIMESTAMP FIELD, s9 STRING FIELD, s10 BLOB FIELD)",
        "INSERT INTO atanTable(Time,device_id,s1,s2,s3,s4,s5,s6,s7,s8,s9,s10) values(1, 'd1', 'abcd', 1, 1, 1, 1, true, '2021-10-01', 1633046400000, 'abcd', X'abcd')",
        "INSERT INTO atanTable(Time,device_id,s2) values(2, 'd1',  2)",
        "INSERT INTO atanTable(Time,device_id,s2) values(3, 'd1',  3)",
        "INSERT INTO atanTable(Time,device_id,s3) values(2, 'd1',  2)",
        "INSERT INTO atanTable(Time,device_id,s3) values(3, 'd1',  3)",
        "INSERT INTO atanTable(Time,device_id,s4) values(2, 'd1',  2.5)",
        "INSERT INTO atanTable(Time,device_id,s4) values(3, 'd1',  3.5)",
        "INSERT INTO atanTable(Time,device_id,s5) values(2, 'd1',  2.5)",
        "INSERT INTO atanTable(Time,device_id,s5) values(3, 'd1',  3.5)",
        // ceilSQL
        "create table ceilTable(device_id STRING TAG, s1 TEXT FIELD, s2 INT32 FIELD, s3 INT64 FIELD, s4 FLOAT FIELD, s5 DOUBLE FIELD, s6 BOOLEAN FIELD, s7 DATE FIELD, s8 TIMESTAMP FIELD, s9 STRING FIELD, s10 BLOB FIELD)",
        "INSERT INTO ceilTable(Time,device_id,s1,s2,s3,s4,s5,s6,s7,s8,s9,s10) values(1, 'd1', 'abcd', 1, 1, 1, 1, true, '2021-10-01', 1633046400000, 'abcd', X'abcd')",
        "INSERT INTO ceilTable(Time,device_id,s2) values(2, 'd1',  2)",
        "INSERT INTO ceilTable(Time,device_id,s2) values(3, 'd1',  -2)",
        "INSERT INTO ceilTable(Time,device_id,s3) values(2, 'd1',  2)",
        "INSERT INTO ceilTable(Time,device_id,s3) values(3, 'd1',  -2)",
        "INSERT INTO ceilTable(Time,device_id,s4) values(2, 'd1',  2.5)",
        "INSERT INTO ceilTable(Time,device_id,s4) values(3, 'd1',  -2.5)",
        "INSERT INTO ceilTable(Time,device_id,s5) values(2, 'd1',  2.5)",
        "INSERT INTO ceilTable(Time,device_id,s5) values(3, 'd1',  -2.5)",
        // concatSQL
        "create table concatTable(device_id STRING TAG, s1 TEXT FIELD, s2 INT32 FIELD, s3 INT64 FIELD, s4 FLOAT FIELD, s5 DOUBLE FIELD, s6 BOOLEAN FIELD, s7 DATE FIELD, s8 TIMESTAMP FIELD, s9 STRING FIELD, s10 BLOB FIELD)",
        "INSERT INTO concatTable(Time,device_id,s1,s2,s3,s4,s5,s6,s7,s8,s9,s10) values(1, 'd1', 'abcd', 1, 1, 1, 1, true, '2021-10-01', 1633046400000, 'ab', X'abcd')",
        "INSERT INTO concatTable(Time,device_id,s1) values(2, 'd1', 'Test')",
        "INSERT INTO concatTable(Time,device_id,s1) values(3, 'd1', 'efgh')",
        "INSERT INTO concatTable(Time,device_id,s1) values(4, 'd1', null)",
        "INSERT INTO concatTable(Time,device_id,s9) values(2, 'd1', 'Test')",
        "INSERT INTO concatTable(Time,device_id,s9) values(3, 'd1', 'efgh')",
        "INSERT INTO concatTable(Time,device_id,s9) values(4, 'd1', 'haha')",
        // cosSQL
        "create table cosTable(device_id STRING TAG, s1 TEXT FIELD, s2 INT32 FIELD, s3 INT64 FIELD, s4 FLOAT FIELD, s5 DOUBLE FIELD, s6 BOOLEAN FIELD, s7 DATE FIELD, s8 TIMESTAMP FIELD, s9 STRING FIELD, s10 BLOB FIELD)",
        "INSERT INTO cosTable(Time,device_id,s1,s2,s3,s4,s5,s6,s7,s8,s9,s10) values(1, 'd1', 'abcd', 1, 1, 1, 1, true, '2021-10-01', 1633046400000, 'abcd', X'abcd')",
        "INSERT INTO cosTable(Time,device_id,s2) values(2, 'd1',  2)",
        "INSERT INTO cosTable(Time,device_id,s2) values(3, 'd1',  3)",
        "INSERT INTO cosTable(Time,device_id,s3) values(2, 'd1',  2)",
        "INSERT INTO cosTable(Time,device_id,s3) values(3, 'd1',  3)",
        "INSERT INTO cosTable(Time,device_id,s4) values(2, 'd1',  2.5)",
        "INSERT INTO cosTable(Time,device_id,s4) values(3, 'd1',  3.5)",
        "INSERT INTO cosTable(Time,device_id,s5) values(2, 'd1',  2.5)",
        "INSERT INTO cosTable(Time,device_id,s5) values(3, 'd1',  3.5)",
        // coshSQL
        "create table coshTable(device_id STRING TAG, s1 TEXT FIELD, s2 INT32 FIELD, s3 INT64 FIELD, s4 FLOAT FIELD, s5 DOUBLE FIELD, s6 BOOLEAN FIELD, s7 DATE FIELD, s8 TIMESTAMP FIELD, s9 STRING FIELD, s10 BLOB FIELD)",
        "INSERT INTO coshTable(Time,device_id,s1,s2,s3,s4,s5,s6,s7,s8,s9,s10) values(1, 'd1', 'abcd', 1, 1, 1, 1, true, '2021-10-01', 1633046400000, 'abcd', X'abcd')",
        "INSERT INTO coshTable(Time,device_id,s2) values(2, 'd1',  2)",
        "INSERT INTO coshTable(Time,device_id,s2) values(3, 'd1',  3)",
        "INSERT INTO coshTable(Time,device_id,s3) values(2, 'd1',  2)",
        "INSERT INTO coshTable(Time,device_id,s3) values(3, 'd1',  3)",
        "INSERT INTO coshTable(Time,device_id,s4) values(2, 'd1',  2.5)",
        "INSERT INTO coshTable(Time,device_id,s4) values(3, 'd1',  3.5)",
        "INSERT INTO coshTable(Time,device_id,s5) values(2, 'd1',  2.5)",
        "INSERT INTO coshTable(Time,device_id,s5) values(3, 'd1',  3.5)",
        // degreesSQL
        "create table degreesTable(device_id STRING TAG, s1 TEXT FIELD, s2 INT32 FIELD, s3 INT64 FIELD, s4 FLOAT FIELD, s5 DOUBLE FIELD, s6 BOOLEAN FIELD, s7 DATE FIELD, s8 TIMESTAMP FIELD, s9 STRING FIELD, s10 BLOB FIELD)",
        "INSERT INTO degreesTable(Time,device_id,s1,s2,s3,s4,s5,s6,s7,s8,s9,s10) values(1, 'd1', 'abcd', 1, 1, 1, 1, true, '2021-10-01', 1633046400000, 'abcd', X'abcd')",
        "INSERT INTO degreesTable(Time,device_id,s2) values(2, 'd1',  2)",
        "INSERT INTO degreesTable(Time,device_id,s2) values(3, 'd1',  3)",
        "INSERT INTO degreesTable(Time,device_id,s3) values(2, 'd1',  2)",
        "INSERT INTO degreesTable(Time,device_id,s3) values(3, 'd1',  3)",
        "INSERT INTO degreesTable(Time,device_id,s4) values(2, 'd1',  2.5)",
        "INSERT INTO degreesTable(Time,device_id,s4) values(3, 'd1',  3.5)",
        "INSERT INTO degreesTable(Time,device_id,s5) values(2, 'd1',  2.5)",
        "INSERT INTO degreesTable(Time,device_id,s5) values(3, 'd1',  3.5)",
        // endsWithSQL
        "create table endsWithTable(device_id STRING TAG, s1 TEXT FIELD, s2 INT32 FIELD, s3 INT64 FIELD, s4 FLOAT FIELD, s5 DOUBLE FIELD, s6 BOOLEAN FIELD, s7 DATE FIELD, s8 TIMESTAMP FIELD, s9 STRING FIELD, s10 BLOB FIELD)",
        "INSERT INTO endsWithTable(Time,device_id,s1,s2,s3,s4,s5,s6,s7,s8,s9,s10) values(1, 'd1', 'abcd', 1, 1, 1, 1, true, '2021-10-01', 1633046400000, 'ab', X'abcd')",
        "INSERT INTO endsWithTable(Time,device_id,s1) values(2, 'd1', 'Test')",
        "INSERT INTO endsWithTable(Time,device_id,s1) values(3, 'd1', 'efgh')",
        "INSERT INTO endsWithTable(Time,device_id,s9) values(2, 'd1', 'Test')",
        "INSERT INTO endsWithTable(Time,device_id,s9) values(3, 'd1', 'efgh')",
        // expSQL
        "create table expTable(device_id STRING TAG, s1 TEXT FIELD, s2 INT32 FIELD, s3 INT64 FIELD, s4 FLOAT FIELD, s5 DOUBLE FIELD, s6 BOOLEAN FIELD, s7 DATE FIELD, s8 TIMESTAMP FIELD, s9 STRING FIELD, s10 BLOB FIELD)",
        "INSERT INTO expTable(Time,device_id,s1,s2,s3,s4,s5,s6,s7,s8,s9,s10) values(1, 'd1', 'abcd', 1, 1, 1, 1, true, '2021-10-01', 1633046400000, 'abcd', X'abcd')",
        "INSERT INTO expTable(Time,device_id,s2) values(2, 'd1',  2)",
        "INSERT INTO expTable(Time,device_id,s2) values(3, 'd1',  3)",
        "INSERT INTO expTable(Time,device_id,s3) values(2, 'd1',  2)",
        "INSERT INTO expTable(Time,device_id,s3) values(3, 'd1',  3)",
        "INSERT INTO expTable(Time,device_id,s4) values(2, 'd1',  2.5)",
        "INSERT INTO expTable(Time,device_id,s4) values(3, 'd1',  3.5)",
        "INSERT INTO expTable(Time,device_id,s5) values(2, 'd1',  2.5)",
        "INSERT INTO expTable(Time,device_id,s5) values(3, 'd1',  3.5)",
        // floorSQL
        "create table floorTable(device_id STRING TAG, s1 TEXT FIELD, s2 INT32 FIELD, s3 INT64 FIELD, s4 FLOAT FIELD, s5 DOUBLE FIELD, s6 BOOLEAN FIELD, s7 DATE FIELD, s8 TIMESTAMP FIELD, s9 STRING FIELD, s10 BLOB FIELD)",
        "INSERT INTO floorTable(Time,device_id,s1,s2,s3,s4,s5,s6,s7,s8,s9,s10) values(1, 'd1', 'abcd', 1, 1, 1, 1, true, '2021-10-01', 1633046400000, 'abcd', X'abcd')",
        "INSERT INTO floorTable(Time,device_id,s2) values(2, 'd1',  2)",
        "INSERT INTO floorTable(Time,device_id,s2) values(3, 'd1',  -2)",
        "INSERT INTO floorTable(Time,device_id,s3) values(2, 'd1',  2)",
        "INSERT INTO floorTable(Time,device_id,s3) values(3, 'd1',  -2)",
        "INSERT INTO floorTable(Time,device_id,s4) values(2, 'd1',  2.5)",
        "INSERT INTO floorTable(Time,device_id,s4) values(3, 'd1',  -2.5)",
        "INSERT INTO floorTable(Time,device_id,s5) values(2, 'd1',  2.5)",
        "INSERT INTO floorTable(Time,device_id,s5) values(3, 'd1',  -2.5)",
        // lengthSQL
        "create table lengthTable(device_id STRING TAG, s1 TEXT FIELD, s2 INT32 FIELD, s3 INT64 FIELD, s4 FLOAT FIELD, s5 DOUBLE FIELD, s6 BOOLEAN FIELD, s7 DATE FIELD, s8 TIMESTAMP FIELD, s9 STRING FIELD, s10 BLOB FIELD)",
        "INSERT INTO lengthTable(Time,device_id,s1,s2,s3,s4,s5,s6,s7,s8,s9,s10) values(1, 'd1', 'abcd', 1, 1, 1, 1, true, '2021-10-01', 1633046400000, 'abcd', X'abcd')",
        "INSERT INTO lengthTable(Time,device_id,s1) values(2, 'd1', 'test')",
        "INSERT INTO lengthTable(Time,device_id,s1) values(3, 'd1', 'abcdefg')",
        "INSERT INTO lengthTable(Time,device_id,s9) values(2, 'd1', 'test')",
        "INSERT INTO lengthTable(Time,device_id,s9) values(3, 'd1', 'abcdefg')",
        // lnSQL
        "create table lnTable(device_id STRING TAG, s1 TEXT FIELD, s2 INT32 FIELD, s3 INT64 FIELD, s4 FLOAT FIELD, s5 DOUBLE FIELD, s6 BOOLEAN FIELD, s7 DATE FIELD, s8 TIMESTAMP FIELD, s9 STRING FIELD, s10 BLOB FIELD)",
        "INSERT INTO lnTable(Time,device_id,s1,s2,s3,s4,s5,s6,s7,s8,s9,s10) values(1, 'd1', 'abcd', 1, 1, 1, 1, true, '2021-10-01', 1633046400000, 'abcd', X'abcd')",
        "INSERT INTO lnTable(Time,device_id,s2) values(2, 'd1',  0)",
        "INSERT INTO lnTable(Time,device_id,s2) values(3, 'd1',  -3)",
        "INSERT INTO lnTable(Time,device_id,s3) values(2, 'd1',  0)",
        "INSERT INTO lnTable(Time,device_id,s3) values(3, 'd1',  -3)",
        "INSERT INTO lnTable(Time,device_id,s4) values(2, 'd1',  0.0)",
        "INSERT INTO lnTable(Time,device_id,s4) values(3, 'd1',  -3.5)",
        "INSERT INTO lnTable(Time,device_id,s5) values(2, 'd1',  0.0)",
        "INSERT INTO lnTable(Time,device_id,s5) values(3, 'd1',  -3.5)",
        // log10SQL
        "create table log10Table(device_id STRING TAG, s1 TEXT FIELD, s2 INT32 FIELD, s3 INT64 FIELD, s4 FLOAT FIELD, s5 DOUBLE FIELD, s6 BOOLEAN FIELD, s7 DATE FIELD, s8 TIMESTAMP FIELD, s9 STRING FIELD, s10 BLOB FIELD)",
        "INSERT INTO log10Table(Time,device_id,s1,s2,s3,s4,s5,s6,s7,s8,s9,s10) values(1, 'd1', 'abcd', 1, 1, 1, 1, true, '2021-10-01', 1633046400000, 'abcd', X'abcd')",
        "INSERT INTO log10Table(Time,device_id,s2) values(2, 'd1',  0)",
        "INSERT INTO log10Table(Time,device_id,s2) values(3, 'd1',  -3)",
        "INSERT INTO log10Table(Time,device_id,s3) values(2, 'd1',  0)",
        "INSERT INTO log10Table(Time,device_id,s3) values(3, 'd1',  -3)",
        "INSERT INTO log10Table(Time,device_id,s4) values(2, 'd1',  0.0)",
        "INSERT INTO log10Table(Time,device_id,s4) values(3, 'd1',  -3.5)",
        "INSERT INTO log10Table(Time,device_id,s5) values(2, 'd1',  0.0)",
        "INSERT INTO log10Table(Time,device_id,s5) values(3, 'd1',  -3.5)",
        // lowerSQL
        "create table lowerTable(device_id STRING TAG, s1 TEXT FIELD, s2 INT32 FIELD, s3 INT64 FIELD, s4 FLOAT FIELD, s5 DOUBLE FIELD, s6 BOOLEAN FIELD, s7 DATE FIELD, s8 TIMESTAMP FIELD, s9 STRING FIELD, s10 BLOB FIELD)",
        "INSERT INTO lowerTable(Time,device_id,s1,s2,s3,s4,s5,s6,s7,s8,s9,s10) values(1, 'd1', 'ABCD', 1, 1, 1, 1, true, '2021-10-01', 1633046400000, 'ABCD', X'abcd')",
        "INSERT INTO lowerTable(Time,device_id,s1) values(2, 'd1', 'Test')",
        "INSERT INTO lowerTable(Time,device_id,s1) values(3, 'd1', 'Abcdefg')",
        "INSERT INTO lowerTable(Time,device_id,s9) values(2, 'd1', 'Test')",
        "INSERT INTO lowerTable(Time,device_id,s9) values(3, 'd1', 'Abcdefg')",
        // radiansSQL
        "create table radiansTable(device_id STRING TAG, s1 TEXT FIELD, s2 INT32 FIELD, s3 INT64 FIELD, s4 FLOAT FIELD, s5 DOUBLE FIELD, s6 BOOLEAN FIELD, s7 DATE FIELD, s8 TIMESTAMP FIELD, s9 STRING FIELD, s10 BLOB FIELD)",
        "INSERT INTO radiansTable(Time,device_id,s1,s2,s3,s4,s5,s6,s7,s8,s9,s10) values(1, 'd1', 'abcd', 1, 1, 1, 1, true, '2021-10-01', 1633046400000, 'abcd', X'abcd')",
        "INSERT INTO radiansTable(Time,device_id,s2) values(2, 'd1',  2)",
        "INSERT INTO radiansTable(Time,device_id,s2) values(3, 'd1',  3)",
        "INSERT INTO radiansTable(Time,device_id,s3) values(2, 'd1',  2)",
        "INSERT INTO radiansTable(Time,device_id,s3) values(3, 'd1',  3)",
        "INSERT INTO radiansTable(Time,device_id,s4) values(2, 'd1',  2.5)",
        "INSERT INTO radiansTable(Time,device_id,s4) values(3, 'd1',  3.5)",
        "INSERT INTO radiansTable(Time,device_id,s5) values(2, 'd1',  2.5)",
        "INSERT INTO radiansTable(Time,device_id,s5) values(3, 'd1',  3.5)",
        // regexpLikeSQL
        "create table regexpLikeTable(device_id STRING TAG, s1 TEXT FIELD, s2 INT32 FIELD, s3 INT64 FIELD, s4 FLOAT FIELD, s5 DOUBLE FIELD, s6 BOOLEAN FIELD, s7 DATE FIELD, s8 TIMESTAMP FIELD, s9 STRING FIELD, s10 BLOB FIELD)",
        "INSERT INTO regexpLikeTable(Time,device_id,s1,s2,s3,s4,s5,s6,s7,s8,s9,s10) values(1, 'd1', 'abcd', 1, 1, 1, 1, true, '2021-10-01', 1633046400000, 'ab', X'abcd')",
        "INSERT INTO regexpLikeTable(Time,device_id,s1) values(2, 'd1', 'Test')",
        "INSERT INTO regexpLikeTable(Time,device_id,s1) values(3, 'd1', 'efgh')",
        "INSERT INTO regexpLikeTable(Time,device_id,s9) values(2, 'd1', 'Test')",
        "INSERT INTO regexpLikeTable(Time,device_id,s9) values(3, 'd1', '[e-g]+')",
        // signSQL
        "create table signTable(device_id STRING TAG, s1 TEXT FIELD, s2 INT32 FIELD, s3 INT64 FIELD, s4 FLOAT FIELD, s5 DOUBLE FIELD, s6 BOOLEAN FIELD, s7 DATE FIELD, s8 TIMESTAMP FIELD, s9 STRING FIELD, s10 BLOB FIELD)",
        "INSERT INTO signTable(Time,device_id,s1,s2,s3,s4,s5,s6,s7,s8,s9,s10) values(1, 'd1', 'abcd', 1, 1, 1, 1, true, '2021-10-01', 1633046400000, 'abcd', X'abcd')",
        "INSERT INTO signTable(Time,device_id,s2) values(2, 'd1',  0)",
        "INSERT INTO signTable(Time,device_id,s2) values(3, 'd1',  -1)",
        "INSERT INTO signTable(Time,device_id,s3) values(2, 'd1',  0)",
        "INSERT INTO signTable(Time,device_id,s3) values(3, 'd1',  -1)",
        "INSERT INTO signTable(Time,device_id,s4) values(2, 'd1',  0.0)",
        "INSERT INTO signTable(Time,device_id,s4) values(3, 'd1',  -1.0)",
        "INSERT INTO signTable(Time,device_id,s5) values(2, 'd1',  0.0)",
        "INSERT INTO signTable(Time,device_id,s5) values(3, 'd1',  -1.0)",
        // sinSQL
        "create table sinTable(device_id STRING TAG, s1 TEXT FIELD, s2 INT32 FIELD, s3 INT64 FIELD, s4 FLOAT FIELD, s5 DOUBLE FIELD, s6 BOOLEAN FIELD, s7 DATE FIELD, s8 TIMESTAMP FIELD, s9 STRING FIELD, s10 BLOB FIELD)",
        "INSERT INTO sinTable(Time,device_id,s1,s2,s3,s4,s5,s6,s7,s8,s9,s10) values(1, 'd1', 'abcd', 1, 1, 1, 1, true, '2021-10-01', 1633046400000, 'abcd', X'abcd')",
        "INSERT INTO sinTable(Time,device_id,s2) values(2, 'd1',  2)",
        "INSERT INTO sinTable(Time,device_id,s2) values(3, 'd1',  3)",
        "INSERT INTO sinTable(Time,device_id,s3) values(2, 'd1',  2)",
        "INSERT INTO sinTable(Time,device_id,s3) values(3, 'd1',  3)",
        "INSERT INTO sinTable(Time,device_id,s4) values(2, 'd1',  2.5)",
        "INSERT INTO sinTable(Time,device_id,s4) values(3, 'd1',  3.5)",
        "INSERT INTO sinTable(Time,device_id,s5) values(2, 'd1',  2.5)",
        "INSERT INTO sinTable(Time,device_id,s5) values(3, 'd1',  3.5)",
        // sinhSQL
        "create table sinhTable(device_id STRING TAG, s1 TEXT FIELD, s2 INT32 FIELD, s3 INT64 FIELD, s4 FLOAT FIELD, s5 DOUBLE FIELD, s6 BOOLEAN FIELD, s7 DATE FIELD, s8 TIMESTAMP FIELD, s9 STRING FIELD, s10 BLOB FIELD)",
        "INSERT INTO sinhTable(Time,device_id,s1,s2,s3,s4,s5,s6,s7,s8,s9,s10) values(1, 'd1', 'abcd', 1, 1, 1, 1, true, '2021-10-01', 1633046400000, 'abcd', X'abcd')",
        "INSERT INTO sinhTable(Time,device_id,s2) values(2, 'd1',  2)",
        "INSERT INTO sinhTable(Time,device_id,s2) values(3, 'd1',  3)",
        "INSERT INTO sinhTable(Time,device_id,s3) values(2, 'd1',  2)",
        "INSERT INTO sinhTable(Time,device_id,s3) values(3, 'd1',  3)",
        "INSERT INTO sinhTable(Time,device_id,s4) values(2, 'd1',  2.5)",
        "INSERT INTO sinhTable(Time,device_id,s4) values(3, 'd1',  3.5)",
        "INSERT INTO sinhTable(Time,device_id,s5) values(2, 'd1',  2.5)",
        "INSERT INTO sinhTable(Time,device_id,s5) values(3, 'd1',  3.5)",
        // sqrtSQL
        "create table sqrtTable(device_id STRING TAG, s1 TEXT FIELD, s2 INT32 FIELD, s3 INT64 FIELD, s4 FLOAT FIELD, s5 DOUBLE FIELD, s6 BOOLEAN FIELD, s7 DATE FIELD, s8 TIMESTAMP FIELD, s9 STRING FIELD, s10 BLOB FIELD)",
        "INSERT INTO sqrtTable(Time,device_id,s1,s2,s3,s4,s5,s6,s7,s8,s9,s10) values(1, 'd1', 'abcd', 1, 1, 1, 1, true, '2021-10-01', 1633046400000, 'abcd', X'abcd')",
        "INSERT INTO sqrtTable(Time,device_id,s2) values(2, 'd1',  0)",
        "INSERT INTO sqrtTable(Time,device_id,s2) values(3, 'd1',  -1)",
        "INSERT INTO sqrtTable(Time,device_id,s3) values(2, 'd1',  0)",
        "INSERT INTO sqrtTable(Time,device_id,s3) values(3, 'd1',  -1)",
        "INSERT INTO sqrtTable(Time,device_id,s4) values(2, 'd1',  0.0)",
        "INSERT INTO sqrtTable(Time,device_id,s4) values(3, 'd1',  -1.5)",
        "INSERT INTO sqrtTable(Time,device_id,s5) values(2, 'd1',  0.0)",
        "INSERT INTO sqrtTable(Time,device_id,s5) values(3, 'd1',  -1.5)",
        // startsWithSQL
        "create table startsWithTable(device_id STRING TAG, s1 TEXT FIELD, s2 INT32 FIELD, s3 INT64 FIELD, s4 FLOAT FIELD, s5 DOUBLE FIELD, s6 BOOLEAN FIELD, s7 DATE FIELD, s8 TIMESTAMP FIELD, s9 STRING FIELD, s10 BLOB FIELD)",
        "INSERT INTO startsWithTable(Time,device_id,s1,s2,s3,s4,s5,s6,s7,s8,s9,s10) values(1, 'd1', 'abcd', 1, 1, 1, 1, true, '2021-10-01', 1633046400000, 'ab', X'abcd')",
        "INSERT INTO startsWithTable(Time,device_id,s1) values(2, 'd1', 'Test')",
        "INSERT INTO startsWithTable(Time,device_id,s1) values(3, 'd1', 'efgh')",
        "INSERT INTO startsWithTable(Time,device_id,s9) values(2, 'd1', 'Test')",
        "INSERT INTO startsWithTable(Time,device_id,s9) values(3, 'd1', 'efgh')",
        // strcmpSQL
        "create table strcmpTable(device_id STRING TAG, s1 TEXT FIELD, s2 INT32 FIELD, s3 INT64 FIELD, s4 FLOAT FIELD, s5 DOUBLE FIELD, s6 BOOLEAN FIELD, s7 DATE FIELD, s8 TIMESTAMP FIELD, s9 STRING FIELD, s10 BLOB FIELD)",
        "INSERT INTO strcmpTable(Time,device_id,s1,s2,s3,s4,s5,s6,s7,s8,s9,s10) values(1, 'd1', 'abcd', 1, 1, 1, 1, true, '2021-10-01', 1633046400000, 'ab', X'abcd')",
        "INSERT INTO strcmpTable(Time,device_id,s1) values(2, 'd1', 'Test')",
        "INSERT INTO strcmpTable(Time,device_id,s1) values(3, 'd1', 'efgh')",
        "INSERT INTO strcmpTable(Time,device_id,s9) values(2, 'd1', 'Test')",
        "INSERT INTO strcmpTable(Time,device_id,s9) values(3, 'd1', 'efgh')",
        // strposSQL
        "create table strposTable(device_id STRING TAG, s1 TEXT FIELD, s2 INT32 FIELD, s3 INT64 FIELD, s4 FLOAT FIELD, s5 DOUBLE FIELD, s6 BOOLEAN FIELD, s7 DATE FIELD, s8 TIMESTAMP FIELD, s9 STRING FIELD, s10 BLOB FIELD)",
        "INSERT INTO strposTable(Time,device_id,s1,s2,s3,s4,s5,s6,s7,s8,s9,s10) values(1, 'd1', 'abcd', 1, 1, 1, 1, true, '2021-10-01', 1633046400000, 'ab', X'abcd')",
        "INSERT INTO strposTable(Time,device_id,s1) values(2, 'd1', 'Test')",
        "INSERT INTO strposTable(Time,device_id,s1) values(3, 'd1', 'efgh')",
        "INSERT INTO strposTable(Time,device_id,s9) values(2, 'd1', 'Test')",
        "INSERT INTO strposTable(Time,device_id,s9) values(3, 'd1', 'efgh')",
        // tanSQL
        "create table tanTable(device_id STRING TAG, s1 TEXT FIELD, s2 INT32 FIELD, s3 INT64 FIELD, s4 FLOAT FIELD, s5 DOUBLE FIELD, s6 BOOLEAN FIELD, s7 DATE FIELD, s8 TIMESTAMP FIELD, s9 STRING FIELD, s10 BLOB FIELD)",
        "INSERT INTO tanTable(Time,device_id,s1,s2,s3,s4,s5,s6,s7,s8,s9,s10) values(1, 'd1', 'abcd', 1, 1, 1, 1, true, '2021-10-01', 1633046400000, 'abcd', X'abcd')",
        "INSERT INTO tanTable(Time,device_id,s2) values(2, 'd1',  2)",
        "INSERT INTO tanTable(Time,device_id,s2) values(3, 'd1',  3)",
        "INSERT INTO tanTable(Time,device_id,s3) values(2, 'd1',  2)",
        "INSERT INTO tanTable(Time,device_id,s3) values(3, 'd1',  3)",
        "INSERT INTO tanTable(Time,device_id,s4) values(2, 'd1',  1.57079632675)",
        "INSERT INTO tanTable(Time,device_id,s4) values(3, 'd1',  3.5)",
        "INSERT INTO tanTable(Time,device_id,s5) values(2, 'd1',  1.57079632675)",
        "INSERT INTO tanTable(Time,device_id,s5) values(3, 'd1',  3.5)",
        // tanhSQL
        "create table tanhTable(device_id STRING TAG, s1 TEXT FIELD, s2 INT32 FIELD, s3 INT64 FIELD, s4 FLOAT FIELD, s5 DOUBLE FIELD, s6 BOOLEAN FIELD, s7 DATE FIELD, s8 TIMESTAMP FIELD, s9 STRING FIELD, s10 BLOB FIELD)",
        "INSERT INTO tanhTable(Time,device_id,s1,s2,s3,s4,s5,s6,s7,s8,s9,s10) values(1, 'd1', 'abcd', 1, 1, 1, 1, true, '2021-10-01', 1633046400000, 'abcd', X'abcd')",
        "INSERT INTO tanhTable(Time,device_id,s2) values(2, 'd1',  2)",
        "INSERT INTO tanhTable(Time,device_id,s2) values(3, 'd1',  3)",
        "INSERT INTO tanhTable(Time,device_id,s3) values(2, 'd1',  2)",
        "INSERT INTO tanhTable(Time,device_id,s3) values(3, 'd1',  3)",
        "INSERT INTO tanhTable(Time,device_id,s4) values(2, 'd1',  2.5)",
        "INSERT INTO tanhTable(Time,device_id,s4) values(3, 'd1',  3.5)",
        "INSERT INTO tanhTable(Time,device_id,s5) values(2, 'd1',  2.5)",
        "INSERT INTO tanhTable(Time,device_id,s5) values(3, 'd1',  3.5)",
        // trimSQL
        "create table trimTable(device_id STRING TAG, s1 TEXT FIELD, s2 INT32 FIELD, s3 INT64 FIELD, s4 FLOAT FIELD, s5 DOUBLE FIELD, s6 BOOLEAN FIELD, s7 DATE FIELD, s8 TIMESTAMP FIELD, s9 STRING FIELD, s10 BLOB FIELD)",
        "INSERT INTO trimTable(Time,device_id,s1,s2,s3,s4,s5,s6,s7,s8,s9,s10) values(1, 'd1', 'abcd', 1, 1, 1, 1, true, '2021-10-01', 1633046400000, 'ab', X'abcd')",
        "INSERT INTO trimTable(Time,device_id,s1) values(2, 'd1', 'xyTestxy')",
        "INSERT INTO trimTable(Time,device_id,s1) values(3, 'd1', '  Test  ')",
        "INSERT INTO trimTable(Time,device_id,s9) values(2, 'd1', 'xy')",
        "INSERT INTO trimTable(Time,device_id,s9) values(3, 'd1', ' T')",
        // upperSQL
        "create table upperTable(device_id STRING TAG, s1 TEXT FIELD, s2 INT32 FIELD, s3 INT64 FIELD, s4 FLOAT FIELD, s5 DOUBLE FIELD, s6 BOOLEAN FIELD, s7 DATE FIELD, s8 TIMESTAMP FIELD, s9 STRING FIELD, s10 BLOB FIELD)",
        "INSERT INTO upperTable(Time,device_id,s1,s2,s3,s4,s5,s6,s7,s8,s9,s10) values(1, 'd1', 'abcd', 1, 1, 1, 1, true, '2021-10-01', 1633046400000, 'abcd', X'abcd')",
        "INSERT INTO upperTable(Time,device_id,s1) values(2, 'd1', 'Test')",
        "INSERT INTO upperTable(Time,device_id,s1) values(3, 'd1', 'Abcdefg')",
        "INSERT INTO upperTable(Time,device_id,s9) values(2, 'd1', 'Test')",
        "INSERT INTO upperTable(Time,device_id,s9) values(3, 'd1', 'Abcdefg')",
        // no args SQL
        "create table NoArgTable(device_id STRING TAG, s1 TEXT FIELD, s2 INT32 FIELD, s3 INT64 FIELD, s4 FLOAT FIELD, s5 DOUBLE FIELD, s6 BOOLEAN FIELD, s7 DATE FIELD, s8 TIMESTAMP FIELD, s9 STRING FIELD, s10 BLOB FIELD)",
        "INSERT INTO NoArgTable(Time,device_id,s1,s2,s3,s4,s5,s6,s7,s8,s9,s10) values(1, 'd1', 'abcd', 0, 0, 0, 0, true, '2021-10-01', 1633046400000, 'abcd', X'abcd')",
        // dateBinSQL use s8 to calculate
        "create table dateBinTable(device_id STRING TAG, s1 TEXT FIELD, s2 INT32 FIELD, s3 INT64 FIELD, s4 FLOAT FIELD, s5 DOUBLE FIELD, s6 BOOLEAN FIELD, s7 DATE FIELD, s8 TIMESTAMP FIELD, s9 STRING FIELD, s10 BLOB FIELD)",
        // 2024-01-01T00:00:00.000Z
        "INSERT INTO dateBinTable(Time,device_id,s1,s2,s3,s4,s5,s6,s7,s8,s9,s10) values(1, 'd1', 'Test', 1, 1, 1, 1, true, '2024-01-01', 1704067200000, 'abcd', X'abcd')",
        // 2024-01-01T01:00:00.000Z
        "INSERT INTO dateBinTable(Time,device_id,s1,s8) values(2, 'd1', 'Test', 1704070800000)",
        // 2024-01-01T01:59:00.000Z
        "INSERT INTO dateBinTable(Time,device_id,s1,s8) values(3, 'd1', 'Test', 1704074340000)",
        // 2023-12-31T23:59:00.000Z
        "INSERT INTO dateBinTable(Time,device_id,s1,s8) values(4, 'd1', 'Test', 1704067140000)",
        // 1969-12-31T23:59:00.000Z
        "INSERT INTO dateBinTable(Time,device_id,s1,s8) values(5, 'd1', 'Test', -60000)",
        // null
        "INSERT INTO dateBinTable(Time,device_id,s1,s8) values(6, 'd1', 'Test', null)",
        "flush"
      };

  @BeforeClass
  public static void setUp() throws Exception {
    EnvFactory.getEnv().initClusterEnvironment();
    insertData();
  }

  protected static void insertData() {
    try (Connection connection = EnvFactory.getEnv().getConnection(BaseEnv.TABLE_SQL_DIALECT);
        Statement statement = connection.createStatement()) {

      for (String sql : SQLs) {
        statement.execute(sql);
      }
    } catch (Exception e) {
      e.printStackTrace();
    }
  }

  @AfterClass
  public static void tearDown() throws Exception {
    EnvFactory.getEnv().cleanClusterEnvironment();
  }

  @Test
  public void absTestNormal() {
    // case 1: support INT32, INT64, FLOAT, DOUBLE
    String[] expectedHeader =
        new String[] {"time", "s2", "_col2", "s3", "_col4", "s4", "_col6", "s5", "_col8"};
    String[] expectedAns =
        new String[] {
          "1970-01-01T00:00:00.001Z,1,1,1,1,1.0,1.0,1.0,1.0,",
          "1970-01-01T00:00:00.002Z,-1,1,-1,1,-1.5,1.5,-1.5,1.5,",
          "1970-01-01T00:00:00.003Z,-2,2,-2,2,-2.5,2.5,-2.5,2.5,",
        };
    tableResultSetEqualTest(
        "select time,s2,abs(s2),s3,abs(s3),s4,abs(s4),s5,abs(s5) from absTable",
        expectedHeader,
        expectedAns,
        DATABASE_NAME);
  }

  @Test
  public void testINT64NotIn() {
    // case 1: support INT32, INT64, FLOAT, DOUBLE
    String[] expectedHeader = new String[] {"time", "s3"};
    String[] expectedAns =
        new String[] {
          "1970-01-01T00:00:00.002Z,-1,", "1970-01-01T00:00:00.003Z,-2,",
        };
    tableResultSetEqualTest(
        "select time,s3 from absTable where s3 not in (1)",
        expectedHeader,
        expectedAns,
        DATABASE_NAME);
  }

  @Test
  public void testBlobCompare() {
    // case 1: support INT32, INT64, FLOAT, DOUBLE
    String[] expectedHeader = new String[] {"s10", "res1", "res2", "res3"};
    String[] expectedAns =
        new String[] {
          "0xabcd,true,true,true,", "null,null,null,null,", "null,null,null,null,",
        };
    tableResultSetEqualTest(
        "select s10, s10 > x'2d' as res1, s10 <> x'2d' as res2, s10 = X'abcd' as res3 from absTable",
        expectedHeader,
        expectedAns,
        DATABASE_NAME);
  }

  @Test
  public void testDateCompare() {
    // case 1: support INT32, INT64, FLOAT, DOUBLE
    String[] expectedHeader = new String[] {"s7", "res1", "res2", "res3"};
    String[] expectedAns =
        new String[] {
          "2021-10-01,true,true,true,", "null,null,null,null,", "null,null,null,null,",
        };
    // add it back while supporting Implicit conversion
    //    tableResultSetEqualTest(
    //        "select s7, s7 < '2022-12-12' as res1, s7 <> '2022-12-12' as res2, s7 = '2021-10-01'
    // as res3 from absTable",
    //        expectedHeader,
    //        expectedAns,
    //        DATABASE_NAME);
    tableResultSetEqualTest(
        "select s7, s7 < CAST('2022-12-12' AS DATE) as res1, s7 <> CAST('2022-12-12' AS DATE) AS res2, s7 = CAST('2021-10-01' AS DATE) as res3 from absTable",
        expectedHeader,
        expectedAns,
        DATABASE_NAME);

    expectedHeader = new String[] {"s3", "s7"};
    expectedAns =
        new String[] {
          "1,2021-10-01,",
        };

    tableResultSetEqualTest(
        "select s3, s7 from absTable where s7 in (CAST('2021-10-01' AS DATE), CAST('2021-10-02' AS DATE))",
        expectedHeader,
        expectedAns,
        DATABASE_NAME);
  }

  @Test
  public void testTimestampCompare() {
    // case 1: support INT32, INT64, FLOAT, DOUBLE
    String[] expectedHeader = new String[] {"s2", "s8"};
    String[] expectedAns =
        new String[] {
          "1,2021-10-01T00:00:00.000Z,",
        };

    tableResultSetEqualTest(
        "select s2, s8 from absTable where s8 IN (CAST('2021-10-01T08:00:00.000+08:00' AS TIMESTAMP), CAST('2021-10-01T00:00:00.000Z' AS TIMESTAMP))",
        expectedHeader,
        expectedAns,
        DATABASE_NAME);

    tableResultSetEqualTest(
        "select s2, s8 from absTable where s8=CAST('2021-10-01T08:00:00.000+08:00' AS TIMESTAMP)",
        expectedHeader,
        expectedAns,
        DATABASE_NAME);

    tableResultSetEqualTest(
        "select s2, s8 from absTable where s8=2021-10-01T08:00:00.000+08:00",
        expectedHeader,
        expectedAns,
        DATABASE_NAME);
  }

  @Test
  public void absTestFail() {
    // case 1: more than one argument
    tableAssertTestFail(
        "select s2,abs(s2,1) from absTable",
        TSStatusCode.SEMANTIC_ERROR.getStatusCode()
            + ": Scalar function abs only accepts one argument and it must be Double, Float, Int32 or Int64 data type.",
        DATABASE_NAME);

    // case 2: wrong data type
    tableAssertTestFail(
        "select s1,abs(s1) from absTable",
        TSStatusCode.SEMANTIC_ERROR.getStatusCode()
            + ": Scalar function abs only accepts one argument and it must be Double, Float, Int32 or Int64 data type.",
        DATABASE_NAME);

    // case 3: wrong data type
    tableAssertTestFail(
        "select s6,abs(s6) from absTable",
        TSStatusCode.SEMANTIC_ERROR.getStatusCode()
            + ": Scalar function abs only accepts one argument and it must be Double, Float, Int32 or Int64 data type.",
        DATABASE_NAME);

    // case 4: wrong data type
    tableAssertTestFail(
        "select s7,abs(s7) from absTable",
        TSStatusCode.SEMANTIC_ERROR.getStatusCode()
            + ": Scalar function abs only accepts one argument and it must be Double, Float, Int32 or Int64 data type.",
        DATABASE_NAME);

    // case 5: wrong data type
    tableAssertTestFail(
        "select s9,abs(s9) from absTable",
        TSStatusCode.SEMANTIC_ERROR.getStatusCode()
            + ": Scalar function abs only accepts one argument and it must be Double, Float, Int32 or Int64 data type.",
        DATABASE_NAME);

    // case 6: wrong data type
    tableAssertTestFail(
        "select s10,abs(s10) from absTable",
        TSStatusCode.SEMANTIC_ERROR.getStatusCode()
            + ": Scalar function abs only accepts one argument and it must be Double, Float, Int32 or Int64 data type.",
        DATABASE_NAME);

    // case 7: wrong data type
    tableAssertTestFail(
        "select s7, s7 < '2022-12-12', s7 <> '2022-12-12', s7 = '2021-10-01' from absTable",
        TSStatusCode.SEMANTIC_ERROR.getStatusCode() + ": Cannot apply operator: DATE < STRING",
        DATABASE_NAME);

    // case 7: wrong data type
    tableAssertTestFail(
        "select CAST(s1 AS INT32) from absTable",
        TSStatusCode.SEMANTIC_ERROR.getStatusCode() + ": Cannot cast abcd to INT32 type",
        DATABASE_NAME);
  }

  @Test
  public void acosTestNormal() {
    // case 1: support INT32, INT64, FLOAT, DOUBLE, TIMESTAMP And range of input value is [-1, 1]
    String[] expectedHeader = new String[] {"time", "_col1", "_col2", "_col3", "_col4"};
    Double[] expectedResultInt = new Double[] {Math.acos(1), Math.acos(2)};
    Double[] expectedResultLong = new Double[] {Math.acos(1), Math.acos(2)};
    Double[] expectedResultFloat = new Double[] {Math.acos(1.0f), Math.acos(0.5f)};
    Double[] expectedResultDouble = new Double[] {Math.acos(1.0), Math.acos(0.5)};
    testDoubleResult(
        "select time,acos(s2),acos(s3),acos(s4),acos(s5) from acosTable",
        expectedHeader,
        DATABASE_NAME,
        expectedResultInt,
        expectedResultLong,
        expectedResultFloat,
        expectedResultDouble);
  }

  @Test
  public void acosTestFail() {
    // case 1: more than one argument
    tableAssertTestFail(
        "select s2,acos(s2,1) from acosTable",
        TSStatusCode.SEMANTIC_ERROR.getStatusCode()
            + ": Scalar function acos only accepts one argument and it must be Double, Float, Int32 or Int64 data type.",
        DATABASE_NAME);

    // case 2: wrong data type
    tableAssertTestFail(
        "select s1,acos(s1) from acosTable",
        TSStatusCode.SEMANTIC_ERROR.getStatusCode()
            + ": Scalar function acos only accepts one argument and it must be Double, Float, Int32 or Int64 data type.",
        DATABASE_NAME);

    // case 3: wrong data type
    tableAssertTestFail(
        "select s6,acos(s6) from acosTable",
        TSStatusCode.SEMANTIC_ERROR.getStatusCode()
            + ": Scalar function acos only accepts one argument and it must be Double, Float, Int32 or Int64 data type.",
        DATABASE_NAME);

    // case 4: wrong data type
    tableAssertTestFail(
        "select s7,acos(s7) from acosTable",
        TSStatusCode.SEMANTIC_ERROR.getStatusCode()
            + ": Scalar function acos only accepts one argument and it must be Double, Float, Int32 or Int64 data type.",
        DATABASE_NAME);

    // case 5: wrong data type
    tableAssertTestFail(
        "select s9,acos(s9) from acosTable",
        TSStatusCode.SEMANTIC_ERROR.getStatusCode()
            + ": Scalar function acos only accepts one argument and it must be Double, Float, Int32 or Int64 data type.",
        DATABASE_NAME);

    // case 6: wrong data type
    tableAssertTestFail(
        "select s10,acos(s10) from acosTable",
        TSStatusCode.SEMANTIC_ERROR.getStatusCode()
            + ": Scalar function acos only accepts one argument and it must be Double, Float, Int32 or Int64 data type.",
        DATABASE_NAME);
  }

  @Test
  public void asinTestNormal() {
    // case 1: support INT32, INT64, FLOAT, DOUBLE, TIMESTAMP And range of input value is [-1, 1]
    String[] expectedHeader = new String[] {"time", "_col1", "_col2", "_col3", "_col4"};
    Double[] expectedResultInt = new Double[] {Math.asin(1), Math.asin(2)};
    Double[] expectedResultLong = new Double[] {Math.asin(1), Math.asin(2)};
    Double[] expectedResultFloat = new Double[] {Math.asin(1.0f), Math.asin(0.5f)};
    Double[] expectedResultDouble = new Double[] {Math.asin(1.0), Math.asin(0.5)};
    testDoubleResult(
        "select time,asin(s2),asin(s3),asin(s4),asin(s5) from asinTable",
        expectedHeader,
        DATABASE_NAME,
        expectedResultInt,
        expectedResultLong,
        expectedResultFloat,
        expectedResultDouble);
  }

  @Test
  public void asinTestFail() {
    // case 1: more than one argument
    tableAssertTestFail(
        "select s2,asin(s2,1) from asinTable",
        TSStatusCode.SEMANTIC_ERROR.getStatusCode()
            + ": Scalar function asin only accepts one argument and it must be Double, Float, Int32 or Int64 data type.",
        DATABASE_NAME);

    // case 2: wrong data type
    tableAssertTestFail(
        "select s1,asin(s1) from asinTable",
        TSStatusCode.SEMANTIC_ERROR.getStatusCode()
            + ": Scalar function asin only accepts one argument and it must be Double, Float, Int32 or Int64 data type.",
        DATABASE_NAME);

    // case 3: wrong data type
    tableAssertTestFail(
        "select s6,asin(s6) from asinTable",
        TSStatusCode.SEMANTIC_ERROR.getStatusCode()
            + ": Scalar function asin only accepts one argument and it must be Double, Float, Int32 or Int64 data type.",
        DATABASE_NAME);

    // case 4: wrong data type
    tableAssertTestFail(
        "select s7,asin(s7) from asinTable",
        TSStatusCode.SEMANTIC_ERROR.getStatusCode()
            + ": Scalar function asin only accepts one argument and it must be Double, Float, Int32 or Int64 data type.",
        DATABASE_NAME);

    // case 5: wrong data type
    tableAssertTestFail(
        "select s9,asin(s9) from asinTable",
        TSStatusCode.SEMANTIC_ERROR.getStatusCode()
            + ": Scalar function asin only accepts one argument and it must be Double, Float, Int32 or Int64 data type.",
        DATABASE_NAME);

    // case 6: wrong data type
    tableAssertTestFail(
        "select s10,asin(s10) from asinTable",
        TSStatusCode.SEMANTIC_ERROR.getStatusCode()
            + ": Scalar function asin only accepts one argument and it must be Double, Float, Int32 or Int64 data type.",
        DATABASE_NAME);
  }

  @Test
  public void atanTestNormal() {
    // case 1: support INT32, INT64, FLOAT, DOUBLE, TIMESTAMP
    String[] expectedHeader = new String[] {"time", "_col1", "_col2", "_col3", "_col4"};
    Double[] expectedResultInt = new Double[] {Math.atan(1), Math.atan(2), Math.atan(3)};
    Double[] expectedResultLong = new Double[] {Math.atan(1), Math.atan(2), Math.atan(3)};
    Double[] expectedResultFloat = new Double[] {Math.atan(1.0f), Math.atan(2.5f), Math.atan(3.5f)};
    Double[] expectedResultDouble = new Double[] {Math.atan(1.0), Math.atan(2.5), Math.atan(3.5)};
    testDoubleResult(
        "select time,atan(s2),atan(s3),atan(s4),atan(s5) from atanTable",
        expectedHeader,
        DATABASE_NAME,
        expectedResultInt,
        expectedResultLong,
        expectedResultFloat,
        expectedResultDouble);
  }

  @Test
  public void atanTestFail() {
    // case 1: more than one argument
    tableAssertTestFail(
        "select s2,atan(s2,1) from atanTable",
        TSStatusCode.SEMANTIC_ERROR.getStatusCode()
            + ": Scalar function atan only accepts one argument and it must be Double, Float, Int32 or Int64 data type.",
        DATABASE_NAME);

    // case 2: wrong data type
    tableAssertTestFail(
        "select s1,atan(s1) from atanTable",
        TSStatusCode.SEMANTIC_ERROR.getStatusCode()
            + ": Scalar function atan only accepts one argument and it must be Double, Float, Int32 or Int64 data type.",
        DATABASE_NAME);

    // case 3: wrong data type
    tableAssertTestFail(
        "select s6,atan(s6) from atanTable",
        TSStatusCode.SEMANTIC_ERROR.getStatusCode()
            + ": Scalar function atan only accepts one argument and it must be Double, Float, Int32 or Int64 data type.",
        DATABASE_NAME);

    // case 4: wrong data type
    tableAssertTestFail(
        "select s7,atan(s7) from atanTable",
        TSStatusCode.SEMANTIC_ERROR.getStatusCode()
            + ": Scalar function atan only accepts one argument and it must be Double, Float, Int32 or Int64 data type.",
        DATABASE_NAME);

    // case 5: wrong data type
    tableAssertTestFail(
        "select s9,atan(s9) from atanTable",
        TSStatusCode.SEMANTIC_ERROR.getStatusCode()
            + ": Scalar function atan only accepts one argument and it must be Double, Float, Int32 or Int64 data type.",
        DATABASE_NAME);

    // case 6: wrong data type
    tableAssertTestFail(
        "select s10,atan(s10) from atanTable",
        TSStatusCode.SEMANTIC_ERROR.getStatusCode()
            + ": Scalar function atan only accepts one argument and it must be Double, Float, Int32 or Int64 data type.",
        DATABASE_NAME);
  }

  @Test
  public void ceilTestNormal() {
    // case 1: support INT32, INT64, FLOAT, DOUBLE, TIMESTAMP
    String[] expectedHeader = new String[] {"time", "_col1", "_col2", "_col3", "_col4"};
    Double[] expectedResultInt = new Double[] {Math.ceil(1), Math.ceil(2), Math.ceil(-2)};
    Double[] expectedResultLong = new Double[] {Math.ceil(1), Math.ceil(2), Math.ceil(-2)};
    Double[] expectedResultFloat =
        new Double[] {Math.ceil(1.0f), Math.ceil(2.5f), Math.ceil(-2.5f)};
    Double[] expectedResultDouble = new Double[] {Math.ceil(1.0), Math.ceil(2.5), Math.ceil(-2.5)};
    testDoubleResult(
        "select time,ceil(s2),ceil(s3),ceil(s4),ceil(s5) from ceilTable",
        expectedHeader,
        DATABASE_NAME,
        expectedResultInt,
        expectedResultLong,
        expectedResultFloat,
        expectedResultDouble);
  }

  @Test
  public void ceilTestFail() {
    // case 1: more than one argument
    tableAssertTestFail(
        "select s2,ceil(s2,1) from ceilTable",
        TSStatusCode.SEMANTIC_ERROR.getStatusCode()
            + ": Scalar function ceil only accepts one argument and it must be Double, Float, Int32 or Int64 data type.",
        DATABASE_NAME);

    // case 2: wrong data type
    tableAssertTestFail(
        "select s1,ceil(s1) from ceilTable",
        TSStatusCode.SEMANTIC_ERROR.getStatusCode()
            + ": Scalar function ceil only accepts one argument and it must be Double, Float, Int32 or Int64 data type.",
        DATABASE_NAME);

    // case 3: wrong data type
    tableAssertTestFail(
        "select s6,ceil(s6) from ceilTable",
        TSStatusCode.SEMANTIC_ERROR.getStatusCode()
            + ": Scalar function ceil only accepts one argument and it must be Double, Float, Int32 or Int64 data type.",
        DATABASE_NAME);

    // case 4: wrong data type
    tableAssertTestFail(
        "select s7,ceil(s7) from ceilTable",
        TSStatusCode.SEMANTIC_ERROR.getStatusCode()
            + ": Scalar function ceil only accepts one argument and it must be Double, Float, Int32 or Int64 data type.",
        DATABASE_NAME);

    // case 5: wrong data type
    tableAssertTestFail(
        "select s9,ceil(s9) from ceilTable",
        TSStatusCode.SEMANTIC_ERROR.getStatusCode()
            + ": Scalar function ceil only accepts one argument and it must be Double, Float, Int32 or Int64 data type.",
        DATABASE_NAME);

    // case 6: wrong data type
    tableAssertTestFail(
        "select s10,ceil(s10) from ceilTable",
        TSStatusCode.SEMANTIC_ERROR.getStatusCode()
            + ": Scalar function ceil only accepts one argument and it must be Double, Float, Int32 or Int64 data type.",
        DATABASE_NAME);
  }

  @Test
  public void concatTestNormal() {
    // support the (measurement, ConstantArgument)
    String[] expectedHeader = new String[] {"time", "s1", "_col2", "s9", "_col4"};
    String[] retArray =
        new String[] {
          "1970-01-01T00:00:00.001Z,abcd,abcdes,ab,abes,",
          "1970-01-01T00:00:00.002Z,Test,Testes,Test,Testes,",
          "1970-01-01T00:00:00.003Z,efgh,efghes,efgh,efghes,",
          "1970-01-01T00:00:00.004Z,null,es,haha,hahaes,",
        };
    tableResultSetEqualTest(
        "select time,s1,concat(s1,'es'),s9,concat(s9,'es') from concatTable",
        expectedHeader,
        retArray,
        DATABASE_NAME);

    // support the (ConstantArgument, measurement)
    expectedHeader = new String[] {"time", "s1", "_col2", "s9", "_col4"};
    retArray =
        new String[] {
          "1970-01-01T00:00:00.001Z,abcd,esabcd,ab,esab,",
          "1970-01-01T00:00:00.002Z,Test,esTest,Test,esTest,",
          "1970-01-01T00:00:00.003Z,efgh,esefgh,efgh,esefgh,",
          "1970-01-01T00:00:00.004Z,null,es,haha,eshaha,",
        };
    tableResultSetEqualTest(
        "select time,s1,concat('es',s1),s9,concat('es',s9) from concatTable",
        expectedHeader,
        retArray,
        DATABASE_NAME);

    // support the (measurement, measurement)
    expectedHeader = new String[] {"time", "s1", "s9", "_col3"};
    retArray =
        new String[] {
          "1970-01-01T00:00:00.001Z,abcd,ab,abcdab,",
          "1970-01-01T00:00:00.002Z,Test,Test,TestTest,",
          "1970-01-01T00:00:00.003Z,efgh,efgh,efghefgh,",
          "1970-01-01T00:00:00.004Z,null,haha,haha,",
        };
    tableResultSetEqualTest(
        "select time,s1,s9,concat(s1,s9) from concatTable",
        expectedHeader,
        retArray,
        DATABASE_NAME);

    // support the (string1,string2,string3...stringN)
    expectedHeader = new String[] {"time", "s1", "s9", "_col3"};
    retArray =
        new String[] {
          "1970-01-01T00:00:00.001Z,abcd,ab,headerabcdbodyabtail,",
          "1970-01-01T00:00:00.002Z,Test,Test,headerTestbodyTesttail,",
          "1970-01-01T00:00:00.003Z,efgh,efgh,headerefghbodyefghtail,",
          "1970-01-01T00:00:00.004Z,null,haha,headerbodyhahatail,",
        };
    tableResultSetEqualTest(
        "select time,s1,s9,concat('header',s1,'body',s9,'tail') from concatTable",
        expectedHeader,
        retArray,
        DATABASE_NAME);
  }

  @Test
  public void concatTestFail() {
    // case 1: less than two argument
    tableAssertTestFail(
        "select s1,concat(s1) from concatTable",
        TSStatusCode.SEMANTIC_ERROR.getStatusCode()
            + ": Scalar function concat only accepts two or more arguments and they must be text or string data type.",
        DATABASE_NAME);

    // case 2: wrong data type
    tableAssertTestFail(
        "select s2,concat(s2, 'es') from concatTable",
        TSStatusCode.SEMANTIC_ERROR.getStatusCode()
            + ": Scalar function concat only accepts two or more arguments and they must be text or string data type.",
        DATABASE_NAME);

    // case 3: wrong data type
    tableAssertTestFail(
        "select s3,concat(s3, 'es') from concatTable",
        TSStatusCode.SEMANTIC_ERROR.getStatusCode()
            + ": Scalar function concat only accepts two or more arguments and they must be text or string data type.",
        DATABASE_NAME);

    // case 4: wrong data type
    tableAssertTestFail(
        "select s4,concat(s4, 'es') from concatTable",
        TSStatusCode.SEMANTIC_ERROR.getStatusCode()
            + ": Scalar function concat only accepts two or more arguments and they must be text or string data type.",
        DATABASE_NAME);

    // case 5: wrong data type
    tableAssertTestFail(
        "select s5,concat(s5, 'es') from concatTable",
        TSStatusCode.SEMANTIC_ERROR.getStatusCode()
            + ": Scalar function concat only accepts two or more arguments and they must be text or string data type.",
        DATABASE_NAME);

    // case 6: wrong data type
    tableAssertTestFail(
        "select s6,concat(s6, 'es') from concatTable",
        TSStatusCode.SEMANTIC_ERROR.getStatusCode()
            + ": Scalar function concat only accepts two or more arguments and they must be text or string data type.",
        DATABASE_NAME);

    // case 7: wrong data type
    tableAssertTestFail(
        "select s7,concat(s7, 'es') from concatTable",
        TSStatusCode.SEMANTIC_ERROR.getStatusCode()
            + ": Scalar function concat only accepts two or more arguments and they must be text or string data type.",
        DATABASE_NAME);

    // case 8: wrong data type
    tableAssertTestFail(
        "select s8,concat(s8, 'es') from concatTable",
        TSStatusCode.SEMANTIC_ERROR.getStatusCode()
            + ": Scalar function concat only accepts two or more arguments and they must be text or string data type.",
        DATABASE_NAME);

    // case 9: wrong data type
    tableAssertTestFail(
        "select s10,concat(s10, 'es') from concatTable",
        TSStatusCode.SEMANTIC_ERROR.getStatusCode()
            + ": Scalar function concat only accepts two or more arguments and they must be text or string data type.",
        DATABASE_NAME);
  }

  @Test
  public void cosTestNormal() {
    // case 1: support INT32, INT64, FLOAT, DOUBLE, TIMESTAMP
    String[] expectedHeader = new String[] {"time", "_col1", "_col2", "_col3", "_col4"};
    Double[] expectedResultInt = new Double[] {Math.cos(1), Math.cos(2), Math.cos(3)};
    Double[] expectedResultLong = new Double[] {Math.cos(1), Math.cos(2), Math.cos(3)};
    Double[] expectedResultFloat = new Double[] {Math.cos(1), Math.cos(2.5), Math.cos(3.5)};
    Double[] expectedResultDouble = new Double[] {Math.cos(1), Math.cos(2.5), Math.cos(3.5)};
    testDoubleResult(
        "select time,cos(s2),cos(s3),cos(s4),cos(s5) from cosTable",
        expectedHeader,
        DATABASE_NAME,
        expectedResultInt,
        expectedResultLong,
        expectedResultFloat,
        expectedResultDouble);
  }

  @Test
  public void cosTestFail() {
    // case 1: more than one argument
    tableAssertTestFail(
        "select s2,cos(s2,1) from cosTable",
        TSStatusCode.SEMANTIC_ERROR.getStatusCode()
            + ": Scalar function cos only accepts one argument and it must be Double, Float, Int32 or Int64 data type.",
        DATABASE_NAME);

    // case 2: wrong data type
    tableAssertTestFail(
        "select s1,cos(s1) from cosTable",
        TSStatusCode.SEMANTIC_ERROR.getStatusCode()
            + ": Scalar function cos only accepts one argument and it must be Double, Float, Int32 or Int64 data type.",
        DATABASE_NAME);

    // case 3: wrong data type
    tableAssertTestFail(
        "select s6,cos(s6) from cosTable",
        TSStatusCode.SEMANTIC_ERROR.getStatusCode()
            + ": Scalar function cos only accepts one argument and it must be Double, Float, Int32 or Int64 data type.",
        DATABASE_NAME);

    // case 4: wrong data type
    tableAssertTestFail(
        "select s7,cos(s7) from cosTable",
        TSStatusCode.SEMANTIC_ERROR.getStatusCode()
            + ": Scalar function cos only accepts one argument and it must be Double, Float, Int32 or Int64 data type.",
        DATABASE_NAME);

    // case 5: wrong data type
    tableAssertTestFail(
        "select s9,cos(s9) from cosTable",
        TSStatusCode.SEMANTIC_ERROR.getStatusCode()
            + ": Scalar function cos only accepts one argument and it must be Double, Float, Int32 or Int64 data type.",
        DATABASE_NAME);

    // case 6: wrong data type
    tableAssertTestFail(
        "select s10,cos(s10) from cosTable",
        TSStatusCode.SEMANTIC_ERROR.getStatusCode()
            + ": Scalar function cos only accepts one argument and it must be Double, Float, Int32 or Int64 data type.",
        DATABASE_NAME);
  }

  @Test
  public void coshTestNormal() {
    // case 1: support INT32, INT64, FLOAT, DOUBLE, TIMESTAMP
    String[] expectedHeader = new String[] {"time", "_col1", "_col2", "_col3", "_col4"};
    Double[] expectedResultInt = new Double[] {Math.cosh(1), Math.cosh(2), Math.cosh(3)};
    Double[] expectedResultLong = new Double[] {Math.cosh(1), Math.cosh(2), Math.cosh(3)};
    Double[] expectedResultFloat = new Double[] {Math.cosh(1), Math.cosh(2.5), Math.cosh(3.5)};
    Double[] expectedResultDouble = new Double[] {Math.cosh(1), Math.cosh(2.5), Math.cosh(3.5)};
    testDoubleResult(
        "select time,cosh(s2),cosh(s3),cosh(s4),cosh(s5) from coshTable",
        expectedHeader,
        DATABASE_NAME,
        expectedResultInt,
        expectedResultLong,
        expectedResultFloat,
        expectedResultDouble);
  }

  @Test
  public void coshTestFail() {
    // case 1: more than one argument
    tableAssertTestFail(
        "select s2,cosh(s2,1) from coshTable",
        TSStatusCode.SEMANTIC_ERROR.getStatusCode()
            + ": Scalar function cosh only accepts one argument and it must be Double, Float, Int32 or Int64 data type.",
        DATABASE_NAME);

    // case 2: wrong data type
    tableAssertTestFail(
        "select s1,cosh(s1) from coshTable",
        TSStatusCode.SEMANTIC_ERROR.getStatusCode()
            + ": Scalar function cosh only accepts one argument and it must be Double, Float, Int32 or Int64 data type.",
        DATABASE_NAME);

    // case 3: wrong data type
    tableAssertTestFail(
        "select s6,cosh(s6) from coshTable",
        TSStatusCode.SEMANTIC_ERROR.getStatusCode()
            + ": Scalar function cosh only accepts one argument and it must be Double, Float, Int32 or Int64 data type.",
        DATABASE_NAME);

    // case 4: wrong data type
    tableAssertTestFail(
        "select s7,cosh(s7) from coshTable",
        TSStatusCode.SEMANTIC_ERROR.getStatusCode()
            + ": Scalar function cosh only accepts one argument and it must be Double, Float, Int32 or Int64 data type.",
        DATABASE_NAME);

    // case 5: wrong data type
    tableAssertTestFail(
        "select s9,cosh(s9) from coshTable",
        TSStatusCode.SEMANTIC_ERROR.getStatusCode()
            + ": Scalar function cosh only accepts one argument and it must be Double, Float, Int32 or Int64 data type.",
        DATABASE_NAME);

    // case 6: wrong data type
    tableAssertTestFail(
        "select s10,cosh(s10) from coshTable",
        TSStatusCode.SEMANTIC_ERROR.getStatusCode()
            + ": Scalar function cosh only accepts one argument and it must be Double, Float, Int32 or Int64 data type.",
        DATABASE_NAME);
  }

  @Test
  public void degreesTestNormal() {
    // case 1: support INT32, INT64, FLOAT, DOUBLE, TIMESTAMP
    String[] expectedHeader = new String[] {"time", "_col1", "_col2", "_col3", "_col4"};
    Double[] expectedResultInt =
        new Double[] {Math.toDegrees(1), Math.toDegrees(2), Math.toDegrees(3)};
    Double[] expectedResultLong =
        new Double[] {Math.toDegrees(1), Math.toDegrees(2), Math.toDegrees(3)};
    Double[] expectedResultFloat =
        new Double[] {Math.toDegrees(1), Math.toDegrees(2.5), Math.toDegrees(3.5)};
    Double[] expectedResultDouble =
        new Double[] {Math.toDegrees(1), Math.toDegrees(2.5), Math.toDegrees(3.5)};
    testDoubleResult(
        "select time,degrees(s2),degrees(s3),degrees(s4),degrees(s5) from degreesTable",
        expectedHeader,
        DATABASE_NAME,
        expectedResultInt,
        expectedResultLong,
        expectedResultFloat,
        expectedResultDouble);
  }

  @Test
  public void degreesTestFail() {
    // case 1: more than one argument
    tableAssertTestFail(
        "select s2,degrees(s2,1) from degreesTable",
        TSStatusCode.SEMANTIC_ERROR.getStatusCode()
            + ": Scalar function degrees only accepts one argument and it must be Double, Float, Int32 or Int64 data type.",
        DATABASE_NAME);

    // case 2: wrong data type
    tableAssertTestFail(
        "select s1,degrees(s1) from degreesTable",
        TSStatusCode.SEMANTIC_ERROR.getStatusCode()
            + ": Scalar function degrees only accepts one argument and it must be Double, Float, Int32 or Int64 data type.",
        DATABASE_NAME);

    // case 3: wrong data type
    tableAssertTestFail(
        "select s6,degrees(s6) from degreesTable",
        TSStatusCode.SEMANTIC_ERROR.getStatusCode()
            + ": Scalar function degrees only accepts one argument and it must be Double, Float, Int32 or Int64 data type.",
        DATABASE_NAME);

    // case 4: wrong data type
    tableAssertTestFail(
        "select s7,degrees(s7) from degreesTable",
        TSStatusCode.SEMANTIC_ERROR.getStatusCode()
            + ": Scalar function degrees only accepts one argument and it must be Double, Float, Int32 or Int64 data type.",
        DATABASE_NAME);

    // case 5: wrong data type
    tableAssertTestFail(
        "select s9,degrees(s9) from degreesTable",
        TSStatusCode.SEMANTIC_ERROR.getStatusCode()
            + ": Scalar function degrees only accepts one argument and it must be Double, Float, Int32 or Int64 data type.",
        DATABASE_NAME);

    // case 6: wrong data type
    tableAssertTestFail(
        "select s10,degrees(s10) from degreesTable",
        TSStatusCode.SEMANTIC_ERROR.getStatusCode()
            + ": Scalar function degrees only accepts one argument and it must be Double, Float, Int32 or Int64 data type.",
        DATABASE_NAME);
  }

  @Test
  public void endsWithTestNormal() {
    // support the (measurement, ConstantArgument)
    String[] expectedHeader = new String[] {"time", "s1", "_col2", "s9", "_col4"};
    String[] retArray =
        new String[] {
          "1970-01-01T00:00:00.001Z,abcd,false,ab,false,",
          "1970-01-01T00:00:00.002Z,Test,false,Test,false,",
          "1970-01-01T00:00:00.003Z,efgh,true,efgh,true,",
        };
    tableResultSetEqualTest(
        "select time,s1,ends_with(s1,'gh'),s9,ends_with(s9,'gh') from endsWithTable",
        expectedHeader,
        retArray,
        DATABASE_NAME);

    // support the (measurement, measurement)
    expectedHeader = new String[] {"time", "s1", "s9", "_col3"};
    retArray =
        new String[] {
          "1970-01-01T00:00:00.001Z,abcd,ab,false,",
          "1970-01-01T00:00:00.002Z,Test,Test,true,",
          "1970-01-01T00:00:00.003Z,efgh,efgh,true,",
        };
    tableResultSetEqualTest(
        "select time,s1,s9,ends_with(s1,s9) from endsWithTable",
        expectedHeader,
        retArray,
        DATABASE_NAME);
  }

  @Test
  public void endsWithTestFail() {
    // case 1: more than two argument
    tableAssertTestFail(
        "select s1,ends_with(s1, 'es', 'ab') from endsWithTable",
        TSStatusCode.SEMANTIC_ERROR.getStatusCode()
            + ": Scalar function ends_with only accepts two arguments and they must be text or string data type.",
        DATABASE_NAME);

    // case 2: less than two argument
    tableAssertTestFail(
        "select s1,ends_with(s1) from endsWithTable",
        TSStatusCode.SEMANTIC_ERROR.getStatusCode()
            + ": Scalar function ends_with only accepts two arguments and they must be text or string data type.",
        DATABASE_NAME);

    // case 3: wrong data type
    tableAssertTestFail(
        "select s2,ends_with(s2, 'es') from endsWithTable",
        TSStatusCode.SEMANTIC_ERROR.getStatusCode()
            + ": Scalar function ends_with only accepts two arguments and they must be text or string data type.",
        DATABASE_NAME);

    // case 4: wrong data type
    tableAssertTestFail(
        "select s3,ends_with(s3, 'es') from endsWithTable",
        TSStatusCode.SEMANTIC_ERROR.getStatusCode()
            + ": Scalar function ends_with only accepts two arguments and they must be text or string data type.",
        DATABASE_NAME);

    // case 5: wrong data type
    tableAssertTestFail(
        "select s4,ends_with(s4, 'es') from endsWithTable",
        TSStatusCode.SEMANTIC_ERROR.getStatusCode()
            + ": Scalar function ends_with only accepts two arguments and they must be text or string data type.",
        DATABASE_NAME);

    // case 6: wrong data type
    tableAssertTestFail(
        "select s5,ends_with(s5, 'es') from endsWithTable",
        TSStatusCode.SEMANTIC_ERROR.getStatusCode()
            + ": Scalar function ends_with only accepts two arguments and they must be text or string data type.",
        DATABASE_NAME);

    // case 7: wrong data type
    tableAssertTestFail(
        "select s6,ends_with(s6, 'es') from endsWithTable",
        TSStatusCode.SEMANTIC_ERROR.getStatusCode()
            + ": Scalar function ends_with only accepts two arguments and they must be text or string data type.",
        DATABASE_NAME);

    // case 8: wrong data type
    tableAssertTestFail(
        "select s7,ends_with(s7, 'es') from endsWithTable",
        TSStatusCode.SEMANTIC_ERROR.getStatusCode()
            + ": Scalar function ends_with only accepts two arguments and they must be text or string data type.",
        DATABASE_NAME);

    // case 9: wrong data type
    tableAssertTestFail(
        "select s8,ends_with(s8, 'es') from endsWithTable",
        TSStatusCode.SEMANTIC_ERROR.getStatusCode()
            + ": Scalar function ends_with only accepts two arguments and they must be text or string data type.",
        DATABASE_NAME);

    // case 10: wrong data type
    tableAssertTestFail(
        "select s10,ends_with(s10, 'es') from endsWithTable",
        TSStatusCode.SEMANTIC_ERROR.getStatusCode()
            + ": Scalar function ends_with only accepts two arguments and they must be text or string data type.",
        DATABASE_NAME);
  }

  @Test
  public void expTestNormal() {
    // case 1: support INT32, INT64, FLOAT, DOUBLE, TIMESTAMP
    String[] expectedHeader = new String[] {"time", "_col1", "_col2", "_col3", "_col4"};
    Double[] expectedResultInt = new Double[] {Math.exp(1), Math.exp(2), Math.exp(3)};
    Double[] expectedResultLong = new Double[] {Math.exp(1), Math.exp(2), Math.exp(3)};
    Double[] expectedResultFloat = new Double[] {Math.exp(1), Math.exp(2.5), Math.exp(3.5)};
    Double[] expectedResultDouble = new Double[] {Math.exp(1), Math.exp(2.5), Math.exp(3.5)};
    testDoubleResult(
        "select time,exp(s2),exp(s3),exp(s4),exp(s5) from expTable",
        expectedHeader,
        DATABASE_NAME,
        expectedResultInt,
        expectedResultLong,
        expectedResultFloat,
        expectedResultDouble);
  }

  @Test
  public void expTestFail() {
    // case 1: more than one argument
    tableAssertTestFail(
        "select s2,exp(s2,1) from expTable",
        TSStatusCode.SEMANTIC_ERROR.getStatusCode()
            + ": Scalar function exp only accepts one argument and it must be Double, Float, Int32 or Int64 data type.",
        DATABASE_NAME);

    // case 2: wrong data type
    tableAssertTestFail(
        "select s1,exp(s1) from expTable",
        TSStatusCode.SEMANTIC_ERROR.getStatusCode()
            + ": Scalar function exp only accepts one argument and it must be Double, Float, Int32 or Int64 data type.",
        DATABASE_NAME);

    // case 3: wrong data type
    tableAssertTestFail(
        "select s6,exp(s6) from expTable",
        TSStatusCode.SEMANTIC_ERROR.getStatusCode()
            + ": Scalar function exp only accepts one argument and it must be Double, Float, Int32 or Int64 data type.",
        DATABASE_NAME);

    // case 4: wrong data type
    tableAssertTestFail(
        "select s7,exp(s7) from expTable",
        TSStatusCode.SEMANTIC_ERROR.getStatusCode()
            + ": Scalar function exp only accepts one argument and it must be Double, Float, Int32 or Int64 data type.",
        DATABASE_NAME);

    // case 5: wrong data type
    tableAssertTestFail(
        "select s9,exp(s9) from expTable",
        TSStatusCode.SEMANTIC_ERROR.getStatusCode()
            + ": Scalar function exp only accepts one argument and it must be Double, Float, Int32 or Int64 data type.",
        DATABASE_NAME);

    // case 6: wrong data type
    tableAssertTestFail(
        "select s10,exp(s10) from expTable",
        TSStatusCode.SEMANTIC_ERROR.getStatusCode()
            + ": Scalar function exp only accepts one argument and it must be Double, Float, Int32 or Int64 data type.",
        DATABASE_NAME);
  }

  @Test
  public void floorTestNormal() {
    // case 1: support INT32, INT64, FLOAT, DOUBLE, TIMESTAMP
    String[] expectedHeader = new String[] {"time", "_col1", "_col2", "_col3", "_col4"};
    Double[] expectedResultInt = new Double[] {Math.floor(1), Math.floor(2), Math.floor(-2)};
    Double[] expectedResultLong = new Double[] {Math.floor(1), Math.floor(2), Math.floor(-2)};
    Double[] expectedResultFloat =
        new Double[] {Math.floor(1.0f), Math.floor(2.5f), Math.floor(-2.5f)};
    Double[] expectedResultDouble =
        new Double[] {Math.floor(1.0), Math.floor(2.5), Math.floor(-2.5)};
    testDoubleResult(
        "select time,floor(s2),floor(s3),floor(s4),floor(s5) from floorTable",
        expectedHeader,
        DATABASE_NAME,
        expectedResultInt,
        expectedResultLong,
        expectedResultFloat,
        expectedResultDouble);
  }

  @Test
  public void floorTestFail() {
    // case 1: more than one argument
    tableAssertTestFail(
        "select s2,floor(s2,1) from floorTable",
        TSStatusCode.SEMANTIC_ERROR.getStatusCode()
            + ": Scalar function floor only accepts one argument and it must be Double, Float, Int32 or Int64 data type.",
        DATABASE_NAME);

    // case 2: wrong data type
    tableAssertTestFail(
        "select s1,floor(s1) from floorTable",
        TSStatusCode.SEMANTIC_ERROR.getStatusCode()
            + ": Scalar function floor only accepts one argument and it must be Double, Float, Int32 or Int64 data type.",
        DATABASE_NAME);

    // case 3: wrong data type
    tableAssertTestFail(
        "select s6,floor(s6) from floorTable",
        TSStatusCode.SEMANTIC_ERROR.getStatusCode()
            + ": Scalar function floor only accepts one argument and it must be Double, Float, Int32 or Int64 data type.",
        DATABASE_NAME);

    // case 4: wrong data type
    tableAssertTestFail(
        "select s7,floor(s7) from floorTable",
        TSStatusCode.SEMANTIC_ERROR.getStatusCode()
            + ": Scalar function floor only accepts one argument and it must be Double, Float, Int32 or Int64 data type.",
        DATABASE_NAME);

    // case 5: wrong data type
    tableAssertTestFail(
        "select s9,floor(s9) from floorTable",
        TSStatusCode.SEMANTIC_ERROR.getStatusCode()
            + ": Scalar function floor only accepts one argument and it must be Double, Float, Int32 or Int64 data type.",
        DATABASE_NAME);

    // case 6: wrong data type
    tableAssertTestFail(
        "select s10,floor(s10) from floorTable",
        TSStatusCode.SEMANTIC_ERROR.getStatusCode()
            + ": Scalar function floor only accepts one argument and it must be Double, Float, Int32 or Int64 data type.",
        DATABASE_NAME);
  }

  @Test
  public void lengthTestNormal() {
    // case 1: support Text data type
    String[] expectedHeader = new String[] {"time", "s1", "_col2"};
    String[] expectedAns =
        new String[] {
          "1970-01-01T00:00:00.001Z,abcd,4,",
          "1970-01-01T00:00:00.002Z,test,4,",
          "1970-01-01T00:00:00.003Z,abcdefg,7,",
        };
    tableResultSetEqualTest(
        "select time,s1,Length(s1) from lengthTable", expectedHeader, expectedAns, DATABASE_NAME);

    // case 2: support String data type
    expectedHeader = new String[] {"time", "s9", "_col2"};
    expectedAns =
        new String[] {
          "1970-01-01T00:00:00.001Z,abcd,4,",
          "1970-01-01T00:00:00.002Z,test,4,",
          "1970-01-01T00:00:00.003Z,abcdefg,7,",
        };
    tableResultSetEqualTest(
        "select time,s9,Length(s9) from lengthTable", expectedHeader, expectedAns, DATABASE_NAME);
  }

  @Test
  public void lengthTestFail() {
    // case 1: more than one argument
    tableAssertTestFail(
        "select s1,Length(s1,1) from lengthTable",
        TSStatusCode.SEMANTIC_ERROR.getStatusCode()
<<<<<<< HEAD
            + ": Scalar function length only accepts one argument and it must be text or string or object data type.",
=======
            + ": Scalar function length only accepts one argument and it must be text, string, or blob data type.",
>>>>>>> 7249a52f
        DATABASE_NAME);

    // case 2: wrong data type
    tableAssertTestFail(
        "select s1,Length(s2) from lengthTable",
        TSStatusCode.SEMANTIC_ERROR.getStatusCode()
<<<<<<< HEAD
            + ": Scalar function length only accepts one argument and it must be text or string or object data type.",
=======
            + ": Scalar function length only accepts one argument and it must be text, string, or blob data type.",
>>>>>>> 7249a52f
        DATABASE_NAME);

    // case 3: wrong data type
    tableAssertTestFail(
        "select s1,Length(s3) from lengthTable",
        TSStatusCode.SEMANTIC_ERROR.getStatusCode()
<<<<<<< HEAD
            + ": Scalar function length only accepts one argument and it must be text or string or object data type.",
=======
            + ": Scalar function length only accepts one argument and it must be text, string, or blob data type.",
>>>>>>> 7249a52f
        DATABASE_NAME);

    // case 4: wrong data type
    tableAssertTestFail(
        "select s1,Length(s4) from lengthTable",
        TSStatusCode.SEMANTIC_ERROR.getStatusCode()
<<<<<<< HEAD
            + ": Scalar function length only accepts one argument and it must be text or string or object data type.",
=======
            + ": Scalar function length only accepts one argument and it must be text, string, or blob data type.",
>>>>>>> 7249a52f
        DATABASE_NAME);

    // case 5: wrong data type
    tableAssertTestFail(
        "select s1,Length(s5) from lengthTable",
        TSStatusCode.SEMANTIC_ERROR.getStatusCode()
<<<<<<< HEAD
            + ": Scalar function length only accepts one argument and it must be text or string or object data type.",
=======
            + ": Scalar function length only accepts one argument and it must be text, string, or blob data type.",
>>>>>>> 7249a52f
        DATABASE_NAME);

    // case 6: wrong data type
    tableAssertTestFail(
        "select s1,Length(s6) from lengthTable",
        TSStatusCode.SEMANTIC_ERROR.getStatusCode()
<<<<<<< HEAD
            + ": Scalar function length only accepts one argument and it must be text or string or object data type.",
=======
            + ": Scalar function length only accepts one argument and it must be text, string, or blob data type.",
>>>>>>> 7249a52f
        DATABASE_NAME);

    // case 7: wrong data type
    tableAssertTestFail(
        "select s1,Length(s7) from lengthTable",
        TSStatusCode.SEMANTIC_ERROR.getStatusCode()
<<<<<<< HEAD
            + ": Scalar function length only accepts one argument and it must be text or string or object data type.",
=======
            + ": Scalar function length only accepts one argument and it must be text, string, or blob data type.",
>>>>>>> 7249a52f
        DATABASE_NAME);

    // case 8: wrong data type
    tableAssertTestFail(
        "select s1,Length(s8) from lengthTable",
        TSStatusCode.SEMANTIC_ERROR.getStatusCode()
<<<<<<< HEAD
            + ": Scalar function length only accepts one argument and it must be text or string or object data type.",
        DATABASE_NAME);

    // case 9: wrong data type
    tableAssertTestFail(
        "select s1,Length(s10) from lengthTable",
        TSStatusCode.SEMANTIC_ERROR.getStatusCode()
            + ": Scalar function length only accepts one argument and it must be text or string or object data type.",
=======
            + ": Scalar function length only accepts one argument and it must be text, string, or blob data type.",
>>>>>>> 7249a52f
        DATABASE_NAME);
  }

  @Test
  public void lnTestNormal() {
    // case 1: support INT32, INT64, FLOAT, DOUBLE, TIMESTAMP
    String[] expectedHeader = new String[] {"time", "_col1", "_col2", "_col3", "_col4"};
    Double[] expectedResultInt = new Double[] {Math.log(1), Math.log(0), Math.log(-3)};
    Double[] expectedResultLong = new Double[] {Math.log(1), Math.log(0), Math.log(-3)};
    Double[] expectedResultFloat = new Double[] {Math.log(1), Math.log(0), Math.log(-3.5)};
    Double[] expectedResultDouble = new Double[] {Math.log(1), Math.log(0), Math.log(-3.5)};
    testDoubleResult(
        "select time,ln(s2),ln(s3),ln(s4),ln(s5) from lnTable",
        expectedHeader,
        DATABASE_NAME,
        expectedResultInt,
        expectedResultLong,
        expectedResultFloat,
        expectedResultDouble);
  }

  @Test
  public void lnTestFail() {
    // case 1: more than one argument
    tableAssertTestFail(
        "select s2,ln(s2,1) from lnTable",
        TSStatusCode.SEMANTIC_ERROR.getStatusCode()
            + ": Scalar function ln only accepts one argument and it must be Double, Float, Int32 or Int64 data type.",
        DATABASE_NAME);

    // case 2: wrong data type
    tableAssertTestFail(
        "select s1,ln(s1) from lnTable",
        TSStatusCode.SEMANTIC_ERROR.getStatusCode()
            + ": Scalar function ln only accepts one argument and it must be Double, Float, Int32 or Int64 data type.",
        DATABASE_NAME);

    // case 3: wrong data type
    tableAssertTestFail(
        "select s6,ln(s6) from lnTable",
        TSStatusCode.SEMANTIC_ERROR.getStatusCode()
            + ": Scalar function ln only accepts one argument and it must be Double, Float, Int32 or Int64 data type.",
        DATABASE_NAME);

    // case 4: wrong data type
    tableAssertTestFail(
        "select s7,ln(s7) from lnTable",
        TSStatusCode.SEMANTIC_ERROR.getStatusCode()
            + ": Scalar function ln only accepts one argument and it must be Double, Float, Int32 or Int64 data type.",
        DATABASE_NAME);

    // case 5: wrong data type
    tableAssertTestFail(
        "select s9,ln(s9) from lnTable",
        TSStatusCode.SEMANTIC_ERROR.getStatusCode()
            + ": Scalar function ln only accepts one argument and it must be Double, Float, Int32 or Int64 data type.",
        DATABASE_NAME);

    // case 6: wrong data type
    tableAssertTestFail(
        "select s10,ln(s10) from lnTable",
        TSStatusCode.SEMANTIC_ERROR.getStatusCode()
            + ": Scalar function ln only accepts one argument and it must be Double, Float, Int32 or Int64 data type.",
        DATABASE_NAME);
  }

  @Test
  public void log10TestNormal() {
    // case 1: support INT32, INT64, FLOAT, DOUBLE, TIMESTAMP
    String[] expectedHeader = new String[] {"time", "_col1", "_col2", "_col3", "_col4"};
    Double[] expectedResultInt = new Double[] {Math.log10(1), Math.log10(0), Math.log10(-3)};
    Double[] expectedResultLong = new Double[] {Math.log10(1), Math.log10(0), Math.log10(-3)};
    Double[] expectedResultFloat = new Double[] {Math.log10(1), Math.log10(0), Math.log10(-3.5)};
    Double[] expectedResultDouble = new Double[] {Math.log10(1), Math.log10(0), Math.log10(-3.5)};
    testDoubleResult(
        "select time,log10(s2),log10(s3),log10(s4),log10(s5) from log10Table",
        expectedHeader,
        DATABASE_NAME,
        expectedResultInt,
        expectedResultLong,
        expectedResultFloat,
        expectedResultDouble);
  }

  @Test
  public void log10TestFail() {
    // case 1: more than one argument
    tableAssertTestFail(
        "select s2,log10(s2,1) from log10Table",
        TSStatusCode.SEMANTIC_ERROR.getStatusCode()
            + ": Scalar function log10 only accepts one argument and it must be Double, Float, Int32 or Int64 data type.",
        DATABASE_NAME);

    // case 2: wrong data type
    tableAssertTestFail(
        "select s1,log10(s1) from log10Table",
        TSStatusCode.SEMANTIC_ERROR.getStatusCode()
            + ": Scalar function log10 only accepts one argument and it must be Double, Float, Int32 or Int64 data type.",
        DATABASE_NAME);

    // case 3: wrong data type
    tableAssertTestFail(
        "select s6,log10(s6) from log10Table",
        TSStatusCode.SEMANTIC_ERROR.getStatusCode()
            + ": Scalar function log10 only accepts one argument and it must be Double, Float, Int32 or Int64 data type.",
        DATABASE_NAME);

    // case 4: wrong data type
    tableAssertTestFail(
        "select s7,log10(s7) from log10Table",
        TSStatusCode.SEMANTIC_ERROR.getStatusCode()
            + ": Scalar function log10 only accepts one argument and it must be Double, Float, Int32 or Int64 data type.",
        DATABASE_NAME);

    // case 5: wrong data type
    tableAssertTestFail(
        "select s9,log10(s9) from log10Table",
        TSStatusCode.SEMANTIC_ERROR.getStatusCode()
            + ": Scalar function log10 only accepts one argument and it must be Double, Float, Int32 or Int64 data type.",
        DATABASE_NAME);

    // case 6: wrong data type
    tableAssertTestFail(
        "select s10,log10(s10) from log10Table",
        TSStatusCode.SEMANTIC_ERROR.getStatusCode()
            + ": Scalar function log10 only accepts one argument and it must be Double, Float, Int32 or Int64 data type.",
        DATABASE_NAME);
  }

  @Test
  public void lowerTestNormal() {
    // Normal
    String[] expectedHeader = new String[] {"time", "s1", "_col2", "s9", "_col4"};
    String[] retArray =
        new String[] {
          "1970-01-01T00:00:00.001Z,ABCD,abcd,ABCD,abcd,",
          "1970-01-01T00:00:00.002Z,Test,test,Test,test,",
          "1970-01-01T00:00:00.003Z,Abcdefg,abcdefg,Abcdefg,abcdefg,",
        };
    tableResultSetEqualTest(
        "select time,s1,lower(s1),s9,lower(s9) from lowerTable",
        expectedHeader,
        retArray,
        DATABASE_NAME);
  }

  @Test
  public void lowerTestFail() {
    // case 1: more than one argument
    tableAssertTestFail(
        "select s1,lower(s1, 1) from lowerTable",
        TSStatusCode.SEMANTIC_ERROR.getStatusCode()
            + ": Scalar function lower only accepts one argument and it must be text or string data type.",
        DATABASE_NAME);

    // case 2: wrong data type
    tableAssertTestFail(
        "select s2,lower(s2) from lowerTable",
        TSStatusCode.SEMANTIC_ERROR.getStatusCode()
            + ": Scalar function lower only accepts one argument and it must be text or string data type.",
        DATABASE_NAME);

    // case 3: wrong data type
    tableAssertTestFail(
        "select s3,lower(s3) from lowerTable",
        TSStatusCode.SEMANTIC_ERROR.getStatusCode()
            + ": Scalar function lower only accepts one argument and it must be text or string data type.",
        DATABASE_NAME);

    // case 4: wrong data type
    tableAssertTestFail(
        "select s4,lower(s4) from lowerTable",
        TSStatusCode.SEMANTIC_ERROR.getStatusCode()
            + ": Scalar function lower only accepts one argument and it must be text or string data type.",
        DATABASE_NAME);

    // case 5: wrong data type
    tableAssertTestFail(
        "select s5,lower(s5) from lowerTable",
        TSStatusCode.SEMANTIC_ERROR.getStatusCode()
            + ": Scalar function lower only accepts one argument and it must be text or string data type.",
        DATABASE_NAME);

    // case 6: wrong data type
    tableAssertTestFail(
        "select s6,lower(s6) from lowerTable",
        TSStatusCode.SEMANTIC_ERROR.getStatusCode()
            + ": Scalar function lower only accepts one argument and it must be text or string data type.",
        DATABASE_NAME);

    // case 7: wrong data type
    tableAssertTestFail(
        "select s7,lower(s7) from lowerTable",
        TSStatusCode.SEMANTIC_ERROR.getStatusCode()
            + ": Scalar function lower only accepts one argument and it must be text or string data type.",
        DATABASE_NAME);

    // case 8: wrong data type
    tableAssertTestFail(
        "select s8,lower(s8) from lowerTable",
        TSStatusCode.SEMANTIC_ERROR.getStatusCode()
            + ": Scalar function lower only accepts one argument and it must be text or string data type.",
        DATABASE_NAME);

    // case 9: wrong data type
    tableAssertTestFail(
        "select s10,lower(s10) from lowerTable",
        TSStatusCode.SEMANTIC_ERROR.getStatusCode()
            + ": Scalar function lower only accepts one argument and it must be text or string data type.",
        DATABASE_NAME);
  }

  @Test
  public void radiansTestNormal() {
    // case 1: support INT32, INT64, FLOAT, DOUBLE, TIMESTAMP
    String[] expectedHeader = new String[] {"time", "_col1", "_col2", "_col3", "_col4"};
    Double[] expectedResultInt =
        new Double[] {Math.toRadians(1), Math.toRadians(2), Math.toRadians(3)};
    Double[] expectedResultLong =
        new Double[] {Math.toRadians(1), Math.toRadians(2), Math.toRadians(3)};
    Double[] expectedResultFloat =
        new Double[] {Math.toRadians(1), Math.toRadians(2.5), Math.toRadians(3.5)};
    Double[] expectedResultDouble =
        new Double[] {Math.toRadians(1), Math.toRadians(2.5), Math.toRadians(3.5)};
    testDoubleResult(
        "select time,radians(s2),radians(s3),radians(s4),radians(s5) from radiansTable",
        expectedHeader,
        DATABASE_NAME,
        expectedResultInt,
        expectedResultLong,
        expectedResultFloat,
        expectedResultDouble);
  }

  private void testDoubleResult(
      String sql,
      String[] expectedHeader,
      String database,
      Double[] expectedResultInt,
      Double[] expectedResultLong,
      Double[] expectedResultFloat,
      Double[] expectedResultDouble) {
    try (Connection connection =
        EnvFactory.getEnv()
            .getConnection(
                SessionConfig.DEFAULT_USER,
                SessionConfig.DEFAULT_PASSWORD,
                BaseEnv.TABLE_SQL_DIALECT)) {
      connection.setClientInfo("time_zone", "+00:00");
      try (Statement statement = connection.createStatement()) {
        statement.execute("use " + database);
        try (ResultSet resultSet = statement.executeQuery(sql)) {
          ResultSetMetaData resultSetMetaData = resultSet.getMetaData();
          for (int i = 1; i <= resultSetMetaData.getColumnCount(); i++) {
            assertEquals(expectedHeader[i - 1], resultSetMetaData.getColumnName(i));
          }
          assertEquals(expectedHeader.length, resultSetMetaData.getColumnCount());

          int cnt = 0;
          while (resultSet.next()) {
            assertEquals(
                expectedResultInt[cnt], Double.parseDouble(resultSet.getString(2)), 0.00001);
            assertEquals(
                expectedResultLong[cnt], Double.parseDouble(resultSet.getString(3)), 0.00001);
            assertEquals(
                expectedResultFloat[cnt], Double.parseDouble(resultSet.getString(4)), 0.00001);
            assertEquals(
                expectedResultDouble[cnt], Double.parseDouble(resultSet.getString(5)), 0.00001);
            cnt++;
          }
          assertEquals(expectedResultInt.length, cnt);
        }
      }
    } catch (SQLException e) {
      e.printStackTrace();
      fail(e.getMessage());
    }
  }

  @Test
  public void radiansTestFail() {
    // case 1: more than one argument
    tableAssertTestFail(
        "select s2,radians(s2,1) from radiansTable",
        TSStatusCode.SEMANTIC_ERROR.getStatusCode()
            + ": Scalar function radians only accepts one argument and it must be Double, Float, Int32 or Int64 data type.",
        DATABASE_NAME);

    // case 2: wrong data type
    tableAssertTestFail(
        "select s1,radians(s1) from radiansTable",
        TSStatusCode.SEMANTIC_ERROR.getStatusCode()
            + ": Scalar function radians only accepts one argument and it must be Double, Float, Int32 or Int64 data type.",
        DATABASE_NAME);

    // case 3: wrong data type
    tableAssertTestFail(
        "select s6,radians(s6) from radiansTable",
        TSStatusCode.SEMANTIC_ERROR.getStatusCode()
            + ": Scalar function radians only accepts one argument and it must be Double, Float, Int32 or Int64 data type.",
        DATABASE_NAME);

    // case 4: wrong data type
    tableAssertTestFail(
        "select s7,radians(s7) from radiansTable",
        TSStatusCode.SEMANTIC_ERROR.getStatusCode()
            + ": Scalar function radians only accepts one argument and it must be Double, Float, Int32 or Int64 data type.",
        DATABASE_NAME);

    // case 5: wrong data type
    tableAssertTestFail(
        "select s9,radians(s9) from radiansTable",
        TSStatusCode.SEMANTIC_ERROR.getStatusCode()
            + ": Scalar function radians only accepts one argument and it must be Double, Float, Int32 or Int64 data type.",
        DATABASE_NAME);

    // case 6: wrong data type
    tableAssertTestFail(
        "select s10,radians(s10) from radiansTable",
        TSStatusCode.SEMANTIC_ERROR.getStatusCode()
            + ": Scalar function radians only accepts one argument and it must be Double, Float, Int32 or Int64 data type.",
        DATABASE_NAME);
  }

  @Test
  public void regexpLikeTestNormal() {
    // support the (measurement, ConstantArgument)
    String[] expectedHeader = new String[] {"time", "s1", "_col2", "s9", "_col4"};
    String[] retArray =
        new String[] {
          "1970-01-01T00:00:00.001Z,abcd,true,ab,true,",
          "1970-01-01T00:00:00.002Z,Test,false,Test,false,",
          "1970-01-01T00:00:00.003Z,efgh,false,[e-g]+,false,",
        };
    tableResultSetEqualTest(
        "select time,s1,regexp_like(s1,'^abcd$'),s9,regexp_like(s9,'[a-h]+') from regexpLikeTable",
        expectedHeader,
        retArray,
        DATABASE_NAME);

    // support the (measurement, measurement)
    expectedHeader = new String[] {"time", "s1", "s9", "_col3"};
    retArray =
        new String[] {
          "1970-01-01T00:00:00.001Z,abcd,ab,false,",
          "1970-01-01T00:00:00.002Z,Test,Test,true,",
          "1970-01-01T00:00:00.003Z,efgh,[e-g]+,false,",
        };
    tableResultSetEqualTest(
        "select time,s1,s9,regexp_like(s1,s9) from regexpLikeTable",
        expectedHeader,
        retArray,
        DATABASE_NAME);
  }

  @Test
  public void regexpLikeTestFail() {
    // case 1: more than two argument
    tableAssertTestFail(
        "select s1,regexp_like(s1, 'es', 'ab') from regexpLikeTable",
        TSStatusCode.SEMANTIC_ERROR.getStatusCode()
            + ": Scalar function regexp_like only accepts two arguments and they must be text or string data type.",
        DATABASE_NAME);

    // case 2: less than two argument
    tableAssertTestFail(
        "select s1,regexp_like(s1) from regexpLikeTable",
        TSStatusCode.SEMANTIC_ERROR.getStatusCode()
            + ": Scalar function regexp_like only accepts two arguments and they must be text or string data type.",
        DATABASE_NAME);

    // case 3: wrong data type
    tableAssertTestFail(
        "select s2,regexp_like(s2, 'es') from regexpLikeTable",
        TSStatusCode.SEMANTIC_ERROR.getStatusCode()
            + ": Scalar function regexp_like only accepts two arguments and they must be text or string data type.",
        DATABASE_NAME);

    // case 4: wrong data type
    tableAssertTestFail(
        "select s3,regexp_like(s3, 'es') from regexpLikeTable",
        TSStatusCode.SEMANTIC_ERROR.getStatusCode()
            + ": Scalar function regexp_like only accepts two arguments and they must be text or string data type.",
        DATABASE_NAME);

    // case 5: wrong data type
    tableAssertTestFail(
        "select s4,regexp_like(s4, 'es') from regexpLikeTable",
        TSStatusCode.SEMANTIC_ERROR.getStatusCode()
            + ": Scalar function regexp_like only accepts two arguments and they must be text or string data type.",
        DATABASE_NAME);

    // case 6: wrong data type
    tableAssertTestFail(
        "select s5,regexp_like(s5, 'es') from regexpLikeTable",
        TSStatusCode.SEMANTIC_ERROR.getStatusCode()
            + ": Scalar function regexp_like only accepts two arguments and they must be text or string data type.",
        DATABASE_NAME);

    // case 7: wrong data type
    tableAssertTestFail(
        "select s6,regexp_like(s6, 'es') from regexpLikeTable",
        TSStatusCode.SEMANTIC_ERROR.getStatusCode()
            + ": Scalar function regexp_like only accepts two arguments and they must be text or string data type.",
        DATABASE_NAME);

    // case 8: wrong data type
    tableAssertTestFail(
        "select s7,regexp_like(s7, 'es') from regexpLikeTable",
        TSStatusCode.SEMANTIC_ERROR.getStatusCode()
            + ": Scalar function regexp_like only accepts two arguments and they must be text or string data type.",
        DATABASE_NAME);

    // case 9: wrong data type
    tableAssertTestFail(
        "select s8,regexp_like(s8, 'es') from regexpLikeTable",
        TSStatusCode.SEMANTIC_ERROR.getStatusCode()
            + ": Scalar function regexp_like only accepts two arguments and they must be text or string data type.",
        DATABASE_NAME);

    // case 10: wrong data type
    tableAssertTestFail(
        "select s10,regexp_like(s10, 'es') from regexpLikeTable",
        TSStatusCode.SEMANTIC_ERROR.getStatusCode()
            + ": Scalar function regexp_like only accepts two arguments and they must be text or string data type.",
        DATABASE_NAME);
  }

  @Test
  public void signTestNormal() {
    // case 1: support INT32, INT64, FLOAT, DOUBLE, TIMESTAMP
    String[] expectedHeader =
        new String[] {"time", "s2", "_col2", "s3", "_col4", "s4", "_col6", "s5", "_col8"};
    String[] expectedAns =
        new String[] {
          "1970-01-01T00:00:00.001Z,1,1,1,1,1.0,1.0,1.0,1.0,",
          "1970-01-01T00:00:00.002Z,0,0,0,0,0.0,0.0,0.0,0.0,",
          "1970-01-01T00:00:00.003Z,-1,-1,-1,-1,-1.0,-1.0,-1.0,-1.0,",
        };
    tableResultSetEqualTest(
        "select time,s2,sign(s2),s3,sign(s3),s4,sign(s4),s5,sign(s5) from signTable",
        expectedHeader,
        expectedAns,
        DATABASE_NAME);
  }

  @Test
  public void signTestFail() {
    // case 1: more than one argument
    tableAssertTestFail(
        "select s2,sign(s2,1) from signTable",
        TSStatusCode.SEMANTIC_ERROR.getStatusCode()
            + ": Scalar function sign only accepts one argument and it must be Double, Float, Int32 or Int64 data type.",
        DATABASE_NAME);

    // case 2: wrong data type
    tableAssertTestFail(
        "select s1,sign(s1) from signTable",
        TSStatusCode.SEMANTIC_ERROR.getStatusCode()
            + ": Scalar function sign only accepts one argument and it must be Double, Float, Int32 or Int64 data type.",
        DATABASE_NAME);

    // case 3: wrong data type
    tableAssertTestFail(
        "select s6,sign(s6) from signTable",
        TSStatusCode.SEMANTIC_ERROR.getStatusCode()
            + ": Scalar function sign only accepts one argument and it must be Double, Float, Int32 or Int64 data type.",
        DATABASE_NAME);

    // case 4: wrong data type
    tableAssertTestFail(
        "select s7,sign(s7) from signTable",
        TSStatusCode.SEMANTIC_ERROR.getStatusCode()
            + ": Scalar function sign only accepts one argument and it must be Double, Float, Int32 or Int64 data type.",
        DATABASE_NAME);

    // case 5: wrong data type
    tableAssertTestFail(
        "select s9,sign(s9) from signTable",
        TSStatusCode.SEMANTIC_ERROR.getStatusCode()
            + ": Scalar function sign only accepts one argument and it must be Double, Float, Int32 or Int64 data type.",
        DATABASE_NAME);

    // case 6: wrong data type
    tableAssertTestFail(
        "select s10,sign(s10) from signTable",
        TSStatusCode.SEMANTIC_ERROR.getStatusCode()
            + ": Scalar function sign only accepts one argument and it must be Double, Float, Int32 or Int64 data type.",
        DATABASE_NAME);
  }

  @Test
  public void sinTestNormal() {
    // case 1: support INT32, INT64, FLOAT, DOUBLE, TIMESTAMP
    String[] expectedHeader = new String[] {"time", "_col1", "_col2", "_col3", "_col4"};
    Double[] expectedResultInt = new Double[] {Math.sin(1), Math.sin(2), Math.sin(3)};
    Double[] expectedResultLong = new Double[] {Math.sin(1), Math.sin(2), Math.sin(3)};
    Double[] expectedResultFloat = new Double[] {Math.sin(1), Math.sin(2.5), Math.sin(3.5)};
    Double[] expectedResultDouble = new Double[] {Math.sin(1), Math.sin(2.5), Math.sin(3.5)};
    testDoubleResult(
        "select time,sin(s2),sin(s3),sin(s4),sin(s5) from sinTable",
        expectedHeader,
        DATABASE_NAME,
        expectedResultInt,
        expectedResultLong,
        expectedResultFloat,
        expectedResultDouble);
  }

  @Test
  public void sinTestFail() {
    // case 1: more than one argument
    tableAssertTestFail(
        "select s2,sin(s2,1) from sinTable",
        TSStatusCode.SEMANTIC_ERROR.getStatusCode()
            + ": Scalar function sin only accepts one argument and it must be Double, Float, Int32 or Int64 data type.",
        DATABASE_NAME);

    // case 2: wrong data type
    tableAssertTestFail(
        "select s1,sin(s1) from sinTable",
        TSStatusCode.SEMANTIC_ERROR.getStatusCode()
            + ": Scalar function sin only accepts one argument and it must be Double, Float, Int32 or Int64 data type.",
        DATABASE_NAME);

    // case 3: wrong data type
    tableAssertTestFail(
        "select s6,sin(s6) from sinTable",
        TSStatusCode.SEMANTIC_ERROR.getStatusCode()
            + ": Scalar function sin only accepts one argument and it must be Double, Float, Int32 or Int64 data type.",
        DATABASE_NAME);

    // case 4: wrong data type
    tableAssertTestFail(
        "select s7,sin(s7) from sinTable",
        TSStatusCode.SEMANTIC_ERROR.getStatusCode()
            + ": Scalar function sin only accepts one argument and it must be Double, Float, Int32 or Int64 data type.",
        DATABASE_NAME);

    // case 5: wrong data type
    tableAssertTestFail(
        "select s9,sin(s9) from sinTable",
        TSStatusCode.SEMANTIC_ERROR.getStatusCode()
            + ": Scalar function sin only accepts one argument and it must be Double, Float, Int32 or Int64 data type.",
        DATABASE_NAME);

    // case 6: wrong data type
    tableAssertTestFail(
        "select s10,sin(s10) from sinTable",
        TSStatusCode.SEMANTIC_ERROR.getStatusCode()
            + ": Scalar function sin only accepts one argument and it must be Double, Float, Int32 or Int64 data type.",
        DATABASE_NAME);
  }

  @Test
  public void sinhTestNormal() {
    // case 1: support INT32, INT64, FLOAT, DOUBLE, TIMESTAMP
    String[] expectedHeader = new String[] {"time", "_col1", "_col2", "_col3", "_col4"};
    Double[] expectedResultInt = new Double[] {Math.sinh(1), Math.sinh(2), Math.sinh(3)};
    Double[] expectedResultLong = new Double[] {Math.sinh(1), Math.sinh(2), Math.sinh(3)};
    Double[] expectedResultFloat = new Double[] {Math.sinh(1), Math.sinh(2.5), Math.sinh(3.5)};
    Double[] expectedResultDouble = new Double[] {Math.sinh(1), Math.sinh(2.5), Math.sinh(3.5)};
    testDoubleResult(
        "select time,sinh(s2),sinh(s3),sinh(s4),sinh(s5) from sinhTable",
        expectedHeader,
        DATABASE_NAME,
        expectedResultInt,
        expectedResultLong,
        expectedResultFloat,
        expectedResultDouble);
  }

  @Test
  public void sinhTestFail() {
    // case 1: more than one argument
    tableAssertTestFail(
        "select s2,sinh(s2,1) from sinhTable",
        TSStatusCode.SEMANTIC_ERROR.getStatusCode()
            + ": Scalar function sinh only accepts one argument and it must be Double, Float, Int32 or Int64 data type.",
        DATABASE_NAME);

    // case 2: wrong data type
    tableAssertTestFail(
        "select s1,sinh(s1) from sinhTable",
        TSStatusCode.SEMANTIC_ERROR.getStatusCode()
            + ": Scalar function sinh only accepts one argument and it must be Double, Float, Int32 or Int64 data type.",
        DATABASE_NAME);

    // case 3: wrong data type
    tableAssertTestFail(
        "select s6,sinh(s6) from sinhTable",
        TSStatusCode.SEMANTIC_ERROR.getStatusCode()
            + ": Scalar function sinh only accepts one argument and it must be Double, Float, Int32 or Int64 data type.",
        DATABASE_NAME);

    // case 4: wrong data type
    tableAssertTestFail(
        "select s7,sinh(s7) from sinhTable",
        TSStatusCode.SEMANTIC_ERROR.getStatusCode()
            + ": Scalar function sinh only accepts one argument and it must be Double, Float, Int32 or Int64 data type.",
        DATABASE_NAME);

    // case 5: wrong data type
    tableAssertTestFail(
        "select s9,sinh(s9) from sinhTable",
        TSStatusCode.SEMANTIC_ERROR.getStatusCode()
            + ": Scalar function sinh only accepts one argument and it must be Double, Float, Int32 or Int64 data type.",
        DATABASE_NAME);

    // case 6: wrong data type
    tableAssertTestFail(
        "select s10,sinh(s10) from sinhTable",
        TSStatusCode.SEMANTIC_ERROR.getStatusCode()
            + ": Scalar function sinh only accepts one argument and it must be Double, Float, Int32 or Int64 data type.",
        DATABASE_NAME);
  }

  @Test
  public void sqrtTestNormal() {
    // case 1: support INT32, INT64, FLOAT, DOUBLE, TIMESTAMP
    String[] expectedHeader = new String[] {"time", "_col1", "_col2", "_col3", "_col4"};
    Double[] expectedResultInt = new Double[] {Math.sqrt(1), Math.sqrt(0), Math.sqrt(-1)};
    Double[] expectedResultLong = new Double[] {Math.sqrt(1), Math.sqrt(0), Math.sqrt(-1)};
    Double[] expectedResultFloat = new Double[] {Math.sqrt(1), Math.sqrt(0), Math.sqrt(-1.5)};
    Double[] expectedResultDouble = new Double[] {Math.sqrt(1), Math.sqrt(0), Math.sqrt(-1.5)};
    testDoubleResult(
        "select time,sqrt(s2),sqrt(s3),sqrt(s4),sqrt(s5) from sqrtTable",
        expectedHeader,
        DATABASE_NAME,
        expectedResultInt,
        expectedResultLong,
        expectedResultFloat,
        expectedResultDouble);
  }

  @Test
  public void sqrtTestFail() {
    // case 1: more than one argument
    tableAssertTestFail(
        "select s2,sqrt(s2,1) from sqrtTable",
        TSStatusCode.SEMANTIC_ERROR.getStatusCode()
            + ": Scalar function sqrt only accepts one argument and it must be Double, Float, Int32 or Int64 data type.",
        DATABASE_NAME);

    // case 2: wrong data type
    tableAssertTestFail(
        "select s1,sqrt(s1) from sqrtTable",
        TSStatusCode.SEMANTIC_ERROR.getStatusCode()
            + ": Scalar function sqrt only accepts one argument and it must be Double, Float, Int32 or Int64 data type.",
        DATABASE_NAME);

    // case 3: wrong data type
    tableAssertTestFail(
        "select s6,sqrt(s6) from sqrtTable",
        TSStatusCode.SEMANTIC_ERROR.getStatusCode()
            + ": Scalar function sqrt only accepts one argument and it must be Double, Float, Int32 or Int64 data type.",
        DATABASE_NAME);

    // case 4: wrong data type
    tableAssertTestFail(
        "select s7,sqrt(s7) from sqrtTable",
        TSStatusCode.SEMANTIC_ERROR.getStatusCode()
            + ": Scalar function sqrt only accepts one argument and it must be Double, Float, Int32 or Int64 data type.",
        DATABASE_NAME);

    // case 5: wrong data type
    tableAssertTestFail(
        "select s9,sqrt(s9) from sqrtTable",
        TSStatusCode.SEMANTIC_ERROR.getStatusCode()
            + ": Scalar function sqrt only accepts one argument and it must be Double, Float, Int32 or Int64 data type.",
        DATABASE_NAME);

    // case 6: wrong data type
    tableAssertTestFail(
        "select s10,sqrt(s10) from sqrtTable",
        TSStatusCode.SEMANTIC_ERROR.getStatusCode()
            + ": Scalar function sqrt only accepts one argument and it must be Double, Float, Int32 or Int64 data type.",
        DATABASE_NAME);
  }

  @Test
  public void startsWithTestNormal() {
    // support the (measurement, ConstantArgument)
    String[] expectedHeader = new String[] {"time", "s1", "_col2", "s9", "_col4"};
    String[] retArray =
        new String[] {
          "1970-01-01T00:00:00.001Z,abcd,false,ab,false,",
          "1970-01-01T00:00:00.002Z,Test,true,Test,true,",
          "1970-01-01T00:00:00.003Z,efgh,false,efgh,false,",
        };
    tableResultSetEqualTest(
        "select time,s1,starts_with(s1,'Te'),s9,starts_with(s9,'Te') from startsWithTable",
        expectedHeader,
        retArray,
        DATABASE_NAME);

    // support the (measurement, measurement)
    expectedHeader = new String[] {"time", "s1", "s9", "_col3"};
    retArray =
        new String[] {
          "1970-01-01T00:00:00.001Z,abcd,ab,true,",
          "1970-01-01T00:00:00.002Z,Test,Test,true,",
          "1970-01-01T00:00:00.003Z,efgh,efgh,true,",
        };
    tableResultSetEqualTest(
        "select time,s1,s9,starts_with(s1,s9) from startsWithTable",
        expectedHeader,
        retArray,
        DATABASE_NAME);
  }

  @Test
  public void startsWithTestFail() {
    // case 1: more than two argument
    tableAssertTestFail(
        "select s1,starts_with(s1, 'es', 'ab') from startsWithTable",
        TSStatusCode.SEMANTIC_ERROR.getStatusCode()
            + ": Scalar function starts_with only accepts two arguments and they must be text or string data type.",
        DATABASE_NAME);

    // case 2: less than two argument
    tableAssertTestFail(
        "select s1,starts_with(s1) from startsWithTable",
        TSStatusCode.SEMANTIC_ERROR.getStatusCode()
            + ": Scalar function starts_with only accepts two arguments and they must be text or string data type.",
        DATABASE_NAME);

    // case 3: wrong data type
    tableAssertTestFail(
        "select s2,starts_with(s2, 'es') from startsWithTable",
        TSStatusCode.SEMANTIC_ERROR.getStatusCode()
            + ": Scalar function starts_with only accepts two arguments and they must be text or string data type.",
        DATABASE_NAME);

    // case 4: wrong data type
    tableAssertTestFail(
        "select s3,starts_with(s3, 'es') from startsWithTable",
        TSStatusCode.SEMANTIC_ERROR.getStatusCode()
            + ": Scalar function starts_with only accepts two arguments and they must be text or string data type.",
        DATABASE_NAME);

    // case 5: wrong data type
    tableAssertTestFail(
        "select s4,starts_with(s4, 'es') from startsWithTable",
        TSStatusCode.SEMANTIC_ERROR.getStatusCode()
            + ": Scalar function starts_with only accepts two arguments and they must be text or string data type.",
        DATABASE_NAME);

    // case 6: wrong data type
    tableAssertTestFail(
        "select s5,starts_with(s5, 'es') from startsWithTable",
        TSStatusCode.SEMANTIC_ERROR.getStatusCode()
            + ": Scalar function starts_with only accepts two arguments and they must be text or string data type.",
        DATABASE_NAME);

    // case 7: wrong data type
    tableAssertTestFail(
        "select s6,starts_with(s6, 'es') from startsWithTable",
        TSStatusCode.SEMANTIC_ERROR.getStatusCode()
            + ": Scalar function starts_with only accepts two arguments and they must be text or string data type.",
        DATABASE_NAME);

    // case 8: wrong data type
    tableAssertTestFail(
        "select s7,starts_with(s7, 'es') from startsWithTable",
        TSStatusCode.SEMANTIC_ERROR.getStatusCode()
            + ": Scalar function starts_with only accepts two arguments and they must be text or string data type.",
        DATABASE_NAME);

    // case 9: wrong data type
    tableAssertTestFail(
        "select s8,starts_with(s8, 'es') from startsWithTable",
        TSStatusCode.SEMANTIC_ERROR.getStatusCode()
            + ": Scalar function starts_with only accepts two arguments and they must be text or string data type.",
        DATABASE_NAME);

    // case 10: wrong data type
    tableAssertTestFail(
        "select s10,starts_with(s10, 'es') from startsWithTable",
        TSStatusCode.SEMANTIC_ERROR.getStatusCode()
            + ": Scalar function starts_with only accepts two arguments and they must be text or string data type.",
        DATABASE_NAME);
  }

  @Test
  public void strcmpTestNormal() {
    // support the (measurement, ConstantArgument)
    String[] expectedHeader = new String[] {"time", "s1", "_col2", "s9", "_col4"};
    String[] retArray =
        new String[] {
          "1970-01-01T00:00:00.001Z,abcd,-1,ab,0,",
          "1970-01-01T00:00:00.002Z,Test,-1,Test,-1,",
          "1970-01-01T00:00:00.003Z,efgh,0,efgh,1,",
        };
    tableResultSetEqualTest(
        "select time,s1,strcmp(s1,'efgh'),s9,strcmp(s9,'ab') from strcmpTable",
        expectedHeader,
        retArray,
        DATABASE_NAME);

    // support the (measurement, measurement)
    expectedHeader = new String[] {"time", "s1", "s9", "_col3"};
    retArray =
        new String[] {
          "1970-01-01T00:00:00.001Z,abcd,ab,1,",
          "1970-01-01T00:00:00.002Z,Test,Test,0,",
          "1970-01-01T00:00:00.003Z,efgh,efgh,0,",
        };
    tableResultSetEqualTest(
        "select time,s1,s9,strcmp(s1,s9) from strcmpTable",
        expectedHeader,
        retArray,
        DATABASE_NAME);
  }

  @Test
  public void strcmpTestFail() {
    // case 1: more than two argument
    tableAssertTestFail(
        "select s1,strcmp(s1, 'es', 'ab') from strcmpTable",
        TSStatusCode.SEMANTIC_ERROR.getStatusCode()
            + ": Scalar function strcmp only accepts two arguments and they must be text or string data type.",
        DATABASE_NAME);

    // case 2: less than two argument
    tableAssertTestFail(
        "select s1,strcmp(s1) from strcmpTable",
        TSStatusCode.SEMANTIC_ERROR.getStatusCode()
            + ": Scalar function strcmp only accepts two arguments and they must be text or string data type.",
        DATABASE_NAME);

    // case 3: wrong data type
    tableAssertTestFail(
        "select s2,strcmp(s2, 'es') from strcmpTable",
        TSStatusCode.SEMANTIC_ERROR.getStatusCode()
            + ": Scalar function strcmp only accepts two arguments and they must be text or string data type.",
        DATABASE_NAME);

    // case 4: wrong data type
    tableAssertTestFail(
        "select s3,strcmp(s3, 'es') from strcmpTable",
        TSStatusCode.SEMANTIC_ERROR.getStatusCode()
            + ": Scalar function strcmp only accepts two arguments and they must be text or string data type.",
        DATABASE_NAME);

    // case 5: wrong data type
    tableAssertTestFail(
        "select s4,strcmp(s4, 'es') from strcmpTable",
        TSStatusCode.SEMANTIC_ERROR.getStatusCode()
            + ": Scalar function strcmp only accepts two arguments and they must be text or string data type.",
        DATABASE_NAME);

    // case 6: wrong data type
    tableAssertTestFail(
        "select s5,strcmp(s5, 'es') from strcmpTable",
        TSStatusCode.SEMANTIC_ERROR.getStatusCode()
            + ": Scalar function strcmp only accepts two arguments and they must be text or string data type.",
        DATABASE_NAME);

    // case 7: wrong data type
    tableAssertTestFail(
        "select s6,strcmp(s6, 'es') from strcmpTable",
        TSStatusCode.SEMANTIC_ERROR.getStatusCode()
            + ": Scalar function strcmp only accepts two arguments and they must be text or string data type.",
        DATABASE_NAME);

    // case 8: wrong data type
    tableAssertTestFail(
        "select s7,strcmp(s7, 'es') from strcmpTable",
        TSStatusCode.SEMANTIC_ERROR.getStatusCode()
            + ": Scalar function strcmp only accepts two arguments and they must be text or string data type.",
        DATABASE_NAME);

    // case 9: wrong data type
    tableAssertTestFail(
        "select s8,strcmp(s8, 'es') from strcmpTable",
        TSStatusCode.SEMANTIC_ERROR.getStatusCode()
            + ": Scalar function strcmp only accepts two arguments and they must be text or string data type.",
        DATABASE_NAME);

    // case 10: wrong data type
    tableAssertTestFail(
        "select s10,strcmp(s10, 'es') from strcmpTable",
        TSStatusCode.SEMANTIC_ERROR.getStatusCode()
            + ": Scalar function strcmp only accepts two arguments and they must be text or string data type.",
        DATABASE_NAME);
  }

  @Test
  public void strposTestNormal() {
    // support the (measurement, ConstantArgument)
    String[] expectedHeader = new String[] {"time", "s1", "_col2", "s9", "_col4"};
    String[] retArray =
        new String[] {
          "1970-01-01T00:00:00.001Z,abcd,0,ab,0,",
          "1970-01-01T00:00:00.002Z,Test,2,Test,2,",
          "1970-01-01T00:00:00.003Z,efgh,0,efgh,0,",
        };
    tableResultSetEqualTest(
        "select time,s1,strpos(s1,'es'),s9,strpos(s9,'es') from strposTable",
        expectedHeader,
        retArray,
        DATABASE_NAME);

    // support the (measurement, measurement)
    expectedHeader = new String[] {"time", "s1", "s9", "_col3"};
    retArray =
        new String[] {
          "1970-01-01T00:00:00.001Z,abcd,ab,1,",
          "1970-01-01T00:00:00.002Z,Test,Test,1,",
          "1970-01-01T00:00:00.003Z,efgh,efgh,1,",
        };
    tableResultSetEqualTest(
        "select time,s1,s9,strpos(s1,s9) from strposTable",
        expectedHeader,
        retArray,
        DATABASE_NAME);
  }

  @Test
  public void strposTestFail() {
    // case 1: more than two argument
    tableAssertTestFail(
        "select s1,strpos(s1, 'es', 'ab') from strposTable",
        TSStatusCode.SEMANTIC_ERROR.getStatusCode()
            + ": Scalar function strpos only accepts two arguments and they must be text or string data type.",
        DATABASE_NAME);

    // case 2: less than two argument
    tableAssertTestFail(
        "select s1,strpos(s1) from strposTable",
        TSStatusCode.SEMANTIC_ERROR.getStatusCode()
            + ": Scalar function strpos only accepts two arguments and they must be text or string data type.",
        DATABASE_NAME);

    // case 3: wrong data type
    tableAssertTestFail(
        "select s2,strpos(s2, 'es') from strposTable",
        TSStatusCode.SEMANTIC_ERROR.getStatusCode()
            + ": Scalar function strpos only accepts two arguments and they must be text or string data type.",
        DATABASE_NAME);

    // case 4: wrong data type
    tableAssertTestFail(
        "select s3,strpos(s3, 'es') from strposTable",
        TSStatusCode.SEMANTIC_ERROR.getStatusCode()
            + ": Scalar function strpos only accepts two arguments and they must be text or string data type.",
        DATABASE_NAME);

    // case 5: wrong data type
    tableAssertTestFail(
        "select s4,strpos(s4, 'es') from strposTable",
        TSStatusCode.SEMANTIC_ERROR.getStatusCode()
            + ": Scalar function strpos only accepts two arguments and they must be text or string data type.",
        DATABASE_NAME);

    // case 6: wrong data type
    tableAssertTestFail(
        "select s5,strpos(s5, 'es') from strposTable",
        TSStatusCode.SEMANTIC_ERROR.getStatusCode()
            + ": Scalar function strpos only accepts two arguments and they must be text or string data type.",
        DATABASE_NAME);

    // case 7: wrong data type
    tableAssertTestFail(
        "select s6,strpos(s6, 'es') from strposTable",
        TSStatusCode.SEMANTIC_ERROR.getStatusCode()
            + ": Scalar function strpos only accepts two arguments and they must be text or string data type.",
        DATABASE_NAME);

    // case 8: wrong data type
    tableAssertTestFail(
        "select s7,strpos(s7, 'es') from strposTable",
        TSStatusCode.SEMANTIC_ERROR.getStatusCode()
            + ": Scalar function strpos only accepts two arguments and they must be text or string data type.",
        DATABASE_NAME);

    // case 9: wrong data type
    tableAssertTestFail(
        "select s8,strpos(s8, 'es') from strposTable",
        TSStatusCode.SEMANTIC_ERROR.getStatusCode()
            + ": Scalar function strpos only accepts two arguments and they must be text or string data type.",
        DATABASE_NAME);

    // case 10: wrong data type
    tableAssertTestFail(
        "select s10,strpos(s10, 'es') from strposTable",
        TSStatusCode.SEMANTIC_ERROR.getStatusCode()
            + ": Scalar function strpos only accepts two arguments and they must be text or string data type.",
        DATABASE_NAME);
  }

  @Test
  public void tanTestNormal() {
    // case 1: support INT32, INT64, FLOAT, DOUBLE, TIMESTAMP
    String[] expectedHeader = new String[] {"time", "_col1", "_col2", "_col3", "_col4"};
    Double[] expectedResultInt = new Double[] {Math.tan(1), Math.tan(2), Math.tan(3)};
    Double[] expectedResultLong = new Double[] {Math.tan(1), Math.tan(2), Math.tan(3)};
    Double[] expectedResultFloat =
        new Double[] {Math.tan(1), Math.tan((float) 1.57079632675), Math.tan(3.5)};
    Double[] expectedResultDouble =
        new Double[] {Math.tan(1), Math.tan(1.57079632675), Math.tan(3.5)};
    testDoubleResult(
        "select time,tan(s2),tan(s3),tan(s4),tan(s5) from tanTable",
        expectedHeader,
        DATABASE_NAME,
        expectedResultInt,
        expectedResultLong,
        expectedResultFloat,
        expectedResultDouble);
  }

  @Test
  public void tanTestFail() {
    // case 1: more than one argument
    tableAssertTestFail(
        "select s2,tan(s2,1) from tanTable",
        TSStatusCode.SEMANTIC_ERROR.getStatusCode()
            + ": Scalar function tan only accepts one argument and it must be Double, Float, Int32 or Int64 data type.",
        DATABASE_NAME);

    // case 2: wrong data type
    tableAssertTestFail(
        "select s1,tan(s1) from tanTable",
        TSStatusCode.SEMANTIC_ERROR.getStatusCode()
            + ": Scalar function tan only accepts one argument and it must be Double, Float, Int32 or Int64 data type.",
        DATABASE_NAME);

    // case 3: wrong data type
    tableAssertTestFail(
        "select s6,tan(s6) from tanTable",
        TSStatusCode.SEMANTIC_ERROR.getStatusCode()
            + ": Scalar function tan only accepts one argument and it must be Double, Float, Int32 or Int64 data type.",
        DATABASE_NAME);

    // case 4: wrong data type
    tableAssertTestFail(
        "select s7,tan(s7) from tanTable",
        TSStatusCode.SEMANTIC_ERROR.getStatusCode()
            + ": Scalar function tan only accepts one argument and it must be Double, Float, Int32 or Int64 data type.",
        DATABASE_NAME);

    // case 5: wrong data type
    tableAssertTestFail(
        "select s9,tan(s9) from tanTable",
        TSStatusCode.SEMANTIC_ERROR.getStatusCode()
            + ": Scalar function tan only accepts one argument and it must be Double, Float, Int32 or Int64 data type.",
        DATABASE_NAME);

    // case 6: wrong data type
    tableAssertTestFail(
        "select s10,tan(s10) from tanTable",
        TSStatusCode.SEMANTIC_ERROR.getStatusCode()
            + ": Scalar function tan only accepts one argument and it must be Double, Float, Int32 or Int64 data type.",
        DATABASE_NAME);
  }

  @Test
  public void tanhTestNormal() {
    // case 1: support INT32, INT64, FLOAT, DOUBLE, TIMESTAMP
    String[] expectedHeader = new String[] {"time", "_col1", "_col2", "_col3", "_col4"};
    Double[] expectedResultInt = new Double[] {Math.tanh(1), Math.tanh(2), Math.tanh(3)};
    Double[] expectedResultLong = new Double[] {Math.tanh(1), Math.tanh(2), Math.tanh(3)};
    Double[] expectedResultFloat = new Double[] {Math.tanh(1), Math.tanh(2.5), Math.tanh(3.5)};
    Double[] expectedResultDouble = new Double[] {Math.tanh(1), Math.tanh(2.5), Math.tanh(3.5)};
    testDoubleResult(
        "select time,tanh(s2),tanh(s3),tanh(s4),tanh(s5) from tanhTable",
        expectedHeader,
        DATABASE_NAME,
        expectedResultInt,
        expectedResultLong,
        expectedResultFloat,
        expectedResultDouble);
  }

  @Test
  public void tanhTestFail() {
    // case 1: more than one argument
    tableAssertTestFail(
        "select s2,tanh(s2,1) from tanhTable",
        TSStatusCode.SEMANTIC_ERROR.getStatusCode()
            + ": Scalar function tanh only accepts one argument and it must be Double, Float, Int32 or Int64 data type.",
        DATABASE_NAME);

    // case 2: wrong data type
    tableAssertTestFail(
        "select s1,tanh(s1) from tanhTable",
        TSStatusCode.SEMANTIC_ERROR.getStatusCode()
            + ": Scalar function tanh only accepts one argument and it must be Double, Float, Int32 or Int64 data type.",
        DATABASE_NAME);

    // case 3: wrong data type
    tableAssertTestFail(
        "select s6,tanh(s6) from tanhTable",
        TSStatusCode.SEMANTIC_ERROR.getStatusCode()
            + ": Scalar function tanh only accepts one argument and it must be Double, Float, Int32 or Int64 data type.",
        DATABASE_NAME);

    // case 4: wrong data type
    tableAssertTestFail(
        "select s7,tanh(s7) from tanhTable",
        TSStatusCode.SEMANTIC_ERROR.getStatusCode()
            + ": Scalar function tanh only accepts one argument and it must be Double, Float, Int32 or Int64 data type.",
        DATABASE_NAME);

    // case 5: wrong data type
    tableAssertTestFail(
        "select s9,tanh(s9) from tanhTable",
        TSStatusCode.SEMANTIC_ERROR.getStatusCode()
            + ": Scalar function tanh only accepts one argument and it must be Double, Float, Int32 or Int64 data type.",
        DATABASE_NAME);

    // case 6: wrong data type
    tableAssertTestFail(
        "select s10,tanh(s10) from tanhTable",
        TSStatusCode.SEMANTIC_ERROR.getStatusCode()
            + ": Scalar function tanh only accepts one argument and it must be Double, Float, Int32 or Int64 data type.",
        DATABASE_NAME);
  }

  @Test
  public void trimTestNormal() {
    // support the trim(trimSource) trim(specification From trimSource)
    String[] expectedHeader = new String[] {"time", "s1", "_col2", "s9", "_col4"};
    String[] retArray =
        new String[] {
          "1970-01-01T00:00:00.001Z,abcd,abcd,ab,ab,",
          "1970-01-01T00:00:00.002Z,xyTestxy,xyTestxy,xy,xy,",
          "1970-01-01T00:00:00.003Z,  Test  ,Test  , T,T,",
        };
    tableResultSetEqualTest(
        "select time,s1,trim(LEADING FROM s1),s9,trim(s9) from trimTable",
        expectedHeader,
        retArray,
        DATABASE_NAME);

    // support the trim(trimSource, trimChar) trim(trimChar From trimSource)
    expectedHeader = new String[] {"time", "s1", "_col2", "s9", "_col4"};
    retArray =
        new String[] {
          "1970-01-01T00:00:00.001Z,abcd,bc,ab,b,",
          "1970-01-01T00:00:00.002Z,xyTestxy,yTestxy,xy,y,",
          "1970-01-01T00:00:00.003Z,  Test  ,  Test  , T, T,",
        };
    tableResultSetEqualTest(
        "select time,s1,trim(s1, 'axd'),s9,trim('ax' FROM s9) from trimTable",
        expectedHeader,
        retArray,
        DATABASE_NAME);

    // support the trim(trimSpecification trimChar From trimSource)
    expectedHeader = new String[] {"time", "s1", "s9", "_col3", "_col4"};
    retArray =
        new String[] {
          "1970-01-01T00:00:00.001Z,abcd,ab,cd,abcd,",
          "1970-01-01T00:00:00.002Z,xyTestxy,xy,Test,xyTest,",
          "1970-01-01T00:00:00.003Z,  Test  , T,est,  Test,",
        };
    tableResultSetEqualTest(
        "select time,s1,s9,trim(BOTH s9 FROM s1), trim(TRAILING s9 FROM s1)from trimTable",
        expectedHeader,
        retArray,
        DATABASE_NAME);
  }

  @Test
  public void trimTestFail() {
    // case 1: wrong data type
    tableAssertTestFail(
        "select s2,trim(s2, 'es') from trimTable",
        TSStatusCode.SEMANTIC_ERROR.getStatusCode()
            + ": Scalar function trim only accepts one or two arguments and they must be text or string data type.",
        DATABASE_NAME);

    // case 2: wrong data type
    tableAssertTestFail(
        "select s3,trim(s3, 'es') from trimTable",
        TSStatusCode.SEMANTIC_ERROR.getStatusCode()
            + ": Scalar function trim only accepts one or two arguments and they must be text or string data type.",
        DATABASE_NAME);

    // case 3: wrong data type
    tableAssertTestFail(
        "select s4,trim(s4, 'es') from trimTable",
        TSStatusCode.SEMANTIC_ERROR.getStatusCode()
            + ": Scalar function trim only accepts one or two arguments and they must be text or string data type.",
        DATABASE_NAME);

    // case 4: wrong data type
    tableAssertTestFail(
        "select s5,trim(s5, 'es') from trimTable",
        TSStatusCode.SEMANTIC_ERROR.getStatusCode()
            + ": Scalar function trim only accepts one or two arguments and they must be text or string data type.",
        DATABASE_NAME);

    // case 5: wrong data type
    tableAssertTestFail(
        "select s6,trim(s6, 'es') from trimTable",
        TSStatusCode.SEMANTIC_ERROR.getStatusCode()
            + ": Scalar function trim only accepts one or two arguments and they must be text or string data type.",
        DATABASE_NAME);

    // case 6: wrong data type
    tableAssertTestFail(
        "select s7,trim(s7, 'es') from trimTable",
        TSStatusCode.SEMANTIC_ERROR.getStatusCode()
            + ": Scalar function trim only accepts one or two arguments and they must be text or string data type.",
        DATABASE_NAME);

    // case 7: wrong data type
    tableAssertTestFail(
        "select s8,trim(s8, 'es') from trimTable",
        TSStatusCode.SEMANTIC_ERROR.getStatusCode()
            + ": Scalar function trim only accepts one or two arguments and they must be text or string data type.",
        DATABASE_NAME);

    // case 8: wrong data type
    tableAssertTestFail(
        "select s10,trim(s10, 'es') from trimTable",
        TSStatusCode.SEMANTIC_ERROR.getStatusCode()
            + ": Scalar function trim only accepts one or two arguments and they must be text or string data type.",
        DATABASE_NAME);
  }

  @Test
  public void upperTestNormal() {
    // Normal
    String[] expectedHeader = new String[] {"time", "s1", "_col2", "s9", "_col4"};
    String[] retArray =
        new String[] {
          "1970-01-01T00:00:00.001Z,abcd,ABCD,abcd,ABCD,",
          "1970-01-01T00:00:00.002Z,Test,TEST,Test,TEST,",
          "1970-01-01T00:00:00.003Z,Abcdefg,ABCDEFG,Abcdefg,ABCDEFG,",
        };
    tableResultSetEqualTest(
        "select time,s1,upper(s1),s9,upper(s9) from upperTable",
        expectedHeader,
        retArray,
        DATABASE_NAME);
  }

  @Test
  public void upperTestFail() {
    // case 1: more than one argument
    tableAssertTestFail(
        "select s1,upper(s1, 1) from upperTable",
        TSStatusCode.SEMANTIC_ERROR.getStatusCode()
            + ": Scalar function upper only accepts one argument and it must be text or string data type.",
        DATABASE_NAME);

    // case 2: wrong data type
    tableAssertTestFail(
        "select s2,upper(s2) from upperTable",
        TSStatusCode.SEMANTIC_ERROR.getStatusCode()
            + ": Scalar function upper only accepts one argument and it must be text or string data type.",
        DATABASE_NAME);

    // case 3: wrong data type
    tableAssertTestFail(
        "select s3,upper(s3) from upperTable",
        TSStatusCode.SEMANTIC_ERROR.getStatusCode()
            + ": Scalar function upper only accepts one argument and it must be text or string data type.",
        DATABASE_NAME);

    // case 4: wrong data type
    tableAssertTestFail(
        "select s4,upper(s4) from upperTable",
        TSStatusCode.SEMANTIC_ERROR.getStatusCode()
            + ": Scalar function upper only accepts one argument and it must be text or string data type.",
        DATABASE_NAME);

    // case 5: wrong data type
    tableAssertTestFail(
        "select s5,upper(s5) from upperTable",
        TSStatusCode.SEMANTIC_ERROR.getStatusCode()
            + ": Scalar function upper only accepts one argument and it must be text or string data type.",
        DATABASE_NAME);

    // case 6: wrong data type
    tableAssertTestFail(
        "select s6,upper(s6) from upperTable",
        TSStatusCode.SEMANTIC_ERROR.getStatusCode()
            + ": Scalar function upper only accepts one argument and it must be text or string data type.",
        DATABASE_NAME);

    // case 7: wrong data type
    tableAssertTestFail(
        "select s7,upper(s7) from upperTable",
        TSStatusCode.SEMANTIC_ERROR.getStatusCode()
            + ": Scalar function upper only accepts one argument and it must be text or string data type.",
        DATABASE_NAME);

    // case 8: wrong data type
    tableAssertTestFail(
        "select s8,upper(s8) from upperTable",
        TSStatusCode.SEMANTIC_ERROR.getStatusCode()
            + ": Scalar function upper only accepts one argument and it must be text or string data type.",
        DATABASE_NAME);

    // case 9: wrong data type
    tableAssertTestFail(
        "select s10,upper(s10) from upperTable",
        TSStatusCode.SEMANTIC_ERROR.getStatusCode()
            + ": Scalar function upper only accepts one argument and it must be text or string data type.",
        DATABASE_NAME);
  }

  private void testOneRowDoubleResult(
      String sql, String[] expectedHeader, String database, Double[] expectedResult) {
    try (Connection connection =
        EnvFactory.getEnv()
            .getConnection(
                SessionConfig.DEFAULT_USER,
                SessionConfig.DEFAULT_PASSWORD,
                BaseEnv.TABLE_SQL_DIALECT)) {
      connection.setClientInfo("time_zone", "+00:00");
      try (Statement statement = connection.createStatement()) {
        statement.execute("use " + database);
        try (ResultSet resultSet = statement.executeQuery(sql)) {
          ResultSetMetaData resultSetMetaData = resultSet.getMetaData();
          for (int i = 1; i <= resultSetMetaData.getColumnCount(); i++) {
            assertEquals(expectedHeader[i - 1], resultSetMetaData.getColumnName(i));
          }
          assertEquals(expectedHeader.length, resultSetMetaData.getColumnCount());
          resultSet.next();
          assertEquals(expectedResult[0], Double.parseDouble(resultSet.getString(1)), 0.00001);
          assertEquals(expectedResult[1], Double.parseDouble(resultSet.getString(2)), 0.00001);
        }
      }
    } catch (SQLException e) {
      e.printStackTrace();
      fail(e.getMessage());
    }
  }

  @Test
  public void piTestNormal() {
    String[] expectedHeader = new String[] {"time", "_col1", "_col2", "_col3", "_col4"};
    Double[] expectedResultInt = new Double[] {Math.PI};
    Double[] expectedResultLong = new Double[] {Math.PI};
    Double[] expectedResultFloat = new Double[] {Math.PI};
    Double[] expectedResultDouble = new Double[] {Math.PI};
    testDoubleResult(
        "select time, s2 + pi(), s3 + pi(), s4 + pi(), s5 + pi() from NoArgTable",
        expectedHeader,
        DATABASE_NAME,
        expectedResultInt,
        expectedResultLong,
        expectedResultFloat,
        expectedResultDouble);
  }

  @Test
  public void piTestFail() {
    // case 1: more than one argument
    tableAssertTestFail(
        "select s2,pi(s2) from NoArgTable",
        TSStatusCode.SEMANTIC_ERROR.getStatusCode() + ": Scalar function pi accepts no argument.",
        DATABASE_NAME);
  }

  @Test
  public void eTestNormal() {
    String[] expectedHeader = new String[] {"time", "_col1", "_col2", "_col3", "_col4"};
    Double[] expectedResultInt = new Double[] {Math.E};
    Double[] expectedResultLong = new Double[] {Math.E};
    Double[] expectedResultFloat = new Double[] {Math.E};
    Double[] expectedResultDouble = new Double[] {Math.E};
    testDoubleResult(
        "select time, s2 + e(), s3 + e(), s4 + e(), s5 + e() from NoArgTable",
        expectedHeader,
        DATABASE_NAME,
        expectedResultInt,
        expectedResultLong,
        expectedResultFloat,
        expectedResultDouble);
  }

  @Test
  public void eTestFail() {
    // case 1: more than one argument
    tableAssertTestFail(
        "select s1,e(s1) from NoArgTable",
        TSStatusCode.SEMANTIC_ERROR.getStatusCode() + ": Scalar function e accepts no argument.",
        DATABASE_NAME);
  }

  @Test
  public void dateBinTestNormal() {
    String[] expectedHeader = new String[] {"time", "s1", "s8", "_col3"};
    String[] expectedAns =
        new String[] {
          "1970-01-01T00:00:00.001Z,Test,2024-01-01T00:00:00.000Z,2024-01-01T00:00:00.000Z,",
          "1970-01-01T00:00:00.002Z,Test,2024-01-01T01:00:00.000Z,2024-01-01T01:00:00.000Z,",
          "1970-01-01T00:00:00.003Z,Test,2024-01-01T01:59:00.000Z,2024-01-01T01:00:00.000Z,",
          "1970-01-01T00:00:00.004Z,Test,2023-12-31T23:59:00.000Z,2023-12-31T23:00:00.000Z,",
          "1970-01-01T00:00:00.005Z,Test,1969-12-31T23:59:00.000Z,1969-12-31T23:00:00.000Z,",
          "1970-01-01T00:00:00.006Z,Test,null,null,",
        };
    tableResultSetEqualTest(
        "select time,s1,s8,date_bin(1H, s8) from dateBinTable",
        expectedHeader,
        expectedAns,
        DATABASE_NAME);

    expectedHeader = new String[] {"time", "s8", "_col2"};
    expectedAns =
        new String[] {
          "1970-01-01T00:00:00.001Z,2024-01-01T00:00:00.000Z,2023-12-28T00:00:00.000Z,",
          "1970-01-01T00:00:00.002Z,2024-01-01T01:00:00.000Z,2023-12-28T00:00:00.000Z,",
          "1970-01-01T00:00:00.003Z,2024-01-01T01:59:00.000Z,2023-12-28T00:00:00.000Z,",
          "1970-01-01T00:00:00.004Z,2023-12-31T23:59:00.000Z,2023-12-28T00:00:00.000Z,",
          "1970-01-01T00:00:00.005Z,1969-12-31T23:59:00.000Z,1969-12-25T00:00:00.000Z,",
          "1970-01-01T00:00:00.006Z,null,null,",
        };
    tableResultSetEqualTest(
        "select time,s8,date_bin(1W, s8) from dateBinTable",
        expectedHeader,
        expectedAns,
        DATABASE_NAME);
  }

  @Test
  public void dateBinTestFail() {
    tableAssertTestFail(
        "select time,s1,s8,date_bin(1H,s8,0,0) from dateBinTable",
        TSStatusCode.SQL_PARSE_ERROR.getStatusCode()
            + ": line 1:35: mismatched input ','. Expecting: ')'",
        DATABASE_NAME);

    tableAssertTestFail(
        "select time,s1,s8,date_bin(1H,s1) from dateBinTable",
        TSStatusCode.SEMANTIC_ERROR.getStatusCode()
            + ": Scalar function date_bin only accepts two or three arguments and the second and third must be TimeStamp data type.",
        DATABASE_NAME);

    tableAssertTestFail(
        "select time,s1,s8,date_bin(1MONTH 1DAY,s8) from dateBinTable",
        TSStatusCode.SEMANTIC_ERROR.getStatusCode()
            + ": Simultaneous setting of monthly and non-monthly intervals is not supported.",
        DATABASE_NAME);
  }
}<|MERGE_RESOLUTION|>--- conflicted
+++ resolved
@@ -1370,95 +1370,63 @@
     tableAssertTestFail(
         "select s1,Length(s1,1) from lengthTable",
         TSStatusCode.SEMANTIC_ERROR.getStatusCode()
-<<<<<<< HEAD
-            + ": Scalar function length only accepts one argument and it must be text or string or object data type.",
-=======
-            + ": Scalar function length only accepts one argument and it must be text, string, or blob data type.",
->>>>>>> 7249a52f
+            + ": Scalar function length only accepts one argument and it must be text or string or blob or object data type.",
         DATABASE_NAME);
 
     // case 2: wrong data type
     tableAssertTestFail(
         "select s1,Length(s2) from lengthTable",
         TSStatusCode.SEMANTIC_ERROR.getStatusCode()
-<<<<<<< HEAD
-            + ": Scalar function length only accepts one argument and it must be text or string or object data type.",
-=======
-            + ": Scalar function length only accepts one argument and it must be text, string, or blob data type.",
->>>>>>> 7249a52f
+            + ": Scalar function length only accepts one argument and it must be text or string or blob or object data type.",
         DATABASE_NAME);
 
     // case 3: wrong data type
     tableAssertTestFail(
         "select s1,Length(s3) from lengthTable",
         TSStatusCode.SEMANTIC_ERROR.getStatusCode()
-<<<<<<< HEAD
-            + ": Scalar function length only accepts one argument and it must be text or string or object data type.",
-=======
-            + ": Scalar function length only accepts one argument and it must be text, string, or blob data type.",
->>>>>>> 7249a52f
+            + ": Scalar function length only accepts one argument and it must be text or string or blob or object data type.",
         DATABASE_NAME);
 
     // case 4: wrong data type
     tableAssertTestFail(
         "select s1,Length(s4) from lengthTable",
         TSStatusCode.SEMANTIC_ERROR.getStatusCode()
-<<<<<<< HEAD
-            + ": Scalar function length only accepts one argument and it must be text or string or object data type.",
-=======
-            + ": Scalar function length only accepts one argument and it must be text, string, or blob data type.",
->>>>>>> 7249a52f
+            + ": Scalar function length only accepts one argument and it must be text or string or blob or object data type.",
         DATABASE_NAME);
 
     // case 5: wrong data type
     tableAssertTestFail(
         "select s1,Length(s5) from lengthTable",
         TSStatusCode.SEMANTIC_ERROR.getStatusCode()
-<<<<<<< HEAD
-            + ": Scalar function length only accepts one argument and it must be text or string or object data type.",
-=======
-            + ": Scalar function length only accepts one argument and it must be text, string, or blob data type.",
->>>>>>> 7249a52f
+            + ": Scalar function length only accepts one argument and it must be text or string or blob or object data type.",
         DATABASE_NAME);
 
     // case 6: wrong data type
     tableAssertTestFail(
         "select s1,Length(s6) from lengthTable",
         TSStatusCode.SEMANTIC_ERROR.getStatusCode()
-<<<<<<< HEAD
-            + ": Scalar function length only accepts one argument and it must be text or string or object data type.",
-=======
-            + ": Scalar function length only accepts one argument and it must be text, string, or blob data type.",
->>>>>>> 7249a52f
+            + ": Scalar function length only accepts one argument and it must be text or string or blob or object data type.",
         DATABASE_NAME);
 
     // case 7: wrong data type
     tableAssertTestFail(
         "select s1,Length(s7) from lengthTable",
         TSStatusCode.SEMANTIC_ERROR.getStatusCode()
-<<<<<<< HEAD
-            + ": Scalar function length only accepts one argument and it must be text or string or object data type.",
-=======
-            + ": Scalar function length only accepts one argument and it must be text, string, or blob data type.",
->>>>>>> 7249a52f
+            + ": Scalar function length only accepts one argument and it must be text or string or blob or object data type.",
         DATABASE_NAME);
 
     // case 8: wrong data type
     tableAssertTestFail(
         "select s1,Length(s8) from lengthTable",
         TSStatusCode.SEMANTIC_ERROR.getStatusCode()
-<<<<<<< HEAD
-            + ": Scalar function length only accepts one argument and it must be text or string or object data type.",
+            + ": Scalar function length only accepts one argument and it must be text or string or blob or object data type.",
         DATABASE_NAME);
 
     // case 9: wrong data type
     tableAssertTestFail(
         "select s1,Length(s10) from lengthTable",
         TSStatusCode.SEMANTIC_ERROR.getStatusCode()
-            + ": Scalar function length only accepts one argument and it must be text or string or object data type.",
-=======
-            + ": Scalar function length only accepts one argument and it must be text, string, or blob data type.",
->>>>>>> 7249a52f
+            + ": Scalar function length only accepts one argument and it must be text or string or blob or object data type.",
         DATABASE_NAME);
   }
 
