--- conflicted
+++ resolved
@@ -886,19 +886,9 @@
       // only tag
       st1.execute("insert into sg21(tag1) values('1')");
       // only time
-<<<<<<< HEAD
       st1.execute("insert into sg21(time) values(1)");
-=======
-      try {
-        st1.execute("insert into sg21(time) values(1)");
-      } catch (SQLException e) {
-        assertEquals(
-            "305: [INTERNAL_SERVER_ERROR(305)] Exception occurred: \"insert into sg21(time) values(1)\". executeStatement failed. No column other than Time present, please check the request",
-            e.getMessage());
-      }
       // sleep a while to avoid the same timestamp between two insertions
       Thread.sleep(10);
->>>>>>> b990b9e4
       // only attribute
       st1.execute("insert into sg21(ss1) values('1')");
       // sleep a while to avoid the same timestamp between two insertions
