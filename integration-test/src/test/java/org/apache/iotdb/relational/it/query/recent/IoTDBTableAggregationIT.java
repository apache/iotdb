/*
 * Licensed to the Apache Software Foundation (ASF) under one
 * or more contributor license agreements.  See the NOTICE file
 * distributed with this work for additional information
 * regarding copyright ownership.  The ASF licenses this file
 * to you under the Apache License, Version 2.0 (the
 * "License"); you may not use this file except in compliance
 * with the License.  You may obtain a copy of the License at
 *
 *     http://www.apache.org/licenses/LICENSE-2.0
 *
 * Unless required by applicable law or agreed to in writing,
 * software distributed under the License is distributed on an
 * "AS IS" BASIS, WITHOUT WARRANTIES OR CONDITIONS OF ANY
 * KIND, either express or implied.  See the License for the
 * specific language governing permissions and limitations
 * under the License.
 */

package org.apache.iotdb.relational.it.query.recent;

import org.apache.iotdb.it.env.EnvFactory;
import org.apache.iotdb.it.framework.IoTDBTestRunner;
import org.apache.iotdb.itbase.category.TableClusterIT;
import org.apache.iotdb.itbase.category.TableLocalStandaloneIT;

import org.junit.AfterClass;
import org.junit.BeforeClass;
import org.junit.Test;
import org.junit.experimental.categories.Category;
import org.junit.runner.RunWith;

import static org.apache.iotdb.db.it.utils.TestUtils.prepareTableData;
import static org.apache.iotdb.db.it.utils.TestUtils.tableAssertTestFail;
import static org.apache.iotdb.db.it.utils.TestUtils.tableResultSetEqualTest;
import static org.apache.iotdb.relational.it.db.it.IoTDBMultiIDsWithAttributesTableIT.buildHeaders;

@RunWith(IoTDBTestRunner.class)
@Category({TableLocalStandaloneIT.class, TableClusterIT.class})
public class IoTDBTableAggregationIT {
  private static final String DATABASE_NAME = "test";
  private static final String[] createSqls =
      new String[] {
        "CREATE DATABASE " + DATABASE_NAME,
        "USE " + DATABASE_NAME,
        "CREATE TABLE table1(province STRING ID, city STRING ID, region STRING ID, device_id STRING ID, color STRING ATTRIBUTE, type STRING ATTRIBUTE, s1 INT32 MEASUREMENT, s2 INT64 MEASUREMENT, s3 FLOAT MEASUREMENT, s4 DOUBLE MEASUREMENT, s5 BOOLEAN MEASUREMENT, s6 TEXT MEASUREMENT, s7 STRING MEASUREMENT, s8 BLOB MEASUREMENT, s9 TIMESTAMP MEASUREMENT, s10 DATE MEASUREMENT)",
        "INSERT INTO table1(time,province,city,region,device_id,color,type,s1,s3,s6,s8,s9) values (2024-09-24T06:15:30.000+00:00,'shanghai','shanghai','huangpu','d01','red','A',30,30.0,'shanghai_huangpu_red_A_d01_30', X'cafebabe30',2024-09-24T06:15:30.000+00:00)",
        "INSERT INTO table1(time,province,city,region,device_id,color,type,s2,s3,s4,s6,s7,s9,s10) values (2024-09-24T06:15:35.000+00:00,'shanghai','shanghai','huangpu','d01','red','A',35000,35.0,35.0,'shanghai_huangpu_red_A_d01_35','shanghai_huangpu_red_A_d01_35',2024-09-24T06:15:35.000+00:00,'2024-09-24')",
        "INSERT INTO table1(time,province,city,region,device_id,color,type,s1,s3,s5,s7,s9) values (2024-09-24T06:15:40.000+00:00,'shanghai','shanghai','huangpu','d01','red','A',40,40.0,true,'shanghai_huangpu_red_A_d01_40',2024-09-24T06:15:40.000+00:00)",
        "INSERT INTO table1(time,province,city,region,device_id,color,type,s2,s5,s9,s10) values (2024-09-24T06:15:50.000+00:00,'shanghai','shanghai','huangpu','d01','red','A',50000,false,2024-09-24T06:15:50.000+00:00,'2024-09-24')",
        "INSERT INTO table1(time,province,city,region,device_id,color,type,s1,s4,s8,s9) values (2024-09-24T06:15:55.000+00:00,'shanghai','shanghai','huangpu','d01','red','A',55,55.0,X'cafebabe55',2024-09-24T06:15:55.000+00:00)",
        "INSERT INTO table1(time,province,city,region,device_id,color,type,s1,s5,s6,s7,s9) values (2024-09-24T06:15:36.000+00:00,'shanghai','shanghai','huangpu','d02','red','BBBBBBBBBBBBBBBB',36,true,'shanghai_huangpu_red_B_d02_36','shanghai_huangpu_red_B_d02_36',2024-09-24T06:15:36.000+00:00)",
        "INSERT INTO table1(time,province,city,region,device_id,color,type,s1,s4,s7,s9,s10) values (2024-09-24T06:15:40.000+00:00,'shanghai','shanghai','huangpu','d02','red','BBBBBBBBBBBBBBBB',40,40.0,'shanghai_huangpu_red_B_d02_40',2024-09-24T06:15:40.000+00:00,'2024-09-24')",
        "INSERT INTO table1(time,province,city,region,device_id,color,type,s2,s7,s8,s9) values (2024-09-24T06:15:50.000+00:00,'shanghai','shanghai','huangpu','d02','red','BBBBBBBBBBBBBBBB',50000,'shanghai_huangpu_red_B_d02_50',X'cafebabe50',2024-09-24T06:15:50.000+00:00)",
        "INSERT INTO table1(time,province,city,region,device_id,color,type,s2,s8,s9) values (2024-09-24T06:15:31.000+00:00,'shanghai','shanghai','huangpu','d03','yellow','A',31000,X'cafebabe31',2024-09-24T06:15:31.000+00:00)",
        "INSERT INTO table1(time,province,city,region,device_id,color,type,s1,s4,s7,s9,s10) values (2024-09-24T06:15:36.000+00:00,'shanghai','shanghai','huangpu','d03','yellow','A',36,36.0,'shanghai_huangpu_yellow_A_d03_36',2024-09-24T06:15:36.000+00:00,'2024-09-24')",
        "INSERT INTO table1(time,province,city,region,device_id,color,type,s1,s3,s5,s6,s8,s9) values (2024-09-24T06:15:41.000+00:00,'shanghai','shanghai','huangpu','d03','yellow','A',41,41.0,false,'shanghai_huangpu_yellow_A_d03_41',X'cafebabe41',2024-09-24T06:15:41.000+00:00)",
        "INSERT INTO table1(time,province,city,region,device_id,color,type,s2,s4,s7,s9) values (2024-09-24T06:15:46.000+00:00,'shanghai','shanghai','huangpu','d03','yellow','A',46000,46.0,'shanghai_huangpu_yellow_A_d03_46',2024-09-24T06:15:46.000+00:00)",
        "INSERT INTO table1(time,province,city,region,device_id,color,type,s3,s6,s9) values (2024-09-24T06:15:51.000+00:00,'shanghai','shanghai','huangpu','d03','yellow','A',51.0,'shanghai_huangpu_yellow_A_d03_51',2024-09-24T06:15:51.000+00:00)",
        "INSERT INTO table1(time,province,city,region,device_id,color,type,s3,s5,s7,s9,s10) values (2024-09-24T06:15:30.000+00:00,'shanghai','shanghai','huangpu','d04','yellow','BBBBBBBBBBBBBBBB',30.0,true,'shanghai_huangpu_yellow_B_d04_30',2024-09-24T06:15:30.000+00:00,'2024-09-24')",
        "INSERT INTO table1(time,province,city,region,device_id,color,type,s2,s9) values (2024-09-24T06:15:40.000+00:00,'shanghai','shanghai','huangpu','d04','yellow','BBBBBBBBBBBBBBBB',40000,2024-09-24T06:15:40.000+00:00)",
        "INSERT INTO table1(time,province,city,region,device_id,color,type,s1,s4,s6,s8,s9) values (2024-09-24T06:15:55.000+00:00,'shanghai','shanghai','huangpu','d04','yellow','BBBBBBBBBBBBBBBB',55,55.0,'shanghai_huangpu_yellow_B_d04_55',X'cafebabe55',2024-09-24T06:15:55.000+00:00)",
        "INSERT INTO table1(time,province,city,region,device_id,color,type,s1,s3,s6,s8,s9) values (2024-09-24T06:15:30.000+00:00,'shanghai','shanghai','pudong','d05','red','A',30,30.0,'shanghai_pudong_red_A_d05_30', X'cafebabe30',2024-09-24T06:15:30.000+00:00)",
        "INSERT INTO table1(time,province,city,region,device_id,color,type,s2,s3,s4,s6,s7,s9,s10) values (2024-09-24T06:15:35.000+00:00,'shanghai','shanghai','pudong','d05','red','A',35000,35.0,35.0,'shanghai_pudong_red_A_d05_35','shanghai_pudong_red_A_d05_35',2024-09-24T06:15:35.000+00:00,'2024-09-24')",
        "INSERT INTO table1(time,province,city,region,device_id,color,type,s1,s3,s5,s7,s9) values (2024-09-24T06:15:40.000+00:00,'shanghai','shanghai','pudong','d05','red','A',40,40.0,true,'shanghai_pudong_red_A_d05_40',2024-09-24T06:15:40.000+00:00)",
        "INSERT INTO table1(time,province,city,region,device_id,color,type,s2,s5,s9,s10) values (2024-09-24T06:15:50.000+00:00,'shanghai','shanghai','pudong','d05','red','A',50000,false,2024-09-24T06:15:50.000+00:00,'2024-09-24')",
        "INSERT INTO table1(time,province,city,region,device_id,color,type,s1,s4,s8,s9) values (2024-09-24T06:15:55.000+00:00,'shanghai','shanghai','pudong','d05','red','A',55,55.0,X'cafebabe55',2024-09-24T06:15:55.000+00:00)",
        "INSERT INTO table1(time,province,city,region,device_id,color,type,s1,s5,s6,s7,s9) values (2024-09-24T06:15:36.000+00:00,'shanghai','shanghai','pudong','d06','red','BBBBBBBBBBBBBBBB',36,true,'shanghai_pudong_red_B_d06_36','shanghai_pudong_red_B_d06_36',2024-09-24T06:15:36.000+00:00)",
        "INSERT INTO table1(time,province,city,region,device_id,color,type,s1,s4,s7,s9,s10) values (2024-09-24T06:15:40.000+00:00,'shanghai','shanghai','pudong','d06','red','BBBBBBBBBBBBBBBB',40,40.0,'shanghai_pudong_red_B_d06_40',2024-09-24T06:15:40.000+00:00,'2024-09-24')",
        "INSERT INTO table1(time,province,city,region,device_id,color,type,s2,s7,s8,s9) values (2024-09-24T06:15:50.000+00:00,'shanghai','shanghai','pudong','d06','red','BBBBBBBBBBBBBBBB',50000,'shanghai_pudong_red_B_d06_50',X'cafebabe50',2024-09-24T06:15:50.000+00:00)",
        "INSERT INTO table1(time,province,city,region,device_id,color,type,s2,s8,s9) values (2024-09-24T06:15:31.000+00:00,'shanghai','shanghai','pudong','d07','yellow','A',31000,X'cafebabe31',2024-09-24T06:15:31.000+00:00)",
        "INSERT INTO table1(time,province,city,region,device_id,color,type,s1,s4,s7,s9,s10) values (2024-09-24T06:15:36.000+00:00,'shanghai','shanghai','pudong','d07','yellow','A',36,36.0,'shanghai_pudong_yellow_A_d07_36',2024-09-24T06:15:36.000+00:00,'2024-09-24')",
        "INSERT INTO table1(time,province,city,region,device_id,color,type,s1,s3,s5,s6,s8,s9) values (2024-09-24T06:15:41.000+00:00,'shanghai','shanghai','pudong','d07','yellow','A',41,41.0,false,'shanghai_pudong_yellow_A_d07_41',X'cafebabe41',2024-09-24T06:15:41.000+00:00)",
        "INSERT INTO table1(time,province,city,region,device_id,color,type,s2,s4,s7,s9) values (2024-09-24T06:15:46.000+00:00,'shanghai','shanghai','pudong','d07','yellow','A',46000,46.0,'shanghai_pudong_yellow_A_d07_46',2024-09-24T06:15:46.000+00:00)",
        "INSERT INTO table1(time,province,city,region,device_id,color,type,s3,s6,s9) values (2024-09-24T06:15:51.000+00:00,'shanghai','shanghai','pudong','d07','yellow','A',51.0,'shanghai_pudong_yellow_A_d07_51',2024-09-24T06:15:51.000+00:00)",
        "INSERT INTO table1(time,province,city,region,device_id,color,type,s3,s5,s7,s9,s10) values (2024-09-24T06:15:30.000+00:00,'shanghai','shanghai','pudong','d08','yellow','BBBBBBBBBBBBBBBB',30.0,true,'shanghai_pudong_yellow_B_d08_30',2024-09-24T06:15:30.000+00:00,'2024-09-24')",
        "INSERT INTO table1(time,province,city,region,device_id,color,type,s2,s9) values (2024-09-24T06:15:40.000+00:00,'shanghai','shanghai','pudong','d08','yellow','BBBBBBBBBBBBBBBB',40000,2024-09-24T06:15:40.000+00:00)",
        "INSERT INTO table1(time,province,city,region,device_id,color,type,s1,s4,s6,s8,s9) values (2024-09-24T06:15:55.000+00:00,'shanghai','shanghai','pudong','d08','yellow','BBBBBBBBBBBBBBBB',55,55.0,'shanghai_pudong_yellow_B_d08_55',X'cafebabe55',2024-09-24T06:15:55.000+00:00)",
        "INSERT INTO table1(time,province,city,region,device_id,color,type,s1,s3,s6,s8,s9) values (2024-09-24T06:15:30.000+00:00,'beijing','beijing','chaoyang','d09','red','A',30,30.0,'beijing_chaoyang_red_A_d09_30', X'cafebabe30',2024-09-24T06:15:30.000+00:00)",
        "INSERT INTO table1(time,province,city,region,device_id,color,type,s2,s3,s4,s6,s7,s9,s10) values (2024-09-24T06:15:35.000+00:00,'beijing','beijing','chaoyang','d09','red','A',35000,35.0,35.0,'beijing_chaoyang_red_A_d09_35','beijing_chaoyang_red_A_d09_35',2024-09-24T06:15:35.000+00:00,'2024-09-24')",
        "INSERT INTO table1(time,province,city,region,device_id,color,type,s1,s3,s5,s7,s9) values (2024-09-24T06:15:40.000+00:00,'beijing','beijing','chaoyang','d09','red','A',40,40.0,true,'beijing_chaoyang_red_A_d09_40',2024-09-24T06:15:40.000+00:00)",
        "INSERT INTO table1(time,province,city,region,device_id,color,type,s2,s5,s9,s10) values (2024-09-24T06:15:50.000+00:00,'beijing','beijing','chaoyang','d09','red','A',50000,false,2024-09-24T06:15:50.000+00:00,'2024-09-24')",
        "INSERT INTO table1(time,province,city,region,device_id,color,type,s1,s4,s8,s9) values (2024-09-24T06:15:55.000+00:00,'beijing','beijing','chaoyang','d09','red','A',55,55.0,X'cafebabe55',2024-09-24T06:15:55.000+00:00)",
        "INSERT INTO table1(time,province,city,region,device_id,color,type,s1,s5,s6,s7,s9) values (2024-09-24T06:15:36.000+00:00,'beijing','beijing','chaoyang','d10','red','BBBBBBBBBBBBBBBB',36,true,'beijing_chaoyang_red_B_d10_36','beijing_chaoyang_red_B_d10_36',2024-09-24T06:15:36.000+00:00)",
        "INSERT INTO table1(time,province,city,region,device_id,color,type,s1,s4,s7,s9,s10) values (2024-09-24T06:15:40.000+00:00,'beijing','beijing','chaoyang','d10','red','BBBBBBBBBBBBBBBB',40,40.0,'beijing_chaoyang_red_B_d10_40',2024-09-24T06:15:40.000+00:00,'2024-09-24')",
        "INSERT INTO table1(time,province,city,region,device_id,color,type,s2,s7,s8,s9) values (2024-09-24T06:15:50.000+00:00,'beijing','beijing','chaoyang','d10','red','BBBBBBBBBBBBBBBB',50000,'beijing_chaoyang_red_B_d10_50',X'cafebabe50',2024-09-24T06:15:50.000+00:00)",
        "INSERT INTO table1(time,province,city,region,device_id,color,type,s2,s8,s9) values (2024-09-24T06:15:31.000+00:00,'beijing','beijing','chaoyang','d11','yellow','A',31000,X'cafebabe31',2024-09-24T06:15:31.000+00:00)",
        "INSERT INTO table1(time,province,city,region,device_id,color,type,s1,s4,s7,s9,s10) values (2024-09-24T06:15:36.000+00:00,'beijing','beijing','chaoyang','d11','yellow','A',36,36.0,'beijing_chaoyang_yellow_A_d11_36',2024-09-24T06:15:36.000+00:00,'2024-09-24')",
        "INSERT INTO table1(time,province,city,region,device_id,color,type,s1,s3,s5,s6,s8,s9) values (2024-09-24T06:15:41.000+00:00,'beijing','beijing','chaoyang','d11','yellow','A',41,41.0,false,'beijing_chaoyang_yellow_A_d11_41',X'cafebabe41',2024-09-24T06:15:41.000+00:00)",
        "INSERT INTO table1(time,province,city,region,device_id,color,type,s2,s4,s7,s9) values (2024-09-24T06:15:46.000+00:00,'beijing','beijing','chaoyang','d11','yellow','A',46000,46.0,'beijing_chaoyang_yellow_A_d11_46',2024-09-24T06:15:46.000+00:00)",
        "INSERT INTO table1(time,province,city,region,device_id,color,type,s3,s6,s9) values (2024-09-24T06:15:51.000+00:00,'beijing','beijing','chaoyang','d11','yellow','A',51.0,'beijing_chaoyang_yellow_A_d11_51',2024-09-24T06:15:51.000+00:00)",
        "INSERT INTO table1(time,province,city,region,device_id,color,type,s3,s5,s7,s9,s10) values (2024-09-24T06:15:30.000+00:00,'beijing','beijing','chaoyang','d12','yellow','BBBBBBBBBBBBBBBB',30.0,true,'beijing_chaoyang_yellow_B_d12_30',2024-09-24T06:15:30.000+00:00,'2024-09-24')",
        "INSERT INTO table1(time,province,city,region,device_id,color,type,s2,s9) values (2024-09-24T06:15:40.000+00:00,'beijing','beijing','chaoyang','d12','yellow','BBBBBBBBBBBBBBBB',40000,2024-09-24T06:15:40.000+00:00)",
        "INSERT INTO table1(time,province,city,region,device_id,color,type,s1,s4,s6,s8,s9) values (2024-09-24T06:15:55.000+00:00,'beijing','beijing','chaoyang','d12','yellow','BBBBBBBBBBBBBBBB',55,55.0,'beijing_chaoyang_yellow_B_d12_55',X'cafebabe55',2024-09-24T06:15:55.000+00:00)",
        "INSERT INTO table1(time,province,city,region,device_id,color,type,s1,s3,s6,s8,s9) values (2024-09-24T06:15:30.000+00:00,'beijing','beijing','haidian','d13','red','A',30,30.0,'beijing_haidian_red_A_d13_30', X'cafebabe30',2024-09-24T06:15:30.000+00:00)",
        "INSERT INTO table1(time,province,city,region,device_id,color,type,s2,s3,s4,s6,s7,s9,s10) values (2024-09-24T06:15:35.000+00:00,'beijing','beijing','haidian','d13','red','A',35000,35.0,35.0,'beijing_haidian_red_A_d13_35','beijing_haidian_red_A_d13_35',2024-09-24T06:15:35.000+00:00,'2024-09-24')",
        "INSERT INTO table1(time,province,city,region,device_id,color,type,s1,s3,s5,s7,s9) values (2024-09-24T06:15:40.000+00:00,'beijing','beijing','haidian','d13','red','A',40,40.0,true,'beijing_haidian_red_A_d13_40',2024-09-24T06:15:40.000+00:00)",
        "INSERT INTO table1(time,province,city,region,device_id,color,type,s2,s5,s9,s10) values (2024-09-24T06:15:50.000+00:00,'beijing','beijing','haidian','d13','red','A',50000,false,2024-09-24T06:15:50.000+00:00,'2024-09-24')",
        "INSERT INTO table1(time,province,city,region,device_id,color,type,s1,s4,s8,s9) values (2024-09-24T06:15:55.000+00:00,'beijing','beijing','haidian','d13','red','A',55,55.0,X'cafebabe55',2024-09-24T06:15:55.000+00:00)",
        "INSERT INTO table1(time,province,city,region,device_id,color,type,s1,s5,s6,s7,s9) values (2024-09-24T06:15:36.000+00:00,'beijing','beijing','haidian','d14','red','BBBBBBBBBBBBBBBB',36,true,'beijing_haidian_red_B_d14_36','beijing_haidian_red_B_d14_36',2024-09-24T06:15:36.000+00:00)",
        "INSERT INTO table1(time,province,city,region,device_id,color,type,s1,s4,s7,s9,s10) values (2024-09-24T06:15:40.000+00:00,'beijing','beijing','haidian','d14','red','BBBBBBBBBBBBBBBB',40,40.0,'beijing_haidian_red_B_d14_40',2024-09-24T06:15:40.000+00:00,'2024-09-24')",
        "INSERT INTO table1(time,province,city,region,device_id,color,type,s2,s7,s8,s9) values (2024-09-24T06:15:50.000+00:00,'beijing','beijing','haidian','d14','red','BBBBBBBBBBBBBBBB',50000,'beijing_haidian_red_B_d14_50',X'cafebabe50',2024-09-24T06:15:50.000+00:00)",
        "INSERT INTO table1(time,province,city,region,device_id,color,type,s2,s8,s9) values (2024-09-24T06:15:31.000+00:00,'beijing','beijing','haidian','d15','yellow','A',31000,X'cafebabe31',2024-09-24T06:15:31.000+00:00)",
        "INSERT INTO table1(time,province,city,region,device_id,color,type,s1,s4,s7,s9,s10) values (2024-09-24T06:15:36.000+00:00,'beijing','beijing','haidian','d15','yellow','A',36,36.0,'beijing_haidian_yellow_A_d15_36',2024-09-24T06:15:36.000+00:00,'2024-09-24')",
        "INSERT INTO table1(time,province,city,region,device_id,color,type,s1,s3,s5,s6,s8,s9) values (2024-09-24T06:15:41.000+00:00,'beijing','beijing','haidian','d15','yellow','A',41,41.0,false,'beijing_haidian_yellow_A_d15_41',X'cafebabe41',2024-09-24T06:15:41.000+00:00)",
        "INSERT INTO table1(time,province,city,region,device_id,color,type,s2,s4,s7,s9) values (2024-09-24T06:15:46.000+00:00,'beijing','beijing','haidian','d15','yellow','A',46000,46.0,'beijing_haidian_yellow_A_d15_46',2024-09-24T06:15:46.000+00:00)",
        "INSERT INTO table1(time,province,city,region,device_id,color,type,s3,s6,s9) values (2024-09-24T06:15:51.000+00:00,'beijing','beijing','haidian','d15','yellow','A',51.0,'beijing_haidian_yellow_A_d15_51',2024-09-24T06:15:51.000+00:00)",
        "INSERT INTO table1(time,province,city,region,device_id,color,type,s3,s5,s7,s9,s10) values (2024-09-24T06:15:30.000+00:00,'beijing','beijing','haidian','d16','yellow','BBBBBBBBBBBBBBBB',30.0,true,'beijing_haidian_yellow_B_d16_30',2024-09-24T06:15:30.000+00:00,'2024-09-24')",
        "INSERT INTO table1(time,province,city,region,device_id,color,type,s2,s9) values (2024-09-24T06:15:40.000+00:00,'beijing','beijing','haidian','d16','yellow','BBBBBBBBBBBBBBBB',40000,2024-09-24T06:15:40.000+00:00)",
        "INSERT INTO table1(time,province,city,region,device_id,color,type,s1,s4,s6,s8,s9) values (2024-09-24T06:15:55.000+00:00,'beijing','beijing','haidian','d16','yellow','BBBBBBBBBBBBBBBB',55,55.0,'beijing_haidian_yellow_B_d16_55',X'cafebabe55',2024-09-24T06:15:55.000+00:00)",
        "FLUSH",
        "CLEAR ATTRIBUTE CACHE",
      };

  @BeforeClass
  public static void setUp() throws Exception {
    EnvFactory.getEnv().getConfig().getCommonConfig().setSortBufferSize(128 * 1024);
    EnvFactory.getEnv().getConfig().getCommonConfig().setMaxTsBlockSizeInByte(4 * 1024);
    EnvFactory.getEnv().initClusterEnvironment();
    prepareTableData(createSqls);
  }

  @AfterClass
  public static void tearDown() throws Exception {
    EnvFactory.getEnv().cleanClusterEnvironment();
  }

  // ==================================================================
  // ==================== Normal Aggregation Test =====================
  // ==================================================================
  @Test
  public void countTest() {
    String[] expectedHeader = new String[] {"_col0"};
    String[] retArray =
        new String[] {
          "5,",
        };
    tableResultSetEqualTest(
        "select count(*) from table1 where device_id = 'd01'",
        expectedHeader,
        retArray,
        DATABASE_NAME);

    expectedHeader = new String[] {"_col0", "end_time", "device_id", "_col3"};
    retArray =
        new String[] {
          "2024-09-24T06:15:30.000Z,2024-09-24T06:15:35.000Z,d01,1,",
          "2024-09-24T06:15:35.000Z,2024-09-24T06:15:40.000Z,d01,1,",
          "2024-09-24T06:15:40.000Z,2024-09-24T06:15:45.000Z,d01,1,",
          "2024-09-24T06:15:50.000Z,2024-09-24T06:15:55.000Z,d01,1,",
          "2024-09-24T06:15:55.000Z,2024-09-24T06:16:00.000Z,d01,1,",
        };
    tableResultSetEqualTest(
        "select date_bin(5s, time), (date_bin(5s, time) + 5000) as end_time, device_id, count(*) from table1 where device_id = 'd01' group by 1,device_id",
        expectedHeader,
        retArray,
        DATABASE_NAME);

    expectedHeader = new String[] {"_col0", "province", "city", "region", "device_id", "_col5"};
    retArray =
        new String[] {
          "2024-09-24T06:15:30.000Z,beijing,beijing,chaoyang,d09,1,",
          "2024-09-24T06:15:35.000Z,beijing,beijing,chaoyang,d09,1,",
          "2024-09-24T06:15:40.000Z,beijing,beijing,chaoyang,d09,1,",
          "2024-09-24T06:15:50.000Z,beijing,beijing,chaoyang,d09,1,",
          "2024-09-24T06:15:55.000Z,beijing,beijing,chaoyang,d09,1,",
          "2024-09-24T06:15:35.000Z,beijing,beijing,chaoyang,d10,1,",
          "2024-09-24T06:15:40.000Z,beijing,beijing,chaoyang,d10,1,",
          "2024-09-24T06:15:50.000Z,beijing,beijing,chaoyang,d10,1,",
          "2024-09-24T06:15:30.000Z,beijing,beijing,chaoyang,d11,1,",
          "2024-09-24T06:15:35.000Z,beijing,beijing,chaoyang,d11,1,",
          "2024-09-24T06:15:40.000Z,beijing,beijing,chaoyang,d11,1,",
          "2024-09-24T06:15:45.000Z,beijing,beijing,chaoyang,d11,1,",
          "2024-09-24T06:15:50.000Z,beijing,beijing,chaoyang,d11,1,",
          "2024-09-24T06:15:30.000Z,beijing,beijing,chaoyang,d12,1,",
          "2024-09-24T06:15:40.000Z,beijing,beijing,chaoyang,d12,1,",
          "2024-09-24T06:15:55.000Z,beijing,beijing,chaoyang,d12,1,",
          "2024-09-24T06:15:30.000Z,beijing,beijing,haidian,d13,1,",
          "2024-09-24T06:15:35.000Z,beijing,beijing,haidian,d13,1,",
          "2024-09-24T06:15:40.000Z,beijing,beijing,haidian,d13,1,",
          "2024-09-24T06:15:50.000Z,beijing,beijing,haidian,d13,1,",
          "2024-09-24T06:15:55.000Z,beijing,beijing,haidian,d13,1,",
          "2024-09-24T06:15:35.000Z,beijing,beijing,haidian,d14,1,",
          "2024-09-24T06:15:40.000Z,beijing,beijing,haidian,d14,1,",
          "2024-09-24T06:15:50.000Z,beijing,beijing,haidian,d14,1,",
          "2024-09-24T06:15:30.000Z,beijing,beijing,haidian,d15,1,",
          "2024-09-24T06:15:35.000Z,beijing,beijing,haidian,d15,1,",
          "2024-09-24T06:15:40.000Z,beijing,beijing,haidian,d15,1,",
          "2024-09-24T06:15:45.000Z,beijing,beijing,haidian,d15,1,",
          "2024-09-24T06:15:50.000Z,beijing,beijing,haidian,d15,1,",
          "2024-09-24T06:15:30.000Z,beijing,beijing,haidian,d16,1,",
          "2024-09-24T06:15:40.000Z,beijing,beijing,haidian,d16,1,",
          "2024-09-24T06:15:55.000Z,beijing,beijing,haidian,d16,1,",
          "2024-09-24T06:15:30.000Z,shanghai,shanghai,huangpu,d01,1,",
          "2024-09-24T06:15:35.000Z,shanghai,shanghai,huangpu,d01,1,",
          "2024-09-24T06:15:40.000Z,shanghai,shanghai,huangpu,d01,1,",
          "2024-09-24T06:15:50.000Z,shanghai,shanghai,huangpu,d01,1,",
          "2024-09-24T06:15:55.000Z,shanghai,shanghai,huangpu,d01,1,",
          "2024-09-24T06:15:35.000Z,shanghai,shanghai,huangpu,d02,1,",
          "2024-09-24T06:15:40.000Z,shanghai,shanghai,huangpu,d02,1,",
          "2024-09-24T06:15:50.000Z,shanghai,shanghai,huangpu,d02,1,",
          "2024-09-24T06:15:30.000Z,shanghai,shanghai,huangpu,d03,1,",
          "2024-09-24T06:15:35.000Z,shanghai,shanghai,huangpu,d03,1,",
          "2024-09-24T06:15:40.000Z,shanghai,shanghai,huangpu,d03,1,",
          "2024-09-24T06:15:45.000Z,shanghai,shanghai,huangpu,d03,1,",
          "2024-09-24T06:15:50.000Z,shanghai,shanghai,huangpu,d03,1,",
          "2024-09-24T06:15:30.000Z,shanghai,shanghai,huangpu,d04,1,",
          "2024-09-24T06:15:40.000Z,shanghai,shanghai,huangpu,d04,1,",
          "2024-09-24T06:15:55.000Z,shanghai,shanghai,huangpu,d04,1,",
          "2024-09-24T06:15:30.000Z,shanghai,shanghai,pudong,d05,1,",
          "2024-09-24T06:15:35.000Z,shanghai,shanghai,pudong,d05,1,",
          "2024-09-24T06:15:40.000Z,shanghai,shanghai,pudong,d05,1,",
          "2024-09-24T06:15:50.000Z,shanghai,shanghai,pudong,d05,1,",
          "2024-09-24T06:15:55.000Z,shanghai,shanghai,pudong,d05,1,",
          "2024-09-24T06:15:35.000Z,shanghai,shanghai,pudong,d06,1,",
          "2024-09-24T06:15:40.000Z,shanghai,shanghai,pudong,d06,1,",
          "2024-09-24T06:15:50.000Z,shanghai,shanghai,pudong,d06,1,",
          "2024-09-24T06:15:30.000Z,shanghai,shanghai,pudong,d07,1,",
          "2024-09-24T06:15:35.000Z,shanghai,shanghai,pudong,d07,1,",
          "2024-09-24T06:15:40.000Z,shanghai,shanghai,pudong,d07,1,",
          "2024-09-24T06:15:45.000Z,shanghai,shanghai,pudong,d07,1,",
          "2024-09-24T06:15:50.000Z,shanghai,shanghai,pudong,d07,1,",
          "2024-09-24T06:15:30.000Z,shanghai,shanghai,pudong,d08,1,",
          "2024-09-24T06:15:40.000Z,shanghai,shanghai,pudong,d08,1,",
          "2024-09-24T06:15:55.000Z,shanghai,shanghai,pudong,d08,1,",
        };
    tableResultSetEqualTest(
        "select date_bin(5s, time),province,city,region,device_id, count(*) from table1 group by 1,2,3,4,5 order by 2,3,4,5,1",
        expectedHeader,
        retArray,
        DATABASE_NAME);

    expectedHeader =
        new String[] {
          "_col0",
          "province",
          "city",
          "region",
          "device_id",
          "_col5",
          "_col6",
          "_col7",
          "_col8",
          "_col9",
          "_col10",
          "_col11",
          "_col12",
          "_col13",
          "_col14"
        };
    retArray =
        new String[] {
          "2024-09-24T06:15:30.000Z,beijing,beijing,chaoyang,d09,1,0,1,0,0,1,0,1,1,0,",
          "2024-09-24T06:15:35.000Z,beijing,beijing,chaoyang,d09,0,1,1,1,0,1,1,0,1,1,",
          "2024-09-24T06:15:40.000Z,beijing,beijing,chaoyang,d09,1,0,1,0,1,0,1,0,1,0,",
          "2024-09-24T06:15:50.000Z,beijing,beijing,chaoyang,d09,0,1,0,0,1,0,0,0,1,1,",
          "2024-09-24T06:15:55.000Z,beijing,beijing,chaoyang,d09,1,0,0,1,0,0,0,1,1,0,",
          "2024-09-24T06:15:35.000Z,beijing,beijing,chaoyang,d10,1,0,0,0,1,1,1,0,1,0,",
          "2024-09-24T06:15:40.000Z,beijing,beijing,chaoyang,d10,1,0,0,1,0,0,1,0,1,1,",
          "2024-09-24T06:15:50.000Z,beijing,beijing,chaoyang,d10,0,1,0,0,0,0,1,1,1,0,",
          "2024-09-24T06:15:30.000Z,beijing,beijing,chaoyang,d11,0,1,0,0,0,0,0,1,1,0,",
          "2024-09-24T06:15:35.000Z,beijing,beijing,chaoyang,d11,1,0,0,1,0,0,1,0,1,1,",
          "2024-09-24T06:15:40.000Z,beijing,beijing,chaoyang,d11,1,0,1,0,1,1,0,1,1,0,",
          "2024-09-24T06:15:45.000Z,beijing,beijing,chaoyang,d11,0,1,0,1,0,0,1,0,1,0,",
          "2024-09-24T06:15:50.000Z,beijing,beijing,chaoyang,d11,0,0,1,0,0,1,0,0,1,0,",
          "2024-09-24T06:15:30.000Z,beijing,beijing,chaoyang,d12,0,0,1,0,1,0,1,0,1,1,",
          "2024-09-24T06:15:40.000Z,beijing,beijing,chaoyang,d12,0,1,0,0,0,0,0,0,1,0,",
          "2024-09-24T06:15:55.000Z,beijing,beijing,chaoyang,d12,1,0,0,1,0,1,0,1,1,0,",
          "2024-09-24T06:15:30.000Z,beijing,beijing,haidian,d13,1,0,1,0,0,1,0,1,1,0,",
          "2024-09-24T06:15:35.000Z,beijing,beijing,haidian,d13,0,1,1,1,0,1,1,0,1,1,",
          "2024-09-24T06:15:40.000Z,beijing,beijing,haidian,d13,1,0,1,0,1,0,1,0,1,0,",
          "2024-09-24T06:15:50.000Z,beijing,beijing,haidian,d13,0,1,0,0,1,0,0,0,1,1,",
          "2024-09-24T06:15:55.000Z,beijing,beijing,haidian,d13,1,0,0,1,0,0,0,1,1,0,",
          "2024-09-24T06:15:35.000Z,beijing,beijing,haidian,d14,1,0,0,0,1,1,1,0,1,0,",
          "2024-09-24T06:15:40.000Z,beijing,beijing,haidian,d14,1,0,0,1,0,0,1,0,1,1,",
          "2024-09-24T06:15:50.000Z,beijing,beijing,haidian,d14,0,1,0,0,0,0,1,1,1,0,",
          "2024-09-24T06:15:30.000Z,beijing,beijing,haidian,d15,0,1,0,0,0,0,0,1,1,0,",
          "2024-09-24T06:15:35.000Z,beijing,beijing,haidian,d15,1,0,0,1,0,0,1,0,1,1,",
          "2024-09-24T06:15:40.000Z,beijing,beijing,haidian,d15,1,0,1,0,1,1,0,1,1,0,",
          "2024-09-24T06:15:45.000Z,beijing,beijing,haidian,d15,0,1,0,1,0,0,1,0,1,0,",
          "2024-09-24T06:15:50.000Z,beijing,beijing,haidian,d15,0,0,1,0,0,1,0,0,1,0,",
          "2024-09-24T06:15:30.000Z,beijing,beijing,haidian,d16,0,0,1,0,1,0,1,0,1,1,",
          "2024-09-24T06:15:40.000Z,beijing,beijing,haidian,d16,0,1,0,0,0,0,0,0,1,0,",
          "2024-09-24T06:15:55.000Z,beijing,beijing,haidian,d16,1,0,0,1,0,1,0,1,1,0,",
          "2024-09-24T06:15:30.000Z,shanghai,shanghai,huangpu,d01,1,0,1,0,0,1,0,1,1,0,",
          "2024-09-24T06:15:35.000Z,shanghai,shanghai,huangpu,d01,0,1,1,1,0,1,1,0,1,1,",
          "2024-09-24T06:15:40.000Z,shanghai,shanghai,huangpu,d01,1,0,1,0,1,0,1,0,1,0,",
          "2024-09-24T06:15:50.000Z,shanghai,shanghai,huangpu,d01,0,1,0,0,1,0,0,0,1,1,",
          "2024-09-24T06:15:55.000Z,shanghai,shanghai,huangpu,d01,1,0,0,1,0,0,0,1,1,0,",
          "2024-09-24T06:15:35.000Z,shanghai,shanghai,huangpu,d02,1,0,0,0,1,1,1,0,1,0,",
          "2024-09-24T06:15:40.000Z,shanghai,shanghai,huangpu,d02,1,0,0,1,0,0,1,0,1,1,",
          "2024-09-24T06:15:50.000Z,shanghai,shanghai,huangpu,d02,0,1,0,0,0,0,1,1,1,0,",
          "2024-09-24T06:15:30.000Z,shanghai,shanghai,huangpu,d03,0,1,0,0,0,0,0,1,1,0,",
          "2024-09-24T06:15:35.000Z,shanghai,shanghai,huangpu,d03,1,0,0,1,0,0,1,0,1,1,",
          "2024-09-24T06:15:40.000Z,shanghai,shanghai,huangpu,d03,1,0,1,0,1,1,0,1,1,0,",
          "2024-09-24T06:15:45.000Z,shanghai,shanghai,huangpu,d03,0,1,0,1,0,0,1,0,1,0,",
          "2024-09-24T06:15:50.000Z,shanghai,shanghai,huangpu,d03,0,0,1,0,0,1,0,0,1,0,",
          "2024-09-24T06:15:30.000Z,shanghai,shanghai,huangpu,d04,0,0,1,0,1,0,1,0,1,1,",
          "2024-09-24T06:15:40.000Z,shanghai,shanghai,huangpu,d04,0,1,0,0,0,0,0,0,1,0,",
          "2024-09-24T06:15:55.000Z,shanghai,shanghai,huangpu,d04,1,0,0,1,0,1,0,1,1,0,",
          "2024-09-24T06:15:30.000Z,shanghai,shanghai,pudong,d05,1,0,1,0,0,1,0,1,1,0,",
          "2024-09-24T06:15:35.000Z,shanghai,shanghai,pudong,d05,0,1,1,1,0,1,1,0,1,1,",
          "2024-09-24T06:15:40.000Z,shanghai,shanghai,pudong,d05,1,0,1,0,1,0,1,0,1,0,",
          "2024-09-24T06:15:50.000Z,shanghai,shanghai,pudong,d05,0,1,0,0,1,0,0,0,1,1,",
          "2024-09-24T06:15:55.000Z,shanghai,shanghai,pudong,d05,1,0,0,1,0,0,0,1,1,0,",
          "2024-09-24T06:15:35.000Z,shanghai,shanghai,pudong,d06,1,0,0,0,1,1,1,0,1,0,",
          "2024-09-24T06:15:40.000Z,shanghai,shanghai,pudong,d06,1,0,0,1,0,0,1,0,1,1,",
          "2024-09-24T06:15:50.000Z,shanghai,shanghai,pudong,d06,0,1,0,0,0,0,1,1,1,0,",
          "2024-09-24T06:15:30.000Z,shanghai,shanghai,pudong,d07,0,1,0,0,0,0,0,1,1,0,",
          "2024-09-24T06:15:35.000Z,shanghai,shanghai,pudong,d07,1,0,0,1,0,0,1,0,1,1,",
          "2024-09-24T06:15:40.000Z,shanghai,shanghai,pudong,d07,1,0,1,0,1,1,0,1,1,0,",
          "2024-09-24T06:15:45.000Z,shanghai,shanghai,pudong,d07,0,1,0,1,0,0,1,0,1,0,",
          "2024-09-24T06:15:50.000Z,shanghai,shanghai,pudong,d07,0,0,1,0,0,1,0,0,1,0,",
          "2024-09-24T06:15:30.000Z,shanghai,shanghai,pudong,d08,0,0,1,0,1,0,1,0,1,1,",
          "2024-09-24T06:15:40.000Z,shanghai,shanghai,pudong,d08,0,1,0,0,0,0,0,0,1,0,",
          "2024-09-24T06:15:55.000Z,shanghai,shanghai,pudong,d08,1,0,0,1,0,1,0,1,1,0,",
        };
    tableResultSetEqualTest(
        "select date_bin(5s, time),province,city,region,device_id, count(s1), count(s2), count(s3), count(s4), count(s5), count(s6), count(s7), count(s8), count(s9), count(s10) from table1 group by 1,2,3,4,5 order by 2,3,4,5,1",
        expectedHeader,
        retArray,
        DATABASE_NAME);

    expectedHeader =
        new String[] {
          "province",
          "city",
          "region",
          "device_id",
          "_col4",
          "_col5",
          "_col6",
          "_col7",
          "_col8",
          "_col9",
          "_col10",
          "_col11",
          "_col12",
          "_col13"
        };
    retArray =
        new String[] {
          "beijing,beijing,chaoyang,d09,3,2,3,2,2,2,2,2,5,2,",
          "beijing,beijing,chaoyang,d10,2,1,0,1,1,1,3,1,3,1,",
          "beijing,beijing,chaoyang,d11,2,2,2,2,1,2,2,2,5,1,",
          "beijing,beijing,chaoyang,d12,1,1,1,1,1,1,1,1,3,1,",
          "beijing,beijing,haidian,d13,3,2,3,2,2,2,2,2,5,2,",
          "beijing,beijing,haidian,d14,2,1,0,1,1,1,3,1,3,1,",
          "beijing,beijing,haidian,d15,2,2,2,2,1,2,2,2,5,1,",
          "beijing,beijing,haidian,d16,1,1,1,1,1,1,1,1,3,1,",
          "shanghai,shanghai,huangpu,d01,3,2,3,2,2,2,2,2,5,2,",
          "shanghai,shanghai,huangpu,d02,2,1,0,1,1,1,3,1,3,1,",
          "shanghai,shanghai,huangpu,d03,2,2,2,2,1,2,2,2,5,1,",
          "shanghai,shanghai,huangpu,d04,1,1,1,1,1,1,1,1,3,1,",
          "shanghai,shanghai,pudong,d05,3,2,3,2,2,2,2,2,5,2,",
          "shanghai,shanghai,pudong,d06,2,1,0,1,1,1,3,1,3,1,",
          "shanghai,shanghai,pudong,d07,2,2,2,2,1,2,2,2,5,1,",
          "shanghai,shanghai,pudong,d08,1,1,1,1,1,1,1,1,3,1,",
        };
    tableResultSetEqualTest(
        "select province,city,region,device_id, count(s1), count(s2), count(s3), count(s4), count(s5), count(s6), count(s7), count(s8), count(s9), count(s10) from table1 group by 1,2,3,4 order by 1,2,3,4",
        expectedHeader,
        retArray,
        DATABASE_NAME);

    expectedHeader = new String[] {"province", "city", "region", "device_id", "_col4"};
    retArray =
        new String[] {
          "beijing,beijing,chaoyang,d09,5,",
          "beijing,beijing,chaoyang,d10,3,",
          "beijing,beijing,chaoyang,d11,5,",
          "beijing,beijing,chaoyang,d12,3,",
          "beijing,beijing,haidian,d13,5,",
          "beijing,beijing,haidian,d14,3,",
          "beijing,beijing,haidian,d15,5,",
          "beijing,beijing,haidian,d16,3,",
          "shanghai,shanghai,huangpu,d01,5,",
          "shanghai,shanghai,huangpu,d02,3,",
          "shanghai,shanghai,huangpu,d03,5,",
          "shanghai,shanghai,huangpu,d04,3,",
          "shanghai,shanghai,pudong,d05,5,",
          "shanghai,shanghai,pudong,d06,3,",
          "shanghai,shanghai,pudong,d07,5,",
          "shanghai,shanghai,pudong,d08,3,",
        };
    tableResultSetEqualTest(
        "select province,city,region,device_id,count(*) from table1 group by 1,2,3,4 order by 1,2,3,4",
        expectedHeader,
        retArray,
        DATABASE_NAME);

    expectedHeader = new String[] {"province", "city", "region", "_col3"};
    retArray =
        new String[] {
          "beijing,beijing,chaoyang,16,",
          "beijing,beijing,haidian,16,",
          "shanghai,shanghai,huangpu,16,",
          "shanghai,shanghai,pudong,16,",
        };
    tableResultSetEqualTest(
        "select province,city,region,count(*) from table1 group by 1,2,3 order by 1,2,3",
        expectedHeader,
        retArray,
        DATABASE_NAME);

    expectedHeader = new String[] {"province", "city", "_col2"};
    retArray =
        new String[] {
          "beijing,beijing,32,", "shanghai,shanghai,32,",
        };
    tableResultSetEqualTest(
        "select province,city,count(*) from table1 group by 1,2 order by 1,2",
        expectedHeader,
        retArray,
        DATABASE_NAME);

    expectedHeader = new String[] {"province", "_col1"};
    retArray =
        new String[] {
          "beijing,32,", "shanghai,32,",
        };
    tableResultSetEqualTest(
        "select province,count(*) from table1 group by 1 order by 1",
        expectedHeader,
        retArray,
        DATABASE_NAME);

    expectedHeader = new String[] {"_col0"};
    retArray =
        new String[] {
          "64,",
        };
    tableResultSetEqualTest("select count(*) from table1", expectedHeader, retArray, DATABASE_NAME);
  }

  @Test
  public void avgTest() {
    String[] expectedHeader = new String[] {"device_id", "color", "type", "_col3"};
    String[] retArray =
        new String[] {
          "d01,red,A,45.0,",
        };
    tableResultSetEqualTest(
        "select device_id, color, type, avg(s4) from table1 where time >= 2024-09-24T06:15:30.000+00:00 and time <= 2024-09-24T06:15:59.999+00:00 and device_id = 'd01' group by device_id, color, type",
        expectedHeader,
        retArray,
        DATABASE_NAME);

    expectedHeader = new String[] {"device_id", "color", "type", "_col3"};
    retArray =
        new String[] {
          "d01,red,A,55.0,",
        };
    tableResultSetEqualTest(
        "select device_id, color, type, avg(s4) from table1 where time >= 2024-09-24T06:15:30.000+00:00 and time <= 2024-09-24T06:15:59.999+00:00 and device_id = 'd01' and s1 >= 40 group by device_id, color, type",
        expectedHeader,
        retArray,
        DATABASE_NAME);

    expectedHeader = new String[] {"_col0", "device_id", "_col2"};
    retArray =
        new String[] {
          "2024-09-24T06:15:30.000Z,d01,30.0,",
          "2024-09-24T06:15:35.000Z,d01,35.0,",
          "2024-09-24T06:15:40.000Z,d01,40.0,",
          "2024-09-24T06:15:50.000Z,d01,null,",
          "2024-09-24T06:15:55.000Z,d01,null,",
        };
    tableResultSetEqualTest(
        "select date_bin(5s, time), device_id, avg(s3) from table1 where device_id = 'd01' group by 1, 2",
        expectedHeader,
        retArray,
        DATABASE_NAME);

    expectedHeader = new String[] {"_col0", "province", "city", "region", "device_id", "_col5"};
    retArray =
        new String[] {
          "2024-09-24T06:15:30.000Z,beijing,beijing,chaoyang,d09,null,",
          "2024-09-24T06:15:35.000Z,beijing,beijing,chaoyang,d09,35.0,",
          "2024-09-24T06:15:40.000Z,beijing,beijing,chaoyang,d09,null,",
          "2024-09-24T06:15:50.000Z,beijing,beijing,chaoyang,d09,null,",
          "2024-09-24T06:15:55.000Z,beijing,beijing,chaoyang,d09,55.0,",
          "2024-09-24T06:15:35.000Z,beijing,beijing,chaoyang,d10,null,",
          "2024-09-24T06:15:40.000Z,beijing,beijing,chaoyang,d10,40.0,",
          "2024-09-24T06:15:50.000Z,beijing,beijing,chaoyang,d10,null,",
          "2024-09-24T06:15:30.000Z,beijing,beijing,chaoyang,d11,null,",
          "2024-09-24T06:15:35.000Z,beijing,beijing,chaoyang,d11,36.0,",
          "2024-09-24T06:15:40.000Z,beijing,beijing,chaoyang,d11,null,",
          "2024-09-24T06:15:45.000Z,beijing,beijing,chaoyang,d11,46.0,",
          "2024-09-24T06:15:50.000Z,beijing,beijing,chaoyang,d11,null,",
          "2024-09-24T06:15:30.000Z,beijing,beijing,chaoyang,d12,null,",
          "2024-09-24T06:15:40.000Z,beijing,beijing,chaoyang,d12,null,",
          "2024-09-24T06:15:55.000Z,beijing,beijing,chaoyang,d12,55.0,",
          "2024-09-24T06:15:30.000Z,beijing,beijing,haidian,d13,null,",
          "2024-09-24T06:15:35.000Z,beijing,beijing,haidian,d13,35.0,",
          "2024-09-24T06:15:40.000Z,beijing,beijing,haidian,d13,null,",
          "2024-09-24T06:15:50.000Z,beijing,beijing,haidian,d13,null,",
          "2024-09-24T06:15:55.000Z,beijing,beijing,haidian,d13,55.0,",
          "2024-09-24T06:15:35.000Z,beijing,beijing,haidian,d14,null,",
          "2024-09-24T06:15:40.000Z,beijing,beijing,haidian,d14,40.0,",
          "2024-09-24T06:15:50.000Z,beijing,beijing,haidian,d14,null,",
          "2024-09-24T06:15:30.000Z,beijing,beijing,haidian,d15,null,",
          "2024-09-24T06:15:35.000Z,beijing,beijing,haidian,d15,36.0,",
          "2024-09-24T06:15:40.000Z,beijing,beijing,haidian,d15,null,",
          "2024-09-24T06:15:45.000Z,beijing,beijing,haidian,d15,46.0,",
          "2024-09-24T06:15:50.000Z,beijing,beijing,haidian,d15,null,",
          "2024-09-24T06:15:30.000Z,beijing,beijing,haidian,d16,null,",
          "2024-09-24T06:15:40.000Z,beijing,beijing,haidian,d16,null,",
          "2024-09-24T06:15:55.000Z,beijing,beijing,haidian,d16,55.0,",
          "2024-09-24T06:15:30.000Z,shanghai,shanghai,huangpu,d01,null,",
          "2024-09-24T06:15:35.000Z,shanghai,shanghai,huangpu,d01,35.0,",
          "2024-09-24T06:15:40.000Z,shanghai,shanghai,huangpu,d01,null,",
          "2024-09-24T06:15:50.000Z,shanghai,shanghai,huangpu,d01,null,",
          "2024-09-24T06:15:55.000Z,shanghai,shanghai,huangpu,d01,55.0,",
          "2024-09-24T06:15:35.000Z,shanghai,shanghai,huangpu,d02,null,",
          "2024-09-24T06:15:40.000Z,shanghai,shanghai,huangpu,d02,40.0,",
          "2024-09-24T06:15:50.000Z,shanghai,shanghai,huangpu,d02,null,",
          "2024-09-24T06:15:30.000Z,shanghai,shanghai,huangpu,d03,null,",
          "2024-09-24T06:15:35.000Z,shanghai,shanghai,huangpu,d03,36.0,",
          "2024-09-24T06:15:40.000Z,shanghai,shanghai,huangpu,d03,null,",
          "2024-09-24T06:15:45.000Z,shanghai,shanghai,huangpu,d03,46.0,",
          "2024-09-24T06:15:50.000Z,shanghai,shanghai,huangpu,d03,null,",
          "2024-09-24T06:15:30.000Z,shanghai,shanghai,huangpu,d04,null,",
          "2024-09-24T06:15:40.000Z,shanghai,shanghai,huangpu,d04,null,",
          "2024-09-24T06:15:55.000Z,shanghai,shanghai,huangpu,d04,55.0,",
          "2024-09-24T06:15:30.000Z,shanghai,shanghai,pudong,d05,null,",
          "2024-09-24T06:15:35.000Z,shanghai,shanghai,pudong,d05,35.0,",
          "2024-09-24T06:15:40.000Z,shanghai,shanghai,pudong,d05,null,",
          "2024-09-24T06:15:50.000Z,shanghai,shanghai,pudong,d05,null,",
          "2024-09-24T06:15:55.000Z,shanghai,shanghai,pudong,d05,55.0,",
          "2024-09-24T06:15:35.000Z,shanghai,shanghai,pudong,d06,null,",
          "2024-09-24T06:15:40.000Z,shanghai,shanghai,pudong,d06,40.0,",
          "2024-09-24T06:15:50.000Z,shanghai,shanghai,pudong,d06,null,",
          "2024-09-24T06:15:30.000Z,shanghai,shanghai,pudong,d07,null,",
          "2024-09-24T06:15:35.000Z,shanghai,shanghai,pudong,d07,36.0,",
          "2024-09-24T06:15:40.000Z,shanghai,shanghai,pudong,d07,null,",
          "2024-09-24T06:15:45.000Z,shanghai,shanghai,pudong,d07,46.0,",
          "2024-09-24T06:15:50.000Z,shanghai,shanghai,pudong,d07,null,",
          "2024-09-24T06:15:30.000Z,shanghai,shanghai,pudong,d08,null,",
          "2024-09-24T06:15:40.000Z,shanghai,shanghai,pudong,d08,null,",
          "2024-09-24T06:15:55.000Z,shanghai,shanghai,pudong,d08,55.0,",
        };
    tableResultSetEqualTest(
        "select date_bin(5s, time),province,city,region,device_id, avg(s4) from table1 group by 1,2,3,4,5 order by 2,3,4,5,1",
        expectedHeader,
        retArray,
        DATABASE_NAME);

    expectedHeader = new String[] {"province", "city", "region", "device_id", "_col4"};
    retArray =
        new String[] {
          "beijing,beijing,chaoyang,d09,42500.0,",
          "beijing,beijing,chaoyang,d10,50000.0,",
          "beijing,beijing,chaoyang,d11,38500.0,",
          "beijing,beijing,chaoyang,d12,40000.0,",
          "beijing,beijing,haidian,d13,42500.0,",
          "beijing,beijing,haidian,d14,50000.0,",
          "beijing,beijing,haidian,d15,38500.0,",
          "beijing,beijing,haidian,d16,40000.0,",
          "shanghai,shanghai,huangpu,d01,42500.0,",
          "shanghai,shanghai,huangpu,d02,50000.0,",
          "shanghai,shanghai,huangpu,d03,38500.0,",
          "shanghai,shanghai,huangpu,d04,40000.0,",
          "shanghai,shanghai,pudong,d05,42500.0,",
          "shanghai,shanghai,pudong,d06,50000.0,",
          "shanghai,shanghai,pudong,d07,38500.0,",
          "shanghai,shanghai,pudong,d08,40000.0,",
        };
    tableResultSetEqualTest(
        "select province,city,region,device_id, avg(s2) from table1 group by 1,2,3,4 order by 1,2,3,4",
        expectedHeader,
        retArray,
        DATABASE_NAME);

    expectedHeader = new String[] {"province", "city", "region", "_col3"};
    retArray =
        new String[] {
          "beijing,beijing,chaoyang,44.5,",
          "beijing,beijing,haidian,44.5,",
          "shanghai,shanghai,huangpu,44.5,",
          "shanghai,shanghai,pudong,44.5,",
        };
    tableResultSetEqualTest(
        "select province,city,region,avg(s4) from table1 group by 1,2,3 order by 1,2,3",
        expectedHeader,
        retArray,
        DATABASE_NAME);

    expectedHeader = new String[] {"province", "city", "_col2"};
    retArray =
        new String[] {
          "beijing,beijing,44.5,", "shanghai,shanghai,44.5,",
        };
    tableResultSetEqualTest(
        "select province,city,avg(s4) from table1 group by 1,2 order by 1,2",
        expectedHeader,
        retArray,
        DATABASE_NAME);

    expectedHeader = new String[] {"province", "_col1"};
    retArray =
        new String[] {
          "beijing,44.5,", "shanghai,44.5,",
        };
    tableResultSetEqualTest(
        "select province,avg(s4) from table1 group by 1 order by 1",
        expectedHeader,
        retArray,
        DATABASE_NAME);

    expectedHeader = new String[] {"_col0"};
    retArray = new String[] {"44.5,"};
    tableResultSetEqualTest("select avg(s4) from table1", expectedHeader, retArray, DATABASE_NAME);
  }

  @Test
  public void sumTest() {
    String[] expectedHeader = new String[] {"device_id", "color", "type", "_col3"};
    String[] retArray =
        new String[] {
          "d01,red,A,90.0,",
        };
    tableResultSetEqualTest(
        "select device_id, color, type, sum(s4) from table1 where time >= 2024-09-24T06:15:30.000+00:00 and time <= 2024-09-24T06:15:59.999+00:00 and device_id = 'd01' group by device_id, color, type",
        expectedHeader,
        retArray,
        DATABASE_NAME);

    expectedHeader = new String[] {"device_id", "color", "type", "_col3"};
    retArray =
        new String[] {
          "d01,red,A,55.0,",
        };
    tableResultSetEqualTest(
        "select device_id, color, type, sum(s4) from table1 where time >= 2024-09-24T06:15:30.000+00:00 and time <= 2024-09-24T06:15:59.999+00:00 and device_id = 'd01' and s1 >= 40 group by device_id, color, type",
        expectedHeader,
        retArray,
        DATABASE_NAME);

    expectedHeader = new String[] {"_col0", "device_id", "_col2"};
    retArray =
        new String[] {
          "2024-09-24T06:15:30.000Z,d01,30.0,",
          "2024-09-24T06:15:35.000Z,d01,35.0,",
          "2024-09-24T06:15:40.000Z,d01,40.0,",
          "2024-09-24T06:15:50.000Z,d01,null,",
          "2024-09-24T06:15:55.000Z,d01,null,",
        };
    tableResultSetEqualTest(
        "select date_bin(5s, time), device_id, sum(s3) from table1 where device_id = 'd01' group by 1, 2",
        expectedHeader,
        retArray,
        DATABASE_NAME);

    expectedHeader = new String[] {"_col0", "province", "city", "region", "device_id", "_col5"};
    retArray =
        new String[] {
          "2024-09-24T06:15:30.000Z,beijing,beijing,chaoyang,d09,null,",
          "2024-09-24T06:15:35.000Z,beijing,beijing,chaoyang,d09,35.0,",
          "2024-09-24T06:15:40.000Z,beijing,beijing,chaoyang,d09,null,",
          "2024-09-24T06:15:50.000Z,beijing,beijing,chaoyang,d09,null,",
          "2024-09-24T06:15:55.000Z,beijing,beijing,chaoyang,d09,55.0,",
          "2024-09-24T06:15:35.000Z,beijing,beijing,chaoyang,d10,null,",
          "2024-09-24T06:15:40.000Z,beijing,beijing,chaoyang,d10,40.0,",
          "2024-09-24T06:15:50.000Z,beijing,beijing,chaoyang,d10,null,",
          "2024-09-24T06:15:30.000Z,beijing,beijing,chaoyang,d11,null,",
          "2024-09-24T06:15:35.000Z,beijing,beijing,chaoyang,d11,36.0,",
          "2024-09-24T06:15:40.000Z,beijing,beijing,chaoyang,d11,null,",
          "2024-09-24T06:15:45.000Z,beijing,beijing,chaoyang,d11,46.0,",
          "2024-09-24T06:15:50.000Z,beijing,beijing,chaoyang,d11,null,",
          "2024-09-24T06:15:30.000Z,beijing,beijing,chaoyang,d12,null,",
          "2024-09-24T06:15:40.000Z,beijing,beijing,chaoyang,d12,null,",
          "2024-09-24T06:15:55.000Z,beijing,beijing,chaoyang,d12,55.0,",
          "2024-09-24T06:15:30.000Z,beijing,beijing,haidian,d13,null,",
          "2024-09-24T06:15:35.000Z,beijing,beijing,haidian,d13,35.0,",
          "2024-09-24T06:15:40.000Z,beijing,beijing,haidian,d13,null,",
          "2024-09-24T06:15:50.000Z,beijing,beijing,haidian,d13,null,",
          "2024-09-24T06:15:55.000Z,beijing,beijing,haidian,d13,55.0,",
          "2024-09-24T06:15:35.000Z,beijing,beijing,haidian,d14,null,",
          "2024-09-24T06:15:40.000Z,beijing,beijing,haidian,d14,40.0,",
          "2024-09-24T06:15:50.000Z,beijing,beijing,haidian,d14,null,",
          "2024-09-24T06:15:30.000Z,beijing,beijing,haidian,d15,null,",
          "2024-09-24T06:15:35.000Z,beijing,beijing,haidian,d15,36.0,",
          "2024-09-24T06:15:40.000Z,beijing,beijing,haidian,d15,null,",
          "2024-09-24T06:15:45.000Z,beijing,beijing,haidian,d15,46.0,",
          "2024-09-24T06:15:50.000Z,beijing,beijing,haidian,d15,null,",
          "2024-09-24T06:15:30.000Z,beijing,beijing,haidian,d16,null,",
          "2024-09-24T06:15:40.000Z,beijing,beijing,haidian,d16,null,",
          "2024-09-24T06:15:55.000Z,beijing,beijing,haidian,d16,55.0,",
          "2024-09-24T06:15:30.000Z,shanghai,shanghai,huangpu,d01,null,",
          "2024-09-24T06:15:35.000Z,shanghai,shanghai,huangpu,d01,35.0,",
          "2024-09-24T06:15:40.000Z,shanghai,shanghai,huangpu,d01,null,",
          "2024-09-24T06:15:50.000Z,shanghai,shanghai,huangpu,d01,null,",
          "2024-09-24T06:15:55.000Z,shanghai,shanghai,huangpu,d01,55.0,",
          "2024-09-24T06:15:35.000Z,shanghai,shanghai,huangpu,d02,null,",
          "2024-09-24T06:15:40.000Z,shanghai,shanghai,huangpu,d02,40.0,",
          "2024-09-24T06:15:50.000Z,shanghai,shanghai,huangpu,d02,null,",
          "2024-09-24T06:15:30.000Z,shanghai,shanghai,huangpu,d03,null,",
          "2024-09-24T06:15:35.000Z,shanghai,shanghai,huangpu,d03,36.0,",
          "2024-09-24T06:15:40.000Z,shanghai,shanghai,huangpu,d03,null,",
          "2024-09-24T06:15:45.000Z,shanghai,shanghai,huangpu,d03,46.0,",
          "2024-09-24T06:15:50.000Z,shanghai,shanghai,huangpu,d03,null,",
          "2024-09-24T06:15:30.000Z,shanghai,shanghai,huangpu,d04,null,",
          "2024-09-24T06:15:40.000Z,shanghai,shanghai,huangpu,d04,null,",
          "2024-09-24T06:15:55.000Z,shanghai,shanghai,huangpu,d04,55.0,",
          "2024-09-24T06:15:30.000Z,shanghai,shanghai,pudong,d05,null,",
          "2024-09-24T06:15:35.000Z,shanghai,shanghai,pudong,d05,35.0,",
          "2024-09-24T06:15:40.000Z,shanghai,shanghai,pudong,d05,null,",
          "2024-09-24T06:15:50.000Z,shanghai,shanghai,pudong,d05,null,",
          "2024-09-24T06:15:55.000Z,shanghai,shanghai,pudong,d05,55.0,",
          "2024-09-24T06:15:35.000Z,shanghai,shanghai,pudong,d06,null,",
          "2024-09-24T06:15:40.000Z,shanghai,shanghai,pudong,d06,40.0,",
          "2024-09-24T06:15:50.000Z,shanghai,shanghai,pudong,d06,null,",
          "2024-09-24T06:15:30.000Z,shanghai,shanghai,pudong,d07,null,",
          "2024-09-24T06:15:35.000Z,shanghai,shanghai,pudong,d07,36.0,",
          "2024-09-24T06:15:40.000Z,shanghai,shanghai,pudong,d07,null,",
          "2024-09-24T06:15:45.000Z,shanghai,shanghai,pudong,d07,46.0,",
          "2024-09-24T06:15:50.000Z,shanghai,shanghai,pudong,d07,null,",
          "2024-09-24T06:15:30.000Z,shanghai,shanghai,pudong,d08,null,",
          "2024-09-24T06:15:40.000Z,shanghai,shanghai,pudong,d08,null,",
          "2024-09-24T06:15:55.000Z,shanghai,shanghai,pudong,d08,55.0,",
        };
    tableResultSetEqualTest(
        "select date_bin(5s, time),province,city,region,device_id, sum(s4) from table1 group by 1,2,3,4,5 order by 2,3,4,5,1",
        expectedHeader,
        retArray,
        DATABASE_NAME);

    expectedHeader = new String[] {"province", "city", "region", "device_id", "_col4"};
    retArray =
        new String[] {
          "beijing,beijing,chaoyang,d09,85000.0,",
          "beijing,beijing,chaoyang,d10,50000.0,",
          "beijing,beijing,chaoyang,d11,77000.0,",
          "beijing,beijing,chaoyang,d12,40000.0,",
          "beijing,beijing,haidian,d13,85000.0,",
          "beijing,beijing,haidian,d14,50000.0,",
          "beijing,beijing,haidian,d15,77000.0,",
          "beijing,beijing,haidian,d16,40000.0,",
          "shanghai,shanghai,huangpu,d01,85000.0,",
          "shanghai,shanghai,huangpu,d02,50000.0,",
          "shanghai,shanghai,huangpu,d03,77000.0,",
          "shanghai,shanghai,huangpu,d04,40000.0,",
          "shanghai,shanghai,pudong,d05,85000.0,",
          "shanghai,shanghai,pudong,d06,50000.0,",
          "shanghai,shanghai,pudong,d07,77000.0,",
          "shanghai,shanghai,pudong,d08,40000.0,",
        };
    tableResultSetEqualTest(
        "select province,city,region,device_id, sum(s2) from table1 group by 1,2,3,4 order by 1,2,3,4",
        expectedHeader,
        retArray,
        DATABASE_NAME);

    expectedHeader = new String[] {"province", "city", "region", "_col3"};
    retArray =
        new String[] {
          "beijing,beijing,chaoyang,267.0,",
          "beijing,beijing,haidian,267.0,",
          "shanghai,shanghai,huangpu,267.0,",
          "shanghai,shanghai,pudong,267.0,",
        };
    tableResultSetEqualTest(
        "select province,city,region,sum(s4) from table1 group by 1,2,3 order by 1,2,3",
        expectedHeader,
        retArray,
        DATABASE_NAME);

    expectedHeader = new String[] {"province", "city", "_col2"};
    retArray =
        new String[] {
          "beijing,beijing,534.0,", "shanghai,shanghai,534.0,",
        };
    tableResultSetEqualTest(
        "select province,city,sum(s4) from table1 group by 1,2 order by 1,2",
        expectedHeader,
        retArray,
        DATABASE_NAME);

    expectedHeader = new String[] {"province", "_col1"};
    retArray =
        new String[] {
          "beijing,534.0,", "shanghai,534.0,",
        };
    tableResultSetEqualTest(
        "select province,sum(s4) from table1 group by 1 order by 1",
        expectedHeader,
        retArray,
        DATABASE_NAME);

    expectedHeader = new String[] {"_col0"};
    retArray = new String[] {"908.0,"};
    tableResultSetEqualTest("select sum(s3) from table1", expectedHeader, retArray, DATABASE_NAME);
  }

  @Test
  public void minTest() {
    String[] expectedHeader =
        new String[] {"device_id", "color", "type", "_col3", "_col4", "_col5", "_col6"};
    String[] retArray =
        new String[] {
          "d01,red,A,2024-09-24T06:15:30.000Z,35.0,2024-09-24T06:15:30.000Z,2024-09-24,",
        };
    tableResultSetEqualTest(
        "select device_id, color, type, min(time),min(s4), min(s9), min(s10) from table1 where time >= 2024-09-24T06:15:30.000+00:00 and time <= 2024-09-24T06:15:59.999+00:00 and device_id = 'd01' group by 1,2,3",
        expectedHeader,
        retArray,
        DATABASE_NAME);

    expectedHeader = new String[] {"device_id", "color", "type", "_col3", "_col4"};
    retArray =
        new String[] {
          "d01,red,A,2024-09-24T06:15:40.000Z,55.0,",
        };
    tableResultSetEqualTest(
        "select device_id, color, type, min(time),min(s4) from table1 where time >= 2024-09-24T06:15:30.000+00:00 and time <= 2024-09-24T06:15:59.999+00:00 and device_id = 'd01' and s1 >= 40 group by color,type,device_id",
        expectedHeader,
        retArray,
        DATABASE_NAME);

    expectedHeader = new String[] {"_col0", "device_id", "_col2", "_col3"};
    retArray =
        new String[] {
          "2024-09-24T06:15:30.000Z,d01,2024-09-24T06:15:30.000Z,30.0,",
          "2024-09-24T06:15:35.000Z,d01,2024-09-24T06:15:35.000Z,35.0,",
          "2024-09-24T06:15:40.000Z,d01,2024-09-24T06:15:40.000Z,40.0,",
          "2024-09-24T06:15:50.000Z,d01,2024-09-24T06:15:50.000Z,null,",
          "2024-09-24T06:15:55.000Z,d01,2024-09-24T06:15:55.000Z,null,",
        };
    tableResultSetEqualTest(
        "select date_bin(5s, time), device_id, min(time),min(s3) from table1 where device_id = 'd01' group by 1, 2 order by 2,1",
        expectedHeader,
        retArray,
        DATABASE_NAME);

    expectedHeader =
        new String[] {"_col0", "province", "city", "region", "device_id", "_col5", "_col6"};
    retArray =
        new String[] {
          "2024-09-24T06:15:30.000Z,beijing,beijing,chaoyang,d09,2024-09-24T06:15:30.000Z,null,",
          "2024-09-24T06:15:35.000Z,beijing,beijing,chaoyang,d09,2024-09-24T06:15:35.000Z,35.0,",
          "2024-09-24T06:15:40.000Z,beijing,beijing,chaoyang,d09,2024-09-24T06:15:40.000Z,null,",
          "2024-09-24T06:15:50.000Z,beijing,beijing,chaoyang,d09,2024-09-24T06:15:50.000Z,null,",
          "2024-09-24T06:15:55.000Z,beijing,beijing,chaoyang,d09,2024-09-24T06:15:55.000Z,55.0,",
          "2024-09-24T06:15:35.000Z,beijing,beijing,chaoyang,d10,2024-09-24T06:15:36.000Z,null,",
          "2024-09-24T06:15:40.000Z,beijing,beijing,chaoyang,d10,2024-09-24T06:15:40.000Z,40.0,",
          "2024-09-24T06:15:50.000Z,beijing,beijing,chaoyang,d10,2024-09-24T06:15:50.000Z,null,",
          "2024-09-24T06:15:30.000Z,beijing,beijing,chaoyang,d11,2024-09-24T06:15:31.000Z,null,",
          "2024-09-24T06:15:35.000Z,beijing,beijing,chaoyang,d11,2024-09-24T06:15:36.000Z,36.0,",
          "2024-09-24T06:15:40.000Z,beijing,beijing,chaoyang,d11,2024-09-24T06:15:41.000Z,null,",
          "2024-09-24T06:15:45.000Z,beijing,beijing,chaoyang,d11,2024-09-24T06:15:46.000Z,46.0,",
          "2024-09-24T06:15:50.000Z,beijing,beijing,chaoyang,d11,2024-09-24T06:15:51.000Z,null,",
          "2024-09-24T06:15:30.000Z,beijing,beijing,chaoyang,d12,2024-09-24T06:15:30.000Z,null,",
          "2024-09-24T06:15:40.000Z,beijing,beijing,chaoyang,d12,2024-09-24T06:15:40.000Z,null,",
          "2024-09-24T06:15:55.000Z,beijing,beijing,chaoyang,d12,2024-09-24T06:15:55.000Z,55.0,",
          "2024-09-24T06:15:30.000Z,beijing,beijing,haidian,d13,2024-09-24T06:15:30.000Z,null,",
          "2024-09-24T06:15:35.000Z,beijing,beijing,haidian,d13,2024-09-24T06:15:35.000Z,35.0,",
          "2024-09-24T06:15:40.000Z,beijing,beijing,haidian,d13,2024-09-24T06:15:40.000Z,null,",
          "2024-09-24T06:15:50.000Z,beijing,beijing,haidian,d13,2024-09-24T06:15:50.000Z,null,",
          "2024-09-24T06:15:55.000Z,beijing,beijing,haidian,d13,2024-09-24T06:15:55.000Z,55.0,",
          "2024-09-24T06:15:35.000Z,beijing,beijing,haidian,d14,2024-09-24T06:15:36.000Z,null,",
          "2024-09-24T06:15:40.000Z,beijing,beijing,haidian,d14,2024-09-24T06:15:40.000Z,40.0,",
          "2024-09-24T06:15:50.000Z,beijing,beijing,haidian,d14,2024-09-24T06:15:50.000Z,null,",
          "2024-09-24T06:15:30.000Z,beijing,beijing,haidian,d15,2024-09-24T06:15:31.000Z,null,",
          "2024-09-24T06:15:35.000Z,beijing,beijing,haidian,d15,2024-09-24T06:15:36.000Z,36.0,",
          "2024-09-24T06:15:40.000Z,beijing,beijing,haidian,d15,2024-09-24T06:15:41.000Z,null,",
          "2024-09-24T06:15:45.000Z,beijing,beijing,haidian,d15,2024-09-24T06:15:46.000Z,46.0,",
          "2024-09-24T06:15:50.000Z,beijing,beijing,haidian,d15,2024-09-24T06:15:51.000Z,null,",
          "2024-09-24T06:15:30.000Z,beijing,beijing,haidian,d16,2024-09-24T06:15:30.000Z,null,",
          "2024-09-24T06:15:40.000Z,beijing,beijing,haidian,d16,2024-09-24T06:15:40.000Z,null,",
          "2024-09-24T06:15:55.000Z,beijing,beijing,haidian,d16,2024-09-24T06:15:55.000Z,55.0,",
          "2024-09-24T06:15:30.000Z,shanghai,shanghai,huangpu,d01,2024-09-24T06:15:30.000Z,null,",
          "2024-09-24T06:15:35.000Z,shanghai,shanghai,huangpu,d01,2024-09-24T06:15:35.000Z,35.0,",
          "2024-09-24T06:15:40.000Z,shanghai,shanghai,huangpu,d01,2024-09-24T06:15:40.000Z,null,",
          "2024-09-24T06:15:50.000Z,shanghai,shanghai,huangpu,d01,2024-09-24T06:15:50.000Z,null,",
          "2024-09-24T06:15:55.000Z,shanghai,shanghai,huangpu,d01,2024-09-24T06:15:55.000Z,55.0,",
          "2024-09-24T06:15:35.000Z,shanghai,shanghai,huangpu,d02,2024-09-24T06:15:36.000Z,null,",
          "2024-09-24T06:15:40.000Z,shanghai,shanghai,huangpu,d02,2024-09-24T06:15:40.000Z,40.0,",
          "2024-09-24T06:15:50.000Z,shanghai,shanghai,huangpu,d02,2024-09-24T06:15:50.000Z,null,",
          "2024-09-24T06:15:30.000Z,shanghai,shanghai,huangpu,d03,2024-09-24T06:15:31.000Z,null,",
          "2024-09-24T06:15:35.000Z,shanghai,shanghai,huangpu,d03,2024-09-24T06:15:36.000Z,36.0,",
          "2024-09-24T06:15:40.000Z,shanghai,shanghai,huangpu,d03,2024-09-24T06:15:41.000Z,null,",
          "2024-09-24T06:15:45.000Z,shanghai,shanghai,huangpu,d03,2024-09-24T06:15:46.000Z,46.0,",
          "2024-09-24T06:15:50.000Z,shanghai,shanghai,huangpu,d03,2024-09-24T06:15:51.000Z,null,",
          "2024-09-24T06:15:30.000Z,shanghai,shanghai,huangpu,d04,2024-09-24T06:15:30.000Z,null,",
          "2024-09-24T06:15:40.000Z,shanghai,shanghai,huangpu,d04,2024-09-24T06:15:40.000Z,null,",
          "2024-09-24T06:15:55.000Z,shanghai,shanghai,huangpu,d04,2024-09-24T06:15:55.000Z,55.0,",
          "2024-09-24T06:15:30.000Z,shanghai,shanghai,pudong,d05,2024-09-24T06:15:30.000Z,null,",
          "2024-09-24T06:15:35.000Z,shanghai,shanghai,pudong,d05,2024-09-24T06:15:35.000Z,35.0,",
          "2024-09-24T06:15:40.000Z,shanghai,shanghai,pudong,d05,2024-09-24T06:15:40.000Z,null,",
          "2024-09-24T06:15:50.000Z,shanghai,shanghai,pudong,d05,2024-09-24T06:15:50.000Z,null,",
          "2024-09-24T06:15:55.000Z,shanghai,shanghai,pudong,d05,2024-09-24T06:15:55.000Z,55.0,",
          "2024-09-24T06:15:35.000Z,shanghai,shanghai,pudong,d06,2024-09-24T06:15:36.000Z,null,",
          "2024-09-24T06:15:40.000Z,shanghai,shanghai,pudong,d06,2024-09-24T06:15:40.000Z,40.0,",
          "2024-09-24T06:15:50.000Z,shanghai,shanghai,pudong,d06,2024-09-24T06:15:50.000Z,null,",
          "2024-09-24T06:15:30.000Z,shanghai,shanghai,pudong,d07,2024-09-24T06:15:31.000Z,null,",
          "2024-09-24T06:15:35.000Z,shanghai,shanghai,pudong,d07,2024-09-24T06:15:36.000Z,36.0,",
          "2024-09-24T06:15:40.000Z,shanghai,shanghai,pudong,d07,2024-09-24T06:15:41.000Z,null,",
          "2024-09-24T06:15:45.000Z,shanghai,shanghai,pudong,d07,2024-09-24T06:15:46.000Z,46.0,",
          "2024-09-24T06:15:50.000Z,shanghai,shanghai,pudong,d07,2024-09-24T06:15:51.000Z,null,",
          "2024-09-24T06:15:30.000Z,shanghai,shanghai,pudong,d08,2024-09-24T06:15:30.000Z,null,",
          "2024-09-24T06:15:40.000Z,shanghai,shanghai,pudong,d08,2024-09-24T06:15:40.000Z,null,",
          "2024-09-24T06:15:55.000Z,shanghai,shanghai,pudong,d08,2024-09-24T06:15:55.000Z,55.0,",
        };
    tableResultSetEqualTest(
        "select date_bin(5s, time),province,city,region,device_id,min(time),min(s4) from table1 group by 1,2,3,4,5 order by 2,3,4,5,1",
        expectedHeader,
        retArray,
        DATABASE_NAME);

    expectedHeader =
        new String[] {"_col0", "province", "city", "region", "device_id", "_col5", "_col6"};
    retArray =
        new String[] {
          "2024-09-24T06:15:30.000Z,beijing,beijing,chaoyang,d09,2024-09-24T06:15:30.000Z,30,",
          "2024-09-24T06:15:35.000Z,beijing,beijing,chaoyang,d09,2024-09-24T06:15:35.000Z,null,",
          "2024-09-24T06:15:40.000Z,beijing,beijing,chaoyang,d09,2024-09-24T06:15:40.000Z,40,",
          "2024-09-24T06:15:50.000Z,beijing,beijing,chaoyang,d09,2024-09-24T06:15:50.000Z,null,",
          "2024-09-24T06:15:55.000Z,beijing,beijing,chaoyang,d09,2024-09-24T06:15:55.000Z,55,",
          "2024-09-24T06:15:35.000Z,beijing,beijing,chaoyang,d10,2024-09-24T06:15:36.000Z,36,",
          "2024-09-24T06:15:40.000Z,beijing,beijing,chaoyang,d10,2024-09-24T06:15:40.000Z,40,",
          "2024-09-24T06:15:50.000Z,beijing,beijing,chaoyang,d10,2024-09-24T06:15:50.000Z,null,",
          "2024-09-24T06:15:30.000Z,beijing,beijing,chaoyang,d11,2024-09-24T06:15:31.000Z,null,",
          "2024-09-24T06:15:35.000Z,beijing,beijing,chaoyang,d11,2024-09-24T06:15:36.000Z,36,",
          "2024-09-24T06:15:40.000Z,beijing,beijing,chaoyang,d11,2024-09-24T06:15:41.000Z,41,",
          "2024-09-24T06:15:45.000Z,beijing,beijing,chaoyang,d11,2024-09-24T06:15:46.000Z,null,",
          "2024-09-24T06:15:50.000Z,beijing,beijing,chaoyang,d11,2024-09-24T06:15:51.000Z,null,",
          "2024-09-24T06:15:30.000Z,beijing,beijing,chaoyang,d12,2024-09-24T06:15:30.000Z,null,",
          "2024-09-24T06:15:40.000Z,beijing,beijing,chaoyang,d12,2024-09-24T06:15:40.000Z,null,",
          "2024-09-24T06:15:55.000Z,beijing,beijing,chaoyang,d12,2024-09-24T06:15:55.000Z,55,",
          "2024-09-24T06:15:30.000Z,beijing,beijing,haidian,d13,2024-09-24T06:15:30.000Z,30,",
          "2024-09-24T06:15:35.000Z,beijing,beijing,haidian,d13,2024-09-24T06:15:35.000Z,null,",
          "2024-09-24T06:15:40.000Z,beijing,beijing,haidian,d13,2024-09-24T06:15:40.000Z,40,",
          "2024-09-24T06:15:50.000Z,beijing,beijing,haidian,d13,2024-09-24T06:15:50.000Z,null,",
          "2024-09-24T06:15:55.000Z,beijing,beijing,haidian,d13,2024-09-24T06:15:55.000Z,55,",
          "2024-09-24T06:15:35.000Z,beijing,beijing,haidian,d14,2024-09-24T06:15:36.000Z,36,",
          "2024-09-24T06:15:40.000Z,beijing,beijing,haidian,d14,2024-09-24T06:15:40.000Z,40,",
          "2024-09-24T06:15:50.000Z,beijing,beijing,haidian,d14,2024-09-24T06:15:50.000Z,null,",
          "2024-09-24T06:15:30.000Z,beijing,beijing,haidian,d15,2024-09-24T06:15:31.000Z,null,",
          "2024-09-24T06:15:35.000Z,beijing,beijing,haidian,d15,2024-09-24T06:15:36.000Z,36,",
          "2024-09-24T06:15:40.000Z,beijing,beijing,haidian,d15,2024-09-24T06:15:41.000Z,41,",
          "2024-09-24T06:15:45.000Z,beijing,beijing,haidian,d15,2024-09-24T06:15:46.000Z,null,",
          "2024-09-24T06:15:50.000Z,beijing,beijing,haidian,d15,2024-09-24T06:15:51.000Z,null,",
          "2024-09-24T06:15:30.000Z,beijing,beijing,haidian,d16,2024-09-24T06:15:30.000Z,null,",
          "2024-09-24T06:15:40.000Z,beijing,beijing,haidian,d16,2024-09-24T06:15:40.000Z,null,",
          "2024-09-24T06:15:55.000Z,beijing,beijing,haidian,d16,2024-09-24T06:15:55.000Z,55,",
          "2024-09-24T06:15:30.000Z,shanghai,shanghai,huangpu,d01,2024-09-24T06:15:30.000Z,30,",
          "2024-09-24T06:15:35.000Z,shanghai,shanghai,huangpu,d01,2024-09-24T06:15:35.000Z,null,",
          "2024-09-24T06:15:40.000Z,shanghai,shanghai,huangpu,d01,2024-09-24T06:15:40.000Z,40,",
          "2024-09-24T06:15:50.000Z,shanghai,shanghai,huangpu,d01,2024-09-24T06:15:50.000Z,null,",
          "2024-09-24T06:15:55.000Z,shanghai,shanghai,huangpu,d01,2024-09-24T06:15:55.000Z,55,",
          "2024-09-24T06:15:35.000Z,shanghai,shanghai,huangpu,d02,2024-09-24T06:15:36.000Z,36,",
          "2024-09-24T06:15:40.000Z,shanghai,shanghai,huangpu,d02,2024-09-24T06:15:40.000Z,40,",
          "2024-09-24T06:15:50.000Z,shanghai,shanghai,huangpu,d02,2024-09-24T06:15:50.000Z,null,",
          "2024-09-24T06:15:30.000Z,shanghai,shanghai,huangpu,d03,2024-09-24T06:15:31.000Z,null,",
          "2024-09-24T06:15:35.000Z,shanghai,shanghai,huangpu,d03,2024-09-24T06:15:36.000Z,36,",
          "2024-09-24T06:15:40.000Z,shanghai,shanghai,huangpu,d03,2024-09-24T06:15:41.000Z,41,",
          "2024-09-24T06:15:45.000Z,shanghai,shanghai,huangpu,d03,2024-09-24T06:15:46.000Z,null,",
          "2024-09-24T06:15:50.000Z,shanghai,shanghai,huangpu,d03,2024-09-24T06:15:51.000Z,null,",
          "2024-09-24T06:15:30.000Z,shanghai,shanghai,huangpu,d04,2024-09-24T06:15:30.000Z,null,",
          "2024-09-24T06:15:40.000Z,shanghai,shanghai,huangpu,d04,2024-09-24T06:15:40.000Z,null,",
          "2024-09-24T06:15:55.000Z,shanghai,shanghai,huangpu,d04,2024-09-24T06:15:55.000Z,55,",
          "2024-09-24T06:15:30.000Z,shanghai,shanghai,pudong,d05,2024-09-24T06:15:30.000Z,30,",
          "2024-09-24T06:15:35.000Z,shanghai,shanghai,pudong,d05,2024-09-24T06:15:35.000Z,null,",
          "2024-09-24T06:15:40.000Z,shanghai,shanghai,pudong,d05,2024-09-24T06:15:40.000Z,40,",
          "2024-09-24T06:15:50.000Z,shanghai,shanghai,pudong,d05,2024-09-24T06:15:50.000Z,null,",
          "2024-09-24T06:15:55.000Z,shanghai,shanghai,pudong,d05,2024-09-24T06:15:55.000Z,55,",
          "2024-09-24T06:15:35.000Z,shanghai,shanghai,pudong,d06,2024-09-24T06:15:36.000Z,36,",
          "2024-09-24T06:15:40.000Z,shanghai,shanghai,pudong,d06,2024-09-24T06:15:40.000Z,40,",
          "2024-09-24T06:15:50.000Z,shanghai,shanghai,pudong,d06,2024-09-24T06:15:50.000Z,null,",
          "2024-09-24T06:15:30.000Z,shanghai,shanghai,pudong,d07,2024-09-24T06:15:31.000Z,null,",
          "2024-09-24T06:15:35.000Z,shanghai,shanghai,pudong,d07,2024-09-24T06:15:36.000Z,36,",
          "2024-09-24T06:15:40.000Z,shanghai,shanghai,pudong,d07,2024-09-24T06:15:41.000Z,41,",
          "2024-09-24T06:15:45.000Z,shanghai,shanghai,pudong,d07,2024-09-24T06:15:46.000Z,null,",
          "2024-09-24T06:15:50.000Z,shanghai,shanghai,pudong,d07,2024-09-24T06:15:51.000Z,null,",
          "2024-09-24T06:15:30.000Z,shanghai,shanghai,pudong,d08,2024-09-24T06:15:30.000Z,null,",
          "2024-09-24T06:15:40.000Z,shanghai,shanghai,pudong,d08,2024-09-24T06:15:40.000Z,null,",
          "2024-09-24T06:15:55.000Z,shanghai,shanghai,pudong,d08,2024-09-24T06:15:55.000Z,55,",
        };
    tableResultSetEqualTest(
        "select date_bin(5s, time),province,city,region,device_id,min(time),min(s1) from table1 group by 1,2,3,4,5 order by 2,3,4,5,1",
        expectedHeader,
        retArray,
        DATABASE_NAME);

    expectedHeader = new String[] {"province", "city", "region", "device_id", "_col4", "_col5"};
    retArray =
        new String[] {
          "beijing,beijing,chaoyang,d09,2024-09-24T06:15:30.000Z,35000,",
          "beijing,beijing,chaoyang,d10,2024-09-24T06:15:36.000Z,50000,",
          "beijing,beijing,chaoyang,d11,2024-09-24T06:15:31.000Z,31000,",
          "beijing,beijing,chaoyang,d12,2024-09-24T06:15:30.000Z,40000,",
          "beijing,beijing,haidian,d13,2024-09-24T06:15:30.000Z,35000,",
          "beijing,beijing,haidian,d14,2024-09-24T06:15:36.000Z,50000,",
          "beijing,beijing,haidian,d15,2024-09-24T06:15:31.000Z,31000,",
          "beijing,beijing,haidian,d16,2024-09-24T06:15:30.000Z,40000,",
          "shanghai,shanghai,huangpu,d01,2024-09-24T06:15:30.000Z,35000,",
          "shanghai,shanghai,huangpu,d02,2024-09-24T06:15:36.000Z,50000,",
          "shanghai,shanghai,huangpu,d03,2024-09-24T06:15:31.000Z,31000,",
          "shanghai,shanghai,huangpu,d04,2024-09-24T06:15:30.000Z,40000,",
          "shanghai,shanghai,pudong,d05,2024-09-24T06:15:30.000Z,35000,",
          "shanghai,shanghai,pudong,d06,2024-09-24T06:15:36.000Z,50000,",
          "shanghai,shanghai,pudong,d07,2024-09-24T06:15:31.000Z,31000,",
          "shanghai,shanghai,pudong,d08,2024-09-24T06:15:30.000Z,40000,",
        };
    tableResultSetEqualTest(
        "select province,city,region,device_id,min(time),min(s2) from table1 group by 1,2,3,4 order by 1,2,3,4",
        expectedHeader,
        retArray,
        DATABASE_NAME);

    expectedHeader = new String[] {"province", "city", "region", "_col3", "_col4"};
    retArray =
        new String[] {
          "beijing,beijing,chaoyang,2024-09-24T06:15:30.000Z,35.0,",
          "beijing,beijing,haidian,2024-09-24T06:15:30.000Z,35.0,",
          "shanghai,shanghai,huangpu,2024-09-24T06:15:30.000Z,35.0,",
          "shanghai,shanghai,pudong,2024-09-24T06:15:30.000Z,35.0,",
        };
    tableResultSetEqualTest(
        "select province,city,region,min(time),min(s4) from table1 group by 1,2,3 order by 1,2,3",
        expectedHeader,
        retArray,
        DATABASE_NAME);

    expectedHeader = new String[] {"province", "city", "_col2", "_col3"};
    retArray =
        new String[] {
          "beijing,beijing,2024-09-24T06:15:30.000Z,35.0,",
          "shanghai,shanghai,2024-09-24T06:15:30.000Z,35.0,",
        };
    tableResultSetEqualTest(
        "select province,city,min(time),min(s4) from table1 group by 1,2 order by 1,2",
        expectedHeader,
        retArray,
        DATABASE_NAME);

    expectedHeader = new String[] {"province", "_col1", "_col2"};
    retArray =
        new String[] {
          "beijing,2024-09-24T06:15:30.000Z,35.0,", "shanghai,2024-09-24T06:15:30.000Z,35.0,",
        };
    tableResultSetEqualTest(
        "select province,min(time),min(s4) from table1 group by 1 order by 1",
        expectedHeader,
        retArray,
        DATABASE_NAME);

    expectedHeader = new String[] {"_col0", "_col1"};
    retArray = new String[] {"2024-09-24T06:15:30.000Z,30.0,"};
    tableResultSetEqualTest(
        "select min(time),min(s3) from table1", expectedHeader, retArray, DATABASE_NAME);
  }

  @Test
  public void minByTest() {
    String[] expectedHeader = new String[] {"device_id", "color", "type", "_col3", "_col4"};
    String[] retArray =
        new String[] {
          "d01,red,A,2024-09-24T06:15:35.000Z,35.0,",
        };
    tableResultSetEqualTest(
        "select device_id, color, type, min_by(time, s4), min(s4) from table1 where time >= 2024-09-24T06:15:30.000+00:00 and time <= 2024-09-24T06:15:59.999+00:00 and device_id = 'd01' group by device_id, color, type",
        expectedHeader,
        retArray,
        DATABASE_NAME);

    expectedHeader = new String[] {"device_id", "color", "type", "_col3", "_col4"};
    retArray =
        new String[] {
          "d01,red,A,2024-09-24T06:15:55.000Z,55.0,",
        };
    tableResultSetEqualTest(
        "select device_id, color, type, min_by(time, s4), min(s4) from table1 where time >= 2024-09-24T06:15:30.000+00:00 and time <= 2024-09-24T06:15:59.999+00:00 and device_id = 'd01' and s1 >= 40 group by device_id, color, type",
        expectedHeader,
        retArray,
        DATABASE_NAME);

    expectedHeader = new String[] {"device_id", "_col1", "_col2"};
    retArray =
        new String[] {
          "d01,2024-09-24T06:15:30.000Z,30.0,",
          "d01,2024-09-24T06:15:35.000Z,35.0,",
          "d01,2024-09-24T06:15:40.000Z,40.0,",
          "d01,null,null,",
          "d01,null,null,",
        };

    tableResultSetEqualTest(
        "select device_id, min_by(time, s3), min(s3) from table1 where device_id = 'd01' group by date_bin(5s, time), 1 order by 2,1",
        expectedHeader,
        retArray,
        DATABASE_NAME);

    expectedHeader =
        new String[] {"province", "city", "region", "device_id", "_col4", "_col5", "_col6"};
    retArray =
        new String[] {
          "beijing,beijing,chaoyang,d09,2024-09-24T06:15:30.000Z,null,null,",
          "beijing,beijing,chaoyang,d09,2024-09-24T06:15:35.000Z,2024-09-24T06:15:35.000Z,35.0,",
          "beijing,beijing,chaoyang,d09,2024-09-24T06:15:40.000Z,null,null,",
          "beijing,beijing,chaoyang,d09,2024-09-24T06:15:50.000Z,null,null,",
          "beijing,beijing,chaoyang,d09,2024-09-24T06:15:55.000Z,2024-09-24T06:15:55.000Z,55.0,",
          "beijing,beijing,chaoyang,d10,2024-09-24T06:15:35.000Z,null,null,",
          "beijing,beijing,chaoyang,d10,2024-09-24T06:15:40.000Z,2024-09-24T06:15:40.000Z,40.0,",
          "beijing,beijing,chaoyang,d10,2024-09-24T06:15:50.000Z,null,null,",
          "beijing,beijing,chaoyang,d11,2024-09-24T06:15:30.000Z,null,null,",
          "beijing,beijing,chaoyang,d11,2024-09-24T06:15:35.000Z,2024-09-24T06:15:36.000Z,36.0,",
          "beijing,beijing,chaoyang,d11,2024-09-24T06:15:40.000Z,null,null,",
          "beijing,beijing,chaoyang,d11,2024-09-24T06:15:45.000Z,2024-09-24T06:15:46.000Z,46.0,",
          "beijing,beijing,chaoyang,d11,2024-09-24T06:15:50.000Z,null,null,",
          "beijing,beijing,chaoyang,d12,2024-09-24T06:15:30.000Z,null,null,",
          "beijing,beijing,chaoyang,d12,2024-09-24T06:15:40.000Z,null,null,",
          "beijing,beijing,chaoyang,d12,2024-09-24T06:15:55.000Z,2024-09-24T06:15:55.000Z,55.0,",
          "beijing,beijing,haidian,d13,2024-09-24T06:15:30.000Z,null,null,",
          "beijing,beijing,haidian,d13,2024-09-24T06:15:35.000Z,2024-09-24T06:15:35.000Z,35.0,",
          "beijing,beijing,haidian,d13,2024-09-24T06:15:40.000Z,null,null,",
          "beijing,beijing,haidian,d13,2024-09-24T06:15:50.000Z,null,null,",
          "beijing,beijing,haidian,d13,2024-09-24T06:15:55.000Z,2024-09-24T06:15:55.000Z,55.0,",
          "beijing,beijing,haidian,d14,2024-09-24T06:15:35.000Z,null,null,",
          "beijing,beijing,haidian,d14,2024-09-24T06:15:40.000Z,2024-09-24T06:15:40.000Z,40.0,",
          "beijing,beijing,haidian,d14,2024-09-24T06:15:50.000Z,null,null,",
          "beijing,beijing,haidian,d15,2024-09-24T06:15:30.000Z,null,null,",
          "beijing,beijing,haidian,d15,2024-09-24T06:15:35.000Z,2024-09-24T06:15:36.000Z,36.0,",
          "beijing,beijing,haidian,d15,2024-09-24T06:15:40.000Z,null,null,",
          "beijing,beijing,haidian,d15,2024-09-24T06:15:45.000Z,2024-09-24T06:15:46.000Z,46.0,",
          "beijing,beijing,haidian,d15,2024-09-24T06:15:50.000Z,null,null,",
          "beijing,beijing,haidian,d16,2024-09-24T06:15:30.000Z,null,null,",
          "beijing,beijing,haidian,d16,2024-09-24T06:15:40.000Z,null,null,",
          "beijing,beijing,haidian,d16,2024-09-24T06:15:55.000Z,2024-09-24T06:15:55.000Z,55.0,",
          "shanghai,shanghai,huangpu,d01,2024-09-24T06:15:30.000Z,null,null,",
          "shanghai,shanghai,huangpu,d01,2024-09-24T06:15:35.000Z,2024-09-24T06:15:35.000Z,35.0,",
          "shanghai,shanghai,huangpu,d01,2024-09-24T06:15:40.000Z,null,null,",
          "shanghai,shanghai,huangpu,d01,2024-09-24T06:15:50.000Z,null,null,",
          "shanghai,shanghai,huangpu,d01,2024-09-24T06:15:55.000Z,2024-09-24T06:15:55.000Z,55.0,",
          "shanghai,shanghai,huangpu,d02,2024-09-24T06:15:35.000Z,null,null,",
          "shanghai,shanghai,huangpu,d02,2024-09-24T06:15:40.000Z,2024-09-24T06:15:40.000Z,40.0,",
          "shanghai,shanghai,huangpu,d02,2024-09-24T06:15:50.000Z,null,null,",
          "shanghai,shanghai,huangpu,d03,2024-09-24T06:15:30.000Z,null,null,",
          "shanghai,shanghai,huangpu,d03,2024-09-24T06:15:35.000Z,2024-09-24T06:15:36.000Z,36.0,",
          "shanghai,shanghai,huangpu,d03,2024-09-24T06:15:40.000Z,null,null,",
          "shanghai,shanghai,huangpu,d03,2024-09-24T06:15:45.000Z,2024-09-24T06:15:46.000Z,46.0,",
          "shanghai,shanghai,huangpu,d03,2024-09-24T06:15:50.000Z,null,null,",
          "shanghai,shanghai,huangpu,d04,2024-09-24T06:15:30.000Z,null,null,",
          "shanghai,shanghai,huangpu,d04,2024-09-24T06:15:40.000Z,null,null,",
          "shanghai,shanghai,huangpu,d04,2024-09-24T06:15:55.000Z,2024-09-24T06:15:55.000Z,55.0,",
          "shanghai,shanghai,pudong,d05,2024-09-24T06:15:30.000Z,null,null,",
          "shanghai,shanghai,pudong,d05,2024-09-24T06:15:35.000Z,2024-09-24T06:15:35.000Z,35.0,",
          "shanghai,shanghai,pudong,d05,2024-09-24T06:15:40.000Z,null,null,",
          "shanghai,shanghai,pudong,d05,2024-09-24T06:15:50.000Z,null,null,",
          "shanghai,shanghai,pudong,d05,2024-09-24T06:15:55.000Z,2024-09-24T06:15:55.000Z,55.0,",
          "shanghai,shanghai,pudong,d06,2024-09-24T06:15:35.000Z,null,null,",
          "shanghai,shanghai,pudong,d06,2024-09-24T06:15:40.000Z,2024-09-24T06:15:40.000Z,40.0,",
          "shanghai,shanghai,pudong,d06,2024-09-24T06:15:50.000Z,null,null,",
          "shanghai,shanghai,pudong,d07,2024-09-24T06:15:30.000Z,null,null,",
          "shanghai,shanghai,pudong,d07,2024-09-24T06:15:35.000Z,2024-09-24T06:15:36.000Z,36.0,",
          "shanghai,shanghai,pudong,d07,2024-09-24T06:15:40.000Z,null,null,",
          "shanghai,shanghai,pudong,d07,2024-09-24T06:15:45.000Z,2024-09-24T06:15:46.000Z,46.0,",
          "shanghai,shanghai,pudong,d07,2024-09-24T06:15:50.000Z,null,null,",
          "shanghai,shanghai,pudong,d08,2024-09-24T06:15:30.000Z,null,null,",
          "shanghai,shanghai,pudong,d08,2024-09-24T06:15:40.000Z,null,null,",
          "shanghai,shanghai,pudong,d08,2024-09-24T06:15:55.000Z,2024-09-24T06:15:55.000Z,55.0,",
        };

    tableResultSetEqualTest(
        "select province,city,region,device_id, date_bin(5s, time),min_by(time, s4), min(s4) from table1 group by 1,2,3,4,date_bin(5s, time) order by 1,2,3,4,5",
        expectedHeader,
        retArray,
        DATABASE_NAME);

    expectedHeader =
        new String[] {"province", "city", "region", "device_id", "_col4", "_col5", "_col6"};
    retArray =
        new String[] {
          "beijing,beijing,chaoyang,d09,2024-09-24T06:15:30.000Z,2024-09-24T06:15:30.000Z,30,",
          "beijing,beijing,chaoyang,d09,2024-09-24T06:15:35.000Z,null,null,",
          "beijing,beijing,chaoyang,d09,2024-09-24T06:15:40.000Z,2024-09-24T06:15:40.000Z,40,",
          "beijing,beijing,chaoyang,d09,2024-09-24T06:15:50.000Z,null,null,",
          "beijing,beijing,chaoyang,d09,2024-09-24T06:15:55.000Z,2024-09-24T06:15:55.000Z,55,",
          "beijing,beijing,chaoyang,d10,2024-09-24T06:15:35.000Z,2024-09-24T06:15:36.000Z,36,",
          "beijing,beijing,chaoyang,d10,2024-09-24T06:15:40.000Z,2024-09-24T06:15:40.000Z,40,",
          "beijing,beijing,chaoyang,d10,2024-09-24T06:15:50.000Z,null,null,",
          "beijing,beijing,chaoyang,d11,2024-09-24T06:15:30.000Z,null,null,",
          "beijing,beijing,chaoyang,d11,2024-09-24T06:15:35.000Z,2024-09-24T06:15:36.000Z,36,",
          "beijing,beijing,chaoyang,d11,2024-09-24T06:15:40.000Z,2024-09-24T06:15:41.000Z,41,",
          "beijing,beijing,chaoyang,d11,2024-09-24T06:15:45.000Z,null,null,",
          "beijing,beijing,chaoyang,d11,2024-09-24T06:15:50.000Z,null,null,",
          "beijing,beijing,chaoyang,d12,2024-09-24T06:15:30.000Z,null,null,",
          "beijing,beijing,chaoyang,d12,2024-09-24T06:15:40.000Z,null,null,",
          "beijing,beijing,chaoyang,d12,2024-09-24T06:15:55.000Z,2024-09-24T06:15:55.000Z,55,",
          "beijing,beijing,haidian,d13,2024-09-24T06:15:30.000Z,2024-09-24T06:15:30.000Z,30,",
          "beijing,beijing,haidian,d13,2024-09-24T06:15:35.000Z,null,null,",
          "beijing,beijing,haidian,d13,2024-09-24T06:15:40.000Z,2024-09-24T06:15:40.000Z,40,",
          "beijing,beijing,haidian,d13,2024-09-24T06:15:50.000Z,null,null,",
          "beijing,beijing,haidian,d13,2024-09-24T06:15:55.000Z,2024-09-24T06:15:55.000Z,55,",
          "beijing,beijing,haidian,d14,2024-09-24T06:15:35.000Z,2024-09-24T06:15:36.000Z,36,",
          "beijing,beijing,haidian,d14,2024-09-24T06:15:40.000Z,2024-09-24T06:15:40.000Z,40,",
          "beijing,beijing,haidian,d14,2024-09-24T06:15:50.000Z,null,null,",
          "beijing,beijing,haidian,d15,2024-09-24T06:15:30.000Z,null,null,",
          "beijing,beijing,haidian,d15,2024-09-24T06:15:35.000Z,2024-09-24T06:15:36.000Z,36,",
          "beijing,beijing,haidian,d15,2024-09-24T06:15:40.000Z,2024-09-24T06:15:41.000Z,41,",
          "beijing,beijing,haidian,d15,2024-09-24T06:15:45.000Z,null,null,",
          "beijing,beijing,haidian,d15,2024-09-24T06:15:50.000Z,null,null,",
          "beijing,beijing,haidian,d16,2024-09-24T06:15:30.000Z,null,null,",
          "beijing,beijing,haidian,d16,2024-09-24T06:15:40.000Z,null,null,",
          "beijing,beijing,haidian,d16,2024-09-24T06:15:55.000Z,2024-09-24T06:15:55.000Z,55,",
          "shanghai,shanghai,huangpu,d01,2024-09-24T06:15:30.000Z,2024-09-24T06:15:30.000Z,30,",
          "shanghai,shanghai,huangpu,d01,2024-09-24T06:15:35.000Z,null,null,",
          "shanghai,shanghai,huangpu,d01,2024-09-24T06:15:40.000Z,2024-09-24T06:15:40.000Z,40,",
          "shanghai,shanghai,huangpu,d01,2024-09-24T06:15:50.000Z,null,null,",
          "shanghai,shanghai,huangpu,d01,2024-09-24T06:15:55.000Z,2024-09-24T06:15:55.000Z,55,",
          "shanghai,shanghai,huangpu,d02,2024-09-24T06:15:35.000Z,2024-09-24T06:15:36.000Z,36,",
          "shanghai,shanghai,huangpu,d02,2024-09-24T06:15:40.000Z,2024-09-24T06:15:40.000Z,40,",
          "shanghai,shanghai,huangpu,d02,2024-09-24T06:15:50.000Z,null,null,",
          "shanghai,shanghai,huangpu,d03,2024-09-24T06:15:30.000Z,null,null,",
          "shanghai,shanghai,huangpu,d03,2024-09-24T06:15:35.000Z,2024-09-24T06:15:36.000Z,36,",
          "shanghai,shanghai,huangpu,d03,2024-09-24T06:15:40.000Z,2024-09-24T06:15:41.000Z,41,",
          "shanghai,shanghai,huangpu,d03,2024-09-24T06:15:45.000Z,null,null,",
          "shanghai,shanghai,huangpu,d03,2024-09-24T06:15:50.000Z,null,null,",
          "shanghai,shanghai,huangpu,d04,2024-09-24T06:15:30.000Z,null,null,",
          "shanghai,shanghai,huangpu,d04,2024-09-24T06:15:40.000Z,null,null,",
          "shanghai,shanghai,huangpu,d04,2024-09-24T06:15:55.000Z,2024-09-24T06:15:55.000Z,55,",
          "shanghai,shanghai,pudong,d05,2024-09-24T06:15:30.000Z,2024-09-24T06:15:30.000Z,30,",
          "shanghai,shanghai,pudong,d05,2024-09-24T06:15:35.000Z,null,null,",
          "shanghai,shanghai,pudong,d05,2024-09-24T06:15:40.000Z,2024-09-24T06:15:40.000Z,40,",
          "shanghai,shanghai,pudong,d05,2024-09-24T06:15:50.000Z,null,null,",
          "shanghai,shanghai,pudong,d05,2024-09-24T06:15:55.000Z,2024-09-24T06:15:55.000Z,55,",
          "shanghai,shanghai,pudong,d06,2024-09-24T06:15:35.000Z,2024-09-24T06:15:36.000Z,36,",
          "shanghai,shanghai,pudong,d06,2024-09-24T06:15:40.000Z,2024-09-24T06:15:40.000Z,40,",
          "shanghai,shanghai,pudong,d06,2024-09-24T06:15:50.000Z,null,null,",
          "shanghai,shanghai,pudong,d07,2024-09-24T06:15:30.000Z,null,null,",
          "shanghai,shanghai,pudong,d07,2024-09-24T06:15:35.000Z,2024-09-24T06:15:36.000Z,36,",
          "shanghai,shanghai,pudong,d07,2024-09-24T06:15:40.000Z,2024-09-24T06:15:41.000Z,41,",
          "shanghai,shanghai,pudong,d07,2024-09-24T06:15:45.000Z,null,null,",
          "shanghai,shanghai,pudong,d07,2024-09-24T06:15:50.000Z,null,null,",
          "shanghai,shanghai,pudong,d08,2024-09-24T06:15:30.000Z,null,null,",
          "shanghai,shanghai,pudong,d08,2024-09-24T06:15:40.000Z,null,null,",
          "shanghai,shanghai,pudong,d08,2024-09-24T06:15:55.000Z,2024-09-24T06:15:55.000Z,55,",
        };

    tableResultSetEqualTest(
        "select province,city,region,device_id, date_bin(5s, time),min_by(time, s1), min(s1) from table1 group by date_bin(5s, time),1,2,3,4 order by 1,2,3,4,5",
        expectedHeader,
        retArray,
        DATABASE_NAME);

    expectedHeader = new String[] {"province", "city", "region", "device_id", "_col4", "_col5"};
    retArray =
        new String[] {
          "beijing,beijing,chaoyang,d09,2024-09-24T06:15:35.000Z,35000,",
          "beijing,beijing,chaoyang,d10,2024-09-24T06:15:50.000Z,50000,",
          "beijing,beijing,chaoyang,d11,2024-09-24T06:15:31.000Z,31000,",
          "beijing,beijing,chaoyang,d12,2024-09-24T06:15:40.000Z,40000,",
          "beijing,beijing,haidian,d13,2024-09-24T06:15:35.000Z,35000,",
          "beijing,beijing,haidian,d14,2024-09-24T06:15:50.000Z,50000,",
          "beijing,beijing,haidian,d15,2024-09-24T06:15:31.000Z,31000,",
          "beijing,beijing,haidian,d16,2024-09-24T06:15:40.000Z,40000,",
          "shanghai,shanghai,huangpu,d01,2024-09-24T06:15:35.000Z,35000,",
          "shanghai,shanghai,huangpu,d02,2024-09-24T06:15:50.000Z,50000,",
          "shanghai,shanghai,huangpu,d03,2024-09-24T06:15:31.000Z,31000,",
          "shanghai,shanghai,huangpu,d04,2024-09-24T06:15:40.000Z,40000,",
          "shanghai,shanghai,pudong,d05,2024-09-24T06:15:35.000Z,35000,",
          "shanghai,shanghai,pudong,d06,2024-09-24T06:15:50.000Z,50000,",
          "shanghai,shanghai,pudong,d07,2024-09-24T06:15:31.000Z,31000,",
          "shanghai,shanghai,pudong,d08,2024-09-24T06:15:40.000Z,40000,",
        };

    tableResultSetEqualTest(
        "select province,city,region,device_id,min_by(time, s2), min(s2) from table1 group by 1,2,3,4  order by 1,2,3,4",
        expectedHeader,
        retArray,
        DATABASE_NAME);

    expectedHeader = new String[] {"_col0"};
    retArray = new String[] {"40,"};
    tableResultSetEqualTest(
        "select min_by(s1, s10) from table1 where s1=40", expectedHeader, retArray, DATABASE_NAME);
  }

  @Test
  public void maxTest() {
    String[] expectedHeader =
        new String[] {"device_id", "color", "type", "_col3", "_col4", "_col5", "_col6"};
    String[] retArray =
        new String[] {
          "d01,red,A,2024-09-24T06:15:55.000Z,55.0,2024-09-24T06:15:55.000Z,2024-09-24,",
        };
    tableResultSetEqualTest(
        "select device_id,color,type,max(time),max(s4),max(s9),max(s10) from table1 where time >= 2024-09-24T06:15:30.000+00:00 and time <= 2024-09-24T06:15:59.999+00:00 and device_id = 'd01' group by 1,2,3",
        expectedHeader,
        retArray,
        DATABASE_NAME);

    expectedHeader = new String[] {"device_id", "color", "type", "_col3", "_col4"};
    retArray =
        new String[] {
          "d01,red,A,2024-09-24T06:15:55.000Z,55.0,",
        };
    tableResultSetEqualTest(
        "select device_id,color,type,max(time),max(s4) from table1 where time >= 2024-09-24T06:15:30.000+00:00 and time <= 2024-09-24T06:15:59.999+00:00 and device_id = 'd01' and s1 >= 40 group by color,type,device_id",
        expectedHeader,
        retArray,
        DATABASE_NAME);

    expectedHeader = new String[] {"_col0", "device_id", "_col2", "_col3"};
    retArray =
        new String[] {
          "2024-09-24T06:15:30.000Z,d01,2024-09-24T06:15:30.000Z,30.0,",
          "2024-09-24T06:15:35.000Z,d01,2024-09-24T06:15:35.000Z,35.0,",
          "2024-09-24T06:15:40.000Z,d01,2024-09-24T06:15:40.000Z,40.0,",
          "2024-09-24T06:15:50.000Z,d01,2024-09-24T06:15:50.000Z,null,",
          "2024-09-24T06:15:55.000Z,d01,2024-09-24T06:15:55.000Z,null,",
        };
    tableResultSetEqualTest(
        "select date_bin(5s, time), device_id, max(time),max(s3) from table1 where device_id = 'd01' group by 1, 2 order by 2,1",
        expectedHeader,
        retArray,
        DATABASE_NAME);

    expectedHeader =
        new String[] {"_col0", "province", "city", "region", "device_id", "_col5", "_col6"};
    retArray =
        new String[] {
          "2024-09-24T06:15:30.000Z,beijing,beijing,chaoyang,d09,2024-09-24T06:15:30.000Z,null,",
          "2024-09-24T06:15:35.000Z,beijing,beijing,chaoyang,d09,2024-09-24T06:15:35.000Z,35.0,",
          "2024-09-24T06:15:40.000Z,beijing,beijing,chaoyang,d09,2024-09-24T06:15:40.000Z,null,",
          "2024-09-24T06:15:50.000Z,beijing,beijing,chaoyang,d09,2024-09-24T06:15:50.000Z,null,",
          "2024-09-24T06:15:55.000Z,beijing,beijing,chaoyang,d09,2024-09-24T06:15:55.000Z,55.0,",
          "2024-09-24T06:15:35.000Z,beijing,beijing,chaoyang,d10,2024-09-24T06:15:36.000Z,null,",
          "2024-09-24T06:15:40.000Z,beijing,beijing,chaoyang,d10,2024-09-24T06:15:40.000Z,40.0,",
          "2024-09-24T06:15:50.000Z,beijing,beijing,chaoyang,d10,2024-09-24T06:15:50.000Z,null,",
          "2024-09-24T06:15:30.000Z,beijing,beijing,chaoyang,d11,2024-09-24T06:15:31.000Z,null,",
          "2024-09-24T06:15:35.000Z,beijing,beijing,chaoyang,d11,2024-09-24T06:15:36.000Z,36.0,",
          "2024-09-24T06:15:40.000Z,beijing,beijing,chaoyang,d11,2024-09-24T06:15:41.000Z,null,",
          "2024-09-24T06:15:45.000Z,beijing,beijing,chaoyang,d11,2024-09-24T06:15:46.000Z,46.0,",
          "2024-09-24T06:15:50.000Z,beijing,beijing,chaoyang,d11,2024-09-24T06:15:51.000Z,null,",
          "2024-09-24T06:15:30.000Z,beijing,beijing,chaoyang,d12,2024-09-24T06:15:30.000Z,null,",
          "2024-09-24T06:15:40.000Z,beijing,beijing,chaoyang,d12,2024-09-24T06:15:40.000Z,null,",
          "2024-09-24T06:15:55.000Z,beijing,beijing,chaoyang,d12,2024-09-24T06:15:55.000Z,55.0,",
          "2024-09-24T06:15:30.000Z,beijing,beijing,haidian,d13,2024-09-24T06:15:30.000Z,null,",
          "2024-09-24T06:15:35.000Z,beijing,beijing,haidian,d13,2024-09-24T06:15:35.000Z,35.0,",
          "2024-09-24T06:15:40.000Z,beijing,beijing,haidian,d13,2024-09-24T06:15:40.000Z,null,",
          "2024-09-24T06:15:50.000Z,beijing,beijing,haidian,d13,2024-09-24T06:15:50.000Z,null,",
          "2024-09-24T06:15:55.000Z,beijing,beijing,haidian,d13,2024-09-24T06:15:55.000Z,55.0,",
          "2024-09-24T06:15:35.000Z,beijing,beijing,haidian,d14,2024-09-24T06:15:36.000Z,null,",
          "2024-09-24T06:15:40.000Z,beijing,beijing,haidian,d14,2024-09-24T06:15:40.000Z,40.0,",
          "2024-09-24T06:15:50.000Z,beijing,beijing,haidian,d14,2024-09-24T06:15:50.000Z,null,",
          "2024-09-24T06:15:30.000Z,beijing,beijing,haidian,d15,2024-09-24T06:15:31.000Z,null,",
          "2024-09-24T06:15:35.000Z,beijing,beijing,haidian,d15,2024-09-24T06:15:36.000Z,36.0,",
          "2024-09-24T06:15:40.000Z,beijing,beijing,haidian,d15,2024-09-24T06:15:41.000Z,null,",
          "2024-09-24T06:15:45.000Z,beijing,beijing,haidian,d15,2024-09-24T06:15:46.000Z,46.0,",
          "2024-09-24T06:15:50.000Z,beijing,beijing,haidian,d15,2024-09-24T06:15:51.000Z,null,",
          "2024-09-24T06:15:30.000Z,beijing,beijing,haidian,d16,2024-09-24T06:15:30.000Z,null,",
          "2024-09-24T06:15:40.000Z,beijing,beijing,haidian,d16,2024-09-24T06:15:40.000Z,null,",
          "2024-09-24T06:15:55.000Z,beijing,beijing,haidian,d16,2024-09-24T06:15:55.000Z,55.0,",
          "2024-09-24T06:15:30.000Z,shanghai,shanghai,huangpu,d01,2024-09-24T06:15:30.000Z,null,",
          "2024-09-24T06:15:35.000Z,shanghai,shanghai,huangpu,d01,2024-09-24T06:15:35.000Z,35.0,",
          "2024-09-24T06:15:40.000Z,shanghai,shanghai,huangpu,d01,2024-09-24T06:15:40.000Z,null,",
          "2024-09-24T06:15:50.000Z,shanghai,shanghai,huangpu,d01,2024-09-24T06:15:50.000Z,null,",
          "2024-09-24T06:15:55.000Z,shanghai,shanghai,huangpu,d01,2024-09-24T06:15:55.000Z,55.0,",
          "2024-09-24T06:15:35.000Z,shanghai,shanghai,huangpu,d02,2024-09-24T06:15:36.000Z,null,",
          "2024-09-24T06:15:40.000Z,shanghai,shanghai,huangpu,d02,2024-09-24T06:15:40.000Z,40.0,",
          "2024-09-24T06:15:50.000Z,shanghai,shanghai,huangpu,d02,2024-09-24T06:15:50.000Z,null,",
          "2024-09-24T06:15:30.000Z,shanghai,shanghai,huangpu,d03,2024-09-24T06:15:31.000Z,null,",
          "2024-09-24T06:15:35.000Z,shanghai,shanghai,huangpu,d03,2024-09-24T06:15:36.000Z,36.0,",
          "2024-09-24T06:15:40.000Z,shanghai,shanghai,huangpu,d03,2024-09-24T06:15:41.000Z,null,",
          "2024-09-24T06:15:45.000Z,shanghai,shanghai,huangpu,d03,2024-09-24T06:15:46.000Z,46.0,",
          "2024-09-24T06:15:50.000Z,shanghai,shanghai,huangpu,d03,2024-09-24T06:15:51.000Z,null,",
          "2024-09-24T06:15:30.000Z,shanghai,shanghai,huangpu,d04,2024-09-24T06:15:30.000Z,null,",
          "2024-09-24T06:15:40.000Z,shanghai,shanghai,huangpu,d04,2024-09-24T06:15:40.000Z,null,",
          "2024-09-24T06:15:55.000Z,shanghai,shanghai,huangpu,d04,2024-09-24T06:15:55.000Z,55.0,",
          "2024-09-24T06:15:30.000Z,shanghai,shanghai,pudong,d05,2024-09-24T06:15:30.000Z,null,",
          "2024-09-24T06:15:35.000Z,shanghai,shanghai,pudong,d05,2024-09-24T06:15:35.000Z,35.0,",
          "2024-09-24T06:15:40.000Z,shanghai,shanghai,pudong,d05,2024-09-24T06:15:40.000Z,null,",
          "2024-09-24T06:15:50.000Z,shanghai,shanghai,pudong,d05,2024-09-24T06:15:50.000Z,null,",
          "2024-09-24T06:15:55.000Z,shanghai,shanghai,pudong,d05,2024-09-24T06:15:55.000Z,55.0,",
          "2024-09-24T06:15:35.000Z,shanghai,shanghai,pudong,d06,2024-09-24T06:15:36.000Z,null,",
          "2024-09-24T06:15:40.000Z,shanghai,shanghai,pudong,d06,2024-09-24T06:15:40.000Z,40.0,",
          "2024-09-24T06:15:50.000Z,shanghai,shanghai,pudong,d06,2024-09-24T06:15:50.000Z,null,",
          "2024-09-24T06:15:30.000Z,shanghai,shanghai,pudong,d07,2024-09-24T06:15:31.000Z,null,",
          "2024-09-24T06:15:35.000Z,shanghai,shanghai,pudong,d07,2024-09-24T06:15:36.000Z,36.0,",
          "2024-09-24T06:15:40.000Z,shanghai,shanghai,pudong,d07,2024-09-24T06:15:41.000Z,null,",
          "2024-09-24T06:15:45.000Z,shanghai,shanghai,pudong,d07,2024-09-24T06:15:46.000Z,46.0,",
          "2024-09-24T06:15:50.000Z,shanghai,shanghai,pudong,d07,2024-09-24T06:15:51.000Z,null,",
          "2024-09-24T06:15:30.000Z,shanghai,shanghai,pudong,d08,2024-09-24T06:15:30.000Z,null,",
          "2024-09-24T06:15:40.000Z,shanghai,shanghai,pudong,d08,2024-09-24T06:15:40.000Z,null,",
          "2024-09-24T06:15:55.000Z,shanghai,shanghai,pudong,d08,2024-09-24T06:15:55.000Z,55.0,",
        };
    tableResultSetEqualTest(
        "select date_bin(5s, time),province,city,region,device_id,max(time),max(s4) from table1 group by 1,2,3,4,5 order by 2,3,4,5,1",
        expectedHeader,
        retArray,
        DATABASE_NAME);

    expectedHeader =
        new String[] {"_col0", "province", "city", "region", "device_id", "_col5", "_col6"};
    retArray =
        new String[] {
          "2024-09-24T06:15:30.000Z,beijing,beijing,chaoyang,d09,2024-09-24T06:15:30.000Z,null,",
          "2024-09-24T06:15:35.000Z,beijing,beijing,chaoyang,d09,2024-09-24T06:15:35.000Z,35.0,",
          "2024-09-24T06:15:40.000Z,beijing,beijing,chaoyang,d09,2024-09-24T06:15:40.000Z,null,",
          "2024-09-24T06:15:50.000Z,beijing,beijing,chaoyang,d09,2024-09-24T06:15:50.000Z,null,",
          "2024-09-24T06:15:55.000Z,beijing,beijing,chaoyang,d09,2024-09-24T06:15:55.000Z,55.0,",
          "2024-09-24T06:15:35.000Z,beijing,beijing,chaoyang,d10,2024-09-24T06:15:36.000Z,null,",
          "2024-09-24T06:15:40.000Z,beijing,beijing,chaoyang,d10,2024-09-24T06:15:40.000Z,40.0,",
          "2024-09-24T06:15:50.000Z,beijing,beijing,chaoyang,d10,2024-09-24T06:15:50.000Z,null,",
          "2024-09-24T06:15:30.000Z,beijing,beijing,chaoyang,d11,2024-09-24T06:15:31.000Z,null,",
          "2024-09-24T06:15:35.000Z,beijing,beijing,chaoyang,d11,2024-09-24T06:15:36.000Z,36.0,",
          "2024-09-24T06:15:40.000Z,beijing,beijing,chaoyang,d11,2024-09-24T06:15:41.000Z,null,",
          "2024-09-24T06:15:45.000Z,beijing,beijing,chaoyang,d11,2024-09-24T06:15:46.000Z,46.0,",
          "2024-09-24T06:15:50.000Z,beijing,beijing,chaoyang,d11,2024-09-24T06:15:51.000Z,null,",
          "2024-09-24T06:15:30.000Z,beijing,beijing,chaoyang,d12,2024-09-24T06:15:30.000Z,null,",
          "2024-09-24T06:15:40.000Z,beijing,beijing,chaoyang,d12,2024-09-24T06:15:40.000Z,null,",
          "2024-09-24T06:15:55.000Z,beijing,beijing,chaoyang,d12,2024-09-24T06:15:55.000Z,55.0,",
          "2024-09-24T06:15:30.000Z,beijing,beijing,haidian,d13,2024-09-24T06:15:30.000Z,null,",
          "2024-09-24T06:15:35.000Z,beijing,beijing,haidian,d13,2024-09-24T06:15:35.000Z,35.0,",
          "2024-09-24T06:15:40.000Z,beijing,beijing,haidian,d13,2024-09-24T06:15:40.000Z,null,",
          "2024-09-24T06:15:50.000Z,beijing,beijing,haidian,d13,2024-09-24T06:15:50.000Z,null,",
          "2024-09-24T06:15:55.000Z,beijing,beijing,haidian,d13,2024-09-24T06:15:55.000Z,55.0,",
          "2024-09-24T06:15:35.000Z,beijing,beijing,haidian,d14,2024-09-24T06:15:36.000Z,null,",
          "2024-09-24T06:15:40.000Z,beijing,beijing,haidian,d14,2024-09-24T06:15:40.000Z,40.0,",
          "2024-09-24T06:15:50.000Z,beijing,beijing,haidian,d14,2024-09-24T06:15:50.000Z,null,",
          "2024-09-24T06:15:30.000Z,beijing,beijing,haidian,d15,2024-09-24T06:15:31.000Z,null,",
          "2024-09-24T06:15:35.000Z,beijing,beijing,haidian,d15,2024-09-24T06:15:36.000Z,36.0,",
          "2024-09-24T06:15:40.000Z,beijing,beijing,haidian,d15,2024-09-24T06:15:41.000Z,null,",
          "2024-09-24T06:15:45.000Z,beijing,beijing,haidian,d15,2024-09-24T06:15:46.000Z,46.0,",
          "2024-09-24T06:15:50.000Z,beijing,beijing,haidian,d15,2024-09-24T06:15:51.000Z,null,",
          "2024-09-24T06:15:30.000Z,beijing,beijing,haidian,d16,2024-09-24T06:15:30.000Z,null,",
          "2024-09-24T06:15:40.000Z,beijing,beijing,haidian,d16,2024-09-24T06:15:40.000Z,null,",
          "2024-09-24T06:15:55.000Z,beijing,beijing,haidian,d16,2024-09-24T06:15:55.000Z,55.0,",
          "2024-09-24T06:15:30.000Z,shanghai,shanghai,huangpu,d01,2024-09-24T06:15:30.000Z,null,",
          "2024-09-24T06:15:35.000Z,shanghai,shanghai,huangpu,d01,2024-09-24T06:15:35.000Z,35.0,",
          "2024-09-24T06:15:40.000Z,shanghai,shanghai,huangpu,d01,2024-09-24T06:15:40.000Z,null,",
          "2024-09-24T06:15:50.000Z,shanghai,shanghai,huangpu,d01,2024-09-24T06:15:50.000Z,null,",
          "2024-09-24T06:15:55.000Z,shanghai,shanghai,huangpu,d01,2024-09-24T06:15:55.000Z,55.0,",
          "2024-09-24T06:15:35.000Z,shanghai,shanghai,huangpu,d02,2024-09-24T06:15:36.000Z,null,",
          "2024-09-24T06:15:40.000Z,shanghai,shanghai,huangpu,d02,2024-09-24T06:15:40.000Z,40.0,",
          "2024-09-24T06:15:50.000Z,shanghai,shanghai,huangpu,d02,2024-09-24T06:15:50.000Z,null,",
          "2024-09-24T06:15:30.000Z,shanghai,shanghai,huangpu,d03,2024-09-24T06:15:31.000Z,null,",
          "2024-09-24T06:15:35.000Z,shanghai,shanghai,huangpu,d03,2024-09-24T06:15:36.000Z,36.0,",
          "2024-09-24T06:15:40.000Z,shanghai,shanghai,huangpu,d03,2024-09-24T06:15:41.000Z,null,",
          "2024-09-24T06:15:45.000Z,shanghai,shanghai,huangpu,d03,2024-09-24T06:15:46.000Z,46.0,",
          "2024-09-24T06:15:50.000Z,shanghai,shanghai,huangpu,d03,2024-09-24T06:15:51.000Z,null,",
          "2024-09-24T06:15:30.000Z,shanghai,shanghai,huangpu,d04,2024-09-24T06:15:30.000Z,null,",
          "2024-09-24T06:15:40.000Z,shanghai,shanghai,huangpu,d04,2024-09-24T06:15:40.000Z,null,",
          "2024-09-24T06:15:55.000Z,shanghai,shanghai,huangpu,d04,2024-09-24T06:15:55.000Z,55.0,",
          "2024-09-24T06:15:30.000Z,shanghai,shanghai,pudong,d05,2024-09-24T06:15:30.000Z,null,",
          "2024-09-24T06:15:35.000Z,shanghai,shanghai,pudong,d05,2024-09-24T06:15:35.000Z,35.0,",
          "2024-09-24T06:15:40.000Z,shanghai,shanghai,pudong,d05,2024-09-24T06:15:40.000Z,null,",
          "2024-09-24T06:15:50.000Z,shanghai,shanghai,pudong,d05,2024-09-24T06:15:50.000Z,null,",
          "2024-09-24T06:15:55.000Z,shanghai,shanghai,pudong,d05,2024-09-24T06:15:55.000Z,55.0,",
          "2024-09-24T06:15:35.000Z,shanghai,shanghai,pudong,d06,2024-09-24T06:15:36.000Z,null,",
          "2024-09-24T06:15:40.000Z,shanghai,shanghai,pudong,d06,2024-09-24T06:15:40.000Z,40.0,",
          "2024-09-24T06:15:50.000Z,shanghai,shanghai,pudong,d06,2024-09-24T06:15:50.000Z,null,",
          "2024-09-24T06:15:30.000Z,shanghai,shanghai,pudong,d07,2024-09-24T06:15:31.000Z,null,",
          "2024-09-24T06:15:35.000Z,shanghai,shanghai,pudong,d07,2024-09-24T06:15:36.000Z,36.0,",
          "2024-09-24T06:15:40.000Z,shanghai,shanghai,pudong,d07,2024-09-24T06:15:41.000Z,null,",
          "2024-09-24T06:15:45.000Z,shanghai,shanghai,pudong,d07,2024-09-24T06:15:46.000Z,46.0,",
          "2024-09-24T06:15:50.000Z,shanghai,shanghai,pudong,d07,2024-09-24T06:15:51.000Z,null,",
          "2024-09-24T06:15:30.000Z,shanghai,shanghai,pudong,d08,2024-09-24T06:15:30.000Z,null,",
          "2024-09-24T06:15:40.000Z,shanghai,shanghai,pudong,d08,2024-09-24T06:15:40.000Z,null,",
          "2024-09-24T06:15:55.000Z,shanghai,shanghai,pudong,d08,2024-09-24T06:15:55.000Z,55.0,",
        };
    tableResultSetEqualTest(
        "select date_bin(5s, time),province,city,region,device_id,max(time),max(s4) from table1 group by 1,2,3,4,5 order by 2,3,4,5,1",
        expectedHeader,
        retArray,
        DATABASE_NAME);

    expectedHeader = new String[] {"province", "city", "region", "device_id", "_col4", "_col5"};
    retArray =
        new String[] {
          "beijing,beijing,chaoyang,d09,2024-09-24T06:15:55.000Z,55.0,",
          "beijing,beijing,chaoyang,d10,2024-09-24T06:15:50.000Z,40.0,",
          "beijing,beijing,chaoyang,d11,2024-09-24T06:15:51.000Z,46.0,",
          "beijing,beijing,chaoyang,d12,2024-09-24T06:15:55.000Z,55.0,",
          "beijing,beijing,haidian,d13,2024-09-24T06:15:55.000Z,55.0,",
          "beijing,beijing,haidian,d14,2024-09-24T06:15:50.000Z,40.0,",
          "beijing,beijing,haidian,d15,2024-09-24T06:15:51.000Z,46.0,",
          "beijing,beijing,haidian,d16,2024-09-24T06:15:55.000Z,55.0,",
          "shanghai,shanghai,huangpu,d01,2024-09-24T06:15:55.000Z,55.0,",
          "shanghai,shanghai,huangpu,d02,2024-09-24T06:15:50.000Z,40.0,",
          "shanghai,shanghai,huangpu,d03,2024-09-24T06:15:51.000Z,46.0,",
          "shanghai,shanghai,huangpu,d04,2024-09-24T06:15:55.000Z,55.0,",
          "shanghai,shanghai,pudong,d05,2024-09-24T06:15:55.000Z,55.0,",
          "shanghai,shanghai,pudong,d06,2024-09-24T06:15:50.000Z,40.0,",
          "shanghai,shanghai,pudong,d07,2024-09-24T06:15:51.000Z,46.0,",
          "shanghai,shanghai,pudong,d08,2024-09-24T06:15:55.000Z,55.0,",
        };
    tableResultSetEqualTest(
        "select province,city,region,device_id,max(time),max(s4) from table1 group by 1,2,3,4 order by 1,2,3,4",
        expectedHeader,
        retArray,
        DATABASE_NAME);

    expectedHeader = new String[] {"province", "city", "region", "_col3", "_col4"};
    retArray =
        new String[] {
          "beijing,beijing,chaoyang,2024-09-24T06:15:55.000Z,55.0,",
          "beijing,beijing,haidian,2024-09-24T06:15:55.000Z,55.0,",
          "shanghai,shanghai,huangpu,2024-09-24T06:15:55.000Z,55.0,",
          "shanghai,shanghai,pudong,2024-09-24T06:15:55.000Z,55.0,",
        };
    tableResultSetEqualTest(
        "select province,city,region,max(time),max(s4) from table1 group by 1,2,3 order by 1,2,3",
        expectedHeader,
        retArray,
        DATABASE_NAME);

    expectedHeader = new String[] {"province", "city", "_col2", "_col3"};
    retArray =
        new String[] {
          "beijing,beijing,2024-09-24T06:15:55.000Z,55.0,",
          "shanghai,shanghai,2024-09-24T06:15:55.000Z,55.0,",
        };
    tableResultSetEqualTest(
        "select province,city,max(time),max(s4) from table1 group by 1,2 order by 1,2",
        expectedHeader,
        retArray,
        DATABASE_NAME);

    expectedHeader = new String[] {"province", "_col1", "_col2"};
    retArray =
        new String[] {
          "beijing,2024-09-24T06:15:55.000Z,55.0,", "shanghai,2024-09-24T06:15:55.000Z,55.0,",
        };
    tableResultSetEqualTest(
        "select province,max(time),max(s4) from table1 group by 1 order by 1",
        expectedHeader,
        retArray,
        DATABASE_NAME);

    expectedHeader = new String[] {"_col0", "_col1"};
    retArray = new String[] {"2024-09-24T06:15:55.000Z,51.0,"};
    tableResultSetEqualTest(
        "select max(time),max(s3) from table1", expectedHeader, retArray, DATABASE_NAME);
  }

  @Test
  public void maxByTest() {
    String[] expectedHeader = new String[] {"device_id", "color", "type", "_col3", "_col4"};
    String[] retArray =
        new String[] {
          "d01,red,A,2024-09-24T06:15:55.000Z,55.0,",
        };
    tableResultSetEqualTest(
        "select device_id, color, type, max_by(time, s4), max(s4) from table1 where time >= 2024-09-24T06:15:30.000+00:00 and time <= 2024-09-24T06:15:59.999+00:00 and device_id = 'd01' group by device_id, color, type",
        expectedHeader,
        retArray,
        DATABASE_NAME);

    expectedHeader = new String[] {"device_id", "color", "type", "_col3", "_col4"};
    retArray =
        new String[] {
          "d01,red,A,2024-09-24T06:15:55.000Z,55.0,",
        };
    tableResultSetEqualTest(
        "select device_id, color, type, max_by(time, s4), max(s4) from table1 where time >= 2024-09-24T06:15:30.000+00:00 and time <= 2024-09-24T06:15:59.999+00:00 and device_id = 'd01' and s1 >= 40 group by device_id, color, type",
        expectedHeader,
        retArray,
        DATABASE_NAME);

    expectedHeader = new String[] {"device_id", "_col1", "_col2", "_col3"};
    retArray =
        new String[] {
          "d01,2024-09-24T06:15:30.000Z,2024-09-24T06:15:30.000Z,30.0,",
          "d01,2024-09-24T06:15:35.000Z,2024-09-24T06:15:35.000Z,35.0,",
          "d01,2024-09-24T06:15:40.000Z,2024-09-24T06:15:40.000Z,40.0,",
          "d01,2024-09-24T06:15:50.000Z,null,null,",
          "d01,2024-09-24T06:15:55.000Z,null,null,",
        };

    tableResultSetEqualTest(
        "select device_id, date_bin(5s, time), max_by(time, s3), max(s3) from table1 where device_id = 'd01' group by date_bin(5s, time), 1",
        expectedHeader,
        retArray,
        DATABASE_NAME);

    expectedHeader =
        new String[] {"province", "city", "region", "device_id", "_col4", "_col5", "_col6"};
    retArray =
        new String[] {
          "beijing,beijing,chaoyang,d09,2024-09-24T06:15:30.000Z,null,null,",
          "beijing,beijing,chaoyang,d09,2024-09-24T06:15:35.000Z,2024-09-24T06:15:35.000Z,35.0,",
          "beijing,beijing,chaoyang,d09,2024-09-24T06:15:40.000Z,null,null,",
          "beijing,beijing,chaoyang,d09,2024-09-24T06:15:50.000Z,null,null,",
          "beijing,beijing,chaoyang,d09,2024-09-24T06:15:55.000Z,2024-09-24T06:15:55.000Z,55.0,",
          "beijing,beijing,chaoyang,d10,2024-09-24T06:15:35.000Z,null,null,",
          "beijing,beijing,chaoyang,d10,2024-09-24T06:15:40.000Z,2024-09-24T06:15:40.000Z,40.0,",
          "beijing,beijing,chaoyang,d10,2024-09-24T06:15:50.000Z,null,null,",
          "beijing,beijing,chaoyang,d11,2024-09-24T06:15:30.000Z,null,null,",
          "beijing,beijing,chaoyang,d11,2024-09-24T06:15:35.000Z,2024-09-24T06:15:36.000Z,36.0,",
          "beijing,beijing,chaoyang,d11,2024-09-24T06:15:40.000Z,null,null,",
          "beijing,beijing,chaoyang,d11,2024-09-24T06:15:45.000Z,2024-09-24T06:15:46.000Z,46.0,",
          "beijing,beijing,chaoyang,d11,2024-09-24T06:15:50.000Z,null,null,",
          "beijing,beijing,chaoyang,d12,2024-09-24T06:15:30.000Z,null,null,",
          "beijing,beijing,chaoyang,d12,2024-09-24T06:15:40.000Z,null,null,",
          "beijing,beijing,chaoyang,d12,2024-09-24T06:15:55.000Z,2024-09-24T06:15:55.000Z,55.0,",
          "beijing,beijing,haidian,d13,2024-09-24T06:15:30.000Z,null,null,",
          "beijing,beijing,haidian,d13,2024-09-24T06:15:35.000Z,2024-09-24T06:15:35.000Z,35.0,",
          "beijing,beijing,haidian,d13,2024-09-24T06:15:40.000Z,null,null,",
          "beijing,beijing,haidian,d13,2024-09-24T06:15:50.000Z,null,null,",
          "beijing,beijing,haidian,d13,2024-09-24T06:15:55.000Z,2024-09-24T06:15:55.000Z,55.0,",
          "beijing,beijing,haidian,d14,2024-09-24T06:15:35.000Z,null,null,",
          "beijing,beijing,haidian,d14,2024-09-24T06:15:40.000Z,2024-09-24T06:15:40.000Z,40.0,",
          "beijing,beijing,haidian,d14,2024-09-24T06:15:50.000Z,null,null,",
          "beijing,beijing,haidian,d15,2024-09-24T06:15:30.000Z,null,null,",
          "beijing,beijing,haidian,d15,2024-09-24T06:15:35.000Z,2024-09-24T06:15:36.000Z,36.0,",
          "beijing,beijing,haidian,d15,2024-09-24T06:15:40.000Z,null,null,",
          "beijing,beijing,haidian,d15,2024-09-24T06:15:45.000Z,2024-09-24T06:15:46.000Z,46.0,",
          "beijing,beijing,haidian,d15,2024-09-24T06:15:50.000Z,null,null,",
          "beijing,beijing,haidian,d16,2024-09-24T06:15:30.000Z,null,null,",
          "beijing,beijing,haidian,d16,2024-09-24T06:15:40.000Z,null,null,",
          "beijing,beijing,haidian,d16,2024-09-24T06:15:55.000Z,2024-09-24T06:15:55.000Z,55.0,",
          "shanghai,shanghai,huangpu,d01,2024-09-24T06:15:30.000Z,null,null,",
          "shanghai,shanghai,huangpu,d01,2024-09-24T06:15:35.000Z,2024-09-24T06:15:35.000Z,35.0,",
          "shanghai,shanghai,huangpu,d01,2024-09-24T06:15:40.000Z,null,null,",
          "shanghai,shanghai,huangpu,d01,2024-09-24T06:15:50.000Z,null,null,",
          "shanghai,shanghai,huangpu,d01,2024-09-24T06:15:55.000Z,2024-09-24T06:15:55.000Z,55.0,",
          "shanghai,shanghai,huangpu,d02,2024-09-24T06:15:35.000Z,null,null,",
          "shanghai,shanghai,huangpu,d02,2024-09-24T06:15:40.000Z,2024-09-24T06:15:40.000Z,40.0,",
          "shanghai,shanghai,huangpu,d02,2024-09-24T06:15:50.000Z,null,null,",
          "shanghai,shanghai,huangpu,d03,2024-09-24T06:15:30.000Z,null,null,",
          "shanghai,shanghai,huangpu,d03,2024-09-24T06:15:35.000Z,2024-09-24T06:15:36.000Z,36.0,",
          "shanghai,shanghai,huangpu,d03,2024-09-24T06:15:40.000Z,null,null,",
          "shanghai,shanghai,huangpu,d03,2024-09-24T06:15:45.000Z,2024-09-24T06:15:46.000Z,46.0,",
          "shanghai,shanghai,huangpu,d03,2024-09-24T06:15:50.000Z,null,null,",
          "shanghai,shanghai,huangpu,d04,2024-09-24T06:15:30.000Z,null,null,",
          "shanghai,shanghai,huangpu,d04,2024-09-24T06:15:40.000Z,null,null,",
          "shanghai,shanghai,huangpu,d04,2024-09-24T06:15:55.000Z,2024-09-24T06:15:55.000Z,55.0,",
          "shanghai,shanghai,pudong,d05,2024-09-24T06:15:30.000Z,null,null,",
          "shanghai,shanghai,pudong,d05,2024-09-24T06:15:35.000Z,2024-09-24T06:15:35.000Z,35.0,",
          "shanghai,shanghai,pudong,d05,2024-09-24T06:15:40.000Z,null,null,",
          "shanghai,shanghai,pudong,d05,2024-09-24T06:15:50.000Z,null,null,",
          "shanghai,shanghai,pudong,d05,2024-09-24T06:15:55.000Z,2024-09-24T06:15:55.000Z,55.0,",
          "shanghai,shanghai,pudong,d06,2024-09-24T06:15:35.000Z,null,null,",
          "shanghai,shanghai,pudong,d06,2024-09-24T06:15:40.000Z,2024-09-24T06:15:40.000Z,40.0,",
          "shanghai,shanghai,pudong,d06,2024-09-24T06:15:50.000Z,null,null,",
          "shanghai,shanghai,pudong,d07,2024-09-24T06:15:30.000Z,null,null,",
          "shanghai,shanghai,pudong,d07,2024-09-24T06:15:35.000Z,2024-09-24T06:15:36.000Z,36.0,",
          "shanghai,shanghai,pudong,d07,2024-09-24T06:15:40.000Z,null,null,",
          "shanghai,shanghai,pudong,d07,2024-09-24T06:15:45.000Z,2024-09-24T06:15:46.000Z,46.0,",
          "shanghai,shanghai,pudong,d07,2024-09-24T06:15:50.000Z,null,null,",
          "shanghai,shanghai,pudong,d08,2024-09-24T06:15:30.000Z,null,null,",
          "shanghai,shanghai,pudong,d08,2024-09-24T06:15:40.000Z,null,null,",
          "shanghai,shanghai,pudong,d08,2024-09-24T06:15:55.000Z,2024-09-24T06:15:55.000Z,55.0,",
        };

    tableResultSetEqualTest(
        "select province,city,region,device_id, date_bin(5s, time),max_by(time, s4), max(s4) from table1 group by 1,2,3,4,date_bin(5s, time) order by 1,2,3,4,5",
        expectedHeader,
        retArray,
        DATABASE_NAME);

    expectedHeader =
        new String[] {"province", "city", "region", "device_id", "_col4", "_col5", "_col6"};
    retArray =
        new String[] {
          "beijing,beijing,chaoyang,d09,2024-09-24T06:15:30.000Z,2024-09-24T06:15:30.000Z,30,",
          "beijing,beijing,chaoyang,d09,2024-09-24T06:15:35.000Z,null,null,",
          "beijing,beijing,chaoyang,d09,2024-09-24T06:15:40.000Z,2024-09-24T06:15:40.000Z,40,",
          "beijing,beijing,chaoyang,d09,2024-09-24T06:15:50.000Z,null,null,",
          "beijing,beijing,chaoyang,d09,2024-09-24T06:15:55.000Z,2024-09-24T06:15:55.000Z,55,",
          "beijing,beijing,chaoyang,d10,2024-09-24T06:15:35.000Z,2024-09-24T06:15:36.000Z,36,",
          "beijing,beijing,chaoyang,d10,2024-09-24T06:15:40.000Z,2024-09-24T06:15:40.000Z,40,",
          "beijing,beijing,chaoyang,d10,2024-09-24T06:15:50.000Z,null,null,",
          "beijing,beijing,chaoyang,d11,2024-09-24T06:15:30.000Z,null,null,",
          "beijing,beijing,chaoyang,d11,2024-09-24T06:15:35.000Z,2024-09-24T06:15:36.000Z,36,",
          "beijing,beijing,chaoyang,d11,2024-09-24T06:15:40.000Z,2024-09-24T06:15:41.000Z,41,",
          "beijing,beijing,chaoyang,d11,2024-09-24T06:15:45.000Z,null,null,",
          "beijing,beijing,chaoyang,d11,2024-09-24T06:15:50.000Z,null,null,",
          "beijing,beijing,chaoyang,d12,2024-09-24T06:15:30.000Z,null,null,",
          "beijing,beijing,chaoyang,d12,2024-09-24T06:15:40.000Z,null,null,",
          "beijing,beijing,chaoyang,d12,2024-09-24T06:15:55.000Z,2024-09-24T06:15:55.000Z,55,",
          "beijing,beijing,haidian,d13,2024-09-24T06:15:30.000Z,2024-09-24T06:15:30.000Z,30,",
          "beijing,beijing,haidian,d13,2024-09-24T06:15:35.000Z,null,null,",
          "beijing,beijing,haidian,d13,2024-09-24T06:15:40.000Z,2024-09-24T06:15:40.000Z,40,",
          "beijing,beijing,haidian,d13,2024-09-24T06:15:50.000Z,null,null,",
          "beijing,beijing,haidian,d13,2024-09-24T06:15:55.000Z,2024-09-24T06:15:55.000Z,55,",
          "beijing,beijing,haidian,d14,2024-09-24T06:15:35.000Z,2024-09-24T06:15:36.000Z,36,",
          "beijing,beijing,haidian,d14,2024-09-24T06:15:40.000Z,2024-09-24T06:15:40.000Z,40,",
          "beijing,beijing,haidian,d14,2024-09-24T06:15:50.000Z,null,null,",
          "beijing,beijing,haidian,d15,2024-09-24T06:15:30.000Z,null,null,",
          "beijing,beijing,haidian,d15,2024-09-24T06:15:35.000Z,2024-09-24T06:15:36.000Z,36,",
          "beijing,beijing,haidian,d15,2024-09-24T06:15:40.000Z,2024-09-24T06:15:41.000Z,41,",
          "beijing,beijing,haidian,d15,2024-09-24T06:15:45.000Z,null,null,",
          "beijing,beijing,haidian,d15,2024-09-24T06:15:50.000Z,null,null,",
          "beijing,beijing,haidian,d16,2024-09-24T06:15:30.000Z,null,null,",
          "beijing,beijing,haidian,d16,2024-09-24T06:15:40.000Z,null,null,",
          "beijing,beijing,haidian,d16,2024-09-24T06:15:55.000Z,2024-09-24T06:15:55.000Z,55,",
          "shanghai,shanghai,huangpu,d01,2024-09-24T06:15:30.000Z,2024-09-24T06:15:30.000Z,30,",
          "shanghai,shanghai,huangpu,d01,2024-09-24T06:15:35.000Z,null,null,",
          "shanghai,shanghai,huangpu,d01,2024-09-24T06:15:40.000Z,2024-09-24T06:15:40.000Z,40,",
          "shanghai,shanghai,huangpu,d01,2024-09-24T06:15:50.000Z,null,null,",
          "shanghai,shanghai,huangpu,d01,2024-09-24T06:15:55.000Z,2024-09-24T06:15:55.000Z,55,",
          "shanghai,shanghai,huangpu,d02,2024-09-24T06:15:35.000Z,2024-09-24T06:15:36.000Z,36,",
          "shanghai,shanghai,huangpu,d02,2024-09-24T06:15:40.000Z,2024-09-24T06:15:40.000Z,40,",
          "shanghai,shanghai,huangpu,d02,2024-09-24T06:15:50.000Z,null,null,",
          "shanghai,shanghai,huangpu,d03,2024-09-24T06:15:30.000Z,null,null,",
          "shanghai,shanghai,huangpu,d03,2024-09-24T06:15:35.000Z,2024-09-24T06:15:36.000Z,36,",
          "shanghai,shanghai,huangpu,d03,2024-09-24T06:15:40.000Z,2024-09-24T06:15:41.000Z,41,",
          "shanghai,shanghai,huangpu,d03,2024-09-24T06:15:45.000Z,null,null,",
          "shanghai,shanghai,huangpu,d03,2024-09-24T06:15:50.000Z,null,null,",
          "shanghai,shanghai,huangpu,d04,2024-09-24T06:15:30.000Z,null,null,",
          "shanghai,shanghai,huangpu,d04,2024-09-24T06:15:40.000Z,null,null,",
          "shanghai,shanghai,huangpu,d04,2024-09-24T06:15:55.000Z,2024-09-24T06:15:55.000Z,55,",
          "shanghai,shanghai,pudong,d05,2024-09-24T06:15:30.000Z,2024-09-24T06:15:30.000Z,30,",
          "shanghai,shanghai,pudong,d05,2024-09-24T06:15:35.000Z,null,null,",
          "shanghai,shanghai,pudong,d05,2024-09-24T06:15:40.000Z,2024-09-24T06:15:40.000Z,40,",
          "shanghai,shanghai,pudong,d05,2024-09-24T06:15:50.000Z,null,null,",
          "shanghai,shanghai,pudong,d05,2024-09-24T06:15:55.000Z,2024-09-24T06:15:55.000Z,55,",
          "shanghai,shanghai,pudong,d06,2024-09-24T06:15:35.000Z,2024-09-24T06:15:36.000Z,36,",
          "shanghai,shanghai,pudong,d06,2024-09-24T06:15:40.000Z,2024-09-24T06:15:40.000Z,40,",
          "shanghai,shanghai,pudong,d06,2024-09-24T06:15:50.000Z,null,null,",
          "shanghai,shanghai,pudong,d07,2024-09-24T06:15:30.000Z,null,null,",
          "shanghai,shanghai,pudong,d07,2024-09-24T06:15:35.000Z,2024-09-24T06:15:36.000Z,36,",
          "shanghai,shanghai,pudong,d07,2024-09-24T06:15:40.000Z,2024-09-24T06:15:41.000Z,41,",
          "shanghai,shanghai,pudong,d07,2024-09-24T06:15:45.000Z,null,null,",
          "shanghai,shanghai,pudong,d07,2024-09-24T06:15:50.000Z,null,null,",
          "shanghai,shanghai,pudong,d08,2024-09-24T06:15:30.000Z,null,null,",
          "shanghai,shanghai,pudong,d08,2024-09-24T06:15:40.000Z,null,null,",
          "shanghai,shanghai,pudong,d08,2024-09-24T06:15:55.000Z,2024-09-24T06:15:55.000Z,55,",
        };

    tableResultSetEqualTest(
        "select province,city,region,device_id, date_bin(5s, time),max_by(time, s1), max(s1) from table1 group by date_bin(5s, time),1,2,3,4 order by 1,2,3,4,5",
        expectedHeader,
        retArray,
        DATABASE_NAME);

    expectedHeader = new String[] {"province", "city", "region", "device_id", "_col4", "_col5"};
    retArray =
        new String[] {
          "beijing,beijing,chaoyang,d09,2024-09-24T06:15:50.000Z,50000,",
          "beijing,beijing,chaoyang,d10,2024-09-24T06:15:50.000Z,50000,",
          "beijing,beijing,chaoyang,d11,2024-09-24T06:15:46.000Z,46000,",
          "beijing,beijing,chaoyang,d12,2024-09-24T06:15:40.000Z,40000,",
          "beijing,beijing,haidian,d13,2024-09-24T06:15:50.000Z,50000,",
          "beijing,beijing,haidian,d14,2024-09-24T06:15:50.000Z,50000,",
          "beijing,beijing,haidian,d15,2024-09-24T06:15:46.000Z,46000,",
          "beijing,beijing,haidian,d16,2024-09-24T06:15:40.000Z,40000,",
          "shanghai,shanghai,huangpu,d01,2024-09-24T06:15:50.000Z,50000,",
          "shanghai,shanghai,huangpu,d02,2024-09-24T06:15:50.000Z,50000,",
          "shanghai,shanghai,huangpu,d03,2024-09-24T06:15:46.000Z,46000,",
          "shanghai,shanghai,huangpu,d04,2024-09-24T06:15:40.000Z,40000,",
          "shanghai,shanghai,pudong,d05,2024-09-24T06:15:50.000Z,50000,",
          "shanghai,shanghai,pudong,d06,2024-09-24T06:15:50.000Z,50000,",
          "shanghai,shanghai,pudong,d07,2024-09-24T06:15:46.000Z,46000,",
          "shanghai,shanghai,pudong,d08,2024-09-24T06:15:40.000Z,40000,",
        };

    tableResultSetEqualTest(
        "select province,city,region,device_id,max_by(time, s2), max(s2) from table1 group by 1,2,3,4  order by 1,2,3,4",
        expectedHeader,
        retArray,
        DATABASE_NAME);

    expectedHeader = new String[] {"_col0"};
    retArray = new String[] {"40,"};
    tableResultSetEqualTest(
        "select max_by(s1, s10) from table1 where s1=40", expectedHeader, retArray, DATABASE_NAME);
  }

  @Test
  public void firstTest() {
    String[] expectedHeader =
        new String[] {
          "_col0", "_col1", "_col2", "_col3", "_col4", "_col5", "_col6", "_col7", "_col8", "_col9",
          "_col10"
        };
    String[] retArray =
        new String[] {
          "2024-09-24T06:15:30.000Z,30,35000,30.0,35.0,true,shanghai_huangpu_red_A_d01_30,shanghai_huangpu_red_A_d01_35,0xcafebabe30,2024-09-24T06:15:30.000Z,2024-09-24,",
        };
    tableResultSetEqualTest(
        "select first(time),first(s1),first(s2),first(s3),first(s4),first(s5),first(s6),first(s7),first(s8),first(s9),first(s10) from table1 where device_id = 'd01'",
        expectedHeader,
        retArray,
        DATABASE_NAME);

    expectedHeader =
        new String[] {
          "_col0",
          "device_id",
          "_col2",
          "_col3",
          "_col4",
          "_col5",
          "_col6",
          "_col7",
          "_col8",
          "_col9",
          "_col10",
          "_col11",
          "_col12"
        };
    retArray =
        new String[] {
          "2024-09-24T06:15:30.000Z,d01,2024-09-24T06:15:30.000Z,30,null,30.0,null,null,shanghai_huangpu_red_A_d01_30,null,0xcafebabe30,2024-09-24T06:15:30.000Z,null,",
          "2024-09-24T06:15:35.000Z,d01,2024-09-24T06:15:35.000Z,null,35000,35.0,35.0,null,shanghai_huangpu_red_A_d01_35,shanghai_huangpu_red_A_d01_35,null,2024-09-24T06:15:35.000Z,2024-09-24,",
          "2024-09-24T06:15:40.000Z,d01,2024-09-24T06:15:40.000Z,40,null,40.0,null,true,null,shanghai_huangpu_red_A_d01_40,null,2024-09-24T06:15:40.000Z,null,",
          "2024-09-24T06:15:50.000Z,d01,2024-09-24T06:15:50.000Z,null,50000,null,null,false,null,null,null,2024-09-24T06:15:50.000Z,2024-09-24,",
          "2024-09-24T06:15:55.000Z,d01,2024-09-24T06:15:55.000Z,55,null,null,55.0,null,null,null,0xcafebabe55,2024-09-24T06:15:55.000Z,null,",
        };
    tableResultSetEqualTest(
        "select date_bin(5s, time), device_id, first(time),first(s1),first(s2),first(s3),first(s4),first(s5),first(s6),first(s7),first(s8),first(s9),first(s10) from table1 where device_id = 'd01' group by 1,2",
        expectedHeader,
        retArray,
        DATABASE_NAME);

    expectedHeader =
        new String[] {
          "province",
          "city",
          "region",
          "device_id",
          "_col4",
          "_col5",
          "_col6",
          "_col7",
          "_col8",
          "_col9",
          "_col10",
          "_col11",
          "_col12",
          "_col13",
          "_col14",
          "_col15"
        };
    retArray =
        new String[] {
          "beijing,beijing,chaoyang,d09,2024-09-24T06:15:30.000Z,2024-09-24T06:15:30.000Z,30,null,30.0,null,null,beijing_chaoyang_red_A_d09_30,null,0xcafebabe30,2024-09-24T06:15:30.000Z,null,",
          "beijing,beijing,chaoyang,d09,2024-09-24T06:15:35.000Z,2024-09-24T06:15:35.000Z,null,35000,35.0,35.0,null,beijing_chaoyang_red_A_d09_35,beijing_chaoyang_red_A_d09_35,null,2024-09-24T06:15:35.000Z,2024-09-24,",
          "beijing,beijing,chaoyang,d09,2024-09-24T06:15:40.000Z,2024-09-24T06:15:40.000Z,40,null,40.0,null,true,null,beijing_chaoyang_red_A_d09_40,null,2024-09-24T06:15:40.000Z,null,",
          "beijing,beijing,chaoyang,d09,2024-09-24T06:15:50.000Z,2024-09-24T06:15:50.000Z,null,50000,null,null,false,null,null,null,2024-09-24T06:15:50.000Z,2024-09-24,",
          "beijing,beijing,chaoyang,d09,2024-09-24T06:15:55.000Z,2024-09-24T06:15:55.000Z,55,null,null,55.0,null,null,null,0xcafebabe55,2024-09-24T06:15:55.000Z,null,",
          "beijing,beijing,chaoyang,d10,2024-09-24T06:15:35.000Z,2024-09-24T06:15:36.000Z,36,null,null,null,true,beijing_chaoyang_red_B_d10_36,beijing_chaoyang_red_B_d10_36,null,2024-09-24T06:15:36.000Z,null,",
          "beijing,beijing,chaoyang,d10,2024-09-24T06:15:40.000Z,2024-09-24T06:15:40.000Z,40,null,null,40.0,null,null,beijing_chaoyang_red_B_d10_40,null,2024-09-24T06:15:40.000Z,2024-09-24,",
          "beijing,beijing,chaoyang,d10,2024-09-24T06:15:50.000Z,2024-09-24T06:15:50.000Z,null,50000,null,null,null,null,beijing_chaoyang_red_B_d10_50,0xcafebabe50,2024-09-24T06:15:50.000Z,null,",
          "beijing,beijing,chaoyang,d11,2024-09-24T06:15:30.000Z,2024-09-24T06:15:31.000Z,null,31000,null,null,null,null,null,0xcafebabe31,2024-09-24T06:15:31.000Z,null,",
          "beijing,beijing,chaoyang,d11,2024-09-24T06:15:35.000Z,2024-09-24T06:15:36.000Z,36,null,null,36.0,null,null,beijing_chaoyang_yellow_A_d11_36,null,2024-09-24T06:15:36.000Z,2024-09-24,",
          "beijing,beijing,chaoyang,d11,2024-09-24T06:15:40.000Z,2024-09-24T06:15:41.000Z,41,null,41.0,null,false,beijing_chaoyang_yellow_A_d11_41,null,0xcafebabe41,2024-09-24T06:15:41.000Z,null,",
          "beijing,beijing,chaoyang,d11,2024-09-24T06:15:45.000Z,2024-09-24T06:15:46.000Z,null,46000,null,46.0,null,null,beijing_chaoyang_yellow_A_d11_46,null,2024-09-24T06:15:46.000Z,null,",
          "beijing,beijing,chaoyang,d11,2024-09-24T06:15:50.000Z,2024-09-24T06:15:51.000Z,null,null,51.0,null,null,beijing_chaoyang_yellow_A_d11_51,null,null,2024-09-24T06:15:51.000Z,null,",
          "beijing,beijing,chaoyang,d12,2024-09-24T06:15:30.000Z,2024-09-24T06:15:30.000Z,null,null,30.0,null,true,null,beijing_chaoyang_yellow_B_d12_30,null,2024-09-24T06:15:30.000Z,2024-09-24,",
          "beijing,beijing,chaoyang,d12,2024-09-24T06:15:40.000Z,2024-09-24T06:15:40.000Z,null,40000,null,null,null,null,null,null,2024-09-24T06:15:40.000Z,null,",
          "beijing,beijing,chaoyang,d12,2024-09-24T06:15:55.000Z,2024-09-24T06:15:55.000Z,55,null,null,55.0,null,beijing_chaoyang_yellow_B_d12_55,null,0xcafebabe55,2024-09-24T06:15:55.000Z,null,",
          "beijing,beijing,haidian,d13,2024-09-24T06:15:30.000Z,2024-09-24T06:15:30.000Z,30,null,30.0,null,null,beijing_haidian_red_A_d13_30,null,0xcafebabe30,2024-09-24T06:15:30.000Z,null,",
          "beijing,beijing,haidian,d13,2024-09-24T06:15:35.000Z,2024-09-24T06:15:35.000Z,null,35000,35.0,35.0,null,beijing_haidian_red_A_d13_35,beijing_haidian_red_A_d13_35,null,2024-09-24T06:15:35.000Z,2024-09-24,",
          "beijing,beijing,haidian,d13,2024-09-24T06:15:40.000Z,2024-09-24T06:15:40.000Z,40,null,40.0,null,true,null,beijing_haidian_red_A_d13_40,null,2024-09-24T06:15:40.000Z,null,",
          "beijing,beijing,haidian,d13,2024-09-24T06:15:50.000Z,2024-09-24T06:15:50.000Z,null,50000,null,null,false,null,null,null,2024-09-24T06:15:50.000Z,2024-09-24,",
          "beijing,beijing,haidian,d13,2024-09-24T06:15:55.000Z,2024-09-24T06:15:55.000Z,55,null,null,55.0,null,null,null,0xcafebabe55,2024-09-24T06:15:55.000Z,null,",
          "beijing,beijing,haidian,d14,2024-09-24T06:15:35.000Z,2024-09-24T06:15:36.000Z,36,null,null,null,true,beijing_haidian_red_B_d14_36,beijing_haidian_red_B_d14_36,null,2024-09-24T06:15:36.000Z,null,",
          "beijing,beijing,haidian,d14,2024-09-24T06:15:40.000Z,2024-09-24T06:15:40.000Z,40,null,null,40.0,null,null,beijing_haidian_red_B_d14_40,null,2024-09-24T06:15:40.000Z,2024-09-24,",
          "beijing,beijing,haidian,d14,2024-09-24T06:15:50.000Z,2024-09-24T06:15:50.000Z,null,50000,null,null,null,null,beijing_haidian_red_B_d14_50,0xcafebabe50,2024-09-24T06:15:50.000Z,null,",
          "beijing,beijing,haidian,d15,2024-09-24T06:15:30.000Z,2024-09-24T06:15:31.000Z,null,31000,null,null,null,null,null,0xcafebabe31,2024-09-24T06:15:31.000Z,null,",
          "beijing,beijing,haidian,d15,2024-09-24T06:15:35.000Z,2024-09-24T06:15:36.000Z,36,null,null,36.0,null,null,beijing_haidian_yellow_A_d15_36,null,2024-09-24T06:15:36.000Z,2024-09-24,",
          "beijing,beijing,haidian,d15,2024-09-24T06:15:40.000Z,2024-09-24T06:15:41.000Z,41,null,41.0,null,false,beijing_haidian_yellow_A_d15_41,null,0xcafebabe41,2024-09-24T06:15:41.000Z,null,",
          "beijing,beijing,haidian,d15,2024-09-24T06:15:45.000Z,2024-09-24T06:15:46.000Z,null,46000,null,46.0,null,null,beijing_haidian_yellow_A_d15_46,null,2024-09-24T06:15:46.000Z,null,",
          "beijing,beijing,haidian,d15,2024-09-24T06:15:50.000Z,2024-09-24T06:15:51.000Z,null,null,51.0,null,null,beijing_haidian_yellow_A_d15_51,null,null,2024-09-24T06:15:51.000Z,null,",
          "beijing,beijing,haidian,d16,2024-09-24T06:15:30.000Z,2024-09-24T06:15:30.000Z,null,null,30.0,null,true,null,beijing_haidian_yellow_B_d16_30,null,2024-09-24T06:15:30.000Z,2024-09-24,",
          "beijing,beijing,haidian,d16,2024-09-24T06:15:40.000Z,2024-09-24T06:15:40.000Z,null,40000,null,null,null,null,null,null,2024-09-24T06:15:40.000Z,null,",
          "beijing,beijing,haidian,d16,2024-09-24T06:15:55.000Z,2024-09-24T06:15:55.000Z,55,null,null,55.0,null,beijing_haidian_yellow_B_d16_55,null,0xcafebabe55,2024-09-24T06:15:55.000Z,null,",
          "shanghai,shanghai,huangpu,d01,2024-09-24T06:15:30.000Z,2024-09-24T06:15:30.000Z,30,null,30.0,null,null,shanghai_huangpu_red_A_d01_30,null,0xcafebabe30,2024-09-24T06:15:30.000Z,null,",
          "shanghai,shanghai,huangpu,d01,2024-09-24T06:15:35.000Z,2024-09-24T06:15:35.000Z,null,35000,35.0,35.0,null,shanghai_huangpu_red_A_d01_35,shanghai_huangpu_red_A_d01_35,null,2024-09-24T06:15:35.000Z,2024-09-24,",
          "shanghai,shanghai,huangpu,d01,2024-09-24T06:15:40.000Z,2024-09-24T06:15:40.000Z,40,null,40.0,null,true,null,shanghai_huangpu_red_A_d01_40,null,2024-09-24T06:15:40.000Z,null,",
          "shanghai,shanghai,huangpu,d01,2024-09-24T06:15:50.000Z,2024-09-24T06:15:50.000Z,null,50000,null,null,false,null,null,null,2024-09-24T06:15:50.000Z,2024-09-24,",
          "shanghai,shanghai,huangpu,d01,2024-09-24T06:15:55.000Z,2024-09-24T06:15:55.000Z,55,null,null,55.0,null,null,null,0xcafebabe55,2024-09-24T06:15:55.000Z,null,",
          "shanghai,shanghai,huangpu,d02,2024-09-24T06:15:35.000Z,2024-09-24T06:15:36.000Z,36,null,null,null,true,shanghai_huangpu_red_B_d02_36,shanghai_huangpu_red_B_d02_36,null,2024-09-24T06:15:36.000Z,null,",
          "shanghai,shanghai,huangpu,d02,2024-09-24T06:15:40.000Z,2024-09-24T06:15:40.000Z,40,null,null,40.0,null,null,shanghai_huangpu_red_B_d02_40,null,2024-09-24T06:15:40.000Z,2024-09-24,",
          "shanghai,shanghai,huangpu,d02,2024-09-24T06:15:50.000Z,2024-09-24T06:15:50.000Z,null,50000,null,null,null,null,shanghai_huangpu_red_B_d02_50,0xcafebabe50,2024-09-24T06:15:50.000Z,null,",
          "shanghai,shanghai,huangpu,d03,2024-09-24T06:15:30.000Z,2024-09-24T06:15:31.000Z,null,31000,null,null,null,null,null,0xcafebabe31,2024-09-24T06:15:31.000Z,null,",
          "shanghai,shanghai,huangpu,d03,2024-09-24T06:15:35.000Z,2024-09-24T06:15:36.000Z,36,null,null,36.0,null,null,shanghai_huangpu_yellow_A_d03_36,null,2024-09-24T06:15:36.000Z,2024-09-24,",
          "shanghai,shanghai,huangpu,d03,2024-09-24T06:15:40.000Z,2024-09-24T06:15:41.000Z,41,null,41.0,null,false,shanghai_huangpu_yellow_A_d03_41,null,0xcafebabe41,2024-09-24T06:15:41.000Z,null,",
          "shanghai,shanghai,huangpu,d03,2024-09-24T06:15:45.000Z,2024-09-24T06:15:46.000Z,null,46000,null,46.0,null,null,shanghai_huangpu_yellow_A_d03_46,null,2024-09-24T06:15:46.000Z,null,",
          "shanghai,shanghai,huangpu,d03,2024-09-24T06:15:50.000Z,2024-09-24T06:15:51.000Z,null,null,51.0,null,null,shanghai_huangpu_yellow_A_d03_51,null,null,2024-09-24T06:15:51.000Z,null,",
          "shanghai,shanghai,huangpu,d04,2024-09-24T06:15:30.000Z,2024-09-24T06:15:30.000Z,null,null,30.0,null,true,null,shanghai_huangpu_yellow_B_d04_30,null,2024-09-24T06:15:30.000Z,2024-09-24,",
          "shanghai,shanghai,huangpu,d04,2024-09-24T06:15:40.000Z,2024-09-24T06:15:40.000Z,null,40000,null,null,null,null,null,null,2024-09-24T06:15:40.000Z,null,",
          "shanghai,shanghai,huangpu,d04,2024-09-24T06:15:55.000Z,2024-09-24T06:15:55.000Z,55,null,null,55.0,null,shanghai_huangpu_yellow_B_d04_55,null,0xcafebabe55,2024-09-24T06:15:55.000Z,null,",
          "shanghai,shanghai,pudong,d05,2024-09-24T06:15:30.000Z,2024-09-24T06:15:30.000Z,30,null,30.0,null,null,shanghai_pudong_red_A_d05_30,null,0xcafebabe30,2024-09-24T06:15:30.000Z,null,",
          "shanghai,shanghai,pudong,d05,2024-09-24T06:15:35.000Z,2024-09-24T06:15:35.000Z,null,35000,35.0,35.0,null,shanghai_pudong_red_A_d05_35,shanghai_pudong_red_A_d05_35,null,2024-09-24T06:15:35.000Z,2024-09-24,",
          "shanghai,shanghai,pudong,d05,2024-09-24T06:15:40.000Z,2024-09-24T06:15:40.000Z,40,null,40.0,null,true,null,shanghai_pudong_red_A_d05_40,null,2024-09-24T06:15:40.000Z,null,",
          "shanghai,shanghai,pudong,d05,2024-09-24T06:15:50.000Z,2024-09-24T06:15:50.000Z,null,50000,null,null,false,null,null,null,2024-09-24T06:15:50.000Z,2024-09-24,",
          "shanghai,shanghai,pudong,d05,2024-09-24T06:15:55.000Z,2024-09-24T06:15:55.000Z,55,null,null,55.0,null,null,null,0xcafebabe55,2024-09-24T06:15:55.000Z,null,",
          "shanghai,shanghai,pudong,d06,2024-09-24T06:15:35.000Z,2024-09-24T06:15:36.000Z,36,null,null,null,true,shanghai_pudong_red_B_d06_36,shanghai_pudong_red_B_d06_36,null,2024-09-24T06:15:36.000Z,null,",
          "shanghai,shanghai,pudong,d06,2024-09-24T06:15:40.000Z,2024-09-24T06:15:40.000Z,40,null,null,40.0,null,null,shanghai_pudong_red_B_d06_40,null,2024-09-24T06:15:40.000Z,2024-09-24,",
          "shanghai,shanghai,pudong,d06,2024-09-24T06:15:50.000Z,2024-09-24T06:15:50.000Z,null,50000,null,null,null,null,shanghai_pudong_red_B_d06_50,0xcafebabe50,2024-09-24T06:15:50.000Z,null,",
          "shanghai,shanghai,pudong,d07,2024-09-24T06:15:30.000Z,2024-09-24T06:15:31.000Z,null,31000,null,null,null,null,null,0xcafebabe31,2024-09-24T06:15:31.000Z,null,",
          "shanghai,shanghai,pudong,d07,2024-09-24T06:15:35.000Z,2024-09-24T06:15:36.000Z,36,null,null,36.0,null,null,shanghai_pudong_yellow_A_d07_36,null,2024-09-24T06:15:36.000Z,2024-09-24,",
          "shanghai,shanghai,pudong,d07,2024-09-24T06:15:40.000Z,2024-09-24T06:15:41.000Z,41,null,41.0,null,false,shanghai_pudong_yellow_A_d07_41,null,0xcafebabe41,2024-09-24T06:15:41.000Z,null,",
          "shanghai,shanghai,pudong,d07,2024-09-24T06:15:45.000Z,2024-09-24T06:15:46.000Z,null,46000,null,46.0,null,null,shanghai_pudong_yellow_A_d07_46,null,2024-09-24T06:15:46.000Z,null,",
          "shanghai,shanghai,pudong,d07,2024-09-24T06:15:50.000Z,2024-09-24T06:15:51.000Z,null,null,51.0,null,null,shanghai_pudong_yellow_A_d07_51,null,null,2024-09-24T06:15:51.000Z,null,",
          "shanghai,shanghai,pudong,d08,2024-09-24T06:15:30.000Z,2024-09-24T06:15:30.000Z,null,null,30.0,null,true,null,shanghai_pudong_yellow_B_d08_30,null,2024-09-24T06:15:30.000Z,2024-09-24,",
          "shanghai,shanghai,pudong,d08,2024-09-24T06:15:40.000Z,2024-09-24T06:15:40.000Z,null,40000,null,null,null,null,null,null,2024-09-24T06:15:40.000Z,null,",
          "shanghai,shanghai,pudong,d08,2024-09-24T06:15:55.000Z,2024-09-24T06:15:55.000Z,55,null,null,55.0,null,shanghai_pudong_yellow_B_d08_55,null,0xcafebabe55,2024-09-24T06:15:55.000Z,null,",
        };
    tableResultSetEqualTest(
        "select province,city,region,device_id,date_bin(5s, time), first(time),first(s1),first(s2),first(s3),first(s4),first(s5),first(s6),first(s7),first(s8),first(s9),first(s10) from table1 group by 1,2,3,4,5 order by 1,2,3,4,5",
        expectedHeader,
        retArray,
        DATABASE_NAME);

    expectedHeader =
        new String[] {
          "province",
          "city",
          "region",
          "device_id",
          "_col4",
          "_col5",
          "_col6",
          "_col7",
          "_col8",
          "_col9",
          "_col10",
          "_col11",
          "_col12",
          "_col13",
          "_col14"
        };
    retArray =
        new String[] {
          "beijing,beijing,chaoyang,d09,2024-09-24T06:15:30.000Z,30,35000,30.0,35.0,true,beijing_chaoyang_red_A_d09_30,beijing_chaoyang_red_A_d09_35,0xcafebabe30,2024-09-24T06:15:30.000Z,2024-09-24,",
          "beijing,beijing,chaoyang,d10,2024-09-24T06:15:36.000Z,36,50000,null,40.0,true,beijing_chaoyang_red_B_d10_36,beijing_chaoyang_red_B_d10_36,0xcafebabe50,2024-09-24T06:15:36.000Z,2024-09-24,",
          "beijing,beijing,chaoyang,d11,2024-09-24T06:15:31.000Z,36,31000,41.0,36.0,false,beijing_chaoyang_yellow_A_d11_41,beijing_chaoyang_yellow_A_d11_36,0xcafebabe31,2024-09-24T06:15:31.000Z,2024-09-24,",
          "beijing,beijing,chaoyang,d12,2024-09-24T06:15:30.000Z,55,40000,30.0,55.0,true,beijing_chaoyang_yellow_B_d12_55,beijing_chaoyang_yellow_B_d12_30,0xcafebabe55,2024-09-24T06:15:30.000Z,2024-09-24,",
          "beijing,beijing,haidian,d13,2024-09-24T06:15:30.000Z,30,35000,30.0,35.0,true,beijing_haidian_red_A_d13_30,beijing_haidian_red_A_d13_35,0xcafebabe30,2024-09-24T06:15:30.000Z,2024-09-24,",
          "beijing,beijing,haidian,d14,2024-09-24T06:15:36.000Z,36,50000,null,40.0,true,beijing_haidian_red_B_d14_36,beijing_haidian_red_B_d14_36,0xcafebabe50,2024-09-24T06:15:36.000Z,2024-09-24,",
          "beijing,beijing,haidian,d15,2024-09-24T06:15:31.000Z,36,31000,41.0,36.0,false,beijing_haidian_yellow_A_d15_41,beijing_haidian_yellow_A_d15_36,0xcafebabe31,2024-09-24T06:15:31.000Z,2024-09-24,",
          "beijing,beijing,haidian,d16,2024-09-24T06:15:30.000Z,55,40000,30.0,55.0,true,beijing_haidian_yellow_B_d16_55,beijing_haidian_yellow_B_d16_30,0xcafebabe55,2024-09-24T06:15:30.000Z,2024-09-24,",
          "shanghai,shanghai,huangpu,d01,2024-09-24T06:15:30.000Z,30,35000,30.0,35.0,true,shanghai_huangpu_red_A_d01_30,shanghai_huangpu_red_A_d01_35,0xcafebabe30,2024-09-24T06:15:30.000Z,2024-09-24,",
          "shanghai,shanghai,huangpu,d02,2024-09-24T06:15:36.000Z,36,50000,null,40.0,true,shanghai_huangpu_red_B_d02_36,shanghai_huangpu_red_B_d02_36,0xcafebabe50,2024-09-24T06:15:36.000Z,2024-09-24,",
          "shanghai,shanghai,huangpu,d03,2024-09-24T06:15:31.000Z,36,31000,41.0,36.0,false,shanghai_huangpu_yellow_A_d03_41,shanghai_huangpu_yellow_A_d03_36,0xcafebabe31,2024-09-24T06:15:31.000Z,2024-09-24,",
          "shanghai,shanghai,huangpu,d04,2024-09-24T06:15:30.000Z,55,40000,30.0,55.0,true,shanghai_huangpu_yellow_B_d04_55,shanghai_huangpu_yellow_B_d04_30,0xcafebabe55,2024-09-24T06:15:30.000Z,2024-09-24,",
          "shanghai,shanghai,pudong,d05,2024-09-24T06:15:30.000Z,30,35000,30.0,35.0,true,shanghai_pudong_red_A_d05_30,shanghai_pudong_red_A_d05_35,0xcafebabe30,2024-09-24T06:15:30.000Z,2024-09-24,",
          "shanghai,shanghai,pudong,d06,2024-09-24T06:15:36.000Z,36,50000,null,40.0,true,shanghai_pudong_red_B_d06_36,shanghai_pudong_red_B_d06_36,0xcafebabe50,2024-09-24T06:15:36.000Z,2024-09-24,",
          "shanghai,shanghai,pudong,d07,2024-09-24T06:15:31.000Z,36,31000,41.0,36.0,false,shanghai_pudong_yellow_A_d07_41,shanghai_pudong_yellow_A_d07_36,0xcafebabe31,2024-09-24T06:15:31.000Z,2024-09-24,",
          "shanghai,shanghai,pudong,d08,2024-09-24T06:15:30.000Z,55,40000,30.0,55.0,true,shanghai_pudong_yellow_B_d08_55,shanghai_pudong_yellow_B_d08_30,0xcafebabe55,2024-09-24T06:15:30.000Z,2024-09-24,",
        };
    tableResultSetEqualTest(
        "select province,city,region,device_id, first(time),first(s1),first(s2),first(s3),first(s4),first(s5),first(s6),first(s7),first(s8),first(s9),first(s10) from table1 group by 1,2,3,4 order by 1,2,3,4",
        expectedHeader,
        retArray,
        DATABASE_NAME);
  }

  @Test
  public void firstByTest() {
    String[] expectedHeader = new String[] {"_col0", "_col1"};
    String[] retArray =
        new String[] {
          "2024-09-24T06:15:35.000Z,35000,",
        };
    tableResultSetEqualTest(
        "select first_by(time,s2),first(s2) from table1 where device_id = 'd01'",
        expectedHeader,
        retArray,
        DATABASE_NAME);

    expectedHeader = new String[] {"_col0", "_col1"};
    retArray =
        new String[] {
          "null,2024-09-24T06:15:30.000Z,",
        };
    tableResultSetEqualTest(
        "select first_by(s2,time),first(time) from table1 where device_id = 'd01'",
        expectedHeader,
        retArray,
        DATABASE_NAME);

    expectedHeader = new String[] {"_col0", "device_id", "_col2", "_col3"};
    retArray =
        new String[] {
          "2024-09-24T06:15:30.000Z,d01,null,null,",
          "2024-09-24T06:15:35.000Z,d01,2024-09-24T06:15:35.000Z,35.0,",
          "2024-09-24T06:15:40.000Z,d01,null,null,",
          "2024-09-24T06:15:50.000Z,d01,null,null,",
          "2024-09-24T06:15:55.000Z,d01,2024-09-24T06:15:55.000Z,55.0,",
        };
    tableResultSetEqualTest(
        "select date_bin(5s, time), device_id, first_by(time, s4), first(s4) from table1 where device_id = 'd01' group by 1,2",
        expectedHeader,
        retArray,
        DATABASE_NAME);

    expectedHeader =
        new String[] {"province", "city", "region", "device_id", "_col4", "_col5", "_col6"};
    retArray =
        new String[] {
          "beijing,beijing,chaoyang,d09,2024-09-24T06:15:30.000Z,2024-09-24T06:15:30.000Z,30.0,",
          "beijing,beijing,chaoyang,d09,2024-09-24T06:15:35.000Z,2024-09-24T06:15:35.000Z,35.0,",
          "beijing,beijing,chaoyang,d09,2024-09-24T06:15:40.000Z,2024-09-24T06:15:40.000Z,40.0,",
          "beijing,beijing,chaoyang,d09,2024-09-24T06:15:50.000Z,null,null,",
          "beijing,beijing,chaoyang,d09,2024-09-24T06:15:55.000Z,null,null,",
          "beijing,beijing,chaoyang,d10,2024-09-24T06:15:35.000Z,null,null,",
          "beijing,beijing,chaoyang,d10,2024-09-24T06:15:40.000Z,null,null,",
          "beijing,beijing,chaoyang,d10,2024-09-24T06:15:50.000Z,null,null,",
          "beijing,beijing,chaoyang,d11,2024-09-24T06:15:30.000Z,null,null,",
          "beijing,beijing,chaoyang,d11,2024-09-24T06:15:35.000Z,null,null,",
          "beijing,beijing,chaoyang,d11,2024-09-24T06:15:40.000Z,2024-09-24T06:15:41.000Z,41.0,",
          "beijing,beijing,chaoyang,d11,2024-09-24T06:15:45.000Z,null,null,",
          "beijing,beijing,chaoyang,d11,2024-09-24T06:15:50.000Z,2024-09-24T06:15:51.000Z,51.0,",
          "beijing,beijing,chaoyang,d12,2024-09-24T06:15:30.000Z,2024-09-24T06:15:30.000Z,30.0,",
          "beijing,beijing,chaoyang,d12,2024-09-24T06:15:40.000Z,null,null,",
          "beijing,beijing,chaoyang,d12,2024-09-24T06:15:55.000Z,null,null,",
          "beijing,beijing,haidian,d13,2024-09-24T06:15:30.000Z,2024-09-24T06:15:30.000Z,30.0,",
          "beijing,beijing,haidian,d13,2024-09-24T06:15:35.000Z,2024-09-24T06:15:35.000Z,35.0,",
          "beijing,beijing,haidian,d13,2024-09-24T06:15:40.000Z,2024-09-24T06:15:40.000Z,40.0,",
          "beijing,beijing,haidian,d13,2024-09-24T06:15:50.000Z,null,null,",
          "beijing,beijing,haidian,d13,2024-09-24T06:15:55.000Z,null,null,",
          "beijing,beijing,haidian,d14,2024-09-24T06:15:35.000Z,null,null,",
          "beijing,beijing,haidian,d14,2024-09-24T06:15:40.000Z,null,null,",
          "beijing,beijing,haidian,d14,2024-09-24T06:15:50.000Z,null,null,",
          "beijing,beijing,haidian,d15,2024-09-24T06:15:30.000Z,null,null,",
          "beijing,beijing,haidian,d15,2024-09-24T06:15:35.000Z,null,null,",
          "beijing,beijing,haidian,d15,2024-09-24T06:15:40.000Z,2024-09-24T06:15:41.000Z,41.0,",
          "beijing,beijing,haidian,d15,2024-09-24T06:15:45.000Z,null,null,",
          "beijing,beijing,haidian,d15,2024-09-24T06:15:50.000Z,2024-09-24T06:15:51.000Z,51.0,",
          "beijing,beijing,haidian,d16,2024-09-24T06:15:30.000Z,2024-09-24T06:15:30.000Z,30.0,",
          "beijing,beijing,haidian,d16,2024-09-24T06:15:40.000Z,null,null,",
          "beijing,beijing,haidian,d16,2024-09-24T06:15:55.000Z,null,null,",
          "shanghai,shanghai,huangpu,d01,2024-09-24T06:15:30.000Z,2024-09-24T06:15:30.000Z,30.0,",
          "shanghai,shanghai,huangpu,d01,2024-09-24T06:15:35.000Z,2024-09-24T06:15:35.000Z,35.0,",
          "shanghai,shanghai,huangpu,d01,2024-09-24T06:15:40.000Z,2024-09-24T06:15:40.000Z,40.0,",
          "shanghai,shanghai,huangpu,d01,2024-09-24T06:15:50.000Z,null,null,",
          "shanghai,shanghai,huangpu,d01,2024-09-24T06:15:55.000Z,null,null,",
          "shanghai,shanghai,huangpu,d02,2024-09-24T06:15:35.000Z,null,null,",
          "shanghai,shanghai,huangpu,d02,2024-09-24T06:15:40.000Z,null,null,",
          "shanghai,shanghai,huangpu,d02,2024-09-24T06:15:50.000Z,null,null,",
          "shanghai,shanghai,huangpu,d03,2024-09-24T06:15:30.000Z,null,null,",
          "shanghai,shanghai,huangpu,d03,2024-09-24T06:15:35.000Z,null,null,",
          "shanghai,shanghai,huangpu,d03,2024-09-24T06:15:40.000Z,2024-09-24T06:15:41.000Z,41.0,",
          "shanghai,shanghai,huangpu,d03,2024-09-24T06:15:45.000Z,null,null,",
          "shanghai,shanghai,huangpu,d03,2024-09-24T06:15:50.000Z,2024-09-24T06:15:51.000Z,51.0,",
          "shanghai,shanghai,huangpu,d04,2024-09-24T06:15:30.000Z,2024-09-24T06:15:30.000Z,30.0,",
          "shanghai,shanghai,huangpu,d04,2024-09-24T06:15:40.000Z,null,null,",
          "shanghai,shanghai,huangpu,d04,2024-09-24T06:15:55.000Z,null,null,",
          "shanghai,shanghai,pudong,d05,2024-09-24T06:15:30.000Z,2024-09-24T06:15:30.000Z,30.0,",
          "shanghai,shanghai,pudong,d05,2024-09-24T06:15:35.000Z,2024-09-24T06:15:35.000Z,35.0,",
          "shanghai,shanghai,pudong,d05,2024-09-24T06:15:40.000Z,2024-09-24T06:15:40.000Z,40.0,",
          "shanghai,shanghai,pudong,d05,2024-09-24T06:15:50.000Z,null,null,",
          "shanghai,shanghai,pudong,d05,2024-09-24T06:15:55.000Z,null,null,",
          "shanghai,shanghai,pudong,d06,2024-09-24T06:15:35.000Z,null,null,",
          "shanghai,shanghai,pudong,d06,2024-09-24T06:15:40.000Z,null,null,",
          "shanghai,shanghai,pudong,d06,2024-09-24T06:15:50.000Z,null,null,",
          "shanghai,shanghai,pudong,d07,2024-09-24T06:15:30.000Z,null,null,",
          "shanghai,shanghai,pudong,d07,2024-09-24T06:15:35.000Z,null,null,",
          "shanghai,shanghai,pudong,d07,2024-09-24T06:15:40.000Z,2024-09-24T06:15:41.000Z,41.0,",
          "shanghai,shanghai,pudong,d07,2024-09-24T06:15:45.000Z,null,null,",
          "shanghai,shanghai,pudong,d07,2024-09-24T06:15:50.000Z,2024-09-24T06:15:51.000Z,51.0,",
          "shanghai,shanghai,pudong,d08,2024-09-24T06:15:30.000Z,2024-09-24T06:15:30.000Z,30.0,",
          "shanghai,shanghai,pudong,d08,2024-09-24T06:15:40.000Z,null,null,",
          "shanghai,shanghai,pudong,d08,2024-09-24T06:15:55.000Z,null,null,",
        };
    tableResultSetEqualTest(
        "select province,city,region,device_id,date_bin(5s, time), first_by(time,s3), first(s3) from table1 group by 1,2,3,4,5 order by 1,2,3,4,5",
        expectedHeader,
        retArray,
        DATABASE_NAME);

    expectedHeader = new String[] {"province", "city", "region", "device_id", "_col4", "_col5"};
    retArray =
        new String[] {
          "beijing,beijing,chaoyang,d09,2024-09-24T06:15:35.000Z,beijing_chaoyang_red_A_d09_35,",
          "beijing,beijing,chaoyang,d10,2024-09-24T06:15:36.000Z,beijing_chaoyang_red_B_d10_36,",
          "beijing,beijing,chaoyang,d11,2024-09-24T06:15:36.000Z,beijing_chaoyang_yellow_A_d11_36,",
          "beijing,beijing,chaoyang,d12,2024-09-24T06:15:30.000Z,beijing_chaoyang_yellow_B_d12_30,",
          "beijing,beijing,haidian,d13,2024-09-24T06:15:35.000Z,beijing_haidian_red_A_d13_35,",
          "beijing,beijing,haidian,d14,2024-09-24T06:15:36.000Z,beijing_haidian_red_B_d14_36,",
          "beijing,beijing,haidian,d15,2024-09-24T06:15:36.000Z,beijing_haidian_yellow_A_d15_36,",
          "beijing,beijing,haidian,d16,2024-09-24T06:15:30.000Z,beijing_haidian_yellow_B_d16_30,",
          "shanghai,shanghai,huangpu,d01,2024-09-24T06:15:35.000Z,shanghai_huangpu_red_A_d01_35,",
          "shanghai,shanghai,huangpu,d02,2024-09-24T06:15:36.000Z,shanghai_huangpu_red_B_d02_36,",
          "shanghai,shanghai,huangpu,d03,2024-09-24T06:15:36.000Z,shanghai_huangpu_yellow_A_d03_36,",
          "shanghai,shanghai,huangpu,d04,2024-09-24T06:15:30.000Z,shanghai_huangpu_yellow_B_d04_30,",
          "shanghai,shanghai,pudong,d05,2024-09-24T06:15:35.000Z,shanghai_pudong_red_A_d05_35,",
          "shanghai,shanghai,pudong,d06,2024-09-24T06:15:36.000Z,shanghai_pudong_red_B_d06_36,",
          "shanghai,shanghai,pudong,d07,2024-09-24T06:15:36.000Z,shanghai_pudong_yellow_A_d07_36,",
          "shanghai,shanghai,pudong,d08,2024-09-24T06:15:30.000Z,shanghai_pudong_yellow_B_d08_30,",
        };
    tableResultSetEqualTest(
        "select province,city,region,device_id,first_by(time,s7),first(s7) from table1 group by 1,2,3,4 order by 1,2,3,4",
        expectedHeader,
        retArray,
        DATABASE_NAME);

    expectedHeader = new String[] {"city", "region", "device_id", "_col3"};
    retArray =
        new String[] {
          "beijing,chaoyang,d09,null,",
          "beijing,chaoyang,d10,true,",
          "beijing,chaoyang,d11,null,",
          "beijing,chaoyang,d12,true,",
          "beijing,haidian,d13,null,",
          "beijing,haidian,d14,true,",
          "beijing,haidian,d15,null,",
          "beijing,haidian,d16,true,",
          "shanghai,huangpu,d01,null,",
          "shanghai,huangpu,d02,true,",
          "shanghai,huangpu,d03,null,",
          "shanghai,huangpu,d04,true,",
          "shanghai,pudong,d05,null,",
          "shanghai,pudong,d06,true,",
          "shanghai,pudong,d07,null,",
          "shanghai,pudong,d08,true,",
        };
    tableResultSetEqualTest(
        "select city,region,device_id,first_by(s5,time,time) from table1 group by city,region,device_id order by 1,2,3",
        expectedHeader,
        retArray,
        DATABASE_NAME);
  }

  @Test
  public void lastTest() {
    String[] expectedHeader =
        new String[] {
          "_col0", "_col1", "_col2", "_col3", "_col4", "_col5", "_col6", "_col7", "_col8", "_col9",
          "_col10"
        };
    String[] retArray =
        new String[] {
          "2024-09-24T06:15:55.000Z,55,50000,40.0,55.0,false,shanghai_huangpu_red_A_d01_35,shanghai_huangpu_red_A_d01_40,0xcafebabe55,2024-09-24T06:15:55.000Z,2024-09-24,",
        };
    tableResultSetEqualTest(
        "select last(time),last(s1),last(s2),last(s3),last(s4),last(s5),last(s6),last(s7),last(s8),last(s9),last(s10) from table1 where device_id = 'd01'",
        expectedHeader,
        retArray,
        DATABASE_NAME);

    expectedHeader =
        new String[] {
          "_col0",
          "device_id",
          "_col2",
          "_col3",
          "_col4",
          "_col5",
          "_col6",
          "_col7",
          "_col8",
          "_col9",
          "_col10",
          "_col11",
          "_col12"
        };
    retArray =
        new String[] {
          "2024-09-24T06:15:30.000Z,d01,2024-09-24T06:15:30.000Z,30,null,30.0,null,null,shanghai_huangpu_red_A_d01_30,null,0xcafebabe30,2024-09-24T06:15:30.000Z,null,",
          "2024-09-24T06:15:35.000Z,d01,2024-09-24T06:15:35.000Z,null,35000,35.0,35.0,null,shanghai_huangpu_red_A_d01_35,shanghai_huangpu_red_A_d01_35,null,2024-09-24T06:15:35.000Z,2024-09-24,",
          "2024-09-24T06:15:40.000Z,d01,2024-09-24T06:15:40.000Z,40,null,40.0,null,true,null,shanghai_huangpu_red_A_d01_40,null,2024-09-24T06:15:40.000Z,null,",
          "2024-09-24T06:15:50.000Z,d01,2024-09-24T06:15:50.000Z,null,50000,null,null,false,null,null,null,2024-09-24T06:15:50.000Z,2024-09-24,",
          "2024-09-24T06:15:55.000Z,d01,2024-09-24T06:15:55.000Z,55,null,null,55.0,null,null,null,0xcafebabe55,2024-09-24T06:15:55.000Z,null,",
        };
    tableResultSetEqualTest(
        "select date_bin(5s, time), device_id, last(time),last(s1),last(s2),last(s3),last(s4),last(s5),last(s6),last(s7),last(s8),last(s9),last(s10) from table1 where device_id = 'd01' group by 1,2",
        expectedHeader,
        retArray,
        DATABASE_NAME);

    expectedHeader =
        new String[] {
          "province",
          "city",
          "region",
          "device_id",
          "_col4",
          "_col5",
          "_col6",
          "_col7",
          "_col8",
          "_col9",
          "_col10",
          "_col11",
          "_col12",
          "_col13",
          "_col14",
          "_col15"
        };
    retArray =
        new String[] {
          "beijing,beijing,chaoyang,d09,2024-09-24T06:15:30.000Z,2024-09-24T06:15:30.000Z,30,null,30.0,null,null,beijing_chaoyang_red_A_d09_30,null,0xcafebabe30,2024-09-24T06:15:30.000Z,null,",
          "beijing,beijing,chaoyang,d09,2024-09-24T06:15:35.000Z,2024-09-24T06:15:35.000Z,null,35000,35.0,35.0,null,beijing_chaoyang_red_A_d09_35,beijing_chaoyang_red_A_d09_35,null,2024-09-24T06:15:35.000Z,2024-09-24,",
          "beijing,beijing,chaoyang,d09,2024-09-24T06:15:40.000Z,2024-09-24T06:15:40.000Z,40,null,40.0,null,true,null,beijing_chaoyang_red_A_d09_40,null,2024-09-24T06:15:40.000Z,null,",
          "beijing,beijing,chaoyang,d09,2024-09-24T06:15:50.000Z,2024-09-24T06:15:50.000Z,null,50000,null,null,false,null,null,null,2024-09-24T06:15:50.000Z,2024-09-24,",
          "beijing,beijing,chaoyang,d09,2024-09-24T06:15:55.000Z,2024-09-24T06:15:55.000Z,55,null,null,55.0,null,null,null,0xcafebabe55,2024-09-24T06:15:55.000Z,null,",
          "beijing,beijing,chaoyang,d10,2024-09-24T06:15:35.000Z,2024-09-24T06:15:36.000Z,36,null,null,null,true,beijing_chaoyang_red_B_d10_36,beijing_chaoyang_red_B_d10_36,null,2024-09-24T06:15:36.000Z,null,",
          "beijing,beijing,chaoyang,d10,2024-09-24T06:15:40.000Z,2024-09-24T06:15:40.000Z,40,null,null,40.0,null,null,beijing_chaoyang_red_B_d10_40,null,2024-09-24T06:15:40.000Z,2024-09-24,",
          "beijing,beijing,chaoyang,d10,2024-09-24T06:15:50.000Z,2024-09-24T06:15:50.000Z,null,50000,null,null,null,null,beijing_chaoyang_red_B_d10_50,0xcafebabe50,2024-09-24T06:15:50.000Z,null,",
          "beijing,beijing,chaoyang,d11,2024-09-24T06:15:30.000Z,2024-09-24T06:15:31.000Z,null,31000,null,null,null,null,null,0xcafebabe31,2024-09-24T06:15:31.000Z,null,",
          "beijing,beijing,chaoyang,d11,2024-09-24T06:15:35.000Z,2024-09-24T06:15:36.000Z,36,null,null,36.0,null,null,beijing_chaoyang_yellow_A_d11_36,null,2024-09-24T06:15:36.000Z,2024-09-24,",
          "beijing,beijing,chaoyang,d11,2024-09-24T06:15:40.000Z,2024-09-24T06:15:41.000Z,41,null,41.0,null,false,beijing_chaoyang_yellow_A_d11_41,null,0xcafebabe41,2024-09-24T06:15:41.000Z,null,",
          "beijing,beijing,chaoyang,d11,2024-09-24T06:15:45.000Z,2024-09-24T06:15:46.000Z,null,46000,null,46.0,null,null,beijing_chaoyang_yellow_A_d11_46,null,2024-09-24T06:15:46.000Z,null,",
          "beijing,beijing,chaoyang,d11,2024-09-24T06:15:50.000Z,2024-09-24T06:15:51.000Z,null,null,51.0,null,null,beijing_chaoyang_yellow_A_d11_51,null,null,2024-09-24T06:15:51.000Z,null,",
          "beijing,beijing,chaoyang,d12,2024-09-24T06:15:30.000Z,2024-09-24T06:15:30.000Z,null,null,30.0,null,true,null,beijing_chaoyang_yellow_B_d12_30,null,2024-09-24T06:15:30.000Z,2024-09-24,",
          "beijing,beijing,chaoyang,d12,2024-09-24T06:15:40.000Z,2024-09-24T06:15:40.000Z,null,40000,null,null,null,null,null,null,2024-09-24T06:15:40.000Z,null,",
          "beijing,beijing,chaoyang,d12,2024-09-24T06:15:55.000Z,2024-09-24T06:15:55.000Z,55,null,null,55.0,null,beijing_chaoyang_yellow_B_d12_55,null,0xcafebabe55,2024-09-24T06:15:55.000Z,null,",
          "beijing,beijing,haidian,d13,2024-09-24T06:15:30.000Z,2024-09-24T06:15:30.000Z,30,null,30.0,null,null,beijing_haidian_red_A_d13_30,null,0xcafebabe30,2024-09-24T06:15:30.000Z,null,",
          "beijing,beijing,haidian,d13,2024-09-24T06:15:35.000Z,2024-09-24T06:15:35.000Z,null,35000,35.0,35.0,null,beijing_haidian_red_A_d13_35,beijing_haidian_red_A_d13_35,null,2024-09-24T06:15:35.000Z,2024-09-24,",
          "beijing,beijing,haidian,d13,2024-09-24T06:15:40.000Z,2024-09-24T06:15:40.000Z,40,null,40.0,null,true,null,beijing_haidian_red_A_d13_40,null,2024-09-24T06:15:40.000Z,null,",
          "beijing,beijing,haidian,d13,2024-09-24T06:15:50.000Z,2024-09-24T06:15:50.000Z,null,50000,null,null,false,null,null,null,2024-09-24T06:15:50.000Z,2024-09-24,",
          "beijing,beijing,haidian,d13,2024-09-24T06:15:55.000Z,2024-09-24T06:15:55.000Z,55,null,null,55.0,null,null,null,0xcafebabe55,2024-09-24T06:15:55.000Z,null,",
          "beijing,beijing,haidian,d14,2024-09-24T06:15:35.000Z,2024-09-24T06:15:36.000Z,36,null,null,null,true,beijing_haidian_red_B_d14_36,beijing_haidian_red_B_d14_36,null,2024-09-24T06:15:36.000Z,null,",
          "beijing,beijing,haidian,d14,2024-09-24T06:15:40.000Z,2024-09-24T06:15:40.000Z,40,null,null,40.0,null,null,beijing_haidian_red_B_d14_40,null,2024-09-24T06:15:40.000Z,2024-09-24,",
          "beijing,beijing,haidian,d14,2024-09-24T06:15:50.000Z,2024-09-24T06:15:50.000Z,null,50000,null,null,null,null,beijing_haidian_red_B_d14_50,0xcafebabe50,2024-09-24T06:15:50.000Z,null,",
          "beijing,beijing,haidian,d15,2024-09-24T06:15:30.000Z,2024-09-24T06:15:31.000Z,null,31000,null,null,null,null,null,0xcafebabe31,2024-09-24T06:15:31.000Z,null,",
          "beijing,beijing,haidian,d15,2024-09-24T06:15:35.000Z,2024-09-24T06:15:36.000Z,36,null,null,36.0,null,null,beijing_haidian_yellow_A_d15_36,null,2024-09-24T06:15:36.000Z,2024-09-24,",
          "beijing,beijing,haidian,d15,2024-09-24T06:15:40.000Z,2024-09-24T06:15:41.000Z,41,null,41.0,null,false,beijing_haidian_yellow_A_d15_41,null,0xcafebabe41,2024-09-24T06:15:41.000Z,null,",
          "beijing,beijing,haidian,d15,2024-09-24T06:15:45.000Z,2024-09-24T06:15:46.000Z,null,46000,null,46.0,null,null,beijing_haidian_yellow_A_d15_46,null,2024-09-24T06:15:46.000Z,null,",
          "beijing,beijing,haidian,d15,2024-09-24T06:15:50.000Z,2024-09-24T06:15:51.000Z,null,null,51.0,null,null,beijing_haidian_yellow_A_d15_51,null,null,2024-09-24T06:15:51.000Z,null,",
          "beijing,beijing,haidian,d16,2024-09-24T06:15:30.000Z,2024-09-24T06:15:30.000Z,null,null,30.0,null,true,null,beijing_haidian_yellow_B_d16_30,null,2024-09-24T06:15:30.000Z,2024-09-24,",
          "beijing,beijing,haidian,d16,2024-09-24T06:15:40.000Z,2024-09-24T06:15:40.000Z,null,40000,null,null,null,null,null,null,2024-09-24T06:15:40.000Z,null,",
          "beijing,beijing,haidian,d16,2024-09-24T06:15:55.000Z,2024-09-24T06:15:55.000Z,55,null,null,55.0,null,beijing_haidian_yellow_B_d16_55,null,0xcafebabe55,2024-09-24T06:15:55.000Z,null,",
          "shanghai,shanghai,huangpu,d01,2024-09-24T06:15:30.000Z,2024-09-24T06:15:30.000Z,30,null,30.0,null,null,shanghai_huangpu_red_A_d01_30,null,0xcafebabe30,2024-09-24T06:15:30.000Z,null,",
          "shanghai,shanghai,huangpu,d01,2024-09-24T06:15:35.000Z,2024-09-24T06:15:35.000Z,null,35000,35.0,35.0,null,shanghai_huangpu_red_A_d01_35,shanghai_huangpu_red_A_d01_35,null,2024-09-24T06:15:35.000Z,2024-09-24,",
          "shanghai,shanghai,huangpu,d01,2024-09-24T06:15:40.000Z,2024-09-24T06:15:40.000Z,40,null,40.0,null,true,null,shanghai_huangpu_red_A_d01_40,null,2024-09-24T06:15:40.000Z,null,",
          "shanghai,shanghai,huangpu,d01,2024-09-24T06:15:50.000Z,2024-09-24T06:15:50.000Z,null,50000,null,null,false,null,null,null,2024-09-24T06:15:50.000Z,2024-09-24,",
          "shanghai,shanghai,huangpu,d01,2024-09-24T06:15:55.000Z,2024-09-24T06:15:55.000Z,55,null,null,55.0,null,null,null,0xcafebabe55,2024-09-24T06:15:55.000Z,null,",
          "shanghai,shanghai,huangpu,d02,2024-09-24T06:15:35.000Z,2024-09-24T06:15:36.000Z,36,null,null,null,true,shanghai_huangpu_red_B_d02_36,shanghai_huangpu_red_B_d02_36,null,2024-09-24T06:15:36.000Z,null,",
          "shanghai,shanghai,huangpu,d02,2024-09-24T06:15:40.000Z,2024-09-24T06:15:40.000Z,40,null,null,40.0,null,null,shanghai_huangpu_red_B_d02_40,null,2024-09-24T06:15:40.000Z,2024-09-24,",
          "shanghai,shanghai,huangpu,d02,2024-09-24T06:15:50.000Z,2024-09-24T06:15:50.000Z,null,50000,null,null,null,null,shanghai_huangpu_red_B_d02_50,0xcafebabe50,2024-09-24T06:15:50.000Z,null,",
          "shanghai,shanghai,huangpu,d03,2024-09-24T06:15:30.000Z,2024-09-24T06:15:31.000Z,null,31000,null,null,null,null,null,0xcafebabe31,2024-09-24T06:15:31.000Z,null,",
          "shanghai,shanghai,huangpu,d03,2024-09-24T06:15:35.000Z,2024-09-24T06:15:36.000Z,36,null,null,36.0,null,null,shanghai_huangpu_yellow_A_d03_36,null,2024-09-24T06:15:36.000Z,2024-09-24,",
          "shanghai,shanghai,huangpu,d03,2024-09-24T06:15:40.000Z,2024-09-24T06:15:41.000Z,41,null,41.0,null,false,shanghai_huangpu_yellow_A_d03_41,null,0xcafebabe41,2024-09-24T06:15:41.000Z,null,",
          "shanghai,shanghai,huangpu,d03,2024-09-24T06:15:45.000Z,2024-09-24T06:15:46.000Z,null,46000,null,46.0,null,null,shanghai_huangpu_yellow_A_d03_46,null,2024-09-24T06:15:46.000Z,null,",
          "shanghai,shanghai,huangpu,d03,2024-09-24T06:15:50.000Z,2024-09-24T06:15:51.000Z,null,null,51.0,null,null,shanghai_huangpu_yellow_A_d03_51,null,null,2024-09-24T06:15:51.000Z,null,",
          "shanghai,shanghai,huangpu,d04,2024-09-24T06:15:30.000Z,2024-09-24T06:15:30.000Z,null,null,30.0,null,true,null,shanghai_huangpu_yellow_B_d04_30,null,2024-09-24T06:15:30.000Z,2024-09-24,",
          "shanghai,shanghai,huangpu,d04,2024-09-24T06:15:40.000Z,2024-09-24T06:15:40.000Z,null,40000,null,null,null,null,null,null,2024-09-24T06:15:40.000Z,null,",
          "shanghai,shanghai,huangpu,d04,2024-09-24T06:15:55.000Z,2024-09-24T06:15:55.000Z,55,null,null,55.0,null,shanghai_huangpu_yellow_B_d04_55,null,0xcafebabe55,2024-09-24T06:15:55.000Z,null,",
          "shanghai,shanghai,pudong,d05,2024-09-24T06:15:30.000Z,2024-09-24T06:15:30.000Z,30,null,30.0,null,null,shanghai_pudong_red_A_d05_30,null,0xcafebabe30,2024-09-24T06:15:30.000Z,null,",
          "shanghai,shanghai,pudong,d05,2024-09-24T06:15:35.000Z,2024-09-24T06:15:35.000Z,null,35000,35.0,35.0,null,shanghai_pudong_red_A_d05_35,shanghai_pudong_red_A_d05_35,null,2024-09-24T06:15:35.000Z,2024-09-24,",
          "shanghai,shanghai,pudong,d05,2024-09-24T06:15:40.000Z,2024-09-24T06:15:40.000Z,40,null,40.0,null,true,null,shanghai_pudong_red_A_d05_40,null,2024-09-24T06:15:40.000Z,null,",
          "shanghai,shanghai,pudong,d05,2024-09-24T06:15:50.000Z,2024-09-24T06:15:50.000Z,null,50000,null,null,false,null,null,null,2024-09-24T06:15:50.000Z,2024-09-24,",
          "shanghai,shanghai,pudong,d05,2024-09-24T06:15:55.000Z,2024-09-24T06:15:55.000Z,55,null,null,55.0,null,null,null,0xcafebabe55,2024-09-24T06:15:55.000Z,null,",
          "shanghai,shanghai,pudong,d06,2024-09-24T06:15:35.000Z,2024-09-24T06:15:36.000Z,36,null,null,null,true,shanghai_pudong_red_B_d06_36,shanghai_pudong_red_B_d06_36,null,2024-09-24T06:15:36.000Z,null,",
          "shanghai,shanghai,pudong,d06,2024-09-24T06:15:40.000Z,2024-09-24T06:15:40.000Z,40,null,null,40.0,null,null,shanghai_pudong_red_B_d06_40,null,2024-09-24T06:15:40.000Z,2024-09-24,",
          "shanghai,shanghai,pudong,d06,2024-09-24T06:15:50.000Z,2024-09-24T06:15:50.000Z,null,50000,null,null,null,null,shanghai_pudong_red_B_d06_50,0xcafebabe50,2024-09-24T06:15:50.000Z,null,",
          "shanghai,shanghai,pudong,d07,2024-09-24T06:15:30.000Z,2024-09-24T06:15:31.000Z,null,31000,null,null,null,null,null,0xcafebabe31,2024-09-24T06:15:31.000Z,null,",
          "shanghai,shanghai,pudong,d07,2024-09-24T06:15:35.000Z,2024-09-24T06:15:36.000Z,36,null,null,36.0,null,null,shanghai_pudong_yellow_A_d07_36,null,2024-09-24T06:15:36.000Z,2024-09-24,",
          "shanghai,shanghai,pudong,d07,2024-09-24T06:15:40.000Z,2024-09-24T06:15:41.000Z,41,null,41.0,null,false,shanghai_pudong_yellow_A_d07_41,null,0xcafebabe41,2024-09-24T06:15:41.000Z,null,",
          "shanghai,shanghai,pudong,d07,2024-09-24T06:15:45.000Z,2024-09-24T06:15:46.000Z,null,46000,null,46.0,null,null,shanghai_pudong_yellow_A_d07_46,null,2024-09-24T06:15:46.000Z,null,",
          "shanghai,shanghai,pudong,d07,2024-09-24T06:15:50.000Z,2024-09-24T06:15:51.000Z,null,null,51.0,null,null,shanghai_pudong_yellow_A_d07_51,null,null,2024-09-24T06:15:51.000Z,null,",
          "shanghai,shanghai,pudong,d08,2024-09-24T06:15:30.000Z,2024-09-24T06:15:30.000Z,null,null,30.0,null,true,null,shanghai_pudong_yellow_B_d08_30,null,2024-09-24T06:15:30.000Z,2024-09-24,",
          "shanghai,shanghai,pudong,d08,2024-09-24T06:15:40.000Z,2024-09-24T06:15:40.000Z,null,40000,null,null,null,null,null,null,2024-09-24T06:15:40.000Z,null,",
          "shanghai,shanghai,pudong,d08,2024-09-24T06:15:55.000Z,2024-09-24T06:15:55.000Z,55,null,null,55.0,null,shanghai_pudong_yellow_B_d08_55,null,0xcafebabe55,2024-09-24T06:15:55.000Z,null,",
        };
    tableResultSetEqualTest(
        "select province,city,region,device_id,date_bin(5s, time), last(time),last(s1),last(s2),last(s3),last(s4),last(s5),last(s6),last(s7),last(s8),last(s9),last(s10) from table1 group by 1,2,3,4,5 order by 1,2,3,4,5",
        expectedHeader,
        retArray,
        DATABASE_NAME);

    expectedHeader =
        new String[] {
          "province",
          "city",
          "region",
          "device_id",
          "_col4",
          "_col5",
          "_col6",
          "_col7",
          "_col8",
          "_col9",
          "_col10",
          "_col11",
          "_col12",
          "_col13",
          "_col14",
        };
    retArray =
        new String[] {
          "beijing,beijing,chaoyang,d09,2024-09-24T06:15:55.000Z,55,50000,40.0,55.0,false,beijing_chaoyang_red_A_d09_35,beijing_chaoyang_red_A_d09_40,0xcafebabe55,2024-09-24T06:15:55.000Z,2024-09-24,",
          "beijing,beijing,chaoyang,d10,2024-09-24T06:15:50.000Z,40,50000,null,40.0,true,beijing_chaoyang_red_B_d10_36,beijing_chaoyang_red_B_d10_50,0xcafebabe50,2024-09-24T06:15:50.000Z,2024-09-24,",
          "beijing,beijing,chaoyang,d11,2024-09-24T06:15:51.000Z,41,46000,51.0,46.0,false,beijing_chaoyang_yellow_A_d11_51,beijing_chaoyang_yellow_A_d11_46,0xcafebabe41,2024-09-24T06:15:51.000Z,2024-09-24,",
          "beijing,beijing,chaoyang,d12,2024-09-24T06:15:55.000Z,55,40000,30.0,55.0,true,beijing_chaoyang_yellow_B_d12_55,beijing_chaoyang_yellow_B_d12_30,0xcafebabe55,2024-09-24T06:15:55.000Z,2024-09-24,",
          "beijing,beijing,haidian,d13,2024-09-24T06:15:55.000Z,55,50000,40.0,55.0,false,beijing_haidian_red_A_d13_35,beijing_haidian_red_A_d13_40,0xcafebabe55,2024-09-24T06:15:55.000Z,2024-09-24,",
          "beijing,beijing,haidian,d14,2024-09-24T06:15:50.000Z,40,50000,null,40.0,true,beijing_haidian_red_B_d14_36,beijing_haidian_red_B_d14_50,0xcafebabe50,2024-09-24T06:15:50.000Z,2024-09-24,",
          "beijing,beijing,haidian,d15,2024-09-24T06:15:51.000Z,41,46000,51.0,46.0,false,beijing_haidian_yellow_A_d15_51,beijing_haidian_yellow_A_d15_46,0xcafebabe41,2024-09-24T06:15:51.000Z,2024-09-24,",
          "beijing,beijing,haidian,d16,2024-09-24T06:15:55.000Z,55,40000,30.0,55.0,true,beijing_haidian_yellow_B_d16_55,beijing_haidian_yellow_B_d16_30,0xcafebabe55,2024-09-24T06:15:55.000Z,2024-09-24,",
          "shanghai,shanghai,huangpu,d01,2024-09-24T06:15:55.000Z,55,50000,40.0,55.0,false,shanghai_huangpu_red_A_d01_35,shanghai_huangpu_red_A_d01_40,0xcafebabe55,2024-09-24T06:15:55.000Z,2024-09-24,",
          "shanghai,shanghai,huangpu,d02,2024-09-24T06:15:50.000Z,40,50000,null,40.0,true,shanghai_huangpu_red_B_d02_36,shanghai_huangpu_red_B_d02_50,0xcafebabe50,2024-09-24T06:15:50.000Z,2024-09-24,",
          "shanghai,shanghai,huangpu,d03,2024-09-24T06:15:51.000Z,41,46000,51.0,46.0,false,shanghai_huangpu_yellow_A_d03_51,shanghai_huangpu_yellow_A_d03_46,0xcafebabe41,2024-09-24T06:15:51.000Z,2024-09-24,",
          "shanghai,shanghai,huangpu,d04,2024-09-24T06:15:55.000Z,55,40000,30.0,55.0,true,shanghai_huangpu_yellow_B_d04_55,shanghai_huangpu_yellow_B_d04_30,0xcafebabe55,2024-09-24T06:15:55.000Z,2024-09-24,",
          "shanghai,shanghai,pudong,d05,2024-09-24T06:15:55.000Z,55,50000,40.0,55.0,false,shanghai_pudong_red_A_d05_35,shanghai_pudong_red_A_d05_40,0xcafebabe55,2024-09-24T06:15:55.000Z,2024-09-24,",
          "shanghai,shanghai,pudong,d06,2024-09-24T06:15:50.000Z,40,50000,null,40.0,true,shanghai_pudong_red_B_d06_36,shanghai_pudong_red_B_d06_50,0xcafebabe50,2024-09-24T06:15:50.000Z,2024-09-24,",
          "shanghai,shanghai,pudong,d07,2024-09-24T06:15:51.000Z,41,46000,51.0,46.0,false,shanghai_pudong_yellow_A_d07_51,shanghai_pudong_yellow_A_d07_46,0xcafebabe41,2024-09-24T06:15:51.000Z,2024-09-24,",
          "shanghai,shanghai,pudong,d08,2024-09-24T06:15:55.000Z,55,40000,30.0,55.0,true,shanghai_pudong_yellow_B_d08_55,shanghai_pudong_yellow_B_d08_30,0xcafebabe55,2024-09-24T06:15:55.000Z,2024-09-24,",
        };
    tableResultSetEqualTest(
        "select province,city,region,device_id, last(time),last(s1),last(s2),last(s3),last(s4),last(s5),last(s6),last(s7),last(s8),last(s9),last(s10) from table1 group by 1,2,3,4 order by 1,2,3,4",
        expectedHeader,
        retArray,
        DATABASE_NAME);
  }

  @Test
  public void lastByTest() {
    String[] expectedHeader = new String[] {"_col0", "_col1"};
    String[] retArray =
        new String[] {
          "2024-09-24T06:15:50.000Z,50000,",
        };
    tableResultSetEqualTest(
        "select last_by(time,s2),last(s2) from table1 where device_id = 'd01'",
        expectedHeader,
        retArray,
        DATABASE_NAME);

    expectedHeader = new String[] {"_col0", "_col1"};
    retArray =
        new String[] {
          "null,2024-09-24T06:15:55.000Z,",
        };
    tableResultSetEqualTest(
        "select last_by(s2, time),last(time) from table1 where device_id = 'd01'",
        expectedHeader,
        retArray,
        DATABASE_NAME);

    expectedHeader = new String[] {"_col0", "device_id", "_col2", "_col3"};
    retArray =
        new String[] {
          "2024-09-24T06:15:30.000Z,d01,null,null,",
          "2024-09-24T06:15:35.000Z,d01,2024-09-24T06:15:35.000Z,35.0,",
          "2024-09-24T06:15:40.000Z,d01,null,null,",
          "2024-09-24T06:15:50.000Z,d01,null,null,",
          "2024-09-24T06:15:55.000Z,d01,2024-09-24T06:15:55.000Z,55.0,",
        };
    tableResultSetEqualTest(
        "select date_bin(5s, time), device_id, last_by(time, s4), last(s4) from table1 where device_id = 'd01' group by 1,2",
        expectedHeader,
        retArray,
        DATABASE_NAME);

    expectedHeader =
        new String[] {"province", "city", "region", "device_id", "_col4", "_col5", "_col6"};
    retArray =
        new String[] {
          "beijing,beijing,chaoyang,d09,2024-09-24T06:15:30.000Z,2024-09-24T06:15:30.000Z,30.0,",
          "beijing,beijing,chaoyang,d09,2024-09-24T06:15:35.000Z,2024-09-24T06:15:35.000Z,35.0,",
          "beijing,beijing,chaoyang,d09,2024-09-24T06:15:40.000Z,2024-09-24T06:15:40.000Z,40.0,",
          "beijing,beijing,chaoyang,d09,2024-09-24T06:15:50.000Z,null,null,",
          "beijing,beijing,chaoyang,d09,2024-09-24T06:15:55.000Z,null,null,",
          "beijing,beijing,chaoyang,d10,2024-09-24T06:15:35.000Z,null,null,",
          "beijing,beijing,chaoyang,d10,2024-09-24T06:15:40.000Z,null,null,",
          "beijing,beijing,chaoyang,d10,2024-09-24T06:15:50.000Z,null,null,",
          "beijing,beijing,chaoyang,d11,2024-09-24T06:15:30.000Z,null,null,",
          "beijing,beijing,chaoyang,d11,2024-09-24T06:15:35.000Z,null,null,",
          "beijing,beijing,chaoyang,d11,2024-09-24T06:15:40.000Z,2024-09-24T06:15:41.000Z,41.0,",
          "beijing,beijing,chaoyang,d11,2024-09-24T06:15:45.000Z,null,null,",
          "beijing,beijing,chaoyang,d11,2024-09-24T06:15:50.000Z,2024-09-24T06:15:51.000Z,51.0,",
          "beijing,beijing,chaoyang,d12,2024-09-24T06:15:30.000Z,2024-09-24T06:15:30.000Z,30.0,",
          "beijing,beijing,chaoyang,d12,2024-09-24T06:15:40.000Z,null,null,",
          "beijing,beijing,chaoyang,d12,2024-09-24T06:15:55.000Z,null,null,",
          "beijing,beijing,haidian,d13,2024-09-24T06:15:30.000Z,2024-09-24T06:15:30.000Z,30.0,",
          "beijing,beijing,haidian,d13,2024-09-24T06:15:35.000Z,2024-09-24T06:15:35.000Z,35.0,",
          "beijing,beijing,haidian,d13,2024-09-24T06:15:40.000Z,2024-09-24T06:15:40.000Z,40.0,",
          "beijing,beijing,haidian,d13,2024-09-24T06:15:50.000Z,null,null,",
          "beijing,beijing,haidian,d13,2024-09-24T06:15:55.000Z,null,null,",
          "beijing,beijing,haidian,d14,2024-09-24T06:15:35.000Z,null,null,",
          "beijing,beijing,haidian,d14,2024-09-24T06:15:40.000Z,null,null,",
          "beijing,beijing,haidian,d14,2024-09-24T06:15:50.000Z,null,null,",
          "beijing,beijing,haidian,d15,2024-09-24T06:15:30.000Z,null,null,",
          "beijing,beijing,haidian,d15,2024-09-24T06:15:35.000Z,null,null,",
          "beijing,beijing,haidian,d15,2024-09-24T06:15:40.000Z,2024-09-24T06:15:41.000Z,41.0,",
          "beijing,beijing,haidian,d15,2024-09-24T06:15:45.000Z,null,null,",
          "beijing,beijing,haidian,d15,2024-09-24T06:15:50.000Z,2024-09-24T06:15:51.000Z,51.0,",
          "beijing,beijing,haidian,d16,2024-09-24T06:15:30.000Z,2024-09-24T06:15:30.000Z,30.0,",
          "beijing,beijing,haidian,d16,2024-09-24T06:15:40.000Z,null,null,",
          "beijing,beijing,haidian,d16,2024-09-24T06:15:55.000Z,null,null,",
          "shanghai,shanghai,huangpu,d01,2024-09-24T06:15:30.000Z,2024-09-24T06:15:30.000Z,30.0,",
          "shanghai,shanghai,huangpu,d01,2024-09-24T06:15:35.000Z,2024-09-24T06:15:35.000Z,35.0,",
          "shanghai,shanghai,huangpu,d01,2024-09-24T06:15:40.000Z,2024-09-24T06:15:40.000Z,40.0,",
          "shanghai,shanghai,huangpu,d01,2024-09-24T06:15:50.000Z,null,null,",
          "shanghai,shanghai,huangpu,d01,2024-09-24T06:15:55.000Z,null,null,",
          "shanghai,shanghai,huangpu,d02,2024-09-24T06:15:35.000Z,null,null,",
          "shanghai,shanghai,huangpu,d02,2024-09-24T06:15:40.000Z,null,null,",
          "shanghai,shanghai,huangpu,d02,2024-09-24T06:15:50.000Z,null,null,",
          "shanghai,shanghai,huangpu,d03,2024-09-24T06:15:30.000Z,null,null,",
          "shanghai,shanghai,huangpu,d03,2024-09-24T06:15:35.000Z,null,null,",
          "shanghai,shanghai,huangpu,d03,2024-09-24T06:15:40.000Z,2024-09-24T06:15:41.000Z,41.0,",
          "shanghai,shanghai,huangpu,d03,2024-09-24T06:15:45.000Z,null,null,",
          "shanghai,shanghai,huangpu,d03,2024-09-24T06:15:50.000Z,2024-09-24T06:15:51.000Z,51.0,",
          "shanghai,shanghai,huangpu,d04,2024-09-24T06:15:30.000Z,2024-09-24T06:15:30.000Z,30.0,",
          "shanghai,shanghai,huangpu,d04,2024-09-24T06:15:40.000Z,null,null,",
          "shanghai,shanghai,huangpu,d04,2024-09-24T06:15:55.000Z,null,null,",
          "shanghai,shanghai,pudong,d05,2024-09-24T06:15:30.000Z,2024-09-24T06:15:30.000Z,30.0,",
          "shanghai,shanghai,pudong,d05,2024-09-24T06:15:35.000Z,2024-09-24T06:15:35.000Z,35.0,",
          "shanghai,shanghai,pudong,d05,2024-09-24T06:15:40.000Z,2024-09-24T06:15:40.000Z,40.0,",
          "shanghai,shanghai,pudong,d05,2024-09-24T06:15:50.000Z,null,null,",
          "shanghai,shanghai,pudong,d05,2024-09-24T06:15:55.000Z,null,null,",
          "shanghai,shanghai,pudong,d06,2024-09-24T06:15:35.000Z,null,null,",
          "shanghai,shanghai,pudong,d06,2024-09-24T06:15:40.000Z,null,null,",
          "shanghai,shanghai,pudong,d06,2024-09-24T06:15:50.000Z,null,null,",
          "shanghai,shanghai,pudong,d07,2024-09-24T06:15:30.000Z,null,null,",
          "shanghai,shanghai,pudong,d07,2024-09-24T06:15:35.000Z,null,null,",
          "shanghai,shanghai,pudong,d07,2024-09-24T06:15:40.000Z,2024-09-24T06:15:41.000Z,41.0,",
          "shanghai,shanghai,pudong,d07,2024-09-24T06:15:45.000Z,null,null,",
          "shanghai,shanghai,pudong,d07,2024-09-24T06:15:50.000Z,2024-09-24T06:15:51.000Z,51.0,",
          "shanghai,shanghai,pudong,d08,2024-09-24T06:15:30.000Z,2024-09-24T06:15:30.000Z,30.0,",
          "shanghai,shanghai,pudong,d08,2024-09-24T06:15:40.000Z,null,null,",
          "shanghai,shanghai,pudong,d08,2024-09-24T06:15:55.000Z,null,null,",
        };
    tableResultSetEqualTest(
        "select province,city,region,device_id,date_bin(5s, time), first_by(time,s3), first(s3) from table1 group by 1,2,3,4,5 order by 1,2,3,4,5",
        expectedHeader,
        retArray,
        DATABASE_NAME);

    expectedHeader = new String[] {"province", "city", "region", "device_id", "_col4", "_col5"};
    retArray =
        new String[] {
          "beijing,beijing,chaoyang,d09,2024-09-24T06:15:55.000Z,0xcafebabe55,",
          "beijing,beijing,chaoyang,d10,2024-09-24T06:15:50.000Z,0xcafebabe50,",
          "beijing,beijing,chaoyang,d11,2024-09-24T06:15:41.000Z,0xcafebabe41,",
          "beijing,beijing,chaoyang,d12,2024-09-24T06:15:55.000Z,0xcafebabe55,",
          "beijing,beijing,haidian,d13,2024-09-24T06:15:55.000Z,0xcafebabe55,",
          "beijing,beijing,haidian,d14,2024-09-24T06:15:50.000Z,0xcafebabe50,",
          "beijing,beijing,haidian,d15,2024-09-24T06:15:41.000Z,0xcafebabe41,",
          "beijing,beijing,haidian,d16,2024-09-24T06:15:55.000Z,0xcafebabe55,",
          "shanghai,shanghai,huangpu,d01,2024-09-24T06:15:55.000Z,0xcafebabe55,",
          "shanghai,shanghai,huangpu,d02,2024-09-24T06:15:50.000Z,0xcafebabe50,",
          "shanghai,shanghai,huangpu,d03,2024-09-24T06:15:41.000Z,0xcafebabe41,",
          "shanghai,shanghai,huangpu,d04,2024-09-24T06:15:55.000Z,0xcafebabe55,",
          "shanghai,shanghai,pudong,d05,2024-09-24T06:15:55.000Z,0xcafebabe55,",
          "shanghai,shanghai,pudong,d06,2024-09-24T06:15:50.000Z,0xcafebabe50,",
          "shanghai,shanghai,pudong,d07,2024-09-24T06:15:41.000Z,0xcafebabe41,",
          "shanghai,shanghai,pudong,d08,2024-09-24T06:15:55.000Z,0xcafebabe55,",
        };
    tableResultSetEqualTest(
        "select province,city,region,device_id,last_by(time,s8),last(s8) from table1 group by 1,2,3,4 order by 1,2,3,4",
        expectedHeader,
        retArray,
        DATABASE_NAME);

    expectedHeader = new String[] {"city", "region", "device_id", "_col3"};
    retArray =
        new String[] {
          "beijing,chaoyang,d09,null,",
          "beijing,chaoyang,d10,null,",
          "beijing,chaoyang,d11,null,",
          "beijing,chaoyang,d12,null,",
          "beijing,haidian,d13,null,",
          "beijing,haidian,d14,null,",
          "beijing,haidian,d15,null,",
          "beijing,haidian,d16,null,",
          "shanghai,huangpu,d01,null,",
          "shanghai,huangpu,d02,null,",
          "shanghai,huangpu,d03,null,",
          "shanghai,huangpu,d04,null,",
          "shanghai,pudong,d05,null,",
          "shanghai,pudong,d06,null,",
          "shanghai,pudong,d07,null,",
          "shanghai,pudong,d08,null,",
        };
    tableResultSetEqualTest(
        "select city,region,device_id,last_by(s5,time,time) from table1 group by city,region,device_id order by 1,2,3",
        expectedHeader,
        retArray,
        DATABASE_NAME);
  }

  @Test
  public void extremeTest() {
    String[] expectedHeader =
        new String[] {"device_id", "color", "type", "_col3", "_col4", "_col5"};
    String[] retArray = new String[] {"d01,red,A,55,50000,55.0,"};

    tableResultSetEqualTest(
        "select device_id, color, type, extreme(s1), extreme(s2), extreme(s4) from table1 where time >= 2024-09-24T06:15:30.000+00:00 and time <= 2024-09-24T06:15:59.999+00:00 and device_id = 'd01' group by device_id,color,type",
        expectedHeader,
        retArray,
        DATABASE_NAME);

    expectedHeader = new String[] {"device_id", "color", "type", "_col3"};
    retArray = new String[] {"d01,red,A,40.0,"};
    tableResultSetEqualTest(
        "select device_id, color, type, extreme(s3) from table1 where time >= 2024-09-24T06:15:30.000+00:00 and time <= 2024-09-24T06:15:59.999+00:00 and device_id = 'd01' and s1 >= 40 group by device_id,color, type",
        expectedHeader,
        retArray,
        DATABASE_NAME);

    expectedHeader = new String[] {"_col0", "device_id", "_col2"};
    retArray =
        new String[] {
          "2024-09-24T06:15:30.000Z,d01,30.0,",
          "2024-09-24T06:15:35.000Z,d01,35.0,",
          "2024-09-24T06:15:40.000Z,d01,40.0,",
          "2024-09-24T06:15:50.000Z,d01,null,",
          "2024-09-24T06:15:55.000Z,d01,null,",
        };
    tableResultSetEqualTest(
        "select date_bin(5s, time), device_id,extreme(s3) from table1 where device_id = 'd01' group by 1, 2",
        expectedHeader,
        retArray,
        DATABASE_NAME);

    expectedHeader = new String[] {"_col0", "province", "city", "region", "device_id", "_col5"};
    retArray =
        new String[] {
          "2024-09-24T06:15:30.000Z,beijing,beijing,chaoyang,d09,null,",
          "2024-09-24T06:15:35.000Z,beijing,beijing,chaoyang,d09,35.0,",
          "2024-09-24T06:15:40.000Z,beijing,beijing,chaoyang,d09,null,",
          "2024-09-24T06:15:50.000Z,beijing,beijing,chaoyang,d09,null,",
          "2024-09-24T06:15:55.000Z,beijing,beijing,chaoyang,d09,55.0,",
          "2024-09-24T06:15:35.000Z,beijing,beijing,chaoyang,d10,null,",
          "2024-09-24T06:15:40.000Z,beijing,beijing,chaoyang,d10,40.0,",
          "2024-09-24T06:15:50.000Z,beijing,beijing,chaoyang,d10,null,",
          "2024-09-24T06:15:30.000Z,beijing,beijing,chaoyang,d11,null,",
          "2024-09-24T06:15:35.000Z,beijing,beijing,chaoyang,d11,36.0,",
          "2024-09-24T06:15:40.000Z,beijing,beijing,chaoyang,d11,null,",
          "2024-09-24T06:15:45.000Z,beijing,beijing,chaoyang,d11,46.0,",
          "2024-09-24T06:15:50.000Z,beijing,beijing,chaoyang,d11,null,",
          "2024-09-24T06:15:30.000Z,beijing,beijing,chaoyang,d12,null,",
          "2024-09-24T06:15:40.000Z,beijing,beijing,chaoyang,d12,null,",
          "2024-09-24T06:15:55.000Z,beijing,beijing,chaoyang,d12,55.0,",
          "2024-09-24T06:15:30.000Z,beijing,beijing,haidian,d13,null,",
          "2024-09-24T06:15:35.000Z,beijing,beijing,haidian,d13,35.0,",
          "2024-09-24T06:15:40.000Z,beijing,beijing,haidian,d13,null,",
          "2024-09-24T06:15:50.000Z,beijing,beijing,haidian,d13,null,",
          "2024-09-24T06:15:55.000Z,beijing,beijing,haidian,d13,55.0,",
          "2024-09-24T06:15:35.000Z,beijing,beijing,haidian,d14,null,",
          "2024-09-24T06:15:40.000Z,beijing,beijing,haidian,d14,40.0,",
          "2024-09-24T06:15:50.000Z,beijing,beijing,haidian,d14,null,",
          "2024-09-24T06:15:30.000Z,beijing,beijing,haidian,d15,null,",
          "2024-09-24T06:15:35.000Z,beijing,beijing,haidian,d15,36.0,",
          "2024-09-24T06:15:40.000Z,beijing,beijing,haidian,d15,null,",
          "2024-09-24T06:15:45.000Z,beijing,beijing,haidian,d15,46.0,",
          "2024-09-24T06:15:50.000Z,beijing,beijing,haidian,d15,null,",
          "2024-09-24T06:15:30.000Z,beijing,beijing,haidian,d16,null,",
          "2024-09-24T06:15:40.000Z,beijing,beijing,haidian,d16,null,",
          "2024-09-24T06:15:55.000Z,beijing,beijing,haidian,d16,55.0,",
          "2024-09-24T06:15:30.000Z,shanghai,shanghai,huangpu,d01,null,",
          "2024-09-24T06:15:35.000Z,shanghai,shanghai,huangpu,d01,35.0,",
          "2024-09-24T06:15:40.000Z,shanghai,shanghai,huangpu,d01,null,",
          "2024-09-24T06:15:50.000Z,shanghai,shanghai,huangpu,d01,null,",
          "2024-09-24T06:15:55.000Z,shanghai,shanghai,huangpu,d01,55.0,",
          "2024-09-24T06:15:35.000Z,shanghai,shanghai,huangpu,d02,null,",
          "2024-09-24T06:15:40.000Z,shanghai,shanghai,huangpu,d02,40.0,",
          "2024-09-24T06:15:50.000Z,shanghai,shanghai,huangpu,d02,null,",
          "2024-09-24T06:15:30.000Z,shanghai,shanghai,huangpu,d03,null,",
          "2024-09-24T06:15:35.000Z,shanghai,shanghai,huangpu,d03,36.0,",
          "2024-09-24T06:15:40.000Z,shanghai,shanghai,huangpu,d03,null,",
          "2024-09-24T06:15:45.000Z,shanghai,shanghai,huangpu,d03,46.0,",
          "2024-09-24T06:15:50.000Z,shanghai,shanghai,huangpu,d03,null,",
          "2024-09-24T06:15:30.000Z,shanghai,shanghai,huangpu,d04,null,",
          "2024-09-24T06:15:40.000Z,shanghai,shanghai,huangpu,d04,null,",
          "2024-09-24T06:15:55.000Z,shanghai,shanghai,huangpu,d04,55.0,",
          "2024-09-24T06:15:30.000Z,shanghai,shanghai,pudong,d05,null,",
          "2024-09-24T06:15:35.000Z,shanghai,shanghai,pudong,d05,35.0,",
          "2024-09-24T06:15:40.000Z,shanghai,shanghai,pudong,d05,null,",
          "2024-09-24T06:15:50.000Z,shanghai,shanghai,pudong,d05,null,",
          "2024-09-24T06:15:55.000Z,shanghai,shanghai,pudong,d05,55.0,",
          "2024-09-24T06:15:35.000Z,shanghai,shanghai,pudong,d06,null,",
          "2024-09-24T06:15:40.000Z,shanghai,shanghai,pudong,d06,40.0,",
          "2024-09-24T06:15:50.000Z,shanghai,shanghai,pudong,d06,null,",
          "2024-09-24T06:15:30.000Z,shanghai,shanghai,pudong,d07,null,",
          "2024-09-24T06:15:35.000Z,shanghai,shanghai,pudong,d07,36.0,",
          "2024-09-24T06:15:40.000Z,shanghai,shanghai,pudong,d07,null,",
          "2024-09-24T06:15:45.000Z,shanghai,shanghai,pudong,d07,46.0,",
          "2024-09-24T06:15:50.000Z,shanghai,shanghai,pudong,d07,null,",
          "2024-09-24T06:15:30.000Z,shanghai,shanghai,pudong,d08,null,",
          "2024-09-24T06:15:40.000Z,shanghai,shanghai,pudong,d08,null,",
          "2024-09-24T06:15:55.000Z,shanghai,shanghai,pudong,d08,55.0,",
        };

    tableResultSetEqualTest(
        "select date_bin(5s, time),province,city,region,device_id,extreme(s4) from table1 group by 1,2,3,4,5 order by 2,3,4,5,1",
        expectedHeader,
        retArray,
        DATABASE_NAME);

    expectedHeader = new String[] {"_col0", "province", "city", "region", "device_id", "_col5"};
    retArray =
        new String[] {
          "2024-09-24T06:15:30.000Z,beijing,beijing,chaoyang,d09,30,",
          "2024-09-24T06:15:35.000Z,beijing,beijing,chaoyang,d09,null,",
          "2024-09-24T06:15:40.000Z,beijing,beijing,chaoyang,d09,40,",
          "2024-09-24T06:15:50.000Z,beijing,beijing,chaoyang,d09,null,",
          "2024-09-24T06:15:55.000Z,beijing,beijing,chaoyang,d09,55,",
          "2024-09-24T06:15:35.000Z,beijing,beijing,chaoyang,d10,36,",
          "2024-09-24T06:15:40.000Z,beijing,beijing,chaoyang,d10,40,",
          "2024-09-24T06:15:50.000Z,beijing,beijing,chaoyang,d10,null,",
          "2024-09-24T06:15:30.000Z,beijing,beijing,chaoyang,d11,null,",
          "2024-09-24T06:15:35.000Z,beijing,beijing,chaoyang,d11,36,",
          "2024-09-24T06:15:40.000Z,beijing,beijing,chaoyang,d11,41,",
          "2024-09-24T06:15:45.000Z,beijing,beijing,chaoyang,d11,null,",
          "2024-09-24T06:15:50.000Z,beijing,beijing,chaoyang,d11,null,",
          "2024-09-24T06:15:30.000Z,beijing,beijing,chaoyang,d12,null,",
          "2024-09-24T06:15:40.000Z,beijing,beijing,chaoyang,d12,null,",
          "2024-09-24T06:15:55.000Z,beijing,beijing,chaoyang,d12,55,",
          "2024-09-24T06:15:30.000Z,beijing,beijing,haidian,d13,30,",
          "2024-09-24T06:15:35.000Z,beijing,beijing,haidian,d13,null,",
          "2024-09-24T06:15:40.000Z,beijing,beijing,haidian,d13,40,",
          "2024-09-24T06:15:50.000Z,beijing,beijing,haidian,d13,null,",
          "2024-09-24T06:15:55.000Z,beijing,beijing,haidian,d13,55,",
          "2024-09-24T06:15:35.000Z,beijing,beijing,haidian,d14,36,",
          "2024-09-24T06:15:40.000Z,beijing,beijing,haidian,d14,40,",
          "2024-09-24T06:15:50.000Z,beijing,beijing,haidian,d14,null,",
          "2024-09-24T06:15:30.000Z,beijing,beijing,haidian,d15,null,",
          "2024-09-24T06:15:35.000Z,beijing,beijing,haidian,d15,36,",
          "2024-09-24T06:15:40.000Z,beijing,beijing,haidian,d15,41,",
          "2024-09-24T06:15:45.000Z,beijing,beijing,haidian,d15,null,",
          "2024-09-24T06:15:50.000Z,beijing,beijing,haidian,d15,null,",
          "2024-09-24T06:15:30.000Z,beijing,beijing,haidian,d16,null,",
          "2024-09-24T06:15:40.000Z,beijing,beijing,haidian,d16,null,",
          "2024-09-24T06:15:55.000Z,beijing,beijing,haidian,d16,55,",
          "2024-09-24T06:15:30.000Z,shanghai,shanghai,huangpu,d01,30,",
          "2024-09-24T06:15:35.000Z,shanghai,shanghai,huangpu,d01,null,",
          "2024-09-24T06:15:40.000Z,shanghai,shanghai,huangpu,d01,40,",
          "2024-09-24T06:15:50.000Z,shanghai,shanghai,huangpu,d01,null,",
          "2024-09-24T06:15:55.000Z,shanghai,shanghai,huangpu,d01,55,",
          "2024-09-24T06:15:35.000Z,shanghai,shanghai,huangpu,d02,36,",
          "2024-09-24T06:15:40.000Z,shanghai,shanghai,huangpu,d02,40,",
          "2024-09-24T06:15:50.000Z,shanghai,shanghai,huangpu,d02,null,",
          "2024-09-24T06:15:30.000Z,shanghai,shanghai,huangpu,d03,null,",
          "2024-09-24T06:15:35.000Z,shanghai,shanghai,huangpu,d03,36,",
          "2024-09-24T06:15:40.000Z,shanghai,shanghai,huangpu,d03,41,",
          "2024-09-24T06:15:45.000Z,shanghai,shanghai,huangpu,d03,null,",
          "2024-09-24T06:15:50.000Z,shanghai,shanghai,huangpu,d03,null,",
          "2024-09-24T06:15:30.000Z,shanghai,shanghai,huangpu,d04,null,",
          "2024-09-24T06:15:40.000Z,shanghai,shanghai,huangpu,d04,null,",
          "2024-09-24T06:15:55.000Z,shanghai,shanghai,huangpu,d04,55,",
          "2024-09-24T06:15:30.000Z,shanghai,shanghai,pudong,d05,30,",
          "2024-09-24T06:15:35.000Z,shanghai,shanghai,pudong,d05,null,",
          "2024-09-24T06:15:40.000Z,shanghai,shanghai,pudong,d05,40,",
          "2024-09-24T06:15:50.000Z,shanghai,shanghai,pudong,d05,null,",
          "2024-09-24T06:15:55.000Z,shanghai,shanghai,pudong,d05,55,",
          "2024-09-24T06:15:35.000Z,shanghai,shanghai,pudong,d06,36,",
          "2024-09-24T06:15:40.000Z,shanghai,shanghai,pudong,d06,40,",
          "2024-09-24T06:15:50.000Z,shanghai,shanghai,pudong,d06,null,",
          "2024-09-24T06:15:30.000Z,shanghai,shanghai,pudong,d07,null,",
          "2024-09-24T06:15:35.000Z,shanghai,shanghai,pudong,d07,36,",
          "2024-09-24T06:15:40.000Z,shanghai,shanghai,pudong,d07,41,",
          "2024-09-24T06:15:45.000Z,shanghai,shanghai,pudong,d07,null,",
          "2024-09-24T06:15:50.000Z,shanghai,shanghai,pudong,d07,null,",
          "2024-09-24T06:15:30.000Z,shanghai,shanghai,pudong,d08,null,",
          "2024-09-24T06:15:40.000Z,shanghai,shanghai,pudong,d08,null,",
          "2024-09-24T06:15:55.000Z,shanghai,shanghai,pudong,d08,55,",
        };
    tableResultSetEqualTest(
        "select date_bin(5s, time),province,city,region,device_id,extreme(s1) from table1 group by 1,2,3,4,5 order by 2,3,4,5,1",
        expectedHeader,
        retArray,
        DATABASE_NAME);

    expectedHeader = new String[] {"province", "city", "region", "device_id", "_col4"};
    retArray =
        new String[] {
          "beijing,beijing,chaoyang,d09,50000,",
          "beijing,beijing,chaoyang,d10,50000,",
          "beijing,beijing,chaoyang,d11,46000,",
          "beijing,beijing,chaoyang,d12,40000,",
          "beijing,beijing,haidian,d13,50000,",
          "beijing,beijing,haidian,d14,50000,",
          "beijing,beijing,haidian,d15,46000,",
          "beijing,beijing,haidian,d16,40000,",
          "shanghai,shanghai,huangpu,d01,50000,",
          "shanghai,shanghai,huangpu,d02,50000,",
          "shanghai,shanghai,huangpu,d03,46000,",
          "shanghai,shanghai,huangpu,d04,40000,",
          "shanghai,shanghai,pudong,d05,50000,",
          "shanghai,shanghai,pudong,d06,50000,",
          "shanghai,shanghai,pudong,d07,46000,",
          "shanghai,shanghai,pudong,d08,40000,",
        };
    tableResultSetEqualTest(
        "select province,city,region,device_id,extreme(s2) from table1 group by 1,2,3,4 order by 1,2,3,4",
        expectedHeader,
        retArray,
        DATABASE_NAME);

    expectedHeader = new String[] {"province", "city", "region", "_col3"};
    retArray =
        new String[] {
          "beijing,beijing,chaoyang,55.0,",
          "beijing,beijing,haidian,55.0,",
          "shanghai,shanghai,huangpu,55.0,",
          "shanghai,shanghai,pudong,55.0,",
        };
    tableResultSetEqualTest(
        "select province,city,region,extreme(s4) from table1 group by 1,2,3 order by 1,2,3",
        expectedHeader,
        retArray,
        DATABASE_NAME);

    expectedHeader = new String[] {"province", "city", "_col2"};
    retArray =
        new String[] {
          "beijing,beijing,55.0,", "shanghai,shanghai,55.0,",
        };
    tableResultSetEqualTest(
        "select province,city,extreme(s4) from table1 group by 1,2 order by 1,2",
        expectedHeader,
        retArray,
        DATABASE_NAME);

    expectedHeader = new String[] {"province", "_col1"};
    retArray =
        new String[] {
          "beijing,55.0,", "shanghai,55.0,",
        };
    tableResultSetEqualTest(
        "select province,extreme(s4) from table1 group by 1 order by 1",
        expectedHeader,
        retArray,
        DATABASE_NAME);

    expectedHeader = new String[] {"_col0"};
    retArray =
        new String[] {
          "51.0,",
        };
    tableResultSetEqualTest(
        "select extreme(s3) from table1", expectedHeader, retArray, DATABASE_NAME);
  }

  @Test
  public void groupByAttributeTest() {

    String[] expectedHeader = new String[] {"color", "_col1"};
    String[] retArray =
        new String[] {
          "red,32,", "yellow,32,",
        };
    tableResultSetEqualTest(
        "select color, count(*) from table1 group by color order by color",
        expectedHeader,
        retArray,
        DATABASE_NAME);

    expectedHeader = new String[] {"type", "_col1"};
    retArray =
        new String[] {
          "A,40,", "BBBBBBBBBBBBBBBB,24,",
        };
    tableResultSetEqualTest(
        "select type, count(*) from table1 group by 1 order by type",
        expectedHeader,
        retArray,
        DATABASE_NAME);

    expectedHeader = new String[] {"color", "type", "_col2"};
    retArray =
        new String[] {
          "red,A,20,", "red,BBBBBBBBBBBBBBBB,12,", "yellow,A,20,", "yellow,BBBBBBBBBBBBBBBB,12,",
        };

    tableResultSetEqualTest(
        "select color,type, count(*) from table1 group by color,type order by color,type",
        expectedHeader,
        retArray,
        DATABASE_NAME);

    expectedHeader = new String[] {"color", "type", "_col2", "_col3"};
    retArray =
        new String[] {
          "red,A,2024-09-24T06:15:30.000Z,4,",
          "red,A,2024-09-24T06:15:35.000Z,4,",
          "red,A,2024-09-24T06:15:40.000Z,4,",
          "red,A,2024-09-24T06:15:50.000Z,4,",
          "red,A,2024-09-24T06:15:55.000Z,4,",
          "red,BBBBBBBBBBBBBBBB,2024-09-24T06:15:35.000Z,4,",
          "red,BBBBBBBBBBBBBBBB,2024-09-24T06:15:40.000Z,4,",
          "red,BBBBBBBBBBBBBBBB,2024-09-24T06:15:50.000Z,4,",
          "yellow,A,2024-09-24T06:15:30.000Z,4,",
          "yellow,A,2024-09-24T06:15:35.000Z,4,",
          "yellow,A,2024-09-24T06:15:40.000Z,4,",
          "yellow,A,2024-09-24T06:15:45.000Z,4,",
          "yellow,A,2024-09-24T06:15:50.000Z,4,",
          "yellow,BBBBBBBBBBBBBBBB,2024-09-24T06:15:30.000Z,4,",
          "yellow,BBBBBBBBBBBBBBBB,2024-09-24T06:15:40.000Z,4,",
          "yellow,BBBBBBBBBBBBBBBB,2024-09-24T06:15:55.000Z,4,",
        };

    tableResultSetEqualTest(
        "select color,type, date_bin(5s, time), count(*) from table1 group by 1,2,3 order by 1,2,3",
        expectedHeader,
        retArray,
        DATABASE_NAME);
  }

  @Test
  public void groupByValueTest() {

    String[] expectedHeader = new String[] {"s1", "_col1"};
    String[] retArray =
        new String[] {
          "30,4,", "36,8,", "40,8,", "41,4,", "55,8,", "null,32,",
        };
    tableResultSetEqualTest(
        "select s1, count(*) from table1 group by s1 order by s1",
        expectedHeader,
        retArray,
        DATABASE_NAME);

    expectedHeader = new String[] {"province", "city", "region", "device_id", "s1", "_col5"};
    retArray =
        new String[] {
          "beijing,beijing,chaoyang,d09,30,1,",
          "beijing,beijing,chaoyang,d09,40,1,",
          "beijing,beijing,chaoyang,d09,55,1,",
          "beijing,beijing,chaoyang,d09,null,2,",
          "beijing,beijing,chaoyang,d10,36,1,",
          "beijing,beijing,chaoyang,d10,40,1,",
          "beijing,beijing,chaoyang,d10,null,1,",
          "beijing,beijing,chaoyang,d11,36,1,",
          "beijing,beijing,chaoyang,d11,41,1,",
          "beijing,beijing,chaoyang,d11,null,3,",
          "beijing,beijing,chaoyang,d12,55,1,",
          "beijing,beijing,chaoyang,d12,null,2,",
          "beijing,beijing,haidian,d13,30,1,",
          "beijing,beijing,haidian,d13,40,1,",
          "beijing,beijing,haidian,d13,55,1,",
          "beijing,beijing,haidian,d13,null,2,",
          "beijing,beijing,haidian,d14,36,1,",
          "beijing,beijing,haidian,d14,40,1,",
          "beijing,beijing,haidian,d14,null,1,",
          "beijing,beijing,haidian,d15,36,1,",
          "beijing,beijing,haidian,d15,41,1,",
          "beijing,beijing,haidian,d15,null,3,",
          "beijing,beijing,haidian,d16,55,1,",
          "beijing,beijing,haidian,d16,null,2,",
          "shanghai,shanghai,huangpu,d01,30,1,",
          "shanghai,shanghai,huangpu,d01,40,1,",
          "shanghai,shanghai,huangpu,d01,55,1,",
          "shanghai,shanghai,huangpu,d01,null,2,",
          "shanghai,shanghai,huangpu,d02,36,1,",
          "shanghai,shanghai,huangpu,d02,40,1,",
          "shanghai,shanghai,huangpu,d02,null,1,",
          "shanghai,shanghai,huangpu,d03,36,1,",
          "shanghai,shanghai,huangpu,d03,41,1,",
          "shanghai,shanghai,huangpu,d03,null,3,",
          "shanghai,shanghai,huangpu,d04,55,1,",
          "shanghai,shanghai,huangpu,d04,null,2,",
          "shanghai,shanghai,pudong,d05,30,1,",
          "shanghai,shanghai,pudong,d05,40,1,",
          "shanghai,shanghai,pudong,d05,55,1,",
          "shanghai,shanghai,pudong,d05,null,2,",
          "shanghai,shanghai,pudong,d06,36,1,",
          "shanghai,shanghai,pudong,d06,40,1,",
          "shanghai,shanghai,pudong,d06,null,1,",
          "shanghai,shanghai,pudong,d07,36,1,",
          "shanghai,shanghai,pudong,d07,41,1,",
          "shanghai,shanghai,pudong,d07,null,3,",
          "shanghai,shanghai,pudong,d08,55,1,",
          "shanghai,shanghai,pudong,d08,null,2,",
        };
    tableResultSetEqualTest(
        "select province,city,region,device_id,s1,count(*) from table1 group by 1,2,3,4,5 order by 1,2,3,4,5",
        expectedHeader,
        retArray,
        DATABASE_NAME);

    expectedHeader = new String[] {"province", "city", "region", "device_id", "s2", "_col5"};
    retArray =
        new String[] {
          "beijing,beijing,chaoyang,d09,35000,1,",
          "beijing,beijing,chaoyang,d09,50000,1,",
          "beijing,beijing,chaoyang,d09,null,3,",
          "beijing,beijing,chaoyang,d10,50000,1,",
          "beijing,beijing,chaoyang,d10,null,2,",
          "beijing,beijing,chaoyang,d11,31000,1,",
          "beijing,beijing,chaoyang,d11,46000,1,",
          "beijing,beijing,chaoyang,d11,null,3,",
          "beijing,beijing,chaoyang,d12,40000,1,",
          "beijing,beijing,chaoyang,d12,null,2,",
          "beijing,beijing,haidian,d13,35000,1,",
          "beijing,beijing,haidian,d13,50000,1,",
          "beijing,beijing,haidian,d13,null,3,",
          "beijing,beijing,haidian,d14,50000,1,",
          "beijing,beijing,haidian,d14,null,2,",
          "beijing,beijing,haidian,d15,31000,1,",
          "beijing,beijing,haidian,d15,46000,1,",
          "beijing,beijing,haidian,d15,null,3,",
          "beijing,beijing,haidian,d16,40000,1,",
          "beijing,beijing,haidian,d16,null,2,",
          "shanghai,shanghai,huangpu,d01,35000,1,",
          "shanghai,shanghai,huangpu,d01,50000,1,",
          "shanghai,shanghai,huangpu,d01,null,3,",
          "shanghai,shanghai,huangpu,d02,50000,1,",
          "shanghai,shanghai,huangpu,d02,null,2,",
          "shanghai,shanghai,huangpu,d03,31000,1,",
          "shanghai,shanghai,huangpu,d03,46000,1,",
          "shanghai,shanghai,huangpu,d03,null,3,",
          "shanghai,shanghai,huangpu,d04,40000,1,",
          "shanghai,shanghai,huangpu,d04,null,2,",
          "shanghai,shanghai,pudong,d05,35000,1,",
          "shanghai,shanghai,pudong,d05,50000,1,",
          "shanghai,shanghai,pudong,d05,null,3,",
          "shanghai,shanghai,pudong,d06,50000,1,",
          "shanghai,shanghai,pudong,d06,null,2,",
          "shanghai,shanghai,pudong,d07,31000,1,",
          "shanghai,shanghai,pudong,d07,46000,1,",
          "shanghai,shanghai,pudong,d07,null,3,",
          "shanghai,shanghai,pudong,d08,40000,1,",
          "shanghai,shanghai,pudong,d08,null,2,",
        };
    tableResultSetEqualTest(
        "select province,city,region,device_id,s2,count(*) from table1 group by 1,2,3,4,5 order by 1,2,3,4,5",
        expectedHeader,
        retArray,
        DATABASE_NAME);

    expectedHeader = new String[] {"province", "city", "region", "device_id", "s3", "_col5"};
    retArray =
        new String[] {
          "beijing,beijing,chaoyang,d09,30.0,1,",
          "beijing,beijing,chaoyang,d09,35.0,1,",
          "beijing,beijing,chaoyang,d09,40.0,1,",
          "beijing,beijing,chaoyang,d09,null,2,",
          "beijing,beijing,chaoyang,d10,null,3,",
          "beijing,beijing,chaoyang,d11,41.0,1,",
          "beijing,beijing,chaoyang,d11,51.0,1,",
          "beijing,beijing,chaoyang,d11,null,3,",
          "beijing,beijing,chaoyang,d12,30.0,1,",
          "beijing,beijing,chaoyang,d12,null,2,",
          "beijing,beijing,haidian,d13,30.0,1,",
          "beijing,beijing,haidian,d13,35.0,1,",
          "beijing,beijing,haidian,d13,40.0,1,",
          "beijing,beijing,haidian,d13,null,2,",
          "beijing,beijing,haidian,d14,null,3,",
          "beijing,beijing,haidian,d15,41.0,1,",
          "beijing,beijing,haidian,d15,51.0,1,",
          "beijing,beijing,haidian,d15,null,3,",
          "beijing,beijing,haidian,d16,30.0,1,",
          "beijing,beijing,haidian,d16,null,2,",
          "shanghai,shanghai,huangpu,d01,30.0,1,",
          "shanghai,shanghai,huangpu,d01,35.0,1,",
          "shanghai,shanghai,huangpu,d01,40.0,1,",
          "shanghai,shanghai,huangpu,d01,null,2,",
          "shanghai,shanghai,huangpu,d02,null,3,",
          "shanghai,shanghai,huangpu,d03,41.0,1,",
          "shanghai,shanghai,huangpu,d03,51.0,1,",
          "shanghai,shanghai,huangpu,d03,null,3,",
          "shanghai,shanghai,huangpu,d04,30.0,1,",
          "shanghai,shanghai,huangpu,d04,null,2,",
          "shanghai,shanghai,pudong,d05,30.0,1,",
          "shanghai,shanghai,pudong,d05,35.0,1,",
          "shanghai,shanghai,pudong,d05,40.0,1,",
          "shanghai,shanghai,pudong,d05,null,2,",
          "shanghai,shanghai,pudong,d06,null,3,",
          "shanghai,shanghai,pudong,d07,41.0,1,",
          "shanghai,shanghai,pudong,d07,51.0,1,",
          "shanghai,shanghai,pudong,d07,null,3,",
          "shanghai,shanghai,pudong,d08,30.0,1,",
          "shanghai,shanghai,pudong,d08,null,2,",
        };
    tableResultSetEqualTest(
        "select province,city,region,device_id,s3,count(*) from table1 group by 1,2,3,4,5 order by 1,2,3,4,5",
        expectedHeader,
        retArray,
        DATABASE_NAME);

    expectedHeader = new String[] {"province", "city", "region", "device_id", "s4", "_col5"};
    retArray =
        new String[] {
          "beijing,beijing,chaoyang,d09,35.0,1,",
          "beijing,beijing,chaoyang,d09,55.0,1,",
          "beijing,beijing,chaoyang,d09,null,3,",
          "beijing,beijing,chaoyang,d10,40.0,1,",
          "beijing,beijing,chaoyang,d10,null,2,",
          "beijing,beijing,chaoyang,d11,36.0,1,",
          "beijing,beijing,chaoyang,d11,46.0,1,",
          "beijing,beijing,chaoyang,d11,null,3,",
          "beijing,beijing,chaoyang,d12,55.0,1,",
          "beijing,beijing,chaoyang,d12,null,2,",
          "beijing,beijing,haidian,d13,35.0,1,",
          "beijing,beijing,haidian,d13,55.0,1,",
          "beijing,beijing,haidian,d13,null,3,",
          "beijing,beijing,haidian,d14,40.0,1,",
          "beijing,beijing,haidian,d14,null,2,",
          "beijing,beijing,haidian,d15,36.0,1,",
          "beijing,beijing,haidian,d15,46.0,1,",
          "beijing,beijing,haidian,d15,null,3,",
          "beijing,beijing,haidian,d16,55.0,1,",
          "beijing,beijing,haidian,d16,null,2,",
          "shanghai,shanghai,huangpu,d01,35.0,1,",
          "shanghai,shanghai,huangpu,d01,55.0,1,",
          "shanghai,shanghai,huangpu,d01,null,3,",
          "shanghai,shanghai,huangpu,d02,40.0,1,",
          "shanghai,shanghai,huangpu,d02,null,2,",
          "shanghai,shanghai,huangpu,d03,36.0,1,",
          "shanghai,shanghai,huangpu,d03,46.0,1,",
          "shanghai,shanghai,huangpu,d03,null,3,",
          "shanghai,shanghai,huangpu,d04,55.0,1,",
          "shanghai,shanghai,huangpu,d04,null,2,",
          "shanghai,shanghai,pudong,d05,35.0,1,",
          "shanghai,shanghai,pudong,d05,55.0,1,",
          "shanghai,shanghai,pudong,d05,null,3,",
          "shanghai,shanghai,pudong,d06,40.0,1,",
          "shanghai,shanghai,pudong,d06,null,2,",
          "shanghai,shanghai,pudong,d07,36.0,1,",
          "shanghai,shanghai,pudong,d07,46.0,1,",
          "shanghai,shanghai,pudong,d07,null,3,",
          "shanghai,shanghai,pudong,d08,55.0,1,",
          "shanghai,shanghai,pudong,d08,null,2,",
        };
    tableResultSetEqualTest(
        "select province,city,region,device_id,s4,count(*) from table1 group by 1,2,3,4,5 order by 1,2,3,4,5",
        expectedHeader,
        retArray,
        DATABASE_NAME);

    expectedHeader = new String[] {"province", "city", "region", "device_id", "s5", "_col5"};
    retArray =
        new String[] {
          "beijing,beijing,chaoyang,d09,false,1,",
          "beijing,beijing,chaoyang,d09,true,1,",
          "beijing,beijing,chaoyang,d09,null,3,",
          "beijing,beijing,chaoyang,d10,true,1,",
          "beijing,beijing,chaoyang,d10,null,2,",
          "beijing,beijing,chaoyang,d11,false,1,",
          "beijing,beijing,chaoyang,d11,null,4,",
          "beijing,beijing,chaoyang,d12,true,1,",
          "beijing,beijing,chaoyang,d12,null,2,",
          "beijing,beijing,haidian,d13,false,1,",
          "beijing,beijing,haidian,d13,true,1,",
          "beijing,beijing,haidian,d13,null,3,",
          "beijing,beijing,haidian,d14,true,1,",
          "beijing,beijing,haidian,d14,null,2,",
          "beijing,beijing,haidian,d15,false,1,",
          "beijing,beijing,haidian,d15,null,4,",
          "beijing,beijing,haidian,d16,true,1,",
          "beijing,beijing,haidian,d16,null,2,",
          "shanghai,shanghai,huangpu,d01,false,1,",
          "shanghai,shanghai,huangpu,d01,true,1,",
          "shanghai,shanghai,huangpu,d01,null,3,",
          "shanghai,shanghai,huangpu,d02,true,1,",
          "shanghai,shanghai,huangpu,d02,null,2,",
          "shanghai,shanghai,huangpu,d03,false,1,",
          "shanghai,shanghai,huangpu,d03,null,4,",
          "shanghai,shanghai,huangpu,d04,true,1,",
          "shanghai,shanghai,huangpu,d04,null,2,",
          "shanghai,shanghai,pudong,d05,false,1,",
          "shanghai,shanghai,pudong,d05,true,1,",
          "shanghai,shanghai,pudong,d05,null,3,",
          "shanghai,shanghai,pudong,d06,true,1,",
          "shanghai,shanghai,pudong,d06,null,2,",
          "shanghai,shanghai,pudong,d07,false,1,",
          "shanghai,shanghai,pudong,d07,null,4,",
          "shanghai,shanghai,pudong,d08,true,1,",
          "shanghai,shanghai,pudong,d08,null,2,",
        };
    tableResultSetEqualTest(
        "select province,city,region,device_id,s5,count(*) from table1 group by 1,2,3,4,5 order by 1,2,3,4,5",
        expectedHeader,
        retArray,
        DATABASE_NAME);

    expectedHeader = new String[] {"province", "city", "region", "device_id", "s6", "_col5"};
    retArray =
        new String[] {
          "beijing,beijing,chaoyang,d09,beijing_chaoyang_red_A_d09_30,1,",
          "beijing,beijing,chaoyang,d09,beijing_chaoyang_red_A_d09_35,1,",
          "beijing,beijing,chaoyang,d09,null,3,",
          "beijing,beijing,chaoyang,d10,beijing_chaoyang_red_B_d10_36,1,",
          "beijing,beijing,chaoyang,d10,null,2,",
          "beijing,beijing,chaoyang,d11,beijing_chaoyang_yellow_A_d11_41,1,",
          "beijing,beijing,chaoyang,d11,beijing_chaoyang_yellow_A_d11_51,1,",
          "beijing,beijing,chaoyang,d11,null,3,",
          "beijing,beijing,chaoyang,d12,beijing_chaoyang_yellow_B_d12_55,1,",
          "beijing,beijing,chaoyang,d12,null,2,",
          "beijing,beijing,haidian,d13,beijing_haidian_red_A_d13_30,1,",
          "beijing,beijing,haidian,d13,beijing_haidian_red_A_d13_35,1,",
          "beijing,beijing,haidian,d13,null,3,",
          "beijing,beijing,haidian,d14,beijing_haidian_red_B_d14_36,1,",
          "beijing,beijing,haidian,d14,null,2,",
          "beijing,beijing,haidian,d15,beijing_haidian_yellow_A_d15_41,1,",
          "beijing,beijing,haidian,d15,beijing_haidian_yellow_A_d15_51,1,",
          "beijing,beijing,haidian,d15,null,3,",
          "beijing,beijing,haidian,d16,beijing_haidian_yellow_B_d16_55,1,",
          "beijing,beijing,haidian,d16,null,2,",
          "shanghai,shanghai,huangpu,d01,shanghai_huangpu_red_A_d01_30,1,",
          "shanghai,shanghai,huangpu,d01,shanghai_huangpu_red_A_d01_35,1,",
          "shanghai,shanghai,huangpu,d01,null,3,",
          "shanghai,shanghai,huangpu,d02,shanghai_huangpu_red_B_d02_36,1,",
          "shanghai,shanghai,huangpu,d02,null,2,",
          "shanghai,shanghai,huangpu,d03,shanghai_huangpu_yellow_A_d03_41,1,",
          "shanghai,shanghai,huangpu,d03,shanghai_huangpu_yellow_A_d03_51,1,",
          "shanghai,shanghai,huangpu,d03,null,3,",
          "shanghai,shanghai,huangpu,d04,shanghai_huangpu_yellow_B_d04_55,1,",
          "shanghai,shanghai,huangpu,d04,null,2,",
          "shanghai,shanghai,pudong,d05,shanghai_pudong_red_A_d05_30,1,",
          "shanghai,shanghai,pudong,d05,shanghai_pudong_red_A_d05_35,1,",
          "shanghai,shanghai,pudong,d05,null,3,",
          "shanghai,shanghai,pudong,d06,shanghai_pudong_red_B_d06_36,1,",
          "shanghai,shanghai,pudong,d06,null,2,",
          "shanghai,shanghai,pudong,d07,shanghai_pudong_yellow_A_d07_41,1,",
          "shanghai,shanghai,pudong,d07,shanghai_pudong_yellow_A_d07_51,1,",
          "shanghai,shanghai,pudong,d07,null,3,",
          "shanghai,shanghai,pudong,d08,shanghai_pudong_yellow_B_d08_55,1,",
          "shanghai,shanghai,pudong,d08,null,2,",
        };
    tableResultSetEqualTest(
        "select province,city,region,device_id,s6,count(*) from table1 group by 1,2,3,4,5 order by 1,2,3,4,5",
        expectedHeader,
        retArray,
        DATABASE_NAME);

    expectedHeader = new String[] {"province", "city", "region", "device_id", "s7", "_col5"};
    retArray =
        new String[] {
          "beijing,beijing,chaoyang,d09,beijing_chaoyang_red_A_d09_35,1,",
          "beijing,beijing,chaoyang,d09,beijing_chaoyang_red_A_d09_40,1,",
          "beijing,beijing,chaoyang,d09,null,3,",
          "beijing,beijing,chaoyang,d10,beijing_chaoyang_red_B_d10_36,1,",
          "beijing,beijing,chaoyang,d10,beijing_chaoyang_red_B_d10_40,1,",
          "beijing,beijing,chaoyang,d10,beijing_chaoyang_red_B_d10_50,1,",
          "beijing,beijing,chaoyang,d11,beijing_chaoyang_yellow_A_d11_36,1,",
          "beijing,beijing,chaoyang,d11,beijing_chaoyang_yellow_A_d11_46,1,",
          "beijing,beijing,chaoyang,d11,null,3,",
          "beijing,beijing,chaoyang,d12,beijing_chaoyang_yellow_B_d12_30,1,",
          "beijing,beijing,chaoyang,d12,null,2,",
          "beijing,beijing,haidian,d13,beijing_haidian_red_A_d13_35,1,",
          "beijing,beijing,haidian,d13,beijing_haidian_red_A_d13_40,1,",
          "beijing,beijing,haidian,d13,null,3,",
          "beijing,beijing,haidian,d14,beijing_haidian_red_B_d14_36,1,",
          "beijing,beijing,haidian,d14,beijing_haidian_red_B_d14_40,1,",
          "beijing,beijing,haidian,d14,beijing_haidian_red_B_d14_50,1,",
          "beijing,beijing,haidian,d15,beijing_haidian_yellow_A_d15_36,1,",
          "beijing,beijing,haidian,d15,beijing_haidian_yellow_A_d15_46,1,",
          "beijing,beijing,haidian,d15,null,3,",
          "beijing,beijing,haidian,d16,beijing_haidian_yellow_B_d16_30,1,",
          "beijing,beijing,haidian,d16,null,2,",
          "shanghai,shanghai,huangpu,d01,shanghai_huangpu_red_A_d01_35,1,",
          "shanghai,shanghai,huangpu,d01,shanghai_huangpu_red_A_d01_40,1,",
          "shanghai,shanghai,huangpu,d01,null,3,",
          "shanghai,shanghai,huangpu,d02,shanghai_huangpu_red_B_d02_36,1,",
          "shanghai,shanghai,huangpu,d02,shanghai_huangpu_red_B_d02_40,1,",
          "shanghai,shanghai,huangpu,d02,shanghai_huangpu_red_B_d02_50,1,",
          "shanghai,shanghai,huangpu,d03,shanghai_huangpu_yellow_A_d03_36,1,",
          "shanghai,shanghai,huangpu,d03,shanghai_huangpu_yellow_A_d03_46,1,",
          "shanghai,shanghai,huangpu,d03,null,3,",
          "shanghai,shanghai,huangpu,d04,shanghai_huangpu_yellow_B_d04_30,1,",
          "shanghai,shanghai,huangpu,d04,null,2,",
          "shanghai,shanghai,pudong,d05,shanghai_pudong_red_A_d05_35,1,",
          "shanghai,shanghai,pudong,d05,shanghai_pudong_red_A_d05_40,1,",
          "shanghai,shanghai,pudong,d05,null,3,",
          "shanghai,shanghai,pudong,d06,shanghai_pudong_red_B_d06_36,1,",
          "shanghai,shanghai,pudong,d06,shanghai_pudong_red_B_d06_40,1,",
          "shanghai,shanghai,pudong,d06,shanghai_pudong_red_B_d06_50,1,",
          "shanghai,shanghai,pudong,d07,shanghai_pudong_yellow_A_d07_36,1,",
          "shanghai,shanghai,pudong,d07,shanghai_pudong_yellow_A_d07_46,1,",
          "shanghai,shanghai,pudong,d07,null,3,",
          "shanghai,shanghai,pudong,d08,shanghai_pudong_yellow_B_d08_30,1,",
          "shanghai,shanghai,pudong,d08,null,2,",
        };
    tableResultSetEqualTest(
        "select province,city,region,device_id,s7,count(*) from table1 group by 1,2,3,4,5 order by 1,2,3,4,5",
        expectedHeader,
        retArray,
        DATABASE_NAME);

    expectedHeader = new String[] {"province", "city", "region", "device_id", "s8", "_col5"};
    retArray =
        new String[] {
          "beijing,beijing,chaoyang,d09,0xcafebabe30,1,",
          "beijing,beijing,chaoyang,d09,0xcafebabe55,1,",
          "beijing,beijing,chaoyang,d09,null,3,",
          "beijing,beijing,chaoyang,d10,0xcafebabe50,1,",
          "beijing,beijing,chaoyang,d10,null,2,",
          "beijing,beijing,chaoyang,d11,0xcafebabe31,1,",
          "beijing,beijing,chaoyang,d11,0xcafebabe41,1,",
          "beijing,beijing,chaoyang,d11,null,3,",
          "beijing,beijing,chaoyang,d12,0xcafebabe55,1,",
          "beijing,beijing,chaoyang,d12,null,2,",
          "beijing,beijing,haidian,d13,0xcafebabe30,1,",
          "beijing,beijing,haidian,d13,0xcafebabe55,1,",
          "beijing,beijing,haidian,d13,null,3,",
          "beijing,beijing,haidian,d14,0xcafebabe50,1,",
          "beijing,beijing,haidian,d14,null,2,",
          "beijing,beijing,haidian,d15,0xcafebabe31,1,",
          "beijing,beijing,haidian,d15,0xcafebabe41,1,",
          "beijing,beijing,haidian,d15,null,3,",
          "beijing,beijing,haidian,d16,0xcafebabe55,1,",
          "beijing,beijing,haidian,d16,null,2,",
          "shanghai,shanghai,huangpu,d01,0xcafebabe30,1,",
          "shanghai,shanghai,huangpu,d01,0xcafebabe55,1,",
          "shanghai,shanghai,huangpu,d01,null,3,",
          "shanghai,shanghai,huangpu,d02,0xcafebabe50,1,",
          "shanghai,shanghai,huangpu,d02,null,2,",
          "shanghai,shanghai,huangpu,d03,0xcafebabe31,1,",
          "shanghai,shanghai,huangpu,d03,0xcafebabe41,1,",
          "shanghai,shanghai,huangpu,d03,null,3,",
          "shanghai,shanghai,huangpu,d04,0xcafebabe55,1,",
          "shanghai,shanghai,huangpu,d04,null,2,",
          "shanghai,shanghai,pudong,d05,0xcafebabe30,1,",
          "shanghai,shanghai,pudong,d05,0xcafebabe55,1,",
          "shanghai,shanghai,pudong,d05,null,3,",
          "shanghai,shanghai,pudong,d06,0xcafebabe50,1,",
          "shanghai,shanghai,pudong,d06,null,2,",
          "shanghai,shanghai,pudong,d07,0xcafebabe31,1,",
          "shanghai,shanghai,pudong,d07,0xcafebabe41,1,",
          "shanghai,shanghai,pudong,d07,null,3,",
          "shanghai,shanghai,pudong,d08,0xcafebabe55,1,",
          "shanghai,shanghai,pudong,d08,null,2,",
        };
    tableResultSetEqualTest(
        "select province,city,region,device_id,s8,count(*) from table1 group by 1,2,3,4,5 order by 1,2,3,4,5",
        expectedHeader,
        retArray,
        DATABASE_NAME);

    expectedHeader = new String[] {"province", "city", "region", "device_id", "s9", "_col5"};
    retArray =
        new String[] {
          "beijing,beijing,chaoyang,d09,2024-09-24T06:15:30.000Z,1,",
          "beijing,beijing,chaoyang,d09,2024-09-24T06:15:35.000Z,1,",
          "beijing,beijing,chaoyang,d09,2024-09-24T06:15:40.000Z,1,",
          "beijing,beijing,chaoyang,d09,2024-09-24T06:15:50.000Z,1,",
          "beijing,beijing,chaoyang,d09,2024-09-24T06:15:55.000Z,1,",
          "beijing,beijing,chaoyang,d10,2024-09-24T06:15:36.000Z,1,",
          "beijing,beijing,chaoyang,d10,2024-09-24T06:15:40.000Z,1,",
          "beijing,beijing,chaoyang,d10,2024-09-24T06:15:50.000Z,1,",
          "beijing,beijing,chaoyang,d11,2024-09-24T06:15:31.000Z,1,",
          "beijing,beijing,chaoyang,d11,2024-09-24T06:15:36.000Z,1,",
          "beijing,beijing,chaoyang,d11,2024-09-24T06:15:41.000Z,1,",
          "beijing,beijing,chaoyang,d11,2024-09-24T06:15:46.000Z,1,",
          "beijing,beijing,chaoyang,d11,2024-09-24T06:15:51.000Z,1,",
          "beijing,beijing,chaoyang,d12,2024-09-24T06:15:30.000Z,1,",
          "beijing,beijing,chaoyang,d12,2024-09-24T06:15:40.000Z,1,",
          "beijing,beijing,chaoyang,d12,2024-09-24T06:15:55.000Z,1,",
          "beijing,beijing,haidian,d13,2024-09-24T06:15:30.000Z,1,",
          "beijing,beijing,haidian,d13,2024-09-24T06:15:35.000Z,1,",
          "beijing,beijing,haidian,d13,2024-09-24T06:15:40.000Z,1,",
          "beijing,beijing,haidian,d13,2024-09-24T06:15:50.000Z,1,",
          "beijing,beijing,haidian,d13,2024-09-24T06:15:55.000Z,1,",
          "beijing,beijing,haidian,d14,2024-09-24T06:15:36.000Z,1,",
          "beijing,beijing,haidian,d14,2024-09-24T06:15:40.000Z,1,",
          "beijing,beijing,haidian,d14,2024-09-24T06:15:50.000Z,1,",
          "beijing,beijing,haidian,d15,2024-09-24T06:15:31.000Z,1,",
          "beijing,beijing,haidian,d15,2024-09-24T06:15:36.000Z,1,",
          "beijing,beijing,haidian,d15,2024-09-24T06:15:41.000Z,1,",
          "beijing,beijing,haidian,d15,2024-09-24T06:15:46.000Z,1,",
          "beijing,beijing,haidian,d15,2024-09-24T06:15:51.000Z,1,",
          "beijing,beijing,haidian,d16,2024-09-24T06:15:30.000Z,1,",
          "beijing,beijing,haidian,d16,2024-09-24T06:15:40.000Z,1,",
          "beijing,beijing,haidian,d16,2024-09-24T06:15:55.000Z,1,",
          "shanghai,shanghai,huangpu,d01,2024-09-24T06:15:30.000Z,1,",
          "shanghai,shanghai,huangpu,d01,2024-09-24T06:15:35.000Z,1,",
          "shanghai,shanghai,huangpu,d01,2024-09-24T06:15:40.000Z,1,",
          "shanghai,shanghai,huangpu,d01,2024-09-24T06:15:50.000Z,1,",
          "shanghai,shanghai,huangpu,d01,2024-09-24T06:15:55.000Z,1,",
          "shanghai,shanghai,huangpu,d02,2024-09-24T06:15:36.000Z,1,",
          "shanghai,shanghai,huangpu,d02,2024-09-24T06:15:40.000Z,1,",
          "shanghai,shanghai,huangpu,d02,2024-09-24T06:15:50.000Z,1,",
          "shanghai,shanghai,huangpu,d03,2024-09-24T06:15:31.000Z,1,",
          "shanghai,shanghai,huangpu,d03,2024-09-24T06:15:36.000Z,1,",
          "shanghai,shanghai,huangpu,d03,2024-09-24T06:15:41.000Z,1,",
          "shanghai,shanghai,huangpu,d03,2024-09-24T06:15:46.000Z,1,",
          "shanghai,shanghai,huangpu,d03,2024-09-24T06:15:51.000Z,1,",
          "shanghai,shanghai,huangpu,d04,2024-09-24T06:15:30.000Z,1,",
          "shanghai,shanghai,huangpu,d04,2024-09-24T06:15:40.000Z,1,",
          "shanghai,shanghai,huangpu,d04,2024-09-24T06:15:55.000Z,1,",
          "shanghai,shanghai,pudong,d05,2024-09-24T06:15:30.000Z,1,",
          "shanghai,shanghai,pudong,d05,2024-09-24T06:15:35.000Z,1,",
          "shanghai,shanghai,pudong,d05,2024-09-24T06:15:40.000Z,1,",
          "shanghai,shanghai,pudong,d05,2024-09-24T06:15:50.000Z,1,",
          "shanghai,shanghai,pudong,d05,2024-09-24T06:15:55.000Z,1,",
          "shanghai,shanghai,pudong,d06,2024-09-24T06:15:36.000Z,1,",
          "shanghai,shanghai,pudong,d06,2024-09-24T06:15:40.000Z,1,",
          "shanghai,shanghai,pudong,d06,2024-09-24T06:15:50.000Z,1,",
          "shanghai,shanghai,pudong,d07,2024-09-24T06:15:31.000Z,1,",
          "shanghai,shanghai,pudong,d07,2024-09-24T06:15:36.000Z,1,",
          "shanghai,shanghai,pudong,d07,2024-09-24T06:15:41.000Z,1,",
          "shanghai,shanghai,pudong,d07,2024-09-24T06:15:46.000Z,1,",
          "shanghai,shanghai,pudong,d07,2024-09-24T06:15:51.000Z,1,",
          "shanghai,shanghai,pudong,d08,2024-09-24T06:15:30.000Z,1,",
          "shanghai,shanghai,pudong,d08,2024-09-24T06:15:40.000Z,1,",
          "shanghai,shanghai,pudong,d08,2024-09-24T06:15:55.000Z,1,",
        };
    tableResultSetEqualTest(
        "select province,city,region,device_id,s9,count(*) from table1 group by 1,2,3,4,5 order by 1,2,3,4,5",
        expectedHeader,
        retArray,
        DATABASE_NAME);

    expectedHeader = new String[] {"province", "city", "region", "device_id", "s10", "_col5"};
    retArray =
        new String[] {
          "beijing,beijing,chaoyang,d09,2024-09-24,2,",
          "beijing,beijing,chaoyang,d09,null,3,",
          "beijing,beijing,chaoyang,d10,2024-09-24,1,",
          "beijing,beijing,chaoyang,d10,null,2,",
          "beijing,beijing,chaoyang,d11,2024-09-24,1,",
          "beijing,beijing,chaoyang,d11,null,4,",
          "beijing,beijing,chaoyang,d12,2024-09-24,1,",
          "beijing,beijing,chaoyang,d12,null,2,",
          "beijing,beijing,haidian,d13,2024-09-24,2,",
          "beijing,beijing,haidian,d13,null,3,",
          "beijing,beijing,haidian,d14,2024-09-24,1,",
          "beijing,beijing,haidian,d14,null,2,",
          "beijing,beijing,haidian,d15,2024-09-24,1,",
          "beijing,beijing,haidian,d15,null,4,",
          "beijing,beijing,haidian,d16,2024-09-24,1,",
          "beijing,beijing,haidian,d16,null,2,",
          "shanghai,shanghai,huangpu,d01,2024-09-24,2,",
          "shanghai,shanghai,huangpu,d01,null,3,",
          "shanghai,shanghai,huangpu,d02,2024-09-24,1,",
          "shanghai,shanghai,huangpu,d02,null,2,",
          "shanghai,shanghai,huangpu,d03,2024-09-24,1,",
          "shanghai,shanghai,huangpu,d03,null,4,",
          "shanghai,shanghai,huangpu,d04,2024-09-24,1,",
          "shanghai,shanghai,huangpu,d04,null,2,",
          "shanghai,shanghai,pudong,d05,2024-09-24,2,",
          "shanghai,shanghai,pudong,d05,null,3,",
          "shanghai,shanghai,pudong,d06,2024-09-24,1,",
          "shanghai,shanghai,pudong,d06,null,2,",
          "shanghai,shanghai,pudong,d07,2024-09-24,1,",
          "shanghai,shanghai,pudong,d07,null,4,",
          "shanghai,shanghai,pudong,d08,2024-09-24,1,",
          "shanghai,shanghai,pudong,d08,null,2,",
        };
    tableResultSetEqualTest(
        "select province,city,region,device_id,s10,count(*) from table1 group by 1,2,3,4,5 order by 1,2,3,4,5",
        expectedHeader,
        retArray,
        DATABASE_NAME);
  }

  @Test
  public void lastQueryTest() {

    String[] expectedHeader =
        new String[] {
          "_col0", "_col1", "_col2", "_col3", "_col4", "_col5", "_col6", "_col7", "_col8", "_col9",
          "_col10"
        };
    String[] retArray =
        new String[] {
          "2024-09-24T06:15:55.000Z,55,null,null,55.0,null,null,null,0xcafebabe55,2024-09-24T06:15:55.000Z,null,",
        };

    tableResultSetEqualTest(
        "select last(time),last_by(s1,time),last_by(s2,time),last_by(s3,time),last_by(s4,time),last_by(s5,time),last_by(s6,time),last_by(s7,time),last_by(s8,time),last_by(s9,time),last_by(s10,time) from table1 where device_id='d01'",
        expectedHeader,
        retArray,
        DATABASE_NAME);

    expectedHeader =
        new String[] {
          "device_id",
          "_col1",
          "_col2",
          "_col3",
          "_col4",
          "_col5",
          "_col6",
          "_col7",
          "_col8",
          "_col9",
          "_col10",
          "_col11"
        };
    retArray =
        new String[] {
          "d01,2024-09-24T06:15:55.000Z,55,null,null,55.0,null,null,null,0xcafebabe55,2024-09-24T06:15:55.000Z,null,",
          "d04,2024-09-24T06:15:55.000Z,55,null,null,55.0,null,shanghai_huangpu_yellow_B_d04_55,null,0xcafebabe55,2024-09-24T06:15:55.000Z,null,",
          "d09,2024-09-24T06:15:55.000Z,55,null,null,55.0,null,null,null,0xcafebabe55,2024-09-24T06:15:55.000Z,null,",
          "d12,2024-09-24T06:15:55.000Z,55,null,null,55.0,null,beijing_chaoyang_yellow_B_d12_55,null,0xcafebabe55,2024-09-24T06:15:55.000Z,null,",
        };

    tableResultSetEqualTest(
        "select device_id,last(time),last_by(s1,time),last_by(s2,time),last_by(s3,time),last_by(s4,time),last_by(s5,time),last_by(s6,time),last_by(s7,time),last_by(s8,time),last_by(s9,time),last_by(s10,time) from table1 where device_id in ('d01', 'd04', 'd09', 'd12') group by device_id order by device_id",
        expectedHeader,
        retArray,
        DATABASE_NAME);

    expectedHeader =
        new String[] {
          "province",
          "city",
          "region",
          "device_id",
          "_col4",
          "_col5",
          "_col6",
          "_col7",
          "_col8",
          "_col9",
          "_col10",
          "_col11",
          "_col12",
          "_col13",
          "_col14"
        };
    retArray =
        new String[] {
          "beijing,beijing,chaoyang,d09,2024-09-24T06:15:55.000Z,55,null,null,55.0,null,null,null,0xcafebabe55,2024-09-24T06:15:55.000Z,null,",
          "beijing,beijing,chaoyang,d12,2024-09-24T06:15:55.000Z,55,null,null,55.0,null,beijing_chaoyang_yellow_B_d12_55,null,0xcafebabe55,2024-09-24T06:15:55.000Z,null,",
          "shanghai,shanghai,huangpu,d01,2024-09-24T06:15:55.000Z,55,null,null,55.0,null,null,null,0xcafebabe55,2024-09-24T06:15:55.000Z,null,",
          "shanghai,shanghai,huangpu,d04,2024-09-24T06:15:55.000Z,55,null,null,55.0,null,shanghai_huangpu_yellow_B_d04_55,null,0xcafebabe55,2024-09-24T06:15:55.000Z,null,",
        };

    tableResultSetEqualTest(
        "select province,city,region,device_id,last(time),last_by(s1,time),last_by(s2,time),last_by(s3,time),last_by(s4,time),last_by(s5,time),last_by(s6,time),last_by(s7,time),last_by(s8,time),last_by(s9,time),last_by(s10,time) from table1 where device_id in ('d01', 'd04', 'd09', 'd12') group by 1,2,3,4 order by 1,2,3,4",
        expectedHeader,
        retArray,
        DATABASE_NAME);

    expectedHeader =
        new String[] {
          "device_id",
          "_col1",
          "_col2",
          "_col3",
          "_col4",
          "_col5",
          "_col6",
          "_col7",
          "_col8",
          "_col9",
          "_col10",
          "_col11",
          "_col12"
        };
    retArray =
        new String[] {
          "d01,2024-09-24T06:15:30.000Z,2024-09-24T06:15:30.000Z,30,null,30.0,null,null,shanghai_huangpu_red_A_d01_30,null,0xcafebabe30,2024-09-24T06:15:30.000Z,null,",
          "d01,2024-09-24T06:15:35.000Z,2024-09-24T06:15:35.000Z,null,35000,35.0,35.0,null,shanghai_huangpu_red_A_d01_35,shanghai_huangpu_red_A_d01_35,null,2024-09-24T06:15:35.000Z,2024-09-24,",
          "d01,2024-09-24T06:15:40.000Z,2024-09-24T06:15:40.000Z,40,null,40.0,null,true,null,shanghai_huangpu_red_A_d01_40,null,2024-09-24T06:15:40.000Z,null,",
          "d01,2024-09-24T06:15:50.000Z,2024-09-24T06:15:50.000Z,null,50000,null,null,false,null,null,null,2024-09-24T06:15:50.000Z,2024-09-24,",
          "d01,2024-09-24T06:15:55.000Z,2024-09-24T06:15:55.000Z,55,null,null,55.0,null,null,null,0xcafebabe55,2024-09-24T06:15:55.000Z,null,",
          "d04,2024-09-24T06:15:30.000Z,2024-09-24T06:15:30.000Z,null,null,30.0,null,true,null,shanghai_huangpu_yellow_B_d04_30,null,2024-09-24T06:15:30.000Z,2024-09-24,",
          "d04,2024-09-24T06:15:40.000Z,2024-09-24T06:15:40.000Z,null,40000,null,null,null,null,null,null,2024-09-24T06:15:40.000Z,null,",
          "d04,2024-09-24T06:15:55.000Z,2024-09-24T06:15:55.000Z,55,null,null,55.0,null,shanghai_huangpu_yellow_B_d04_55,null,0xcafebabe55,2024-09-24T06:15:55.000Z,null,",
          "d09,2024-09-24T06:15:30.000Z,2024-09-24T06:15:30.000Z,30,null,30.0,null,null,beijing_chaoyang_red_A_d09_30,null,0xcafebabe30,2024-09-24T06:15:30.000Z,null,",
          "d09,2024-09-24T06:15:35.000Z,2024-09-24T06:15:35.000Z,null,35000,35.0,35.0,null,beijing_chaoyang_red_A_d09_35,beijing_chaoyang_red_A_d09_35,null,2024-09-24T06:15:35.000Z,2024-09-24,",
          "d09,2024-09-24T06:15:40.000Z,2024-09-24T06:15:40.000Z,40,null,40.0,null,true,null,beijing_chaoyang_red_A_d09_40,null,2024-09-24T06:15:40.000Z,null,",
          "d09,2024-09-24T06:15:50.000Z,2024-09-24T06:15:50.000Z,null,50000,null,null,false,null,null,null,2024-09-24T06:15:50.000Z,2024-09-24,",
          "d09,2024-09-24T06:15:55.000Z,2024-09-24T06:15:55.000Z,55,null,null,55.0,null,null,null,0xcafebabe55,2024-09-24T06:15:55.000Z,null,",
          "d12,2024-09-24T06:15:30.000Z,2024-09-24T06:15:30.000Z,null,null,30.0,null,true,null,beijing_chaoyang_yellow_B_d12_30,null,2024-09-24T06:15:30.000Z,2024-09-24,",
          "d12,2024-09-24T06:15:40.000Z,2024-09-24T06:15:40.000Z,null,40000,null,null,null,null,null,null,2024-09-24T06:15:40.000Z,null,",
          "d12,2024-09-24T06:15:55.000Z,2024-09-24T06:15:55.000Z,55,null,null,55.0,null,beijing_chaoyang_yellow_B_d12_55,null,0xcafebabe55,2024-09-24T06:15:55.000Z,null,",
        };

    tableResultSetEqualTest(
        "select device_id,date_bin(5s,time),last(time),last_by(s1,time),last_by(s2,time),last_by(s3,time),last_by(s4,time),last_by(s5,time),last_by(s6,time),last_by(s7,time),last_by(s8,time),last_by(s9,time),last_by(s10,time) from table1 where device_id in ('d01', 'd04', 'd09', 'd12') group by province,city,region,device_id,date_bin(5s,time) order by device_id,date_bin(5s,time)",
        expectedHeader,
        retArray,
        DATABASE_NAME);

    expectedHeader =
        new String[] {
          "province",
          "city",
          "region",
          "device_id",
          "_col4",
          "_col5",
          "_col6",
          "_col7",
          "_col8",
          "_col9",
          "_col10",
          "_col11",
          "_col12",
          "_col13",
          "_col14",
          "_col15"
        };
    retArray =
        new String[] {
          "beijing,beijing,chaoyang,d09,2024-09-24T06:15:30.000Z,2024-09-24T06:15:30.000Z,30,null,30.0,null,null,beijing_chaoyang_red_A_d09_30,null,0xcafebabe30,2024-09-24T06:15:30.000Z,null,",
          "beijing,beijing,chaoyang,d09,2024-09-24T06:15:35.000Z,2024-09-24T06:15:35.000Z,null,35000,35.0,35.0,null,beijing_chaoyang_red_A_d09_35,beijing_chaoyang_red_A_d09_35,null,2024-09-24T06:15:35.000Z,2024-09-24,",
          "beijing,beijing,chaoyang,d09,2024-09-24T06:15:40.000Z,2024-09-24T06:15:40.000Z,40,null,40.0,null,true,null,beijing_chaoyang_red_A_d09_40,null,2024-09-24T06:15:40.000Z,null,",
          "beijing,beijing,chaoyang,d09,2024-09-24T06:15:50.000Z,2024-09-24T06:15:50.000Z,null,50000,null,null,false,null,null,null,2024-09-24T06:15:50.000Z,2024-09-24,",
          "beijing,beijing,chaoyang,d09,2024-09-24T06:15:55.000Z,2024-09-24T06:15:55.000Z,55,null,null,55.0,null,null,null,0xcafebabe55,2024-09-24T06:15:55.000Z,null,",
          "beijing,beijing,chaoyang,d12,2024-09-24T06:15:30.000Z,2024-09-24T06:15:30.000Z,null,null,30.0,null,true,null,beijing_chaoyang_yellow_B_d12_30,null,2024-09-24T06:15:30.000Z,2024-09-24,",
          "beijing,beijing,chaoyang,d12,2024-09-24T06:15:40.000Z,2024-09-24T06:15:40.000Z,null,40000,null,null,null,null,null,null,2024-09-24T06:15:40.000Z,null,",
          "beijing,beijing,chaoyang,d12,2024-09-24T06:15:55.000Z,2024-09-24T06:15:55.000Z,55,null,null,55.0,null,beijing_chaoyang_yellow_B_d12_55,null,0xcafebabe55,2024-09-24T06:15:55.000Z,null,",
          "shanghai,shanghai,huangpu,d01,2024-09-24T06:15:30.000Z,2024-09-24T06:15:30.000Z,30,null,30.0,null,null,shanghai_huangpu_red_A_d01_30,null,0xcafebabe30,2024-09-24T06:15:30.000Z,null,",
          "shanghai,shanghai,huangpu,d01,2024-09-24T06:15:35.000Z,2024-09-24T06:15:35.000Z,null,35000,35.0,35.0,null,shanghai_huangpu_red_A_d01_35,shanghai_huangpu_red_A_d01_35,null,2024-09-24T06:15:35.000Z,2024-09-24,",
          "shanghai,shanghai,huangpu,d01,2024-09-24T06:15:40.000Z,2024-09-24T06:15:40.000Z,40,null,40.0,null,true,null,shanghai_huangpu_red_A_d01_40,null,2024-09-24T06:15:40.000Z,null,",
          "shanghai,shanghai,huangpu,d01,2024-09-24T06:15:50.000Z,2024-09-24T06:15:50.000Z,null,50000,null,null,false,null,null,null,2024-09-24T06:15:50.000Z,2024-09-24,",
          "shanghai,shanghai,huangpu,d01,2024-09-24T06:15:55.000Z,2024-09-24T06:15:55.000Z,55,null,null,55.0,null,null,null,0xcafebabe55,2024-09-24T06:15:55.000Z,null,",
          "shanghai,shanghai,huangpu,d04,2024-09-24T06:15:30.000Z,2024-09-24T06:15:30.000Z,null,null,30.0,null,true,null,shanghai_huangpu_yellow_B_d04_30,null,2024-09-24T06:15:30.000Z,2024-09-24,",
          "shanghai,shanghai,huangpu,d04,2024-09-24T06:15:40.000Z,2024-09-24T06:15:40.000Z,null,40000,null,null,null,null,null,null,2024-09-24T06:15:40.000Z,null,",
          "shanghai,shanghai,huangpu,d04,2024-09-24T06:15:55.000Z,2024-09-24T06:15:55.000Z,55,null,null,55.0,null,shanghai_huangpu_yellow_B_d04_55,null,0xcafebabe55,2024-09-24T06:15:55.000Z,null,",
        };

    tableResultSetEqualTest(
        "select province,city,region,device_id,date_bin(5s,time),last(time),last_by(s1,time),last_by(s2,time),last_by(s3,time),last_by(s4,time),last_by(s5,time),last_by(s6,time),last_by(s7,time),last_by(s8,time),last_by(s9,time),last_by(s10,time) from table1 where device_id in ('d01', 'd04', 'd09', 'd12') group by 1,2,3,4,5 order by 1,2,3,4,5",
        expectedHeader,
        retArray,
        DATABASE_NAME);

    expectedHeader =
        new String[] {
          "province",
          "city",
          "region",
          "_col3",
          "_col4",
          "_col5",
          "_col6",
          "_col7",
          "_col8",
          "_col9",
          "_col10",
          "_col11",
          "_col12",
          "_col13"
        };
    retArray =
        new String[] {
          "beijing,beijing,chaoyang,2024-09-24T06:15:55.000Z,55,null,null,55.0,null,null,null,0xcafebabe55,2024-09-24T06:15:55.000Z,null,",
          "beijing,beijing,haidian,2024-09-24T06:15:55.000Z,55,null,null,55.0,null,beijing_haidian_yellow_B_d16_55,null,0xcafebabe55,2024-09-24T06:15:55.000Z,null,",
          "shanghai,shanghai,huangpu,2024-09-24T06:15:55.000Z,55,null,null,55.0,null,shanghai_huangpu_yellow_B_d04_55,null,0xcafebabe55,2024-09-24T06:15:55.000Z,null,",
          "shanghai,shanghai,pudong,2024-09-24T06:15:55.000Z,55,null,null,55.0,null,null,null,0xcafebabe55,2024-09-24T06:15:55.000Z,null,",
        };

    tableResultSetEqualTest(
        "select province,city,region,last(time),last_by(s1,time),last_by(s2,time),last_by(s3,time),last_by(s4,time),last_by(s5,time),last_by(s6,time),last_by(s7,time),last_by(s8,time),last_by(s9,time),last_by(s10,time) from table1 where device_id NOT in ('d01', 'd08', 'd12', 'd13') group by 1,2,3 order by 1,2,3",
        expectedHeader,
        retArray,
        DATABASE_NAME);

    expectedHeader =
        new String[] {
          "province",
          "city",
          "_col2",
          "_col3",
          "_col4",
          "_col5",
          "_col6",
          "_col7",
          "_col8",
          "_col9",
          "_col10",
          "_col11",
          "_col12"
        };
    retArray =
        new String[] {
          "beijing,beijing,2024-09-24T06:15:55.000Z,55,null,null,55.0,null,beijing_haidian_yellow_B_d16_55,null,0xcafebabe55,2024-09-24T06:15:55.000Z,null,",
          "shanghai,shanghai,2024-09-24T06:15:55.000Z,55,null,null,55.0,null,shanghai_huangpu_yellow_B_d04_55,null,0xcafebabe55,2024-09-24T06:15:55.000Z,null,",
        };

    tableResultSetEqualTest(
        "select province,city,last(time),last_by(s1,time),last_by(s2,time),last_by(s3,time),last_by(s4,time),last_by(s5,time),last_by(s6,time),last_by(s7,time),last_by(s8,time),last_by(s9,time),last_by(s10,time) from table1 where device_id NOT in ('d01', 'd05', 'd08', 'd09', 'd12', 'd13') group by 1,2 order by 1,2",
        expectedHeader,
        retArray,
        DATABASE_NAME);

    expectedHeader =
        new String[] {
          "province",
          "_col1",
          "_col2",
          "_col3",
          "_col4",
          "_col5",
          "_col6",
          "_col7",
          "_col8",
          "_col9",
          "_col10",
          "_col11"
        };
    retArray =
        new String[] {
          "beijing,2024-09-24T06:15:55.000Z,55,null,null,55.0,null,beijing_haidian_yellow_B_d16_55,null,0xcafebabe55,2024-09-24T06:15:55.000Z,null,",
          "shanghai,2024-09-24T06:15:55.000Z,55,null,null,55.0,null,shanghai_huangpu_yellow_B_d04_55,null,0xcafebabe55,2024-09-24T06:15:55.000Z,null,",
        };

    tableResultSetEqualTest(
        "select province,last(time),last_by(s1,time),last_by(s2,time),last_by(s3,time),last_by(s4,time),last_by(s5,time),last_by(s6,time),last_by(s7,time),last_by(s8,time),last_by(s9,time),last_by(s10,time) from table1 where device_id NOT in ('d01', 'd05', 'd08', 'd09', 'd12', 'd13') group by 1 order by 1",
        expectedHeader,
        retArray,
        DATABASE_NAME);

    expectedHeader =
        new String[] {
          "device_id",
          "_col1",
          "_col2",
          "_col3",
          "_col4",
          "_col5",
          "_col6",
          "_col7",
          "_col8",
          "_col9",
          "_col10",
          "_col11"
        };
    retArray =
        new String[] {
          "d01,2024-09-24T06:15:55.000Z,55,null,null,55.0,null,null,null,0xcafebabe55,2024-09-24T06:15:55.000Z,null,",
          "d03,2024-09-24T06:15:51.000Z,null,null,51.0,null,null,shanghai_huangpu_yellow_A_d03_51,null,null,2024-09-24T06:15:51.000Z,null,",
          "d05,2024-09-24T06:15:55.000Z,55,null,null,55.0,null,null,null,0xcafebabe55,2024-09-24T06:15:55.000Z,null,",
          "d07,2024-09-24T06:15:51.000Z,null,null,51.0,null,null,shanghai_pudong_yellow_A_d07_51,null,null,2024-09-24T06:15:51.000Z,null,",
        };

    tableResultSetEqualTest(
        "select device_id, last(time),last_by(s1,time),last_by(s2,time),last_by(s3,time),last_by(s4,time),last_by(s5,time),last_by(s6,time),last_by(s7,time),last_by(s8,time),last_by(s9,time),last_by(s10,time) from table1 where city = 'shanghai' and type='A' group by province,city,region,device_id order by device_id",
        expectedHeader,
        retArray,
        DATABASE_NAME);
  }

  @Test
  public void subQueryTest() {

    String[] expectedHeader = new String[] {"ts", "type", "color", "device_id", "current_s7"};
    String[] retArray =
        new String[] {
          "2024-09-24T06:15:50.000Z,BBBBBBBBBBBBBBBB,red,d02,shanghai_huangpu_red_B_d02_50,",
          "2024-09-24T06:15:50.000Z,BBBBBBBBBBBBBBBB,red,d06,shanghai_pudong_red_B_d06_50,",
        };

    tableResultSetEqualTest(
        "SELECT ts, type, color, device_id, current_s7 FROM (SELECT type, color, device_id, last(time) as ts, last_by(s7,time) as current_s7 FROM table1 WHERE city='shanghai' GROUP BY type, color, device_id) WHERE strpos(current_s7, color) != 0 order by type, color, device_id, ts",
        expectedHeader,
        retArray,
        DATABASE_NAME);

    expectedHeader = new String[] {"color", "device_id"};
    retArray =
        new String[] {
          "red,d01,",
          "red,d05,",
          "red,d09,",
          "red,d13,",
          "yellow,d03,",
          "yellow,d07,",
          "yellow,d11,",
          "yellow,d15,",
        };
    tableResultSetEqualTest(
        "SELECT color, device_id FROM (SELECT date_bin(5s, time), color, device_id, avg(s4) as avg_s4 FROM table1 WHERE type='A' AND (time >= 2024-09-24T06:15:30.000+00:00 AND time <= 2024-09-24T06:15:59.999+00:00) GROUP BY 1,2,3) WHERE avg_s4 > 1.0 GROUP BY color, device_id HAVING count(*) >= 2 ORDER BY color, device_id",
        expectedHeader,
        retArray,
        DATABASE_NAME);

    expectedHeader = new String[] {"_col0", "city", "type", "_col3"};
    retArray =
        new String[] {
          "2024-09-24T06:15:30.000Z,beijing,A,2.0,",
          "2024-09-24T06:15:40.000Z,beijing,A,2.0,",
          "2024-09-24T06:15:50.000Z,beijing,A,1.0,",
          "2024-09-24T06:15:30.000Z,beijing,BBBBBBBBBBBBBBBB,1.0,",
          "2024-09-24T06:15:40.000Z,beijing,BBBBBBBBBBBBBBBB,1.0,",
          "2024-09-24T06:15:50.000Z,beijing,BBBBBBBBBBBBBBBB,1.0,",
          "2024-09-24T06:15:30.000Z,shanghai,A,2.0,",
          "2024-09-24T06:15:40.000Z,shanghai,A,2.0,",
          "2024-09-24T06:15:50.000Z,shanghai,A,1.0,",
          "2024-09-24T06:15:30.000Z,shanghai,BBBBBBBBBBBBBBBB,1.0,",
          "2024-09-24T06:15:40.000Z,shanghai,BBBBBBBBBBBBBBBB,1.0,",
          "2024-09-24T06:15:50.000Z,shanghai,BBBBBBBBBBBBBBBB,1.0,",
        };

    tableResultSetEqualTest(
        "SELECT date_bin(10s, five_seconds), city, type, sum(five_seconds_count) / 2 FROM (SELECT date_bin(5s, time) AS five_seconds, city, type, count(*) AS five_seconds_count FROM table1 WHERE (time >= 2024-09-24T06:15:30.000+00:00 AND time <= 2024-09-24T06:15:59.999+00:00) AND device_id IS NOT NULL GROUP BY 1, city, type, device_id HAVING avg(s1) > 1) GROUP BY 1, city, type order by 2,3,1",
        expectedHeader,
        retArray,
        DATABASE_NAME);
  }

  @Test
  public void specialCasesTest() {
    String[] expectedHeader = new String[] {"device_id"};
    String[] retArray =
        new String[] {
          "d01,", "d02,", "d03,", "d04,", "d05,", "d06,", "d07,", "d08,", "d09,", "d10,", "d11,",
          "d12,", "d13,", "d14,", "d15,", "d16,",
        };
    tableResultSetEqualTest(
        "SELECT device_id FROM table1 GROUP BY device_id order by device_id",
        expectedHeader,
        retArray,
        DATABASE_NAME);

    expectedHeader = new String[] {"time"};
    retArray =
        new String[] {
          "2024-09-24T06:15:30.000Z,",
          "2024-09-24T06:15:31.000Z,",
          "2024-09-24T06:15:35.000Z,",
          "2024-09-24T06:15:36.000Z,",
          "2024-09-24T06:15:40.000Z,",
          "2024-09-24T06:15:41.000Z,",
          "2024-09-24T06:15:46.000Z,",
          "2024-09-24T06:15:50.000Z,",
          "2024-09-24T06:15:51.000Z,",
          "2024-09-24T06:15:55.000Z,"
        };
    tableResultSetEqualTest(
        "select time from table1 group by time order by time",
        expectedHeader,
        retArray,
        DATABASE_NAME);
  }

  @Test
  public void modeTest() {
    // AggTableScan + Agg mixed test
    String[] expectedHeader = buildHeaders(11);
    String[] retArray =
        new String[] {
          "A,null,null,null,null,null,null,null,null,2024-09-24T06:15:40.000Z,null,",
          "A,null,null,null,null,null,null,null,null,2024-09-24T06:15:40.000Z,null,",
        };
    tableResultSetEqualTest(
        "select mode(type), mode(s1),mode(s2),mode(s3),mode(s4),mode(s5),mode(s6),mode(s7),mode(s8),mode(s9),mode(s10) from table1 group by city",
        expectedHeader,
        retArray,
        DATABASE_NAME);
  }

  @Test
  public void exceptionTest() {
    tableAssertTestFail(
<<<<<<< HEAD
=======
        "select s1 from table1 where s2 in (select s2 from table1)",
        "Not a valid IR expression",
        DATABASE_NAME);
    tableAssertTestFail(
>>>>>>> 325b8d8f
        "select avg() from table1",
        "701: Aggregate functions [avg] should only have one argument",
        DATABASE_NAME);
    tableAssertTestFail(
        "select sum() from table1",
        "701: Aggregate functions [sum] should only have one argument",
        DATABASE_NAME);
    tableAssertTestFail(
        "select extreme() from table1",
        "701: Aggregate functions [extreme] should only have one argument",
        DATABASE_NAME);
    tableAssertTestFail(
        "select first() from table1",
        "701: Aggregate functions [first] should only have two arguments",
        DATABASE_NAME);
    tableAssertTestFail(
        "select first_by() from table1",
        "701: Aggregate functions [first_by] should only have three arguments",
        DATABASE_NAME);
    tableAssertTestFail(
        "select last() from table1",
        "701: Aggregate functions [last] should only have two arguments",
        DATABASE_NAME);
    tableAssertTestFail(
        "select last_by() from table1",
        "701: Aggregate functions [last_by] should only have three arguments",
        DATABASE_NAME);
  }

  // ==================================================================
  // ===================== Select Distinct Test =======================
  // ==================================================================

  // Select distinct is a special kind of aggregate query in actual, so we put ITs here to reuse the
  // test data.

  @Test
  public void simpleTest() {
    String[] expectedHeader = new String[] {"s1"};
    String[] retArray = new String[] {"30,", "36,", "40,", "41,", "55,", "null,"};
    tableResultSetEqualTest(
        "select distinct s1 from table1 order by s1", expectedHeader, retArray, DATABASE_NAME);

    expectedHeader = new String[] {"region", "s1"};
    retArray =
        new String[] {
          "chaoyang,30,",
          "chaoyang,36,",
          "chaoyang,40,",
          "chaoyang,41,",
          "chaoyang,55,",
          "chaoyang,null,",
          "haidian,30,",
          "haidian,36,",
          "haidian,40,",
          "haidian,41,",
          "haidian,55,",
          "haidian,null,",
          "huangpu,30,",
          "huangpu,36,",
          "huangpu,40,",
          "huangpu,41,",
          "huangpu,55,",
          "huangpu,null,",
          "pudong,30,",
          "pudong,36,",
          "pudong,40,",
          "pudong,41,",
          "pudong,55,",
          "pudong,null,"
        };
    tableResultSetEqualTest(
        "select distinct region, s1 from table1 order by region, s1",
        expectedHeader,
        retArray,
        DATABASE_NAME);

    // show all devices
    expectedHeader = new String[] {"province", "city", "region", "device_id"};
    retArray =
        new String[] {
          "beijing,beijing,chaoyang,d09,",
          "beijing,beijing,chaoyang,d10,",
          "beijing,beijing,chaoyang,d11,",
          "beijing,beijing,chaoyang,d12,",
          "beijing,beijing,haidian,d13,",
          "beijing,beijing,haidian,d14,",
          "beijing,beijing,haidian,d15,",
          "beijing,beijing,haidian,d16,",
          "shanghai,shanghai,huangpu,d01,",
          "shanghai,shanghai,huangpu,d02,",
          "shanghai,shanghai,huangpu,d03,",
          "shanghai,shanghai,huangpu,d04,",
          "shanghai,shanghai,pudong,d05,",
          "shanghai,shanghai,pudong,d06,",
          "shanghai,shanghai,pudong,d07,",
          "shanghai,shanghai,pudong,d08,",
        };
    tableResultSetEqualTest(
        "select distinct province,city,region,device_id from table1 order by province,city,region,device_id",
        expectedHeader,
        retArray,
        DATABASE_NAME);
  }

  @Test
  public void withGroupByTest() {
    String[] expectedHeader = new String[] {"s1"};
    String[] retArray = new String[] {"30,", "36,", "40,", "41,", "55,", "null,"};
    tableResultSetEqualTest(
        "select distinct s1 from table1 group by s1 order by s1",
        expectedHeader,
        retArray,
        DATABASE_NAME);
    tableResultSetEqualTest(
        "select distinct s1 from table1 group by s1,s2 order by s1",
        expectedHeader,
        retArray,
        DATABASE_NAME);

    expectedHeader = new String[] {"_col0"};
    retArray = new String[] {"30.0,", "36.0,", "40.0,", "41.0,", "55.0,", "null,"};
    tableResultSetEqualTest(
        "select distinct avg(s1) from table1 group by s1 order by 1",
        expectedHeader,
        retArray,
        DATABASE_NAME);
    tableResultSetEqualTest(
        "select distinct avg(s1) from table1 group by s1,s2 order by 1",
        expectedHeader,
        retArray,
        DATABASE_NAME);

    retArray = new String[] {"4,", "8,", "32,"};
    tableResultSetEqualTest(
        "select distinct count(*) from table1 group by s1 order by 1",
        expectedHeader,
        retArray,
        DATABASE_NAME);
    retArray = new String[] {"4,", "8,"};
    tableResultSetEqualTest(
        "select distinct count(*) from table1 group by s1, s2 order by 1",
        expectedHeader,
        retArray,
        DATABASE_NAME);
  }

  @Test
  public void exceptionTest1() {
    tableAssertTestFail(
        "select distinct s1 from table1 order by s2",
        "701: For SELECT DISTINCT, ORDER BY expressions must appear in select list",
        DATABASE_NAME);
  }
}<|MERGE_RESOLUTION|>--- conflicted
+++ resolved
@@ -3715,13 +3715,6 @@
   @Test
   public void exceptionTest() {
     tableAssertTestFail(
-<<<<<<< HEAD
-=======
-        "select s1 from table1 where s2 in (select s2 from table1)",
-        "Not a valid IR expression",
-        DATABASE_NAME);
-    tableAssertTestFail(
->>>>>>> 325b8d8f
         "select avg() from table1",
         "701: Aggregate functions [avg] should only have one argument",
         DATABASE_NAME);
