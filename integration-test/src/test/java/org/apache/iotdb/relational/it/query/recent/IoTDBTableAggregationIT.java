/*
 * Licensed to the Apache Software Foundation (ASF) under one
 * or more contributor license agreements.  See the NOTICE file
 * distributed with this work for additional information
 * regarding copyright ownership.  The ASF licenses this file
 * to you under the Apache License, Version 2.0 (the
 * "License"); you may not use this file except in compliance
 * with the License.  You may obtain a copy of the License at
 *
 *     http://www.apache.org/licenses/LICENSE-2.0
 *
 * Unless required by applicable law or agreed to in writing,
 * software distributed under the License is distributed on an
 * "AS IS" BASIS, WITHOUT WARRANTIES OR CONDITIONS OF ANY
 * KIND, either express or implied.  See the License for the
 * specific language governing permissions and limitations
 * under the License.
 */

package org.apache.iotdb.relational.it.query.recent;

import org.apache.iotdb.it.env.EnvFactory;
import org.apache.iotdb.it.framework.IoTDBTestRunner;
import org.apache.iotdb.itbase.category.TableClusterIT;
import org.apache.iotdb.itbase.category.TableLocalStandaloneIT;

import org.junit.AfterClass;
import org.junit.BeforeClass;
import org.junit.Test;
import org.junit.experimental.categories.Category;
import org.junit.runner.RunWith;

import static org.apache.iotdb.db.it.utils.TestUtils.prepareTableData;
import static org.apache.iotdb.db.it.utils.TestUtils.tableAssertTestFail;
import static org.apache.iotdb.db.it.utils.TestUtils.tableResultSetEqualTest;
import static org.apache.iotdb.relational.it.db.it.IoTDBMultiTAGsWithAttributesTableIT.buildHeaders;

@RunWith(IoTDBTestRunner.class)
@Category({TableLocalStandaloneIT.class, TableClusterIT.class})
public class IoTDBTableAggregationIT {
  private static final String DATABASE_NAME = "test";
  private static final String[] createSqls =
      new String[] {
        "CREATE DATABASE " + DATABASE_NAME,
        "USE " + DATABASE_NAME,
        "CREATE TABLE table1(province STRING TAG, city STRING TAG, region STRING TAG, device_id STRING TAG, color STRING ATTRIBUTE, type STRING ATTRIBUTE, s1 INT32 FIELD, s2 INT64 FIELD, s3 FLOAT FIELD, s4 DOUBLE FIELD, s5 BOOLEAN FIELD, s6 TEXT FIELD, s7 STRING FIELD, s8 BLOB FIELD, s9 TIMESTAMP FIELD, s10 DATE FIELD)",
        "INSERT INTO table1(time,province,city,region,device_id,color,type,s1,s3,s6,s8,s9) values (2024-09-24T06:15:30.000+00:00,'shanghai','shanghai','huangpu','d01','red','A',30,30.0,'shanghai_huangpu_red_A_d01_30', X'cafebabe30',2024-09-24T06:15:30.000+00:00)",
        "INSERT INTO table1(time,province,city,region,device_id,color,type,s2,s3,s4,s6,s7,s9,s10) values (2024-09-24T06:15:35.000+00:00,'shanghai','shanghai','huangpu','d01','red','A',35000,35.0,35.0,'shanghai_huangpu_red_A_d01_35','shanghai_huangpu_red_A_d01_35',2024-09-24T06:15:35.000+00:00,'2024-09-24')",
        "INSERT INTO table1(time,province,city,region,device_id,color,type,s1,s3,s5,s7,s9) values (2024-09-24T06:15:40.000+00:00,'shanghai','shanghai','huangpu','d01','red','A',40,40.0,true,'shanghai_huangpu_red_A_d01_40',2024-09-24T06:15:40.000+00:00)",
        "INSERT INTO table1(time,province,city,region,device_id,color,type,s2,s5,s9,s10) values (2024-09-24T06:15:50.000+00:00,'shanghai','shanghai','huangpu','d01','red','A',50000,false,2024-09-24T06:15:50.000+00:00,'2024-09-24')",
        "INSERT INTO table1(time,province,city,region,device_id,color,type,s1,s4,s8,s9) values (2024-09-24T06:15:55.000+00:00,'shanghai','shanghai','huangpu','d01','red','A',55,55.0,X'cafebabe55',2024-09-24T06:15:55.000+00:00)",
        "INSERT INTO table1(time,province,city,region,device_id,color,type,s1,s5,s6,s7,s9) values (2024-09-24T06:15:36.000+00:00,'shanghai','shanghai','huangpu','d02','red','BBBBBBBBBBBBBBBB',36,true,'shanghai_huangpu_red_B_d02_36','shanghai_huangpu_red_B_d02_36',2024-09-24T06:15:36.000+00:00)",
        "INSERT INTO table1(time,province,city,region,device_id,color,type,s1,s4,s7,s9,s10) values (2024-09-24T06:15:40.000+00:00,'shanghai','shanghai','huangpu','d02','red','BBBBBBBBBBBBBBBB',40,40.0,'shanghai_huangpu_red_B_d02_40',2024-09-24T06:15:40.000+00:00,'2024-09-24')",
        "INSERT INTO table1(time,province,city,region,device_id,color,type,s2,s7,s8,s9) values (2024-09-24T06:15:50.000+00:00,'shanghai','shanghai','huangpu','d02','red','BBBBBBBBBBBBBBBB',50000,'shanghai_huangpu_red_B_d02_50',X'cafebabe50',2024-09-24T06:15:50.000+00:00)",
        "INSERT INTO table1(time,province,city,region,device_id,color,type,s2,s8,s9) values (2024-09-24T06:15:31.000+00:00,'shanghai','shanghai','huangpu','d03','yellow','A',31000,X'cafebabe31',2024-09-24T06:15:31.000+00:00)",
        "INSERT INTO table1(time,province,city,region,device_id,color,type,s1,s4,s7,s9,s10) values (2024-09-24T06:15:36.000+00:00,'shanghai','shanghai','huangpu','d03','yellow','A',36,36.0,'shanghai_huangpu_yellow_A_d03_36',2024-09-24T06:15:36.000+00:00,'2024-09-24')",
        "INSERT INTO table1(time,province,city,region,device_id,color,type,s1,s3,s5,s6,s8,s9) values (2024-09-24T06:15:41.000+00:00,'shanghai','shanghai','huangpu','d03','yellow','A',41,41.0,false,'shanghai_huangpu_yellow_A_d03_41',X'cafebabe41',2024-09-24T06:15:41.000+00:00)",
        "INSERT INTO table1(time,province,city,region,device_id,color,type,s2,s4,s7,s9) values (2024-09-24T06:15:46.000+00:00,'shanghai','shanghai','huangpu','d03','yellow','A',46000,46.0,'shanghai_huangpu_yellow_A_d03_46',2024-09-24T06:15:46.000+00:00)",
        "INSERT INTO table1(time,province,city,region,device_id,color,type,s3,s6,s9) values (2024-09-24T06:15:51.000+00:00,'shanghai','shanghai','huangpu','d03','yellow','A',51.0,'shanghai_huangpu_yellow_A_d03_51',2024-09-24T06:15:51.000+00:00)",
        "INSERT INTO table1(time,province,city,region,device_id,color,type,s3,s5,s7,s9,s10) values (2024-09-24T06:15:30.000+00:00,'shanghai','shanghai','huangpu','d04','yellow','BBBBBBBBBBBBBBBB',30.0,true,'shanghai_huangpu_yellow_B_d04_30',2024-09-24T06:15:30.000+00:00,'2024-09-24')",
        "INSERT INTO table1(time,province,city,region,device_id,color,type,s2,s9) values (2024-09-24T06:15:40.000+00:00,'shanghai','shanghai','huangpu','d04','yellow','BBBBBBBBBBBBBBBB',40000,2024-09-24T06:15:40.000+00:00)",
        "INSERT INTO table1(time,province,city,region,device_id,color,type,s1,s4,s6,s8,s9) values (2024-09-24T06:15:55.000+00:00,'shanghai','shanghai','huangpu','d04','yellow','BBBBBBBBBBBBBBBB',55,55.0,'shanghai_huangpu_yellow_B_d04_55',X'cafebabe55',2024-09-24T06:15:55.000+00:00)",
        "INSERT INTO table1(time,province,city,region,device_id,color,type,s1,s3,s6,s8,s9) values (2024-09-24T06:15:30.000+00:00,'shanghai','shanghai','pudong','d05','red','A',30,30.0,'shanghai_pudong_red_A_d05_30', X'cafebabe30',2024-09-24T06:15:30.000+00:00)",
        "INSERT INTO table1(time,province,city,region,device_id,color,type,s2,s3,s4,s6,s7,s9,s10) values (2024-09-24T06:15:35.000+00:00,'shanghai','shanghai','pudong','d05','red','A',35000,35.0,35.0,'shanghai_pudong_red_A_d05_35','shanghai_pudong_red_A_d05_35',2024-09-24T06:15:35.000+00:00,'2024-09-24')",
        "INSERT INTO table1(time,province,city,region,device_id,color,type,s1,s3,s5,s7,s9) values (2024-09-24T06:15:40.000+00:00,'shanghai','shanghai','pudong','d05','red','A',40,40.0,true,'shanghai_pudong_red_A_d05_40',2024-09-24T06:15:40.000+00:00)",
        "INSERT INTO table1(time,province,city,region,device_id,color,type,s2,s5,s9,s10) values (2024-09-24T06:15:50.000+00:00,'shanghai','shanghai','pudong','d05','red','A',50000,false,2024-09-24T06:15:50.000+00:00,'2024-09-24')",
        "INSERT INTO table1(time,province,city,region,device_id,color,type,s1,s4,s8,s9) values (2024-09-24T06:15:55.000+00:00,'shanghai','shanghai','pudong','d05','red','A',55,55.0,X'cafebabe55',2024-09-24T06:15:55.000+00:00)",
        "INSERT INTO table1(time,province,city,region,device_id,color,type,s1,s5,s6,s7,s9) values (2024-09-24T06:15:36.000+00:00,'shanghai','shanghai','pudong','d06','red','BBBBBBBBBBBBBBBB',36,true,'shanghai_pudong_red_B_d06_36','shanghai_pudong_red_B_d06_36',2024-09-24T06:15:36.000+00:00)",
        "INSERT INTO table1(time,province,city,region,device_id,color,type,s1,s4,s7,s9,s10) values (2024-09-24T06:15:40.000+00:00,'shanghai','shanghai','pudong','d06','red','BBBBBBBBBBBBBBBB',40,40.0,'shanghai_pudong_red_B_d06_40',2024-09-24T06:15:40.000+00:00,'2024-09-24')",
        "INSERT INTO table1(time,province,city,region,device_id,color,type,s2,s7,s8,s9) values (2024-09-24T06:15:50.000+00:00,'shanghai','shanghai','pudong','d06','red','BBBBBBBBBBBBBBBB',50000,'shanghai_pudong_red_B_d06_50',X'cafebabe50',2024-09-24T06:15:50.000+00:00)",
        "INSERT INTO table1(time,province,city,region,device_id,color,type,s2,s8,s9) values (2024-09-24T06:15:31.000+00:00,'shanghai','shanghai','pudong','d07','yellow','A',31000,X'cafebabe31',2024-09-24T06:15:31.000+00:00)",
        "INSERT INTO table1(time,province,city,region,device_id,color,type,s1,s4,s7,s9,s10) values (2024-09-24T06:15:36.000+00:00,'shanghai','shanghai','pudong','d07','yellow','A',36,36.0,'shanghai_pudong_yellow_A_d07_36',2024-09-24T06:15:36.000+00:00,'2024-09-24')",
        "INSERT INTO table1(time,province,city,region,device_id,color,type,s1,s3,s5,s6,s8,s9) values (2024-09-24T06:15:41.000+00:00,'shanghai','shanghai','pudong','d07','yellow','A',41,41.0,false,'shanghai_pudong_yellow_A_d07_41',X'cafebabe41',2024-09-24T06:15:41.000+00:00)",
        "INSERT INTO table1(time,province,city,region,device_id,color,type,s2,s4,s7,s9) values (2024-09-24T06:15:46.000+00:00,'shanghai','shanghai','pudong','d07','yellow','A',46000,46.0,'shanghai_pudong_yellow_A_d07_46',2024-09-24T06:15:46.000+00:00)",
        "INSERT INTO table1(time,province,city,region,device_id,color,type,s3,s6,s9) values (2024-09-24T06:15:51.000+00:00,'shanghai','shanghai','pudong','d07','yellow','A',51.0,'shanghai_pudong_yellow_A_d07_51',2024-09-24T06:15:51.000+00:00)",
        "INSERT INTO table1(time,province,city,region,device_id,color,type,s3,s5,s7,s9,s10) values (2024-09-24T06:15:30.000+00:00,'shanghai','shanghai','pudong','d08','yellow','BBBBBBBBBBBBBBBB',30.0,true,'shanghai_pudong_yellow_B_d08_30',2024-09-24T06:15:30.000+00:00,'2024-09-24')",
        "INSERT INTO table1(time,province,city,region,device_id,color,type,s2,s9) values (2024-09-24T06:15:40.000+00:00,'shanghai','shanghai','pudong','d08','yellow','BBBBBBBBBBBBBBBB',40000,2024-09-24T06:15:40.000+00:00)",
        "INSERT INTO table1(time,province,city,region,device_id,color,type,s1,s4,s6,s8,s9) values (2024-09-24T06:15:55.000+00:00,'shanghai','shanghai','pudong','d08','yellow','BBBBBBBBBBBBBBBB',55,55.0,'shanghai_pudong_yellow_B_d08_55',X'cafebabe55',2024-09-24T06:15:55.000+00:00)",
        "INSERT INTO table1(time,province,city,region,device_id,color,type,s1,s3,s6,s8,s9) values (2024-09-24T06:15:30.000+00:00,'beijing','beijing','chaoyang','d09','red','A',30,30.0,'beijing_chaoyang_red_A_d09_30', X'cafebabe30',2024-09-24T06:15:30.000+00:00)",
        "INSERT INTO table1(time,province,city,region,device_id,color,type,s2,s3,s4,s6,s7,s9,s10) values (2024-09-24T06:15:35.000+00:00,'beijing','beijing','chaoyang','d09','red','A',35000,35.0,35.0,'beijing_chaoyang_red_A_d09_35','beijing_chaoyang_red_A_d09_35',2024-09-24T06:15:35.000+00:00,'2024-09-24')",
        "INSERT INTO table1(time,province,city,region,device_id,color,type,s1,s3,s5,s7,s9) values (2024-09-24T06:15:40.000+00:00,'beijing','beijing','chaoyang','d09','red','A',40,40.0,true,'beijing_chaoyang_red_A_d09_40',2024-09-24T06:15:40.000+00:00)",
        "INSERT INTO table1(time,province,city,region,device_id,color,type,s2,s5,s9,s10) values (2024-09-24T06:15:50.000+00:00,'beijing','beijing','chaoyang','d09','red','A',50000,false,2024-09-24T06:15:50.000+00:00,'2024-09-24')",
        "INSERT INTO table1(time,province,city,region,device_id,color,type,s1,s4,s8,s9) values (2024-09-24T06:15:55.000+00:00,'beijing','beijing','chaoyang','d09','red','A',55,55.0,X'cafebabe55',2024-09-24T06:15:55.000+00:00)",
        "INSERT INTO table1(time,province,city,region,device_id,color,type,s1,s5,s6,s7,s9) values (2024-09-24T06:15:36.000+00:00,'beijing','beijing','chaoyang','d10','red','BBBBBBBBBBBBBBBB',36,true,'beijing_chaoyang_red_B_d10_36','beijing_chaoyang_red_B_d10_36',2024-09-24T06:15:36.000+00:00)",
        "INSERT INTO table1(time,province,city,region,device_id,color,type,s1,s4,s7,s9,s10) values (2024-09-24T06:15:40.000+00:00,'beijing','beijing','chaoyang','d10','red','BBBBBBBBBBBBBBBB',40,40.0,'beijing_chaoyang_red_B_d10_40',2024-09-24T06:15:40.000+00:00,'2024-09-24')",
        "INSERT INTO table1(time,province,city,region,device_id,color,type,s2,s7,s8,s9) values (2024-09-24T06:15:50.000+00:00,'beijing','beijing','chaoyang','d10','red','BBBBBBBBBBBBBBBB',50000,'beijing_chaoyang_red_B_d10_50',X'cafebabe50',2024-09-24T06:15:50.000+00:00)",
        "INSERT INTO table1(time,province,city,region,device_id,color,type,s2,s8,s9) values (2024-09-24T06:15:31.000+00:00,'beijing','beijing','chaoyang','d11','yellow','A',31000,X'cafebabe31',2024-09-24T06:15:31.000+00:00)",
        "INSERT INTO table1(time,province,city,region,device_id,color,type,s1,s4,s7,s9,s10) values (2024-09-24T06:15:36.000+00:00,'beijing','beijing','chaoyang','d11','yellow','A',36,36.0,'beijing_chaoyang_yellow_A_d11_36',2024-09-24T06:15:36.000+00:00,'2024-09-24')",
        "INSERT INTO table1(time,province,city,region,device_id,color,type,s1,s3,s5,s6,s8,s9) values (2024-09-24T06:15:41.000+00:00,'beijing','beijing','chaoyang','d11','yellow','A',41,41.0,false,'beijing_chaoyang_yellow_A_d11_41',X'cafebabe41',2024-09-24T06:15:41.000+00:00)",
        "INSERT INTO table1(time,province,city,region,device_id,color,type,s2,s4,s7,s9) values (2024-09-24T06:15:46.000+00:00,'beijing','beijing','chaoyang','d11','yellow','A',46000,46.0,'beijing_chaoyang_yellow_A_d11_46',2024-09-24T06:15:46.000+00:00)",
        "INSERT INTO table1(time,province,city,region,device_id,color,type,s3,s6,s9) values (2024-09-24T06:15:51.000+00:00,'beijing','beijing','chaoyang','d11','yellow','A',51.0,'beijing_chaoyang_yellow_A_d11_51',2024-09-24T06:15:51.000+00:00)",
        "INSERT INTO table1(time,province,city,region,device_id,color,type,s3,s5,s7,s9,s10) values (2024-09-24T06:15:30.000+00:00,'beijing','beijing','chaoyang','d12','yellow','BBBBBBBBBBBBBBBB',30.0,true,'beijing_chaoyang_yellow_B_d12_30',2024-09-24T06:15:30.000+00:00,'2024-09-24')",
        "INSERT INTO table1(time,province,city,region,device_id,color,type,s2,s9) values (2024-09-24T06:15:40.000+00:00,'beijing','beijing','chaoyang','d12','yellow','BBBBBBBBBBBBBBBB',40000,2024-09-24T06:15:40.000+00:00)",
        "INSERT INTO table1(time,province,city,region,device_id,color,type,s1,s4,s6,s8,s9) values (2024-09-24T06:15:55.000+00:00,'beijing','beijing','chaoyang','d12','yellow','BBBBBBBBBBBBBBBB',55,55.0,'beijing_chaoyang_yellow_B_d12_55',X'cafebabe55',2024-09-24T06:15:55.000+00:00)",
        "INSERT INTO table1(time,province,city,region,device_id,color,type,s1,s3,s6,s8,s9) values (2024-09-24T06:15:30.000+00:00,'beijing','beijing','haidian','d13','red','A',30,30.0,'beijing_haidian_red_A_d13_30', X'cafebabe30',2024-09-24T06:15:30.000+00:00)",
        "INSERT INTO table1(time,province,city,region,device_id,color,type,s2,s3,s4,s6,s7,s9,s10) values (2024-09-24T06:15:35.000+00:00,'beijing','beijing','haidian','d13','red','A',35000,35.0,35.0,'beijing_haidian_red_A_d13_35','beijing_haidian_red_A_d13_35',2024-09-24T06:15:35.000+00:00,'2024-09-24')",
        "INSERT INTO table1(time,province,city,region,device_id,color,type,s1,s3,s5,s7,s9) values (2024-09-24T06:15:40.000+00:00,'beijing','beijing','haidian','d13','red','A',40,40.0,true,'beijing_haidian_red_A_d13_40',2024-09-24T06:15:40.000+00:00)",
        "INSERT INTO table1(time,province,city,region,device_id,color,type,s2,s5,s9,s10) values (2024-09-24T06:15:50.000+00:00,'beijing','beijing','haidian','d13','red','A',50000,false,2024-09-24T06:15:50.000+00:00,'2024-09-24')",
        "INSERT INTO table1(time,province,city,region,device_id,color,type,s1,s4,s8,s9) values (2024-09-24T06:15:55.000+00:00,'beijing','beijing','haidian','d13','red','A',55,55.0,X'cafebabe55',2024-09-24T06:15:55.000+00:00)",
        "INSERT INTO table1(time,province,city,region,device_id,color,type,s1,s5,s6,s7,s9) values (2024-09-24T06:15:36.000+00:00,'beijing','beijing','haidian','d14','red','BBBBBBBBBBBBBBBB',36,true,'beijing_haidian_red_B_d14_36','beijing_haidian_red_B_d14_36',2024-09-24T06:15:36.000+00:00)",
        "INSERT INTO table1(time,province,city,region,device_id,color,type,s1,s4,s7,s9,s10) values (2024-09-24T06:15:40.000+00:00,'beijing','beijing','haidian','d14','red','BBBBBBBBBBBBBBBB',40,40.0,'beijing_haidian_red_B_d14_40',2024-09-24T06:15:40.000+00:00,'2024-09-24')",
        "INSERT INTO table1(time,province,city,region,device_id,color,type,s2,s7,s8,s9) values (2024-09-24T06:15:50.000+00:00,'beijing','beijing','haidian','d14','red','BBBBBBBBBBBBBBBB',50000,'beijing_haidian_red_B_d14_50',X'cafebabe50',2024-09-24T06:15:50.000+00:00)",
        "INSERT INTO table1(time,province,city,region,device_id,color,type,s2,s8,s9) values (2024-09-24T06:15:31.000+00:00,'beijing','beijing','haidian','d15','yellow','A',31000,X'cafebabe31',2024-09-24T06:15:31.000+00:00)",
        "INSERT INTO table1(time,province,city,region,device_id,color,type,s1,s4,s7,s9,s10) values (2024-09-24T06:15:36.000+00:00,'beijing','beijing','haidian','d15','yellow','A',36,36.0,'beijing_haidian_yellow_A_d15_36',2024-09-24T06:15:36.000+00:00,'2024-09-24')",
        "INSERT INTO table1(time,province,city,region,device_id,color,type,s1,s3,s5,s6,s8,s9) values (2024-09-24T06:15:41.000+00:00,'beijing','beijing','haidian','d15','yellow','A',41,41.0,false,'beijing_haidian_yellow_A_d15_41',X'cafebabe41',2024-09-24T06:15:41.000+00:00)",
        "INSERT INTO table1(time,province,city,region,device_id,color,type,s2,s4,s7,s9) values (2024-09-24T06:15:46.000+00:00,'beijing','beijing','haidian','d15','yellow','A',46000,46.0,'beijing_haidian_yellow_A_d15_46',2024-09-24T06:15:46.000+00:00)",
        "INSERT INTO table1(time,province,city,region,device_id,color,type,s3,s6,s9) values (2024-09-24T06:15:51.000+00:00,'beijing','beijing','haidian','d15','yellow','A',51.0,'beijing_haidian_yellow_A_d15_51',2024-09-24T06:15:51.000+00:00)",
        "INSERT INTO table1(time,province,city,region,device_id,color,type,s3,s5,s7,s9,s10) values (2024-09-24T06:15:30.000+00:00,'beijing','beijing','haidian','d16','yellow','BBBBBBBBBBBBBBBB',30.0,true,'beijing_haidian_yellow_B_d16_30',2024-09-24T06:15:30.000+00:00,'2024-09-24')",
        "INSERT INTO table1(time,province,city,region,device_id,color,type,s2,s9) values (2024-09-24T06:15:40.000+00:00,'beijing','beijing','haidian','d16','yellow','BBBBBBBBBBBBBBBB',40000,2024-09-24T06:15:40.000+00:00)",
        "INSERT INTO table1(time,province,city,region,device_id,color,type,s1,s4,s6,s8,s9) values (2024-09-24T06:15:55.000+00:00,'beijing','beijing','haidian','d16','yellow','BBBBBBBBBBBBBBBB',55,55.0,'beijing_haidian_yellow_B_d16_55',X'cafebabe55',2024-09-24T06:15:55.000+00:00)",
        "FLUSH",
        "CLEAR ATTRIBUTE CACHE",
      };

  @BeforeClass
  public static void setUp() throws Exception {
    EnvFactory.getEnv().getConfig().getCommonConfig().setSortBufferSize(128 * 1024);
    EnvFactory.getEnv().getConfig().getCommonConfig().setMaxTsBlockSizeInByte(4 * 1024);
    EnvFactory.getEnv().initClusterEnvironment();
    prepareTableData(createSqls);
  }

  @AfterClass
  public static void tearDown() throws Exception {
    EnvFactory.getEnv().cleanClusterEnvironment();
  }

  // ==================================================================
  // ==================== Normal Aggregation Test =====================
  // ==================================================================
  @Test
  public void countTest() {
    String[] expectedHeader = new String[] {"_col0"};
    String[] retArray =
        new String[] {
          "5,",
        };
    tableResultSetEqualTest(
        "select count(*) from table1 where device_id = 'd01'",
        expectedHeader,
        retArray,
        DATABASE_NAME);

    expectedHeader = new String[] {"_col0", "end_time", "device_id", "_col3"};
    retArray =
        new String[] {
          "2024-09-24T06:15:30.000Z,2024-09-24T06:15:35.000Z,d01,1,",
          "2024-09-24T06:15:35.000Z,2024-09-24T06:15:40.000Z,d01,1,",
          "2024-09-24T06:15:40.000Z,2024-09-24T06:15:45.000Z,d01,1,",
          "2024-09-24T06:15:50.000Z,2024-09-24T06:15:55.000Z,d01,1,",
          "2024-09-24T06:15:55.000Z,2024-09-24T06:16:00.000Z,d01,1,",
        };
    tableResultSetEqualTest(
        "select date_bin(5s, time), (date_bin(5s, time) + 5000) as end_time, device_id, count(*) from table1 where device_id = 'd01' group by 1,device_id",
        expectedHeader,
        retArray,
        DATABASE_NAME);

    expectedHeader = new String[] {"_col0", "province", "city", "region", "device_id", "_col5"};
    retArray =
        new String[] {
          "2024-09-24T06:15:30.000Z,beijing,beijing,chaoyang,d09,1,",
          "2024-09-24T06:15:35.000Z,beijing,beijing,chaoyang,d09,1,",
          "2024-09-24T06:15:40.000Z,beijing,beijing,chaoyang,d09,1,",
          "2024-09-24T06:15:50.000Z,beijing,beijing,chaoyang,d09,1,",
          "2024-09-24T06:15:55.000Z,beijing,beijing,chaoyang,d09,1,",
          "2024-09-24T06:15:35.000Z,beijing,beijing,chaoyang,d10,1,",
          "2024-09-24T06:15:40.000Z,beijing,beijing,chaoyang,d10,1,",
          "2024-09-24T06:15:50.000Z,beijing,beijing,chaoyang,d10,1,",
          "2024-09-24T06:15:30.000Z,beijing,beijing,chaoyang,d11,1,",
          "2024-09-24T06:15:35.000Z,beijing,beijing,chaoyang,d11,1,",
          "2024-09-24T06:15:40.000Z,beijing,beijing,chaoyang,d11,1,",
          "2024-09-24T06:15:45.000Z,beijing,beijing,chaoyang,d11,1,",
          "2024-09-24T06:15:50.000Z,beijing,beijing,chaoyang,d11,1,",
          "2024-09-24T06:15:30.000Z,beijing,beijing,chaoyang,d12,1,",
          "2024-09-24T06:15:40.000Z,beijing,beijing,chaoyang,d12,1,",
          "2024-09-24T06:15:55.000Z,beijing,beijing,chaoyang,d12,1,",
          "2024-09-24T06:15:30.000Z,beijing,beijing,haidian,d13,1,",
          "2024-09-24T06:15:35.000Z,beijing,beijing,haidian,d13,1,",
          "2024-09-24T06:15:40.000Z,beijing,beijing,haidian,d13,1,",
          "2024-09-24T06:15:50.000Z,beijing,beijing,haidian,d13,1,",
          "2024-09-24T06:15:55.000Z,beijing,beijing,haidian,d13,1,",
          "2024-09-24T06:15:35.000Z,beijing,beijing,haidian,d14,1,",
          "2024-09-24T06:15:40.000Z,beijing,beijing,haidian,d14,1,",
          "2024-09-24T06:15:50.000Z,beijing,beijing,haidian,d14,1,",
          "2024-09-24T06:15:30.000Z,beijing,beijing,haidian,d15,1,",
          "2024-09-24T06:15:35.000Z,beijing,beijing,haidian,d15,1,",
          "2024-09-24T06:15:40.000Z,beijing,beijing,haidian,d15,1,",
          "2024-09-24T06:15:45.000Z,beijing,beijing,haidian,d15,1,",
          "2024-09-24T06:15:50.000Z,beijing,beijing,haidian,d15,1,",
          "2024-09-24T06:15:30.000Z,beijing,beijing,haidian,d16,1,",
          "2024-09-24T06:15:40.000Z,beijing,beijing,haidian,d16,1,",
          "2024-09-24T06:15:55.000Z,beijing,beijing,haidian,d16,1,",
          "2024-09-24T06:15:30.000Z,shanghai,shanghai,huangpu,d01,1,",
          "2024-09-24T06:15:35.000Z,shanghai,shanghai,huangpu,d01,1,",
          "2024-09-24T06:15:40.000Z,shanghai,shanghai,huangpu,d01,1,",
          "2024-09-24T06:15:50.000Z,shanghai,shanghai,huangpu,d01,1,",
          "2024-09-24T06:15:55.000Z,shanghai,shanghai,huangpu,d01,1,",
          "2024-09-24T06:15:35.000Z,shanghai,shanghai,huangpu,d02,1,",
          "2024-09-24T06:15:40.000Z,shanghai,shanghai,huangpu,d02,1,",
          "2024-09-24T06:15:50.000Z,shanghai,shanghai,huangpu,d02,1,",
          "2024-09-24T06:15:30.000Z,shanghai,shanghai,huangpu,d03,1,",
          "2024-09-24T06:15:35.000Z,shanghai,shanghai,huangpu,d03,1,",
          "2024-09-24T06:15:40.000Z,shanghai,shanghai,huangpu,d03,1,",
          "2024-09-24T06:15:45.000Z,shanghai,shanghai,huangpu,d03,1,",
          "2024-09-24T06:15:50.000Z,shanghai,shanghai,huangpu,d03,1,",
          "2024-09-24T06:15:30.000Z,shanghai,shanghai,huangpu,d04,1,",
          "2024-09-24T06:15:40.000Z,shanghai,shanghai,huangpu,d04,1,",
          "2024-09-24T06:15:55.000Z,shanghai,shanghai,huangpu,d04,1,",
          "2024-09-24T06:15:30.000Z,shanghai,shanghai,pudong,d05,1,",
          "2024-09-24T06:15:35.000Z,shanghai,shanghai,pudong,d05,1,",
          "2024-09-24T06:15:40.000Z,shanghai,shanghai,pudong,d05,1,",
          "2024-09-24T06:15:50.000Z,shanghai,shanghai,pudong,d05,1,",
          "2024-09-24T06:15:55.000Z,shanghai,shanghai,pudong,d05,1,",
          "2024-09-24T06:15:35.000Z,shanghai,shanghai,pudong,d06,1,",
          "2024-09-24T06:15:40.000Z,shanghai,shanghai,pudong,d06,1,",
          "2024-09-24T06:15:50.000Z,shanghai,shanghai,pudong,d06,1,",
          "2024-09-24T06:15:30.000Z,shanghai,shanghai,pudong,d07,1,",
          "2024-09-24T06:15:35.000Z,shanghai,shanghai,pudong,d07,1,",
          "2024-09-24T06:15:40.000Z,shanghai,shanghai,pudong,d07,1,",
          "2024-09-24T06:15:45.000Z,shanghai,shanghai,pudong,d07,1,",
          "2024-09-24T06:15:50.000Z,shanghai,shanghai,pudong,d07,1,",
          "2024-09-24T06:15:30.000Z,shanghai,shanghai,pudong,d08,1,",
          "2024-09-24T06:15:40.000Z,shanghai,shanghai,pudong,d08,1,",
          "2024-09-24T06:15:55.000Z,shanghai,shanghai,pudong,d08,1,",
        };
    tableResultSetEqualTest(
        "select date_bin(5s, time),province,city,region,device_id, count(*) from table1 group by 1,2,3,4,5 order by 2,3,4,5,1",
        expectedHeader,
        retArray,
        DATABASE_NAME);

    expectedHeader =
        new String[] {
          "_col0",
          "province",
          "city",
          "region",
          "device_id",
          "_col5",
          "_col6",
          "_col7",
          "_col8",
          "_col9",
          "_col10",
          "_col11",
          "_col12",
          "_col13",
          "_col14"
        };
    retArray =
        new String[] {
          "2024-09-24T06:15:30.000Z,beijing,beijing,chaoyang,d09,1,0,1,0,0,1,0,1,1,0,",
          "2024-09-24T06:15:35.000Z,beijing,beijing,chaoyang,d09,0,1,1,1,0,1,1,0,1,1,",
          "2024-09-24T06:15:40.000Z,beijing,beijing,chaoyang,d09,1,0,1,0,1,0,1,0,1,0,",
          "2024-09-24T06:15:50.000Z,beijing,beijing,chaoyang,d09,0,1,0,0,1,0,0,0,1,1,",
          "2024-09-24T06:15:55.000Z,beijing,beijing,chaoyang,d09,1,0,0,1,0,0,0,1,1,0,",
          "2024-09-24T06:15:35.000Z,beijing,beijing,chaoyang,d10,1,0,0,0,1,1,1,0,1,0,",
          "2024-09-24T06:15:40.000Z,beijing,beijing,chaoyang,d10,1,0,0,1,0,0,1,0,1,1,",
          "2024-09-24T06:15:50.000Z,beijing,beijing,chaoyang,d10,0,1,0,0,0,0,1,1,1,0,",
          "2024-09-24T06:15:30.000Z,beijing,beijing,chaoyang,d11,0,1,0,0,0,0,0,1,1,0,",
          "2024-09-24T06:15:35.000Z,beijing,beijing,chaoyang,d11,1,0,0,1,0,0,1,0,1,1,",
          "2024-09-24T06:15:40.000Z,beijing,beijing,chaoyang,d11,1,0,1,0,1,1,0,1,1,0,",
          "2024-09-24T06:15:45.000Z,beijing,beijing,chaoyang,d11,0,1,0,1,0,0,1,0,1,0,",
          "2024-09-24T06:15:50.000Z,beijing,beijing,chaoyang,d11,0,0,1,0,0,1,0,0,1,0,",
          "2024-09-24T06:15:30.000Z,beijing,beijing,chaoyang,d12,0,0,1,0,1,0,1,0,1,1,",
          "2024-09-24T06:15:40.000Z,beijing,beijing,chaoyang,d12,0,1,0,0,0,0,0,0,1,0,",
          "2024-09-24T06:15:55.000Z,beijing,beijing,chaoyang,d12,1,0,0,1,0,1,0,1,1,0,",
          "2024-09-24T06:15:30.000Z,beijing,beijing,haidian,d13,1,0,1,0,0,1,0,1,1,0,",
          "2024-09-24T06:15:35.000Z,beijing,beijing,haidian,d13,0,1,1,1,0,1,1,0,1,1,",
          "2024-09-24T06:15:40.000Z,beijing,beijing,haidian,d13,1,0,1,0,1,0,1,0,1,0,",
          "2024-09-24T06:15:50.000Z,beijing,beijing,haidian,d13,0,1,0,0,1,0,0,0,1,1,",
          "2024-09-24T06:15:55.000Z,beijing,beijing,haidian,d13,1,0,0,1,0,0,0,1,1,0,",
          "2024-09-24T06:15:35.000Z,beijing,beijing,haidian,d14,1,0,0,0,1,1,1,0,1,0,",
          "2024-09-24T06:15:40.000Z,beijing,beijing,haidian,d14,1,0,0,1,0,0,1,0,1,1,",
          "2024-09-24T06:15:50.000Z,beijing,beijing,haidian,d14,0,1,0,0,0,0,1,1,1,0,",
          "2024-09-24T06:15:30.000Z,beijing,beijing,haidian,d15,0,1,0,0,0,0,0,1,1,0,",
          "2024-09-24T06:15:35.000Z,beijing,beijing,haidian,d15,1,0,0,1,0,0,1,0,1,1,",
          "2024-09-24T06:15:40.000Z,beijing,beijing,haidian,d15,1,0,1,0,1,1,0,1,1,0,",
          "2024-09-24T06:15:45.000Z,beijing,beijing,haidian,d15,0,1,0,1,0,0,1,0,1,0,",
          "2024-09-24T06:15:50.000Z,beijing,beijing,haidian,d15,0,0,1,0,0,1,0,0,1,0,",
          "2024-09-24T06:15:30.000Z,beijing,beijing,haidian,d16,0,0,1,0,1,0,1,0,1,1,",
          "2024-09-24T06:15:40.000Z,beijing,beijing,haidian,d16,0,1,0,0,0,0,0,0,1,0,",
          "2024-09-24T06:15:55.000Z,beijing,beijing,haidian,d16,1,0,0,1,0,1,0,1,1,0,",
          "2024-09-24T06:15:30.000Z,shanghai,shanghai,huangpu,d01,1,0,1,0,0,1,0,1,1,0,",
          "2024-09-24T06:15:35.000Z,shanghai,shanghai,huangpu,d01,0,1,1,1,0,1,1,0,1,1,",
          "2024-09-24T06:15:40.000Z,shanghai,shanghai,huangpu,d01,1,0,1,0,1,0,1,0,1,0,",
          "2024-09-24T06:15:50.000Z,shanghai,shanghai,huangpu,d01,0,1,0,0,1,0,0,0,1,1,",
          "2024-09-24T06:15:55.000Z,shanghai,shanghai,huangpu,d01,1,0,0,1,0,0,0,1,1,0,",
          "2024-09-24T06:15:35.000Z,shanghai,shanghai,huangpu,d02,1,0,0,0,1,1,1,0,1,0,",
          "2024-09-24T06:15:40.000Z,shanghai,shanghai,huangpu,d02,1,0,0,1,0,0,1,0,1,1,",
          "2024-09-24T06:15:50.000Z,shanghai,shanghai,huangpu,d02,0,1,0,0,0,0,1,1,1,0,",
          "2024-09-24T06:15:30.000Z,shanghai,shanghai,huangpu,d03,0,1,0,0,0,0,0,1,1,0,",
          "2024-09-24T06:15:35.000Z,shanghai,shanghai,huangpu,d03,1,0,0,1,0,0,1,0,1,1,",
          "2024-09-24T06:15:40.000Z,shanghai,shanghai,huangpu,d03,1,0,1,0,1,1,0,1,1,0,",
          "2024-09-24T06:15:45.000Z,shanghai,shanghai,huangpu,d03,0,1,0,1,0,0,1,0,1,0,",
          "2024-09-24T06:15:50.000Z,shanghai,shanghai,huangpu,d03,0,0,1,0,0,1,0,0,1,0,",
          "2024-09-24T06:15:30.000Z,shanghai,shanghai,huangpu,d04,0,0,1,0,1,0,1,0,1,1,",
          "2024-09-24T06:15:40.000Z,shanghai,shanghai,huangpu,d04,0,1,0,0,0,0,0,0,1,0,",
          "2024-09-24T06:15:55.000Z,shanghai,shanghai,huangpu,d04,1,0,0,1,0,1,0,1,1,0,",
          "2024-09-24T06:15:30.000Z,shanghai,shanghai,pudong,d05,1,0,1,0,0,1,0,1,1,0,",
          "2024-09-24T06:15:35.000Z,shanghai,shanghai,pudong,d05,0,1,1,1,0,1,1,0,1,1,",
          "2024-09-24T06:15:40.000Z,shanghai,shanghai,pudong,d05,1,0,1,0,1,0,1,0,1,0,",
          "2024-09-24T06:15:50.000Z,shanghai,shanghai,pudong,d05,0,1,0,0,1,0,0,0,1,1,",
          "2024-09-24T06:15:55.000Z,shanghai,shanghai,pudong,d05,1,0,0,1,0,0,0,1,1,0,",
          "2024-09-24T06:15:35.000Z,shanghai,shanghai,pudong,d06,1,0,0,0,1,1,1,0,1,0,",
          "2024-09-24T06:15:40.000Z,shanghai,shanghai,pudong,d06,1,0,0,1,0,0,1,0,1,1,",
          "2024-09-24T06:15:50.000Z,shanghai,shanghai,pudong,d06,0,1,0,0,0,0,1,1,1,0,",
          "2024-09-24T06:15:30.000Z,shanghai,shanghai,pudong,d07,0,1,0,0,0,0,0,1,1,0,",
          "2024-09-24T06:15:35.000Z,shanghai,shanghai,pudong,d07,1,0,0,1,0,0,1,0,1,1,",
          "2024-09-24T06:15:40.000Z,shanghai,shanghai,pudong,d07,1,0,1,0,1,1,0,1,1,0,",
          "2024-09-24T06:15:45.000Z,shanghai,shanghai,pudong,d07,0,1,0,1,0,0,1,0,1,0,",
          "2024-09-24T06:15:50.000Z,shanghai,shanghai,pudong,d07,0,0,1,0,0,1,0,0,1,0,",
          "2024-09-24T06:15:30.000Z,shanghai,shanghai,pudong,d08,0,0,1,0,1,0,1,0,1,1,",
          "2024-09-24T06:15:40.000Z,shanghai,shanghai,pudong,d08,0,1,0,0,0,0,0,0,1,0,",
          "2024-09-24T06:15:55.000Z,shanghai,shanghai,pudong,d08,1,0,0,1,0,1,0,1,1,0,",
        };
    tableResultSetEqualTest(
        "select date_bin(5s, time),province,city,region,device_id, count(s1), count(s2), count(s3), count(s4), count(s5), count(s6), count(s7), count(s8), count(s9), count(s10) from table1 group by 1,2,3,4,5 order by 2,3,4,5,1",
        expectedHeader,
        retArray,
        DATABASE_NAME);

    expectedHeader =
        new String[] {
          "province",
          "city",
          "region",
          "device_id",
          "_col4",
          "_col5",
          "_col6",
          "_col7",
          "_col8",
          "_col9",
          "_col10",
          "_col11",
          "_col12",
          "_col13"
        };
    retArray =
        new String[] {
          "beijing,beijing,chaoyang,d09,3,2,3,2,2,2,2,2,5,2,",
          "beijing,beijing,chaoyang,d10,2,1,0,1,1,1,3,1,3,1,",
          "beijing,beijing,chaoyang,d11,2,2,2,2,1,2,2,2,5,1,",
          "beijing,beijing,chaoyang,d12,1,1,1,1,1,1,1,1,3,1,",
          "beijing,beijing,haidian,d13,3,2,3,2,2,2,2,2,5,2,",
          "beijing,beijing,haidian,d14,2,1,0,1,1,1,3,1,3,1,",
          "beijing,beijing,haidian,d15,2,2,2,2,1,2,2,2,5,1,",
          "beijing,beijing,haidian,d16,1,1,1,1,1,1,1,1,3,1,",
          "shanghai,shanghai,huangpu,d01,3,2,3,2,2,2,2,2,5,2,",
          "shanghai,shanghai,huangpu,d02,2,1,0,1,1,1,3,1,3,1,",
          "shanghai,shanghai,huangpu,d03,2,2,2,2,1,2,2,2,5,1,",
          "shanghai,shanghai,huangpu,d04,1,1,1,1,1,1,1,1,3,1,",
          "shanghai,shanghai,pudong,d05,3,2,3,2,2,2,2,2,5,2,",
          "shanghai,shanghai,pudong,d06,2,1,0,1,1,1,3,1,3,1,",
          "shanghai,shanghai,pudong,d07,2,2,2,2,1,2,2,2,5,1,",
          "shanghai,shanghai,pudong,d08,1,1,1,1,1,1,1,1,3,1,",
        };
    tableResultSetEqualTest(
        "select province,city,region,device_id, count(s1), count(s2), count(s3), count(s4), count(s5), count(s6), count(s7), count(s8), count(s9), count(s10) from table1 group by 1,2,3,4 order by 1,2,3,4",
        expectedHeader,
        retArray,
        DATABASE_NAME);

    expectedHeader = new String[] {"province", "city", "region", "device_id", "_col4"};
    retArray =
        new String[] {
          "beijing,beijing,chaoyang,d09,5,",
          "beijing,beijing,chaoyang,d10,3,",
          "beijing,beijing,chaoyang,d11,5,",
          "beijing,beijing,chaoyang,d12,3,",
          "beijing,beijing,haidian,d13,5,",
          "beijing,beijing,haidian,d14,3,",
          "beijing,beijing,haidian,d15,5,",
          "beijing,beijing,haidian,d16,3,",
          "shanghai,shanghai,huangpu,d01,5,",
          "shanghai,shanghai,huangpu,d02,3,",
          "shanghai,shanghai,huangpu,d03,5,",
          "shanghai,shanghai,huangpu,d04,3,",
          "shanghai,shanghai,pudong,d05,5,",
          "shanghai,shanghai,pudong,d06,3,",
          "shanghai,shanghai,pudong,d07,5,",
          "shanghai,shanghai,pudong,d08,3,",
        };
    tableResultSetEqualTest(
        "select province,city,region,device_id,count(*) from table1 group by 1,2,3,4 order by 1,2,3,4",
        expectedHeader,
        retArray,
        DATABASE_NAME);

    expectedHeader = new String[] {"province", "city", "region", "_col3"};
    retArray =
        new String[] {
          "beijing,beijing,chaoyang,16,",
          "beijing,beijing,haidian,16,",
          "shanghai,shanghai,huangpu,16,",
          "shanghai,shanghai,pudong,16,",
        };
    tableResultSetEqualTest(
        "select province,city,region,count(*) from table1 group by 1,2,3 order by 1,2,3",
        expectedHeader,
        retArray,
        DATABASE_NAME);

    expectedHeader = new String[] {"province", "city", "_col2"};
    retArray =
        new String[] {
          "beijing,beijing,32,", "shanghai,shanghai,32,",
        };
    tableResultSetEqualTest(
        "select province,city,count(*) from table1 group by 1,2 order by 1,2",
        expectedHeader,
        retArray,
        DATABASE_NAME);

    expectedHeader = new String[] {"province", "_col1"};
    retArray =
        new String[] {
          "beijing,32,", "shanghai,32,",
        };
    tableResultSetEqualTest(
        "select province,count(*) from table1 group by 1 order by 1",
        expectedHeader,
        retArray,
        DATABASE_NAME);

    expectedHeader = new String[] {"_col0"};
    retArray =
        new String[] {
          "64,",
        };
    tableResultSetEqualTest("select count(*) from table1", expectedHeader, retArray, DATABASE_NAME);
  }

  @Test
  public void avgTest() {
    String[] expectedHeader = new String[] {"device_id", "color", "type", "_col3"};
    String[] retArray =
        new String[] {
          "d01,red,A,45.0,",
        };
    tableResultSetEqualTest(
        "select device_id, color, type, avg(s4) from table1 where time >= 2024-09-24T06:15:30.000+00:00 and time <= 2024-09-24T06:15:59.999+00:00 and device_id = 'd01' group by device_id, color, type",
        expectedHeader,
        retArray,
        DATABASE_NAME);

    expectedHeader = new String[] {"device_id", "color", "type", "_col3"};
    retArray =
        new String[] {
          "d01,red,A,55.0,",
        };
    tableResultSetEqualTest(
        "select device_id, color, type, avg(s4) from table1 where time >= 2024-09-24T06:15:30.000+00:00 and time <= 2024-09-24T06:15:59.999+00:00 and device_id = 'd01' and s1 >= 40 group by device_id, color, type",
        expectedHeader,
        retArray,
        DATABASE_NAME);

    expectedHeader = new String[] {"_col0", "device_id", "_col2"};
    retArray =
        new String[] {
          "2024-09-24T06:15:30.000Z,d01,30.0,",
          "2024-09-24T06:15:35.000Z,d01,35.0,",
          "2024-09-24T06:15:40.000Z,d01,40.0,",
          "2024-09-24T06:15:50.000Z,d01,null,",
          "2024-09-24T06:15:55.000Z,d01,null,",
        };
    tableResultSetEqualTest(
        "select date_bin(5s, time), device_id, avg(s3) from table1 where device_id = 'd01' group by 1, 2",
        expectedHeader,
        retArray,
        DATABASE_NAME);

    expectedHeader = new String[] {"_col0", "province", "city", "region", "device_id", "_col5"};
    retArray =
        new String[] {
          "2024-09-24T06:15:30.000Z,beijing,beijing,chaoyang,d09,null,",
          "2024-09-24T06:15:35.000Z,beijing,beijing,chaoyang,d09,35.0,",
          "2024-09-24T06:15:40.000Z,beijing,beijing,chaoyang,d09,null,",
          "2024-09-24T06:15:50.000Z,beijing,beijing,chaoyang,d09,null,",
          "2024-09-24T06:15:55.000Z,beijing,beijing,chaoyang,d09,55.0,",
          "2024-09-24T06:15:35.000Z,beijing,beijing,chaoyang,d10,null,",
          "2024-09-24T06:15:40.000Z,beijing,beijing,chaoyang,d10,40.0,",
          "2024-09-24T06:15:50.000Z,beijing,beijing,chaoyang,d10,null,",
          "2024-09-24T06:15:30.000Z,beijing,beijing,chaoyang,d11,null,",
          "2024-09-24T06:15:35.000Z,beijing,beijing,chaoyang,d11,36.0,",
          "2024-09-24T06:15:40.000Z,beijing,beijing,chaoyang,d11,null,",
          "2024-09-24T06:15:45.000Z,beijing,beijing,chaoyang,d11,46.0,",
          "2024-09-24T06:15:50.000Z,beijing,beijing,chaoyang,d11,null,",
          "2024-09-24T06:15:30.000Z,beijing,beijing,chaoyang,d12,null,",
          "2024-09-24T06:15:40.000Z,beijing,beijing,chaoyang,d12,null,",
          "2024-09-24T06:15:55.000Z,beijing,beijing,chaoyang,d12,55.0,",
          "2024-09-24T06:15:30.000Z,beijing,beijing,haidian,d13,null,",
          "2024-09-24T06:15:35.000Z,beijing,beijing,haidian,d13,35.0,",
          "2024-09-24T06:15:40.000Z,beijing,beijing,haidian,d13,null,",
          "2024-09-24T06:15:50.000Z,beijing,beijing,haidian,d13,null,",
          "2024-09-24T06:15:55.000Z,beijing,beijing,haidian,d13,55.0,",
          "2024-09-24T06:15:35.000Z,beijing,beijing,haidian,d14,null,",
          "2024-09-24T06:15:40.000Z,beijing,beijing,haidian,d14,40.0,",
          "2024-09-24T06:15:50.000Z,beijing,beijing,haidian,d14,null,",
          "2024-09-24T06:15:30.000Z,beijing,beijing,haidian,d15,null,",
          "2024-09-24T06:15:35.000Z,beijing,beijing,haidian,d15,36.0,",
          "2024-09-24T06:15:40.000Z,beijing,beijing,haidian,d15,null,",
          "2024-09-24T06:15:45.000Z,beijing,beijing,haidian,d15,46.0,",
          "2024-09-24T06:15:50.000Z,beijing,beijing,haidian,d15,null,",
          "2024-09-24T06:15:30.000Z,beijing,beijing,haidian,d16,null,",
          "2024-09-24T06:15:40.000Z,beijing,beijing,haidian,d16,null,",
          "2024-09-24T06:15:55.000Z,beijing,beijing,haidian,d16,55.0,",
          "2024-09-24T06:15:30.000Z,shanghai,shanghai,huangpu,d01,null,",
          "2024-09-24T06:15:35.000Z,shanghai,shanghai,huangpu,d01,35.0,",
          "2024-09-24T06:15:40.000Z,shanghai,shanghai,huangpu,d01,null,",
          "2024-09-24T06:15:50.000Z,shanghai,shanghai,huangpu,d01,null,",
          "2024-09-24T06:15:55.000Z,shanghai,shanghai,huangpu,d01,55.0,",
          "2024-09-24T06:15:35.000Z,shanghai,shanghai,huangpu,d02,null,",
          "2024-09-24T06:15:40.000Z,shanghai,shanghai,huangpu,d02,40.0,",
          "2024-09-24T06:15:50.000Z,shanghai,shanghai,huangpu,d02,null,",
          "2024-09-24T06:15:30.000Z,shanghai,shanghai,huangpu,d03,null,",
          "2024-09-24T06:15:35.000Z,shanghai,shanghai,huangpu,d03,36.0,",
          "2024-09-24T06:15:40.000Z,shanghai,shanghai,huangpu,d03,null,",
          "2024-09-24T06:15:45.000Z,shanghai,shanghai,huangpu,d03,46.0,",
          "2024-09-24T06:15:50.000Z,shanghai,shanghai,huangpu,d03,null,",
          "2024-09-24T06:15:30.000Z,shanghai,shanghai,huangpu,d04,null,",
          "2024-09-24T06:15:40.000Z,shanghai,shanghai,huangpu,d04,null,",
          "2024-09-24T06:15:55.000Z,shanghai,shanghai,huangpu,d04,55.0,",
          "2024-09-24T06:15:30.000Z,shanghai,shanghai,pudong,d05,null,",
          "2024-09-24T06:15:35.000Z,shanghai,shanghai,pudong,d05,35.0,",
          "2024-09-24T06:15:40.000Z,shanghai,shanghai,pudong,d05,null,",
          "2024-09-24T06:15:50.000Z,shanghai,shanghai,pudong,d05,null,",
          "2024-09-24T06:15:55.000Z,shanghai,shanghai,pudong,d05,55.0,",
          "2024-09-24T06:15:35.000Z,shanghai,shanghai,pudong,d06,null,",
          "2024-09-24T06:15:40.000Z,shanghai,shanghai,pudong,d06,40.0,",
          "2024-09-24T06:15:50.000Z,shanghai,shanghai,pudong,d06,null,",
          "2024-09-24T06:15:30.000Z,shanghai,shanghai,pudong,d07,null,",
          "2024-09-24T06:15:35.000Z,shanghai,shanghai,pudong,d07,36.0,",
          "2024-09-24T06:15:40.000Z,shanghai,shanghai,pudong,d07,null,",
          "2024-09-24T06:15:45.000Z,shanghai,shanghai,pudong,d07,46.0,",
          "2024-09-24T06:15:50.000Z,shanghai,shanghai,pudong,d07,null,",
          "2024-09-24T06:15:30.000Z,shanghai,shanghai,pudong,d08,null,",
          "2024-09-24T06:15:40.000Z,shanghai,shanghai,pudong,d08,null,",
          "2024-09-24T06:15:55.000Z,shanghai,shanghai,pudong,d08,55.0,",
        };
    tableResultSetEqualTest(
        "select date_bin(5s, time),province,city,region,device_id, avg(s4) from table1 group by 1,2,3,4,5 order by 2,3,4,5,1",
        expectedHeader,
        retArray,
        DATABASE_NAME);

    expectedHeader = new String[] {"province", "city", "region", "device_id", "_col4"};
    retArray =
        new String[] {
          "beijing,beijing,chaoyang,d09,42500.0,",
          "beijing,beijing,chaoyang,d10,50000.0,",
          "beijing,beijing,chaoyang,d11,38500.0,",
          "beijing,beijing,chaoyang,d12,40000.0,",
          "beijing,beijing,haidian,d13,42500.0,",
          "beijing,beijing,haidian,d14,50000.0,",
          "beijing,beijing,haidian,d15,38500.0,",
          "beijing,beijing,haidian,d16,40000.0,",
          "shanghai,shanghai,huangpu,d01,42500.0,",
          "shanghai,shanghai,huangpu,d02,50000.0,",
          "shanghai,shanghai,huangpu,d03,38500.0,",
          "shanghai,shanghai,huangpu,d04,40000.0,",
          "shanghai,shanghai,pudong,d05,42500.0,",
          "shanghai,shanghai,pudong,d06,50000.0,",
          "shanghai,shanghai,pudong,d07,38500.0,",
          "shanghai,shanghai,pudong,d08,40000.0,",
        };
    tableResultSetEqualTest(
        "select province,city,region,device_id, avg(s2) from table1 group by 1,2,3,4 order by 1,2,3,4",
        expectedHeader,
        retArray,
        DATABASE_NAME);

    expectedHeader = new String[] {"province", "city", "region", "_col3"};
    retArray =
        new String[] {
          "beijing,beijing,chaoyang,44.5,",
          "beijing,beijing,haidian,44.5,",
          "shanghai,shanghai,huangpu,44.5,",
          "shanghai,shanghai,pudong,44.5,",
        };
    tableResultSetEqualTest(
        "select province,city,region,avg(s4) from table1 group by 1,2,3 order by 1,2,3",
        expectedHeader,
        retArray,
        DATABASE_NAME);

    expectedHeader = new String[] {"province", "city", "_col2"};
    retArray =
        new String[] {
          "beijing,beijing,44.5,", "shanghai,shanghai,44.5,",
        };
    tableResultSetEqualTest(
        "select province,city,avg(s4) from table1 group by 1,2 order by 1,2",
        expectedHeader,
        retArray,
        DATABASE_NAME);

    expectedHeader = new String[] {"province", "_col1"};
    retArray =
        new String[] {
          "beijing,44.5,", "shanghai,44.5,",
        };
    tableResultSetEqualTest(
        "select province,avg(s4) from table1 group by 1 order by 1",
        expectedHeader,
        retArray,
        DATABASE_NAME);

    expectedHeader = new String[] {"_col0"};
    retArray = new String[] {"44.5,"};
    tableResultSetEqualTest("select avg(s4) from table1", expectedHeader, retArray, DATABASE_NAME);
  }

  @Test
  public void sumTest() {
    String[] expectedHeader = new String[] {"device_id", "color", "type", "_col3"};
    String[] retArray =
        new String[] {
          "d01,red,A,90.0,",
        };
    tableResultSetEqualTest(
        "select device_id, color, type, sum(s4) from table1 where time >= 2024-09-24T06:15:30.000+00:00 and time <= 2024-09-24T06:15:59.999+00:00 and device_id = 'd01' group by device_id, color, type",
        expectedHeader,
        retArray,
        DATABASE_NAME);

    expectedHeader = new String[] {"device_id", "color", "type", "_col3"};
    retArray =
        new String[] {
          "d01,red,A,55.0,",
        };
    tableResultSetEqualTest(
        "select device_id, color, type, sum(s4) from table1 where time >= 2024-09-24T06:15:30.000+00:00 and time <= 2024-09-24T06:15:59.999+00:00 and device_id = 'd01' and s1 >= 40 group by device_id, color, type",
        expectedHeader,
        retArray,
        DATABASE_NAME);

    expectedHeader = new String[] {"_col0", "device_id", "_col2"};
    retArray =
        new String[] {
          "2024-09-24T06:15:30.000Z,d01,30.0,",
          "2024-09-24T06:15:35.000Z,d01,35.0,",
          "2024-09-24T06:15:40.000Z,d01,40.0,",
          "2024-09-24T06:15:50.000Z,d01,null,",
          "2024-09-24T06:15:55.000Z,d01,null,",
        };
    tableResultSetEqualTest(
        "select date_bin(5s, time), device_id, sum(s3) from table1 where device_id = 'd01' group by 1, 2",
        expectedHeader,
        retArray,
        DATABASE_NAME);

    expectedHeader = new String[] {"_col0", "province", "city", "region", "device_id", "_col5"};
    retArray =
        new String[] {
          "2024-09-24T06:15:30.000Z,beijing,beijing,chaoyang,d09,null,",
          "2024-09-24T06:15:35.000Z,beijing,beijing,chaoyang,d09,35.0,",
          "2024-09-24T06:15:40.000Z,beijing,beijing,chaoyang,d09,null,",
          "2024-09-24T06:15:50.000Z,beijing,beijing,chaoyang,d09,null,",
          "2024-09-24T06:15:55.000Z,beijing,beijing,chaoyang,d09,55.0,",
          "2024-09-24T06:15:35.000Z,beijing,beijing,chaoyang,d10,null,",
          "2024-09-24T06:15:40.000Z,beijing,beijing,chaoyang,d10,40.0,",
          "2024-09-24T06:15:50.000Z,beijing,beijing,chaoyang,d10,null,",
          "2024-09-24T06:15:30.000Z,beijing,beijing,chaoyang,d11,null,",
          "2024-09-24T06:15:35.000Z,beijing,beijing,chaoyang,d11,36.0,",
          "2024-09-24T06:15:40.000Z,beijing,beijing,chaoyang,d11,null,",
          "2024-09-24T06:15:45.000Z,beijing,beijing,chaoyang,d11,46.0,",
          "2024-09-24T06:15:50.000Z,beijing,beijing,chaoyang,d11,null,",
          "2024-09-24T06:15:30.000Z,beijing,beijing,chaoyang,d12,null,",
          "2024-09-24T06:15:40.000Z,beijing,beijing,chaoyang,d12,null,",
          "2024-09-24T06:15:55.000Z,beijing,beijing,chaoyang,d12,55.0,",
          "2024-09-24T06:15:30.000Z,beijing,beijing,haidian,d13,null,",
          "2024-09-24T06:15:35.000Z,beijing,beijing,haidian,d13,35.0,",
          "2024-09-24T06:15:40.000Z,beijing,beijing,haidian,d13,null,",
          "2024-09-24T06:15:50.000Z,beijing,beijing,haidian,d13,null,",
          "2024-09-24T06:15:55.000Z,beijing,beijing,haidian,d13,55.0,",
          "2024-09-24T06:15:35.000Z,beijing,beijing,haidian,d14,null,",
          "2024-09-24T06:15:40.000Z,beijing,beijing,haidian,d14,40.0,",
          "2024-09-24T06:15:50.000Z,beijing,beijing,haidian,d14,null,",
          "2024-09-24T06:15:30.000Z,beijing,beijing,haidian,d15,null,",
          "2024-09-24T06:15:35.000Z,beijing,beijing,haidian,d15,36.0,",
          "2024-09-24T06:15:40.000Z,beijing,beijing,haidian,d15,null,",
          "2024-09-24T06:15:45.000Z,beijing,beijing,haidian,d15,46.0,",
          "2024-09-24T06:15:50.000Z,beijing,beijing,haidian,d15,null,",
          "2024-09-24T06:15:30.000Z,beijing,beijing,haidian,d16,null,",
          "2024-09-24T06:15:40.000Z,beijing,beijing,haidian,d16,null,",
          "2024-09-24T06:15:55.000Z,beijing,beijing,haidian,d16,55.0,",
          "2024-09-24T06:15:30.000Z,shanghai,shanghai,huangpu,d01,null,",
          "2024-09-24T06:15:35.000Z,shanghai,shanghai,huangpu,d01,35.0,",
          "2024-09-24T06:15:40.000Z,shanghai,shanghai,huangpu,d01,null,",
          "2024-09-24T06:15:50.000Z,shanghai,shanghai,huangpu,d01,null,",
          "2024-09-24T06:15:55.000Z,shanghai,shanghai,huangpu,d01,55.0,",
          "2024-09-24T06:15:35.000Z,shanghai,shanghai,huangpu,d02,null,",
          "2024-09-24T06:15:40.000Z,shanghai,shanghai,huangpu,d02,40.0,",
          "2024-09-24T06:15:50.000Z,shanghai,shanghai,huangpu,d02,null,",
          "2024-09-24T06:15:30.000Z,shanghai,shanghai,huangpu,d03,null,",
          "2024-09-24T06:15:35.000Z,shanghai,shanghai,huangpu,d03,36.0,",
          "2024-09-24T06:15:40.000Z,shanghai,shanghai,huangpu,d03,null,",
          "2024-09-24T06:15:45.000Z,shanghai,shanghai,huangpu,d03,46.0,",
          "2024-09-24T06:15:50.000Z,shanghai,shanghai,huangpu,d03,null,",
          "2024-09-24T06:15:30.000Z,shanghai,shanghai,huangpu,d04,null,",
          "2024-09-24T06:15:40.000Z,shanghai,shanghai,huangpu,d04,null,",
          "2024-09-24T06:15:55.000Z,shanghai,shanghai,huangpu,d04,55.0,",
          "2024-09-24T06:15:30.000Z,shanghai,shanghai,pudong,d05,null,",
          "2024-09-24T06:15:35.000Z,shanghai,shanghai,pudong,d05,35.0,",
          "2024-09-24T06:15:40.000Z,shanghai,shanghai,pudong,d05,null,",
          "2024-09-24T06:15:50.000Z,shanghai,shanghai,pudong,d05,null,",
          "2024-09-24T06:15:55.000Z,shanghai,shanghai,pudong,d05,55.0,",
          "2024-09-24T06:15:35.000Z,shanghai,shanghai,pudong,d06,null,",
          "2024-09-24T06:15:40.000Z,shanghai,shanghai,pudong,d06,40.0,",
          "2024-09-24T06:15:50.000Z,shanghai,shanghai,pudong,d06,null,",
          "2024-09-24T06:15:30.000Z,shanghai,shanghai,pudong,d07,null,",
          "2024-09-24T06:15:35.000Z,shanghai,shanghai,pudong,d07,36.0,",
          "2024-09-24T06:15:40.000Z,shanghai,shanghai,pudong,d07,null,",
          "2024-09-24T06:15:45.000Z,shanghai,shanghai,pudong,d07,46.0,",
          "2024-09-24T06:15:50.000Z,shanghai,shanghai,pudong,d07,null,",
          "2024-09-24T06:15:30.000Z,shanghai,shanghai,pudong,d08,null,",
          "2024-09-24T06:15:40.000Z,shanghai,shanghai,pudong,d08,null,",
          "2024-09-24T06:15:55.000Z,shanghai,shanghai,pudong,d08,55.0,",
        };
    tableResultSetEqualTest(
        "select date_bin(5s, time),province,city,region,device_id, sum(s4) from table1 group by 1,2,3,4,5 order by 2,3,4,5,1",
        expectedHeader,
        retArray,
        DATABASE_NAME);

    expectedHeader = new String[] {"province", "city", "region", "device_id", "_col4"};
    retArray =
        new String[] {
          "beijing,beijing,chaoyang,d09,85000.0,",
          "beijing,beijing,chaoyang,d10,50000.0,",
          "beijing,beijing,chaoyang,d11,77000.0,",
          "beijing,beijing,chaoyang,d12,40000.0,",
          "beijing,beijing,haidian,d13,85000.0,",
          "beijing,beijing,haidian,d14,50000.0,",
          "beijing,beijing,haidian,d15,77000.0,",
          "beijing,beijing,haidian,d16,40000.0,",
          "shanghai,shanghai,huangpu,d01,85000.0,",
          "shanghai,shanghai,huangpu,d02,50000.0,",
          "shanghai,shanghai,huangpu,d03,77000.0,",
          "shanghai,shanghai,huangpu,d04,40000.0,",
          "shanghai,shanghai,pudong,d05,85000.0,",
          "shanghai,shanghai,pudong,d06,50000.0,",
          "shanghai,shanghai,pudong,d07,77000.0,",
          "shanghai,shanghai,pudong,d08,40000.0,",
        };
    tableResultSetEqualTest(
        "select province,city,region,device_id, sum(s2) from table1 group by 1,2,3,4 order by 1,2,3,4",
        expectedHeader,
        retArray,
        DATABASE_NAME);

    expectedHeader = new String[] {"province", "city", "region", "_col3"};
    retArray =
        new String[] {
          "beijing,beijing,chaoyang,267.0,",
          "beijing,beijing,haidian,267.0,",
          "shanghai,shanghai,huangpu,267.0,",
          "shanghai,shanghai,pudong,267.0,",
        };
    tableResultSetEqualTest(
        "select province,city,region,sum(s4) from table1 group by 1,2,3 order by 1,2,3",
        expectedHeader,
        retArray,
        DATABASE_NAME);

    expectedHeader = new String[] {"province", "city", "_col2"};
    retArray =
        new String[] {
          "beijing,beijing,534.0,", "shanghai,shanghai,534.0,",
        };
    tableResultSetEqualTest(
        "select province,city,sum(s4) from table1 group by 1,2 order by 1,2",
        expectedHeader,
        retArray,
        DATABASE_NAME);

    expectedHeader = new String[] {"province", "_col1"};
    retArray =
        new String[] {
          "beijing,534.0,", "shanghai,534.0,",
        };
    tableResultSetEqualTest(
        "select province,sum(s4) from table1 group by 1 order by 1",
        expectedHeader,
        retArray,
        DATABASE_NAME);

    expectedHeader = new String[] {"_col0"};
    retArray = new String[] {"908.0,"};
    tableResultSetEqualTest("select sum(s3) from table1", expectedHeader, retArray, DATABASE_NAME);
  }

  @Test
  public void minTest() {
    String[] expectedHeader =
        new String[] {"device_id", "color", "type", "_col3", "_col4", "_col5", "_col6"};
    String[] retArray =
        new String[] {
          "d01,red,A,2024-09-24T06:15:30.000Z,35.0,2024-09-24T06:15:30.000Z,2024-09-24,",
        };
    tableResultSetEqualTest(
        "select device_id, color, type, min(time),min(s4), min(s9), min(s10) from table1 where time >= 2024-09-24T06:15:30.000+00:00 and time <= 2024-09-24T06:15:59.999+00:00 and device_id = 'd01' group by 1,2,3",
        expectedHeader,
        retArray,
        DATABASE_NAME);

    expectedHeader = new String[] {"device_id", "color", "type", "_col3", "_col4"};
    retArray =
        new String[] {
          "d01,red,A,2024-09-24T06:15:40.000Z,55.0,",
        };
    tableResultSetEqualTest(
        "select device_id, color, type, min(time),min(s4) from table1 where time >= 2024-09-24T06:15:30.000+00:00 and time <= 2024-09-24T06:15:59.999+00:00 and device_id = 'd01' and s1 >= 40 group by color,type,device_id",
        expectedHeader,
        retArray,
        DATABASE_NAME);

    expectedHeader = new String[] {"_col0", "device_id", "_col2", "_col3"};
    retArray =
        new String[] {
          "2024-09-24T06:15:30.000Z,d01,2024-09-24T06:15:30.000Z,30.0,",
          "2024-09-24T06:15:35.000Z,d01,2024-09-24T06:15:35.000Z,35.0,",
          "2024-09-24T06:15:40.000Z,d01,2024-09-24T06:15:40.000Z,40.0,",
          "2024-09-24T06:15:50.000Z,d01,2024-09-24T06:15:50.000Z,null,",
          "2024-09-24T06:15:55.000Z,d01,2024-09-24T06:15:55.000Z,null,",
        };
    tableResultSetEqualTest(
        "select date_bin(5s, time), device_id, min(time),min(s3) from table1 where device_id = 'd01' group by 1, 2 order by 2,1",
        expectedHeader,
        retArray,
        DATABASE_NAME);

    expectedHeader =
        new String[] {"_col0", "province", "city", "region", "device_id", "_col5", "_col6"};
    retArray =
        new String[] {
          "2024-09-24T06:15:30.000Z,beijing,beijing,chaoyang,d09,2024-09-24T06:15:30.000Z,null,",
          "2024-09-24T06:15:35.000Z,beijing,beijing,chaoyang,d09,2024-09-24T06:15:35.000Z,35.0,",
          "2024-09-24T06:15:40.000Z,beijing,beijing,chaoyang,d09,2024-09-24T06:15:40.000Z,null,",
          "2024-09-24T06:15:50.000Z,beijing,beijing,chaoyang,d09,2024-09-24T06:15:50.000Z,null,",
          "2024-09-24T06:15:55.000Z,beijing,beijing,chaoyang,d09,2024-09-24T06:15:55.000Z,55.0,",
          "2024-09-24T06:15:35.000Z,beijing,beijing,chaoyang,d10,2024-09-24T06:15:36.000Z,null,",
          "2024-09-24T06:15:40.000Z,beijing,beijing,chaoyang,d10,2024-09-24T06:15:40.000Z,40.0,",
          "2024-09-24T06:15:50.000Z,beijing,beijing,chaoyang,d10,2024-09-24T06:15:50.000Z,null,",
          "2024-09-24T06:15:30.000Z,beijing,beijing,chaoyang,d11,2024-09-24T06:15:31.000Z,null,",
          "2024-09-24T06:15:35.000Z,beijing,beijing,chaoyang,d11,2024-09-24T06:15:36.000Z,36.0,",
          "2024-09-24T06:15:40.000Z,beijing,beijing,chaoyang,d11,2024-09-24T06:15:41.000Z,null,",
          "2024-09-24T06:15:45.000Z,beijing,beijing,chaoyang,d11,2024-09-24T06:15:46.000Z,46.0,",
          "2024-09-24T06:15:50.000Z,beijing,beijing,chaoyang,d11,2024-09-24T06:15:51.000Z,null,",
          "2024-09-24T06:15:30.000Z,beijing,beijing,chaoyang,d12,2024-09-24T06:15:30.000Z,null,",
          "2024-09-24T06:15:40.000Z,beijing,beijing,chaoyang,d12,2024-09-24T06:15:40.000Z,null,",
          "2024-09-24T06:15:55.000Z,beijing,beijing,chaoyang,d12,2024-09-24T06:15:55.000Z,55.0,",
          "2024-09-24T06:15:30.000Z,beijing,beijing,haidian,d13,2024-09-24T06:15:30.000Z,null,",
          "2024-09-24T06:15:35.000Z,beijing,beijing,haidian,d13,2024-09-24T06:15:35.000Z,35.0,",
          "2024-09-24T06:15:40.000Z,beijing,beijing,haidian,d13,2024-09-24T06:15:40.000Z,null,",
          "2024-09-24T06:15:50.000Z,beijing,beijing,haidian,d13,2024-09-24T06:15:50.000Z,null,",
          "2024-09-24T06:15:55.000Z,beijing,beijing,haidian,d13,2024-09-24T06:15:55.000Z,55.0,",
          "2024-09-24T06:15:35.000Z,beijing,beijing,haidian,d14,2024-09-24T06:15:36.000Z,null,",
          "2024-09-24T06:15:40.000Z,beijing,beijing,haidian,d14,2024-09-24T06:15:40.000Z,40.0,",
          "2024-09-24T06:15:50.000Z,beijing,beijing,haidian,d14,2024-09-24T06:15:50.000Z,null,",
          "2024-09-24T06:15:30.000Z,beijing,beijing,haidian,d15,2024-09-24T06:15:31.000Z,null,",
          "2024-09-24T06:15:35.000Z,beijing,beijing,haidian,d15,2024-09-24T06:15:36.000Z,36.0,",
          "2024-09-24T06:15:40.000Z,beijing,beijing,haidian,d15,2024-09-24T06:15:41.000Z,null,",
          "2024-09-24T06:15:45.000Z,beijing,beijing,haidian,d15,2024-09-24T06:15:46.000Z,46.0,",
          "2024-09-24T06:15:50.000Z,beijing,beijing,haidian,d15,2024-09-24T06:15:51.000Z,null,",
          "2024-09-24T06:15:30.000Z,beijing,beijing,haidian,d16,2024-09-24T06:15:30.000Z,null,",
          "2024-09-24T06:15:40.000Z,beijing,beijing,haidian,d16,2024-09-24T06:15:40.000Z,null,",
          "2024-09-24T06:15:55.000Z,beijing,beijing,haidian,d16,2024-09-24T06:15:55.000Z,55.0,",
          "2024-09-24T06:15:30.000Z,shanghai,shanghai,huangpu,d01,2024-09-24T06:15:30.000Z,null,",
          "2024-09-24T06:15:35.000Z,shanghai,shanghai,huangpu,d01,2024-09-24T06:15:35.000Z,35.0,",
          "2024-09-24T06:15:40.000Z,shanghai,shanghai,huangpu,d01,2024-09-24T06:15:40.000Z,null,",
          "2024-09-24T06:15:50.000Z,shanghai,shanghai,huangpu,d01,2024-09-24T06:15:50.000Z,null,",
          "2024-09-24T06:15:55.000Z,shanghai,shanghai,huangpu,d01,2024-09-24T06:15:55.000Z,55.0,",
          "2024-09-24T06:15:35.000Z,shanghai,shanghai,huangpu,d02,2024-09-24T06:15:36.000Z,null,",
          "2024-09-24T06:15:40.000Z,shanghai,shanghai,huangpu,d02,2024-09-24T06:15:40.000Z,40.0,",
          "2024-09-24T06:15:50.000Z,shanghai,shanghai,huangpu,d02,2024-09-24T06:15:50.000Z,null,",
          "2024-09-24T06:15:30.000Z,shanghai,shanghai,huangpu,d03,2024-09-24T06:15:31.000Z,null,",
          "2024-09-24T06:15:35.000Z,shanghai,shanghai,huangpu,d03,2024-09-24T06:15:36.000Z,36.0,",
          "2024-09-24T06:15:40.000Z,shanghai,shanghai,huangpu,d03,2024-09-24T06:15:41.000Z,null,",
          "2024-09-24T06:15:45.000Z,shanghai,shanghai,huangpu,d03,2024-09-24T06:15:46.000Z,46.0,",
          "2024-09-24T06:15:50.000Z,shanghai,shanghai,huangpu,d03,2024-09-24T06:15:51.000Z,null,",
          "2024-09-24T06:15:30.000Z,shanghai,shanghai,huangpu,d04,2024-09-24T06:15:30.000Z,null,",
          "2024-09-24T06:15:40.000Z,shanghai,shanghai,huangpu,d04,2024-09-24T06:15:40.000Z,null,",
          "2024-09-24T06:15:55.000Z,shanghai,shanghai,huangpu,d04,2024-09-24T06:15:55.000Z,55.0,",
          "2024-09-24T06:15:30.000Z,shanghai,shanghai,pudong,d05,2024-09-24T06:15:30.000Z,null,",
          "2024-09-24T06:15:35.000Z,shanghai,shanghai,pudong,d05,2024-09-24T06:15:35.000Z,35.0,",
          "2024-09-24T06:15:40.000Z,shanghai,shanghai,pudong,d05,2024-09-24T06:15:40.000Z,null,",
          "2024-09-24T06:15:50.000Z,shanghai,shanghai,pudong,d05,2024-09-24T06:15:50.000Z,null,",
          "2024-09-24T06:15:55.000Z,shanghai,shanghai,pudong,d05,2024-09-24T06:15:55.000Z,55.0,",
          "2024-09-24T06:15:35.000Z,shanghai,shanghai,pudong,d06,2024-09-24T06:15:36.000Z,null,",
          "2024-09-24T06:15:40.000Z,shanghai,shanghai,pudong,d06,2024-09-24T06:15:40.000Z,40.0,",
          "2024-09-24T06:15:50.000Z,shanghai,shanghai,pudong,d06,2024-09-24T06:15:50.000Z,null,",
          "2024-09-24T06:15:30.000Z,shanghai,shanghai,pudong,d07,2024-09-24T06:15:31.000Z,null,",
          "2024-09-24T06:15:35.000Z,shanghai,shanghai,pudong,d07,2024-09-24T06:15:36.000Z,36.0,",
          "2024-09-24T06:15:40.000Z,shanghai,shanghai,pudong,d07,2024-09-24T06:15:41.000Z,null,",
          "2024-09-24T06:15:45.000Z,shanghai,shanghai,pudong,d07,2024-09-24T06:15:46.000Z,46.0,",
          "2024-09-24T06:15:50.000Z,shanghai,shanghai,pudong,d07,2024-09-24T06:15:51.000Z,null,",
          "2024-09-24T06:15:30.000Z,shanghai,shanghai,pudong,d08,2024-09-24T06:15:30.000Z,null,",
          "2024-09-24T06:15:40.000Z,shanghai,shanghai,pudong,d08,2024-09-24T06:15:40.000Z,null,",
          "2024-09-24T06:15:55.000Z,shanghai,shanghai,pudong,d08,2024-09-24T06:15:55.000Z,55.0,",
        };
    tableResultSetEqualTest(
        "select date_bin(5s, time),province,city,region,device_id,min(time),min(s4) from table1 group by 1,2,3,4,5 order by 2,3,4,5,1",
        expectedHeader,
        retArray,
        DATABASE_NAME);

    expectedHeader =
        new String[] {"_col0", "province", "city", "region", "device_id", "_col5", "_col6"};
    retArray =
        new String[] {
          "2024-09-24T06:15:30.000Z,beijing,beijing,chaoyang,d09,2024-09-24T06:15:30.000Z,30,",
          "2024-09-24T06:15:35.000Z,beijing,beijing,chaoyang,d09,2024-09-24T06:15:35.000Z,null,",
          "2024-09-24T06:15:40.000Z,beijing,beijing,chaoyang,d09,2024-09-24T06:15:40.000Z,40,",
          "2024-09-24T06:15:50.000Z,beijing,beijing,chaoyang,d09,2024-09-24T06:15:50.000Z,null,",
          "2024-09-24T06:15:55.000Z,beijing,beijing,chaoyang,d09,2024-09-24T06:15:55.000Z,55,",
          "2024-09-24T06:15:35.000Z,beijing,beijing,chaoyang,d10,2024-09-24T06:15:36.000Z,36,",
          "2024-09-24T06:15:40.000Z,beijing,beijing,chaoyang,d10,2024-09-24T06:15:40.000Z,40,",
          "2024-09-24T06:15:50.000Z,beijing,beijing,chaoyang,d10,2024-09-24T06:15:50.000Z,null,",
          "2024-09-24T06:15:30.000Z,beijing,beijing,chaoyang,d11,2024-09-24T06:15:31.000Z,null,",
          "2024-09-24T06:15:35.000Z,beijing,beijing,chaoyang,d11,2024-09-24T06:15:36.000Z,36,",
          "2024-09-24T06:15:40.000Z,beijing,beijing,chaoyang,d11,2024-09-24T06:15:41.000Z,41,",
          "2024-09-24T06:15:45.000Z,beijing,beijing,chaoyang,d11,2024-09-24T06:15:46.000Z,null,",
          "2024-09-24T06:15:50.000Z,beijing,beijing,chaoyang,d11,2024-09-24T06:15:51.000Z,null,",
          "2024-09-24T06:15:30.000Z,beijing,beijing,chaoyang,d12,2024-09-24T06:15:30.000Z,null,",
          "2024-09-24T06:15:40.000Z,beijing,beijing,chaoyang,d12,2024-09-24T06:15:40.000Z,null,",
          "2024-09-24T06:15:55.000Z,beijing,beijing,chaoyang,d12,2024-09-24T06:15:55.000Z,55,",
          "2024-09-24T06:15:30.000Z,beijing,beijing,haidian,d13,2024-09-24T06:15:30.000Z,30,",
          "2024-09-24T06:15:35.000Z,beijing,beijing,haidian,d13,2024-09-24T06:15:35.000Z,null,",
          "2024-09-24T06:15:40.000Z,beijing,beijing,haidian,d13,2024-09-24T06:15:40.000Z,40,",
          "2024-09-24T06:15:50.000Z,beijing,beijing,haidian,d13,2024-09-24T06:15:50.000Z,null,",
          "2024-09-24T06:15:55.000Z,beijing,beijing,haidian,d13,2024-09-24T06:15:55.000Z,55,",
          "2024-09-24T06:15:35.000Z,beijing,beijing,haidian,d14,2024-09-24T06:15:36.000Z,36,",
          "2024-09-24T06:15:40.000Z,beijing,beijing,haidian,d14,2024-09-24T06:15:40.000Z,40,",
          "2024-09-24T06:15:50.000Z,beijing,beijing,haidian,d14,2024-09-24T06:15:50.000Z,null,",
          "2024-09-24T06:15:30.000Z,beijing,beijing,haidian,d15,2024-09-24T06:15:31.000Z,null,",
          "2024-09-24T06:15:35.000Z,beijing,beijing,haidian,d15,2024-09-24T06:15:36.000Z,36,",
          "2024-09-24T06:15:40.000Z,beijing,beijing,haidian,d15,2024-09-24T06:15:41.000Z,41,",
          "2024-09-24T06:15:45.000Z,beijing,beijing,haidian,d15,2024-09-24T06:15:46.000Z,null,",
          "2024-09-24T06:15:50.000Z,beijing,beijing,haidian,d15,2024-09-24T06:15:51.000Z,null,",
          "2024-09-24T06:15:30.000Z,beijing,beijing,haidian,d16,2024-09-24T06:15:30.000Z,null,",
          "2024-09-24T06:15:40.000Z,beijing,beijing,haidian,d16,2024-09-24T06:15:40.000Z,null,",
          "2024-09-24T06:15:55.000Z,beijing,beijing,haidian,d16,2024-09-24T06:15:55.000Z,55,",
          "2024-09-24T06:15:30.000Z,shanghai,shanghai,huangpu,d01,2024-09-24T06:15:30.000Z,30,",
          "2024-09-24T06:15:35.000Z,shanghai,shanghai,huangpu,d01,2024-09-24T06:15:35.000Z,null,",
          "2024-09-24T06:15:40.000Z,shanghai,shanghai,huangpu,d01,2024-09-24T06:15:40.000Z,40,",
          "2024-09-24T06:15:50.000Z,shanghai,shanghai,huangpu,d01,2024-09-24T06:15:50.000Z,null,",
          "2024-09-24T06:15:55.000Z,shanghai,shanghai,huangpu,d01,2024-09-24T06:15:55.000Z,55,",
          "2024-09-24T06:15:35.000Z,shanghai,shanghai,huangpu,d02,2024-09-24T06:15:36.000Z,36,",
          "2024-09-24T06:15:40.000Z,shanghai,shanghai,huangpu,d02,2024-09-24T06:15:40.000Z,40,",
          "2024-09-24T06:15:50.000Z,shanghai,shanghai,huangpu,d02,2024-09-24T06:15:50.000Z,null,",
          "2024-09-24T06:15:30.000Z,shanghai,shanghai,huangpu,d03,2024-09-24T06:15:31.000Z,null,",
          "2024-09-24T06:15:35.000Z,shanghai,shanghai,huangpu,d03,2024-09-24T06:15:36.000Z,36,",
          "2024-09-24T06:15:40.000Z,shanghai,shanghai,huangpu,d03,2024-09-24T06:15:41.000Z,41,",
          "2024-09-24T06:15:45.000Z,shanghai,shanghai,huangpu,d03,2024-09-24T06:15:46.000Z,null,",
          "2024-09-24T06:15:50.000Z,shanghai,shanghai,huangpu,d03,2024-09-24T06:15:51.000Z,null,",
          "2024-09-24T06:15:30.000Z,shanghai,shanghai,huangpu,d04,2024-09-24T06:15:30.000Z,null,",
          "2024-09-24T06:15:40.000Z,shanghai,shanghai,huangpu,d04,2024-09-24T06:15:40.000Z,null,",
          "2024-09-24T06:15:55.000Z,shanghai,shanghai,huangpu,d04,2024-09-24T06:15:55.000Z,55,",
          "2024-09-24T06:15:30.000Z,shanghai,shanghai,pudong,d05,2024-09-24T06:15:30.000Z,30,",
          "2024-09-24T06:15:35.000Z,shanghai,shanghai,pudong,d05,2024-09-24T06:15:35.000Z,null,",
          "2024-09-24T06:15:40.000Z,shanghai,shanghai,pudong,d05,2024-09-24T06:15:40.000Z,40,",
          "2024-09-24T06:15:50.000Z,shanghai,shanghai,pudong,d05,2024-09-24T06:15:50.000Z,null,",
          "2024-09-24T06:15:55.000Z,shanghai,shanghai,pudong,d05,2024-09-24T06:15:55.000Z,55,",
          "2024-09-24T06:15:35.000Z,shanghai,shanghai,pudong,d06,2024-09-24T06:15:36.000Z,36,",
          "2024-09-24T06:15:40.000Z,shanghai,shanghai,pudong,d06,2024-09-24T06:15:40.000Z,40,",
          "2024-09-24T06:15:50.000Z,shanghai,shanghai,pudong,d06,2024-09-24T06:15:50.000Z,null,",
          "2024-09-24T06:15:30.000Z,shanghai,shanghai,pudong,d07,2024-09-24T06:15:31.000Z,null,",
          "2024-09-24T06:15:35.000Z,shanghai,shanghai,pudong,d07,2024-09-24T06:15:36.000Z,36,",
          "2024-09-24T06:15:40.000Z,shanghai,shanghai,pudong,d07,2024-09-24T06:15:41.000Z,41,",
          "2024-09-24T06:15:45.000Z,shanghai,shanghai,pudong,d07,2024-09-24T06:15:46.000Z,null,",
          "2024-09-24T06:15:50.000Z,shanghai,shanghai,pudong,d07,2024-09-24T06:15:51.000Z,null,",
          "2024-09-24T06:15:30.000Z,shanghai,shanghai,pudong,d08,2024-09-24T06:15:30.000Z,null,",
          "2024-09-24T06:15:40.000Z,shanghai,shanghai,pudong,d08,2024-09-24T06:15:40.000Z,null,",
          "2024-09-24T06:15:55.000Z,shanghai,shanghai,pudong,d08,2024-09-24T06:15:55.000Z,55,",
        };
    tableResultSetEqualTest(
        "select date_bin(5s, time),province,city,region,device_id,min(time),min(s1) from table1 group by 1,2,3,4,5 order by 2,3,4,5,1",
        expectedHeader,
        retArray,
        DATABASE_NAME);

    expectedHeader = new String[] {"province", "city", "region", "device_id", "_col4", "_col5"};
    retArray =
        new String[] {
          "beijing,beijing,chaoyang,d09,2024-09-24T06:15:30.000Z,35000,",
          "beijing,beijing,chaoyang,d10,2024-09-24T06:15:36.000Z,50000,",
          "beijing,beijing,chaoyang,d11,2024-09-24T06:15:31.000Z,31000,",
          "beijing,beijing,chaoyang,d12,2024-09-24T06:15:30.000Z,40000,",
          "beijing,beijing,haidian,d13,2024-09-24T06:15:30.000Z,35000,",
          "beijing,beijing,haidian,d14,2024-09-24T06:15:36.000Z,50000,",
          "beijing,beijing,haidian,d15,2024-09-24T06:15:31.000Z,31000,",
          "beijing,beijing,haidian,d16,2024-09-24T06:15:30.000Z,40000,",
          "shanghai,shanghai,huangpu,d01,2024-09-24T06:15:30.000Z,35000,",
          "shanghai,shanghai,huangpu,d02,2024-09-24T06:15:36.000Z,50000,",
          "shanghai,shanghai,huangpu,d03,2024-09-24T06:15:31.000Z,31000,",
          "shanghai,shanghai,huangpu,d04,2024-09-24T06:15:30.000Z,40000,",
          "shanghai,shanghai,pudong,d05,2024-09-24T06:15:30.000Z,35000,",
          "shanghai,shanghai,pudong,d06,2024-09-24T06:15:36.000Z,50000,",
          "shanghai,shanghai,pudong,d07,2024-09-24T06:15:31.000Z,31000,",
          "shanghai,shanghai,pudong,d08,2024-09-24T06:15:30.000Z,40000,",
        };
    tableResultSetEqualTest(
        "select province,city,region,device_id,min(time),min(s2) from table1 group by 1,2,3,4 order by 1,2,3,4",
        expectedHeader,
        retArray,
        DATABASE_NAME);

    expectedHeader = new String[] {"province", "city", "region", "_col3", "_col4"};
    retArray =
        new String[] {
          "beijing,beijing,chaoyang,2024-09-24T06:15:30.000Z,35.0,",
          "beijing,beijing,haidian,2024-09-24T06:15:30.000Z,35.0,",
          "shanghai,shanghai,huangpu,2024-09-24T06:15:30.000Z,35.0,",
          "shanghai,shanghai,pudong,2024-09-24T06:15:30.000Z,35.0,",
        };
    tableResultSetEqualTest(
        "select province,city,region,min(time),min(s4) from table1 group by 1,2,3 order by 1,2,3",
        expectedHeader,
        retArray,
        DATABASE_NAME);

    expectedHeader = new String[] {"province", "city", "_col2", "_col3"};
    retArray =
        new String[] {
          "beijing,beijing,2024-09-24T06:15:30.000Z,35.0,",
          "shanghai,shanghai,2024-09-24T06:15:30.000Z,35.0,",
        };
    tableResultSetEqualTest(
        "select province,city,min(time),min(s4) from table1 group by 1,2 order by 1,2",
        expectedHeader,
        retArray,
        DATABASE_NAME);

    expectedHeader = new String[] {"province", "_col1", "_col2"};
    retArray =
        new String[] {
          "beijing,2024-09-24T06:15:30.000Z,35.0,", "shanghai,2024-09-24T06:15:30.000Z,35.0,",
        };
    tableResultSetEqualTest(
        "select province,min(time),min(s4) from table1 group by 1 order by 1",
        expectedHeader,
        retArray,
        DATABASE_NAME);

    expectedHeader = new String[] {"_col0", "_col1"};
    retArray = new String[] {"2024-09-24T06:15:30.000Z,30.0,"};
    tableResultSetEqualTest(
        "select min(time),min(s3) from table1", expectedHeader, retArray, DATABASE_NAME);
  }

  @Test
  public void minByTest() {
    String[] expectedHeader = new String[] {"device_id", "color", "type", "_col3", "_col4"};
    String[] retArray =
        new String[] {
          "d01,red,A,2024-09-24T06:15:35.000Z,35.0,",
        };
    tableResultSetEqualTest(
        "select device_id, color, type, min_by(time, s4), min(s4) from table1 where time >= 2024-09-24T06:15:30.000+00:00 and time <= 2024-09-24T06:15:59.999+00:00 and device_id = 'd01' group by device_id, color, type",
        expectedHeader,
        retArray,
        DATABASE_NAME);

    expectedHeader = new String[] {"device_id", "color", "type", "_col3", "_col4"};
    retArray =
        new String[] {
          "d01,red,A,2024-09-24T06:15:55.000Z,55.0,",
        };
    tableResultSetEqualTest(
        "select device_id, color, type, min_by(time, s4), min(s4) from table1 where time >= 2024-09-24T06:15:30.000+00:00 and time <= 2024-09-24T06:15:59.999+00:00 and device_id = 'd01' and s1 >= 40 group by device_id, color, type",
        expectedHeader,
        retArray,
        DATABASE_NAME);

    expectedHeader = new String[] {"device_id", "_col1", "_col2"};
    retArray =
        new String[] {
          "d01,2024-09-24T06:15:30.000Z,30.0,",
          "d01,2024-09-24T06:15:35.000Z,35.0,",
          "d01,2024-09-24T06:15:40.000Z,40.0,",
          "d01,null,null,",
          "d01,null,null,",
        };

    tableResultSetEqualTest(
        "select device_id, min_by(time, s3), min(s3) from table1 where device_id = 'd01' group by date_bin(5s, time), 1 order by 2,1",
        expectedHeader,
        retArray,
        DATABASE_NAME);

    expectedHeader =
        new String[] {"province", "city", "region", "device_id", "_col4", "_col5", "_col6"};
    retArray =
        new String[] {
          "beijing,beijing,chaoyang,d09,2024-09-24T06:15:30.000Z,null,null,",
          "beijing,beijing,chaoyang,d09,2024-09-24T06:15:35.000Z,2024-09-24T06:15:35.000Z,35.0,",
          "beijing,beijing,chaoyang,d09,2024-09-24T06:15:40.000Z,null,null,",
          "beijing,beijing,chaoyang,d09,2024-09-24T06:15:50.000Z,null,null,",
          "beijing,beijing,chaoyang,d09,2024-09-24T06:15:55.000Z,2024-09-24T06:15:55.000Z,55.0,",
          "beijing,beijing,chaoyang,d10,2024-09-24T06:15:35.000Z,null,null,",
          "beijing,beijing,chaoyang,d10,2024-09-24T06:15:40.000Z,2024-09-24T06:15:40.000Z,40.0,",
          "beijing,beijing,chaoyang,d10,2024-09-24T06:15:50.000Z,null,null,",
          "beijing,beijing,chaoyang,d11,2024-09-24T06:15:30.000Z,null,null,",
          "beijing,beijing,chaoyang,d11,2024-09-24T06:15:35.000Z,2024-09-24T06:15:36.000Z,36.0,",
          "beijing,beijing,chaoyang,d11,2024-09-24T06:15:40.000Z,null,null,",
          "beijing,beijing,chaoyang,d11,2024-09-24T06:15:45.000Z,2024-09-24T06:15:46.000Z,46.0,",
          "beijing,beijing,chaoyang,d11,2024-09-24T06:15:50.000Z,null,null,",
          "beijing,beijing,chaoyang,d12,2024-09-24T06:15:30.000Z,null,null,",
          "beijing,beijing,chaoyang,d12,2024-09-24T06:15:40.000Z,null,null,",
          "beijing,beijing,chaoyang,d12,2024-09-24T06:15:55.000Z,2024-09-24T06:15:55.000Z,55.0,",
          "beijing,beijing,haidian,d13,2024-09-24T06:15:30.000Z,null,null,",
          "beijing,beijing,haidian,d13,2024-09-24T06:15:35.000Z,2024-09-24T06:15:35.000Z,35.0,",
          "beijing,beijing,haidian,d13,2024-09-24T06:15:40.000Z,null,null,",
          "beijing,beijing,haidian,d13,2024-09-24T06:15:50.000Z,null,null,",
          "beijing,beijing,haidian,d13,2024-09-24T06:15:55.000Z,2024-09-24T06:15:55.000Z,55.0,",
          "beijing,beijing,haidian,d14,2024-09-24T06:15:35.000Z,null,null,",
          "beijing,beijing,haidian,d14,2024-09-24T06:15:40.000Z,2024-09-24T06:15:40.000Z,40.0,",
          "beijing,beijing,haidian,d14,2024-09-24T06:15:50.000Z,null,null,",
          "beijing,beijing,haidian,d15,2024-09-24T06:15:30.000Z,null,null,",
          "beijing,beijing,haidian,d15,2024-09-24T06:15:35.000Z,2024-09-24T06:15:36.000Z,36.0,",
          "beijing,beijing,haidian,d15,2024-09-24T06:15:40.000Z,null,null,",
          "beijing,beijing,haidian,d15,2024-09-24T06:15:45.000Z,2024-09-24T06:15:46.000Z,46.0,",
          "beijing,beijing,haidian,d15,2024-09-24T06:15:50.000Z,null,null,",
          "beijing,beijing,haidian,d16,2024-09-24T06:15:30.000Z,null,null,",
          "beijing,beijing,haidian,d16,2024-09-24T06:15:40.000Z,null,null,",
          "beijing,beijing,haidian,d16,2024-09-24T06:15:55.000Z,2024-09-24T06:15:55.000Z,55.0,",
          "shanghai,shanghai,huangpu,d01,2024-09-24T06:15:30.000Z,null,null,",
          "shanghai,shanghai,huangpu,d01,2024-09-24T06:15:35.000Z,2024-09-24T06:15:35.000Z,35.0,",
          "shanghai,shanghai,huangpu,d01,2024-09-24T06:15:40.000Z,null,null,",
          "shanghai,shanghai,huangpu,d01,2024-09-24T06:15:50.000Z,null,null,",
          "shanghai,shanghai,huangpu,d01,2024-09-24T06:15:55.000Z,2024-09-24T06:15:55.000Z,55.0,",
          "shanghai,shanghai,huangpu,d02,2024-09-24T06:15:35.000Z,null,null,",
          "shanghai,shanghai,huangpu,d02,2024-09-24T06:15:40.000Z,2024-09-24T06:15:40.000Z,40.0,",
          "shanghai,shanghai,huangpu,d02,2024-09-24T06:15:50.000Z,null,null,",
          "shanghai,shanghai,huangpu,d03,2024-09-24T06:15:30.000Z,null,null,",
          "shanghai,shanghai,huangpu,d03,2024-09-24T06:15:35.000Z,2024-09-24T06:15:36.000Z,36.0,",
          "shanghai,shanghai,huangpu,d03,2024-09-24T06:15:40.000Z,null,null,",
          "shanghai,shanghai,huangpu,d03,2024-09-24T06:15:45.000Z,2024-09-24T06:15:46.000Z,46.0,",
          "shanghai,shanghai,huangpu,d03,2024-09-24T06:15:50.000Z,null,null,",
          "shanghai,shanghai,huangpu,d04,2024-09-24T06:15:30.000Z,null,null,",
          "shanghai,shanghai,huangpu,d04,2024-09-24T06:15:40.000Z,null,null,",
          "shanghai,shanghai,huangpu,d04,2024-09-24T06:15:55.000Z,2024-09-24T06:15:55.000Z,55.0,",
          "shanghai,shanghai,pudong,d05,2024-09-24T06:15:30.000Z,null,null,",
          "shanghai,shanghai,pudong,d05,2024-09-24T06:15:35.000Z,2024-09-24T06:15:35.000Z,35.0,",
          "shanghai,shanghai,pudong,d05,2024-09-24T06:15:40.000Z,null,null,",
          "shanghai,shanghai,pudong,d05,2024-09-24T06:15:50.000Z,null,null,",
          "shanghai,shanghai,pudong,d05,2024-09-24T06:15:55.000Z,2024-09-24T06:15:55.000Z,55.0,",
          "shanghai,shanghai,pudong,d06,2024-09-24T06:15:35.000Z,null,null,",
          "shanghai,shanghai,pudong,d06,2024-09-24T06:15:40.000Z,2024-09-24T06:15:40.000Z,40.0,",
          "shanghai,shanghai,pudong,d06,2024-09-24T06:15:50.000Z,null,null,",
          "shanghai,shanghai,pudong,d07,2024-09-24T06:15:30.000Z,null,null,",
          "shanghai,shanghai,pudong,d07,2024-09-24T06:15:35.000Z,2024-09-24T06:15:36.000Z,36.0,",
          "shanghai,shanghai,pudong,d07,2024-09-24T06:15:40.000Z,null,null,",
          "shanghai,shanghai,pudong,d07,2024-09-24T06:15:45.000Z,2024-09-24T06:15:46.000Z,46.0,",
          "shanghai,shanghai,pudong,d07,2024-09-24T06:15:50.000Z,null,null,",
          "shanghai,shanghai,pudong,d08,2024-09-24T06:15:30.000Z,null,null,",
          "shanghai,shanghai,pudong,d08,2024-09-24T06:15:40.000Z,null,null,",
          "shanghai,shanghai,pudong,d08,2024-09-24T06:15:55.000Z,2024-09-24T06:15:55.000Z,55.0,",
        };

    tableResultSetEqualTest(
        "select province,city,region,device_id, date_bin(5s, time),min_by(time, s4), min(s4) from table1 group by 1,2,3,4,date_bin(5s, time) order by 1,2,3,4,5",
        expectedHeader,
        retArray,
        DATABASE_NAME);

    expectedHeader =
        new String[] {"province", "city", "region", "device_id", "_col4", "_col5", "_col6"};
    retArray =
        new String[] {
          "beijing,beijing,chaoyang,d09,2024-09-24T06:15:30.000Z,2024-09-24T06:15:30.000Z,30,",
          "beijing,beijing,chaoyang,d09,2024-09-24T06:15:35.000Z,null,null,",
          "beijing,beijing,chaoyang,d09,2024-09-24T06:15:40.000Z,2024-09-24T06:15:40.000Z,40,",
          "beijing,beijing,chaoyang,d09,2024-09-24T06:15:50.000Z,null,null,",
          "beijing,beijing,chaoyang,d09,2024-09-24T06:15:55.000Z,2024-09-24T06:15:55.000Z,55,",
          "beijing,beijing,chaoyang,d10,2024-09-24T06:15:35.000Z,2024-09-24T06:15:36.000Z,36,",
          "beijing,beijing,chaoyang,d10,2024-09-24T06:15:40.000Z,2024-09-24T06:15:40.000Z,40,",
          "beijing,beijing,chaoyang,d10,2024-09-24T06:15:50.000Z,null,null,",
          "beijing,beijing,chaoyang,d11,2024-09-24T06:15:30.000Z,null,null,",
          "beijing,beijing,chaoyang,d11,2024-09-24T06:15:35.000Z,2024-09-24T06:15:36.000Z,36,",
          "beijing,beijing,chaoyang,d11,2024-09-24T06:15:40.000Z,2024-09-24T06:15:41.000Z,41,",
          "beijing,beijing,chaoyang,d11,2024-09-24T06:15:45.000Z,null,null,",
          "beijing,beijing,chaoyang,d11,2024-09-24T06:15:50.000Z,null,null,",
          "beijing,beijing,chaoyang,d12,2024-09-24T06:15:30.000Z,null,null,",
          "beijing,beijing,chaoyang,d12,2024-09-24T06:15:40.000Z,null,null,",
          "beijing,beijing,chaoyang,d12,2024-09-24T06:15:55.000Z,2024-09-24T06:15:55.000Z,55,",
          "beijing,beijing,haidian,d13,2024-09-24T06:15:30.000Z,2024-09-24T06:15:30.000Z,30,",
          "beijing,beijing,haidian,d13,2024-09-24T06:15:35.000Z,null,null,",
          "beijing,beijing,haidian,d13,2024-09-24T06:15:40.000Z,2024-09-24T06:15:40.000Z,40,",
          "beijing,beijing,haidian,d13,2024-09-24T06:15:50.000Z,null,null,",
          "beijing,beijing,haidian,d13,2024-09-24T06:15:55.000Z,2024-09-24T06:15:55.000Z,55,",
          "beijing,beijing,haidian,d14,2024-09-24T06:15:35.000Z,2024-09-24T06:15:36.000Z,36,",
          "beijing,beijing,haidian,d14,2024-09-24T06:15:40.000Z,2024-09-24T06:15:40.000Z,40,",
          "beijing,beijing,haidian,d14,2024-09-24T06:15:50.000Z,null,null,",
          "beijing,beijing,haidian,d15,2024-09-24T06:15:30.000Z,null,null,",
          "beijing,beijing,haidian,d15,2024-09-24T06:15:35.000Z,2024-09-24T06:15:36.000Z,36,",
          "beijing,beijing,haidian,d15,2024-09-24T06:15:40.000Z,2024-09-24T06:15:41.000Z,41,",
          "beijing,beijing,haidian,d15,2024-09-24T06:15:45.000Z,null,null,",
          "beijing,beijing,haidian,d15,2024-09-24T06:15:50.000Z,null,null,",
          "beijing,beijing,haidian,d16,2024-09-24T06:15:30.000Z,null,null,",
          "beijing,beijing,haidian,d16,2024-09-24T06:15:40.000Z,null,null,",
          "beijing,beijing,haidian,d16,2024-09-24T06:15:55.000Z,2024-09-24T06:15:55.000Z,55,",
          "shanghai,shanghai,huangpu,d01,2024-09-24T06:15:30.000Z,2024-09-24T06:15:30.000Z,30,",
          "shanghai,shanghai,huangpu,d01,2024-09-24T06:15:35.000Z,null,null,",
          "shanghai,shanghai,huangpu,d01,2024-09-24T06:15:40.000Z,2024-09-24T06:15:40.000Z,40,",
          "shanghai,shanghai,huangpu,d01,2024-09-24T06:15:50.000Z,null,null,",
          "shanghai,shanghai,huangpu,d01,2024-09-24T06:15:55.000Z,2024-09-24T06:15:55.000Z,55,",
          "shanghai,shanghai,huangpu,d02,2024-09-24T06:15:35.000Z,2024-09-24T06:15:36.000Z,36,",
          "shanghai,shanghai,huangpu,d02,2024-09-24T06:15:40.000Z,2024-09-24T06:15:40.000Z,40,",
          "shanghai,shanghai,huangpu,d02,2024-09-24T06:15:50.000Z,null,null,",
          "shanghai,shanghai,huangpu,d03,2024-09-24T06:15:30.000Z,null,null,",
          "shanghai,shanghai,huangpu,d03,2024-09-24T06:15:35.000Z,2024-09-24T06:15:36.000Z,36,",
          "shanghai,shanghai,huangpu,d03,2024-09-24T06:15:40.000Z,2024-09-24T06:15:41.000Z,41,",
          "shanghai,shanghai,huangpu,d03,2024-09-24T06:15:45.000Z,null,null,",
          "shanghai,shanghai,huangpu,d03,2024-09-24T06:15:50.000Z,null,null,",
          "shanghai,shanghai,huangpu,d04,2024-09-24T06:15:30.000Z,null,null,",
          "shanghai,shanghai,huangpu,d04,2024-09-24T06:15:40.000Z,null,null,",
          "shanghai,shanghai,huangpu,d04,2024-09-24T06:15:55.000Z,2024-09-24T06:15:55.000Z,55,",
          "shanghai,shanghai,pudong,d05,2024-09-24T06:15:30.000Z,2024-09-24T06:15:30.000Z,30,",
          "shanghai,shanghai,pudong,d05,2024-09-24T06:15:35.000Z,null,null,",
          "shanghai,shanghai,pudong,d05,2024-09-24T06:15:40.000Z,2024-09-24T06:15:40.000Z,40,",
          "shanghai,shanghai,pudong,d05,2024-09-24T06:15:50.000Z,null,null,",
          "shanghai,shanghai,pudong,d05,2024-09-24T06:15:55.000Z,2024-09-24T06:15:55.000Z,55,",
          "shanghai,shanghai,pudong,d06,2024-09-24T06:15:35.000Z,2024-09-24T06:15:36.000Z,36,",
          "shanghai,shanghai,pudong,d06,2024-09-24T06:15:40.000Z,2024-09-24T06:15:40.000Z,40,",
          "shanghai,shanghai,pudong,d06,2024-09-24T06:15:50.000Z,null,null,",
          "shanghai,shanghai,pudong,d07,2024-09-24T06:15:30.000Z,null,null,",
          "shanghai,shanghai,pudong,d07,2024-09-24T06:15:35.000Z,2024-09-24T06:15:36.000Z,36,",
          "shanghai,shanghai,pudong,d07,2024-09-24T06:15:40.000Z,2024-09-24T06:15:41.000Z,41,",
          "shanghai,shanghai,pudong,d07,2024-09-24T06:15:45.000Z,null,null,",
          "shanghai,shanghai,pudong,d07,2024-09-24T06:15:50.000Z,null,null,",
          "shanghai,shanghai,pudong,d08,2024-09-24T06:15:30.000Z,null,null,",
          "shanghai,shanghai,pudong,d08,2024-09-24T06:15:40.000Z,null,null,",
          "shanghai,shanghai,pudong,d08,2024-09-24T06:15:55.000Z,2024-09-24T06:15:55.000Z,55,",
        };

    tableResultSetEqualTest(
        "select province,city,region,device_id, date_bin(5s, time),min_by(time, s1), min(s1) from table1 group by date_bin(5s, time),1,2,3,4 order by 1,2,3,4,5",
        expectedHeader,
        retArray,
        DATABASE_NAME);

    expectedHeader = new String[] {"province", "city", "region", "device_id", "_col4", "_col5"};
    retArray =
        new String[] {
          "beijing,beijing,chaoyang,d09,2024-09-24T06:15:35.000Z,35000,",
          "beijing,beijing,chaoyang,d10,2024-09-24T06:15:50.000Z,50000,",
          "beijing,beijing,chaoyang,d11,2024-09-24T06:15:31.000Z,31000,",
          "beijing,beijing,chaoyang,d12,2024-09-24T06:15:40.000Z,40000,",
          "beijing,beijing,haidian,d13,2024-09-24T06:15:35.000Z,35000,",
          "beijing,beijing,haidian,d14,2024-09-24T06:15:50.000Z,50000,",
          "beijing,beijing,haidian,d15,2024-09-24T06:15:31.000Z,31000,",
          "beijing,beijing,haidian,d16,2024-09-24T06:15:40.000Z,40000,",
          "shanghai,shanghai,huangpu,d01,2024-09-24T06:15:35.000Z,35000,",
          "shanghai,shanghai,huangpu,d02,2024-09-24T06:15:50.000Z,50000,",
          "shanghai,shanghai,huangpu,d03,2024-09-24T06:15:31.000Z,31000,",
          "shanghai,shanghai,huangpu,d04,2024-09-24T06:15:40.000Z,40000,",
          "shanghai,shanghai,pudong,d05,2024-09-24T06:15:35.000Z,35000,",
          "shanghai,shanghai,pudong,d06,2024-09-24T06:15:50.000Z,50000,",
          "shanghai,shanghai,pudong,d07,2024-09-24T06:15:31.000Z,31000,",
          "shanghai,shanghai,pudong,d08,2024-09-24T06:15:40.000Z,40000,",
        };

    tableResultSetEqualTest(
        "select province,city,region,device_id,min_by(time, s2), min(s2) from table1 group by 1,2,3,4  order by 1,2,3,4",
        expectedHeader,
        retArray,
        DATABASE_NAME);

    expectedHeader = new String[] {"_col0"};
    retArray = new String[] {"40,"};
    tableResultSetEqualTest(
        "select min_by(s1, s10) from table1 where s1=40", expectedHeader, retArray, DATABASE_NAME);
  }

  @Test
  public void maxTest() {
    String[] expectedHeader =
        new String[] {"device_id", "color", "type", "_col3", "_col4", "_col5", "_col6"};
    String[] retArray =
        new String[] {
          "d01,red,A,2024-09-24T06:15:55.000Z,55.0,2024-09-24T06:15:55.000Z,2024-09-24,",
        };
    tableResultSetEqualTest(
        "select device_id,color,type,max(time),max(s4),max(s9),max(s10) from table1 where time >= 2024-09-24T06:15:30.000+00:00 and time <= 2024-09-24T06:15:59.999+00:00 and device_id = 'd01' group by 1,2,3",
        expectedHeader,
        retArray,
        DATABASE_NAME);

    expectedHeader = new String[] {"device_id", "color", "type", "_col3", "_col4"};
    retArray =
        new String[] {
          "d01,red,A,2024-09-24T06:15:55.000Z,55.0,",
        };
    tableResultSetEqualTest(
        "select device_id,color,type,max(time),max(s4) from table1 where time >= 2024-09-24T06:15:30.000+00:00 and time <= 2024-09-24T06:15:59.999+00:00 and device_id = 'd01' and s1 >= 40 group by color,type,device_id",
        expectedHeader,
        retArray,
        DATABASE_NAME);

    expectedHeader = new String[] {"_col0", "device_id", "_col2", "_col3"};
    retArray =
        new String[] {
          "2024-09-24T06:15:30.000Z,d01,2024-09-24T06:15:30.000Z,30.0,",
          "2024-09-24T06:15:35.000Z,d01,2024-09-24T06:15:35.000Z,35.0,",
          "2024-09-24T06:15:40.000Z,d01,2024-09-24T06:15:40.000Z,40.0,",
          "2024-09-24T06:15:50.000Z,d01,2024-09-24T06:15:50.000Z,null,",
          "2024-09-24T06:15:55.000Z,d01,2024-09-24T06:15:55.000Z,null,",
        };
    tableResultSetEqualTest(
        "select date_bin(5s, time), device_id, max(time),max(s3) from table1 where device_id = 'd01' group by 1, 2 order by 2,1",
        expectedHeader,
        retArray,
        DATABASE_NAME);

    expectedHeader =
        new String[] {"_col0", "province", "city", "region", "device_id", "_col5", "_col6"};
    retArray =
        new String[] {
          "2024-09-24T06:15:30.000Z,beijing,beijing,chaoyang,d09,2024-09-24T06:15:30.000Z,null,",
          "2024-09-24T06:15:35.000Z,beijing,beijing,chaoyang,d09,2024-09-24T06:15:35.000Z,35.0,",
          "2024-09-24T06:15:40.000Z,beijing,beijing,chaoyang,d09,2024-09-24T06:15:40.000Z,null,",
          "2024-09-24T06:15:50.000Z,beijing,beijing,chaoyang,d09,2024-09-24T06:15:50.000Z,null,",
          "2024-09-24T06:15:55.000Z,beijing,beijing,chaoyang,d09,2024-09-24T06:15:55.000Z,55.0,",
          "2024-09-24T06:15:35.000Z,beijing,beijing,chaoyang,d10,2024-09-24T06:15:36.000Z,null,",
          "2024-09-24T06:15:40.000Z,beijing,beijing,chaoyang,d10,2024-09-24T06:15:40.000Z,40.0,",
          "2024-09-24T06:15:50.000Z,beijing,beijing,chaoyang,d10,2024-09-24T06:15:50.000Z,null,",
          "2024-09-24T06:15:30.000Z,beijing,beijing,chaoyang,d11,2024-09-24T06:15:31.000Z,null,",
          "2024-09-24T06:15:35.000Z,beijing,beijing,chaoyang,d11,2024-09-24T06:15:36.000Z,36.0,",
          "2024-09-24T06:15:40.000Z,beijing,beijing,chaoyang,d11,2024-09-24T06:15:41.000Z,null,",
          "2024-09-24T06:15:45.000Z,beijing,beijing,chaoyang,d11,2024-09-24T06:15:46.000Z,46.0,",
          "2024-09-24T06:15:50.000Z,beijing,beijing,chaoyang,d11,2024-09-24T06:15:51.000Z,null,",
          "2024-09-24T06:15:30.000Z,beijing,beijing,chaoyang,d12,2024-09-24T06:15:30.000Z,null,",
          "2024-09-24T06:15:40.000Z,beijing,beijing,chaoyang,d12,2024-09-24T06:15:40.000Z,null,",
          "2024-09-24T06:15:55.000Z,beijing,beijing,chaoyang,d12,2024-09-24T06:15:55.000Z,55.0,",
          "2024-09-24T06:15:30.000Z,beijing,beijing,haidian,d13,2024-09-24T06:15:30.000Z,null,",
          "2024-09-24T06:15:35.000Z,beijing,beijing,haidian,d13,2024-09-24T06:15:35.000Z,35.0,",
          "2024-09-24T06:15:40.000Z,beijing,beijing,haidian,d13,2024-09-24T06:15:40.000Z,null,",
          "2024-09-24T06:15:50.000Z,beijing,beijing,haidian,d13,2024-09-24T06:15:50.000Z,null,",
          "2024-09-24T06:15:55.000Z,beijing,beijing,haidian,d13,2024-09-24T06:15:55.000Z,55.0,",
          "2024-09-24T06:15:35.000Z,beijing,beijing,haidian,d14,2024-09-24T06:15:36.000Z,null,",
          "2024-09-24T06:15:40.000Z,beijing,beijing,haidian,d14,2024-09-24T06:15:40.000Z,40.0,",
          "2024-09-24T06:15:50.000Z,beijing,beijing,haidian,d14,2024-09-24T06:15:50.000Z,null,",
          "2024-09-24T06:15:30.000Z,beijing,beijing,haidian,d15,2024-09-24T06:15:31.000Z,null,",
          "2024-09-24T06:15:35.000Z,beijing,beijing,haidian,d15,2024-09-24T06:15:36.000Z,36.0,",
          "2024-09-24T06:15:40.000Z,beijing,beijing,haidian,d15,2024-09-24T06:15:41.000Z,null,",
          "2024-09-24T06:15:45.000Z,beijing,beijing,haidian,d15,2024-09-24T06:15:46.000Z,46.0,",
          "2024-09-24T06:15:50.000Z,beijing,beijing,haidian,d15,2024-09-24T06:15:51.000Z,null,",
          "2024-09-24T06:15:30.000Z,beijing,beijing,haidian,d16,2024-09-24T06:15:30.000Z,null,",
          "2024-09-24T06:15:40.000Z,beijing,beijing,haidian,d16,2024-09-24T06:15:40.000Z,null,",
          "2024-09-24T06:15:55.000Z,beijing,beijing,haidian,d16,2024-09-24T06:15:55.000Z,55.0,",
          "2024-09-24T06:15:30.000Z,shanghai,shanghai,huangpu,d01,2024-09-24T06:15:30.000Z,null,",
          "2024-09-24T06:15:35.000Z,shanghai,shanghai,huangpu,d01,2024-09-24T06:15:35.000Z,35.0,",
          "2024-09-24T06:15:40.000Z,shanghai,shanghai,huangpu,d01,2024-09-24T06:15:40.000Z,null,",
          "2024-09-24T06:15:50.000Z,shanghai,shanghai,huangpu,d01,2024-09-24T06:15:50.000Z,null,",
          "2024-09-24T06:15:55.000Z,shanghai,shanghai,huangpu,d01,2024-09-24T06:15:55.000Z,55.0,",
          "2024-09-24T06:15:35.000Z,shanghai,shanghai,huangpu,d02,2024-09-24T06:15:36.000Z,null,",
          "2024-09-24T06:15:40.000Z,shanghai,shanghai,huangpu,d02,2024-09-24T06:15:40.000Z,40.0,",
          "2024-09-24T06:15:50.000Z,shanghai,shanghai,huangpu,d02,2024-09-24T06:15:50.000Z,null,",
          "2024-09-24T06:15:30.000Z,shanghai,shanghai,huangpu,d03,2024-09-24T06:15:31.000Z,null,",
          "2024-09-24T06:15:35.000Z,shanghai,shanghai,huangpu,d03,2024-09-24T06:15:36.000Z,36.0,",
          "2024-09-24T06:15:40.000Z,shanghai,shanghai,huangpu,d03,2024-09-24T06:15:41.000Z,null,",
          "2024-09-24T06:15:45.000Z,shanghai,shanghai,huangpu,d03,2024-09-24T06:15:46.000Z,46.0,",
          "2024-09-24T06:15:50.000Z,shanghai,shanghai,huangpu,d03,2024-09-24T06:15:51.000Z,null,",
          "2024-09-24T06:15:30.000Z,shanghai,shanghai,huangpu,d04,2024-09-24T06:15:30.000Z,null,",
          "2024-09-24T06:15:40.000Z,shanghai,shanghai,huangpu,d04,2024-09-24T06:15:40.000Z,null,",
          "2024-09-24T06:15:55.000Z,shanghai,shanghai,huangpu,d04,2024-09-24T06:15:55.000Z,55.0,",
          "2024-09-24T06:15:30.000Z,shanghai,shanghai,pudong,d05,2024-09-24T06:15:30.000Z,null,",
          "2024-09-24T06:15:35.000Z,shanghai,shanghai,pudong,d05,2024-09-24T06:15:35.000Z,35.0,",
          "2024-09-24T06:15:40.000Z,shanghai,shanghai,pudong,d05,2024-09-24T06:15:40.000Z,null,",
          "2024-09-24T06:15:50.000Z,shanghai,shanghai,pudong,d05,2024-09-24T06:15:50.000Z,null,",
          "2024-09-24T06:15:55.000Z,shanghai,shanghai,pudong,d05,2024-09-24T06:15:55.000Z,55.0,",
          "2024-09-24T06:15:35.000Z,shanghai,shanghai,pudong,d06,2024-09-24T06:15:36.000Z,null,",
          "2024-09-24T06:15:40.000Z,shanghai,shanghai,pudong,d06,2024-09-24T06:15:40.000Z,40.0,",
          "2024-09-24T06:15:50.000Z,shanghai,shanghai,pudong,d06,2024-09-24T06:15:50.000Z,null,",
          "2024-09-24T06:15:30.000Z,shanghai,shanghai,pudong,d07,2024-09-24T06:15:31.000Z,null,",
          "2024-09-24T06:15:35.000Z,shanghai,shanghai,pudong,d07,2024-09-24T06:15:36.000Z,36.0,",
          "2024-09-24T06:15:40.000Z,shanghai,shanghai,pudong,d07,2024-09-24T06:15:41.000Z,null,",
          "2024-09-24T06:15:45.000Z,shanghai,shanghai,pudong,d07,2024-09-24T06:15:46.000Z,46.0,",
          "2024-09-24T06:15:50.000Z,shanghai,shanghai,pudong,d07,2024-09-24T06:15:51.000Z,null,",
          "2024-09-24T06:15:30.000Z,shanghai,shanghai,pudong,d08,2024-09-24T06:15:30.000Z,null,",
          "2024-09-24T06:15:40.000Z,shanghai,shanghai,pudong,d08,2024-09-24T06:15:40.000Z,null,",
          "2024-09-24T06:15:55.000Z,shanghai,shanghai,pudong,d08,2024-09-24T06:15:55.000Z,55.0,",
        };
    tableResultSetEqualTest(
        "select date_bin(5s, time),province,city,region,device_id,max(time),max(s4) from table1 group by 1,2,3,4,5 order by 2,3,4,5,1",
        expectedHeader,
        retArray,
        DATABASE_NAME);

    expectedHeader =
        new String[] {"_col0", "province", "city", "region", "device_id", "_col5", "_col6"};
    retArray =
        new String[] {
          "2024-09-24T06:15:30.000Z,beijing,beijing,chaoyang,d09,2024-09-24T06:15:30.000Z,null,",
          "2024-09-24T06:15:35.000Z,beijing,beijing,chaoyang,d09,2024-09-24T06:15:35.000Z,35.0,",
          "2024-09-24T06:15:40.000Z,beijing,beijing,chaoyang,d09,2024-09-24T06:15:40.000Z,null,",
          "2024-09-24T06:15:50.000Z,beijing,beijing,chaoyang,d09,2024-09-24T06:15:50.000Z,null,",
          "2024-09-24T06:15:55.000Z,beijing,beijing,chaoyang,d09,2024-09-24T06:15:55.000Z,55.0,",
          "2024-09-24T06:15:35.000Z,beijing,beijing,chaoyang,d10,2024-09-24T06:15:36.000Z,null,",
          "2024-09-24T06:15:40.000Z,beijing,beijing,chaoyang,d10,2024-09-24T06:15:40.000Z,40.0,",
          "2024-09-24T06:15:50.000Z,beijing,beijing,chaoyang,d10,2024-09-24T06:15:50.000Z,null,",
          "2024-09-24T06:15:30.000Z,beijing,beijing,chaoyang,d11,2024-09-24T06:15:31.000Z,null,",
          "2024-09-24T06:15:35.000Z,beijing,beijing,chaoyang,d11,2024-09-24T06:15:36.000Z,36.0,",
          "2024-09-24T06:15:40.000Z,beijing,beijing,chaoyang,d11,2024-09-24T06:15:41.000Z,null,",
          "2024-09-24T06:15:45.000Z,beijing,beijing,chaoyang,d11,2024-09-24T06:15:46.000Z,46.0,",
          "2024-09-24T06:15:50.000Z,beijing,beijing,chaoyang,d11,2024-09-24T06:15:51.000Z,null,",
          "2024-09-24T06:15:30.000Z,beijing,beijing,chaoyang,d12,2024-09-24T06:15:30.000Z,null,",
          "2024-09-24T06:15:40.000Z,beijing,beijing,chaoyang,d12,2024-09-24T06:15:40.000Z,null,",
          "2024-09-24T06:15:55.000Z,beijing,beijing,chaoyang,d12,2024-09-24T06:15:55.000Z,55.0,",
          "2024-09-24T06:15:30.000Z,beijing,beijing,haidian,d13,2024-09-24T06:15:30.000Z,null,",
          "2024-09-24T06:15:35.000Z,beijing,beijing,haidian,d13,2024-09-24T06:15:35.000Z,35.0,",
          "2024-09-24T06:15:40.000Z,beijing,beijing,haidian,d13,2024-09-24T06:15:40.000Z,null,",
          "2024-09-24T06:15:50.000Z,beijing,beijing,haidian,d13,2024-09-24T06:15:50.000Z,null,",
          "2024-09-24T06:15:55.000Z,beijing,beijing,haidian,d13,2024-09-24T06:15:55.000Z,55.0,",
          "2024-09-24T06:15:35.000Z,beijing,beijing,haidian,d14,2024-09-24T06:15:36.000Z,null,",
          "2024-09-24T06:15:40.000Z,beijing,beijing,haidian,d14,2024-09-24T06:15:40.000Z,40.0,",
          "2024-09-24T06:15:50.000Z,beijing,beijing,haidian,d14,2024-09-24T06:15:50.000Z,null,",
          "2024-09-24T06:15:30.000Z,beijing,beijing,haidian,d15,2024-09-24T06:15:31.000Z,null,",
          "2024-09-24T06:15:35.000Z,beijing,beijing,haidian,d15,2024-09-24T06:15:36.000Z,36.0,",
          "2024-09-24T06:15:40.000Z,beijing,beijing,haidian,d15,2024-09-24T06:15:41.000Z,null,",
          "2024-09-24T06:15:45.000Z,beijing,beijing,haidian,d15,2024-09-24T06:15:46.000Z,46.0,",
          "2024-09-24T06:15:50.000Z,beijing,beijing,haidian,d15,2024-09-24T06:15:51.000Z,null,",
          "2024-09-24T06:15:30.000Z,beijing,beijing,haidian,d16,2024-09-24T06:15:30.000Z,null,",
          "2024-09-24T06:15:40.000Z,beijing,beijing,haidian,d16,2024-09-24T06:15:40.000Z,null,",
          "2024-09-24T06:15:55.000Z,beijing,beijing,haidian,d16,2024-09-24T06:15:55.000Z,55.0,",
          "2024-09-24T06:15:30.000Z,shanghai,shanghai,huangpu,d01,2024-09-24T06:15:30.000Z,null,",
          "2024-09-24T06:15:35.000Z,shanghai,shanghai,huangpu,d01,2024-09-24T06:15:35.000Z,35.0,",
          "2024-09-24T06:15:40.000Z,shanghai,shanghai,huangpu,d01,2024-09-24T06:15:40.000Z,null,",
          "2024-09-24T06:15:50.000Z,shanghai,shanghai,huangpu,d01,2024-09-24T06:15:50.000Z,null,",
          "2024-09-24T06:15:55.000Z,shanghai,shanghai,huangpu,d01,2024-09-24T06:15:55.000Z,55.0,",
          "2024-09-24T06:15:35.000Z,shanghai,shanghai,huangpu,d02,2024-09-24T06:15:36.000Z,null,",
          "2024-09-24T06:15:40.000Z,shanghai,shanghai,huangpu,d02,2024-09-24T06:15:40.000Z,40.0,",
          "2024-09-24T06:15:50.000Z,shanghai,shanghai,huangpu,d02,2024-09-24T06:15:50.000Z,null,",
          "2024-09-24T06:15:30.000Z,shanghai,shanghai,huangpu,d03,2024-09-24T06:15:31.000Z,null,",
          "2024-09-24T06:15:35.000Z,shanghai,shanghai,huangpu,d03,2024-09-24T06:15:36.000Z,36.0,",
          "2024-09-24T06:15:40.000Z,shanghai,shanghai,huangpu,d03,2024-09-24T06:15:41.000Z,null,",
          "2024-09-24T06:15:45.000Z,shanghai,shanghai,huangpu,d03,2024-09-24T06:15:46.000Z,46.0,",
          "2024-09-24T06:15:50.000Z,shanghai,shanghai,huangpu,d03,2024-09-24T06:15:51.000Z,null,",
          "2024-09-24T06:15:30.000Z,shanghai,shanghai,huangpu,d04,2024-09-24T06:15:30.000Z,null,",
          "2024-09-24T06:15:40.000Z,shanghai,shanghai,huangpu,d04,2024-09-24T06:15:40.000Z,null,",
          "2024-09-24T06:15:55.000Z,shanghai,shanghai,huangpu,d04,2024-09-24T06:15:55.000Z,55.0,",
          "2024-09-24T06:15:30.000Z,shanghai,shanghai,pudong,d05,2024-09-24T06:15:30.000Z,null,",
          "2024-09-24T06:15:35.000Z,shanghai,shanghai,pudong,d05,2024-09-24T06:15:35.000Z,35.0,",
          "2024-09-24T06:15:40.000Z,shanghai,shanghai,pudong,d05,2024-09-24T06:15:40.000Z,null,",
          "2024-09-24T06:15:50.000Z,shanghai,shanghai,pudong,d05,2024-09-24T06:15:50.000Z,null,",
          "2024-09-24T06:15:55.000Z,shanghai,shanghai,pudong,d05,2024-09-24T06:15:55.000Z,55.0,",
          "2024-09-24T06:15:35.000Z,shanghai,shanghai,pudong,d06,2024-09-24T06:15:36.000Z,null,",
          "2024-09-24T06:15:40.000Z,shanghai,shanghai,pudong,d06,2024-09-24T06:15:40.000Z,40.0,",
          "2024-09-24T06:15:50.000Z,shanghai,shanghai,pudong,d06,2024-09-24T06:15:50.000Z,null,",
          "2024-09-24T06:15:30.000Z,shanghai,shanghai,pudong,d07,2024-09-24T06:15:31.000Z,null,",
          "2024-09-24T06:15:35.000Z,shanghai,shanghai,pudong,d07,2024-09-24T06:15:36.000Z,36.0,",
          "2024-09-24T06:15:40.000Z,shanghai,shanghai,pudong,d07,2024-09-24T06:15:41.000Z,null,",
          "2024-09-24T06:15:45.000Z,shanghai,shanghai,pudong,d07,2024-09-24T06:15:46.000Z,46.0,",
          "2024-09-24T06:15:50.000Z,shanghai,shanghai,pudong,d07,2024-09-24T06:15:51.000Z,null,",
          "2024-09-24T06:15:30.000Z,shanghai,shanghai,pudong,d08,2024-09-24T06:15:30.000Z,null,",
          "2024-09-24T06:15:40.000Z,shanghai,shanghai,pudong,d08,2024-09-24T06:15:40.000Z,null,",
          "2024-09-24T06:15:55.000Z,shanghai,shanghai,pudong,d08,2024-09-24T06:15:55.000Z,55.0,",
        };
    tableResultSetEqualTest(
        "select date_bin(5s, time),province,city,region,device_id,max(time),max(s4) from table1 group by 1,2,3,4,5 order by 2,3,4,5,1",
        expectedHeader,
        retArray,
        DATABASE_NAME);

    expectedHeader = new String[] {"province", "city", "region", "device_id", "_col4", "_col5"};
    retArray =
        new String[] {
          "beijing,beijing,chaoyang,d09,2024-09-24T06:15:55.000Z,55.0,",
          "beijing,beijing,chaoyang,d10,2024-09-24T06:15:50.000Z,40.0,",
          "beijing,beijing,chaoyang,d11,2024-09-24T06:15:51.000Z,46.0,",
          "beijing,beijing,chaoyang,d12,2024-09-24T06:15:55.000Z,55.0,",
          "beijing,beijing,haidian,d13,2024-09-24T06:15:55.000Z,55.0,",
          "beijing,beijing,haidian,d14,2024-09-24T06:15:50.000Z,40.0,",
          "beijing,beijing,haidian,d15,2024-09-24T06:15:51.000Z,46.0,",
          "beijing,beijing,haidian,d16,2024-09-24T06:15:55.000Z,55.0,",
          "shanghai,shanghai,huangpu,d01,2024-09-24T06:15:55.000Z,55.0,",
          "shanghai,shanghai,huangpu,d02,2024-09-24T06:15:50.000Z,40.0,",
          "shanghai,shanghai,huangpu,d03,2024-09-24T06:15:51.000Z,46.0,",
          "shanghai,shanghai,huangpu,d04,2024-09-24T06:15:55.000Z,55.0,",
          "shanghai,shanghai,pudong,d05,2024-09-24T06:15:55.000Z,55.0,",
          "shanghai,shanghai,pudong,d06,2024-09-24T06:15:50.000Z,40.0,",
          "shanghai,shanghai,pudong,d07,2024-09-24T06:15:51.000Z,46.0,",
          "shanghai,shanghai,pudong,d08,2024-09-24T06:15:55.000Z,55.0,",
        };
    tableResultSetEqualTest(
        "select province,city,region,device_id,max(time),max(s4) from table1 group by 1,2,3,4 order by 1,2,3,4",
        expectedHeader,
        retArray,
        DATABASE_NAME);

    expectedHeader = new String[] {"province", "city", "region", "_col3", "_col4"};
    retArray =
        new String[] {
          "beijing,beijing,chaoyang,2024-09-24T06:15:55.000Z,55.0,",
          "beijing,beijing,haidian,2024-09-24T06:15:55.000Z,55.0,",
          "shanghai,shanghai,huangpu,2024-09-24T06:15:55.000Z,55.0,",
          "shanghai,shanghai,pudong,2024-09-24T06:15:55.000Z,55.0,",
        };
    tableResultSetEqualTest(
        "select province,city,region,max(time),max(s4) from table1 group by 1,2,3 order by 1,2,3",
        expectedHeader,
        retArray,
        DATABASE_NAME);

    expectedHeader = new String[] {"province", "city", "_col2", "_col3"};
    retArray =
        new String[] {
          "beijing,beijing,2024-09-24T06:15:55.000Z,55.0,",
          "shanghai,shanghai,2024-09-24T06:15:55.000Z,55.0,",
        };
    tableResultSetEqualTest(
        "select province,city,max(time),max(s4) from table1 group by 1,2 order by 1,2",
        expectedHeader,
        retArray,
        DATABASE_NAME);

    expectedHeader = new String[] {"province", "_col1", "_col2"};
    retArray =
        new String[] {
          "beijing,2024-09-24T06:15:55.000Z,55.0,", "shanghai,2024-09-24T06:15:55.000Z,55.0,",
        };
    tableResultSetEqualTest(
        "select province,max(time),max(s4) from table1 group by 1 order by 1",
        expectedHeader,
        retArray,
        DATABASE_NAME);

    expectedHeader = new String[] {"_col0", "_col1"};
    retArray = new String[] {"2024-09-24T06:15:55.000Z,51.0,"};
    tableResultSetEqualTest(
        "select max(time),max(s3) from table1", expectedHeader, retArray, DATABASE_NAME);
  }

  @Test
  public void maxByTest() {
    String[] expectedHeader = new String[] {"device_id", "color", "type", "_col3", "_col4"};
    String[] retArray =
        new String[] {
          "d01,red,A,2024-09-24T06:15:55.000Z,55.0,",
        };
    tableResultSetEqualTest(
        "select device_id, color, type, max_by(time, s4), max(s4) from table1 where time >= 2024-09-24T06:15:30.000+00:00 and time <= 2024-09-24T06:15:59.999+00:00 and device_id = 'd01' group by device_id, color, type",
        expectedHeader,
        retArray,
        DATABASE_NAME);

    expectedHeader = new String[] {"device_id", "color", "type", "_col3", "_col4"};
    retArray =
        new String[] {
          "d01,red,A,2024-09-24T06:15:55.000Z,55.0,",
        };
    tableResultSetEqualTest(
        "select device_id, color, type, max_by(time, s4), max(s4) from table1 where time >= 2024-09-24T06:15:30.000+00:00 and time <= 2024-09-24T06:15:59.999+00:00 and device_id = 'd01' and s1 >= 40 group by device_id, color, type",
        expectedHeader,
        retArray,
        DATABASE_NAME);

    expectedHeader = new String[] {"device_id", "_col1", "_col2", "_col3"};
    retArray =
        new String[] {
          "d01,2024-09-24T06:15:30.000Z,2024-09-24T06:15:30.000Z,30.0,",
          "d01,2024-09-24T06:15:35.000Z,2024-09-24T06:15:35.000Z,35.0,",
          "d01,2024-09-24T06:15:40.000Z,2024-09-24T06:15:40.000Z,40.0,",
          "d01,2024-09-24T06:15:50.000Z,null,null,",
          "d01,2024-09-24T06:15:55.000Z,null,null,",
        };

    tableResultSetEqualTest(
        "select device_id, date_bin(5s, time), max_by(time, s3), max(s3) from table1 where device_id = 'd01' group by date_bin(5s, time), 1",
        expectedHeader,
        retArray,
        DATABASE_NAME);

    expectedHeader =
        new String[] {"province", "city", "region", "device_id", "_col4", "_col5", "_col6"};
    retArray =
        new String[] {
          "beijing,beijing,chaoyang,d09,2024-09-24T06:15:30.000Z,null,null,",
          "beijing,beijing,chaoyang,d09,2024-09-24T06:15:35.000Z,2024-09-24T06:15:35.000Z,35.0,",
          "beijing,beijing,chaoyang,d09,2024-09-24T06:15:40.000Z,null,null,",
          "beijing,beijing,chaoyang,d09,2024-09-24T06:15:50.000Z,null,null,",
          "beijing,beijing,chaoyang,d09,2024-09-24T06:15:55.000Z,2024-09-24T06:15:55.000Z,55.0,",
          "beijing,beijing,chaoyang,d10,2024-09-24T06:15:35.000Z,null,null,",
          "beijing,beijing,chaoyang,d10,2024-09-24T06:15:40.000Z,2024-09-24T06:15:40.000Z,40.0,",
          "beijing,beijing,chaoyang,d10,2024-09-24T06:15:50.000Z,null,null,",
          "beijing,beijing,chaoyang,d11,2024-09-24T06:15:30.000Z,null,null,",
          "beijing,beijing,chaoyang,d11,2024-09-24T06:15:35.000Z,2024-09-24T06:15:36.000Z,36.0,",
          "beijing,beijing,chaoyang,d11,2024-09-24T06:15:40.000Z,null,null,",
          "beijing,beijing,chaoyang,d11,2024-09-24T06:15:45.000Z,2024-09-24T06:15:46.000Z,46.0,",
          "beijing,beijing,chaoyang,d11,2024-09-24T06:15:50.000Z,null,null,",
          "beijing,beijing,chaoyang,d12,2024-09-24T06:15:30.000Z,null,null,",
          "beijing,beijing,chaoyang,d12,2024-09-24T06:15:40.000Z,null,null,",
          "beijing,beijing,chaoyang,d12,2024-09-24T06:15:55.000Z,2024-09-24T06:15:55.000Z,55.0,",
          "beijing,beijing,haidian,d13,2024-09-24T06:15:30.000Z,null,null,",
          "beijing,beijing,haidian,d13,2024-09-24T06:15:35.000Z,2024-09-24T06:15:35.000Z,35.0,",
          "beijing,beijing,haidian,d13,2024-09-24T06:15:40.000Z,null,null,",
          "beijing,beijing,haidian,d13,2024-09-24T06:15:50.000Z,null,null,",
          "beijing,beijing,haidian,d13,2024-09-24T06:15:55.000Z,2024-09-24T06:15:55.000Z,55.0,",
          "beijing,beijing,haidian,d14,2024-09-24T06:15:35.000Z,null,null,",
          "beijing,beijing,haidian,d14,2024-09-24T06:15:40.000Z,2024-09-24T06:15:40.000Z,40.0,",
          "beijing,beijing,haidian,d14,2024-09-24T06:15:50.000Z,null,null,",
          "beijing,beijing,haidian,d15,2024-09-24T06:15:30.000Z,null,null,",
          "beijing,beijing,haidian,d15,2024-09-24T06:15:35.000Z,2024-09-24T06:15:36.000Z,36.0,",
          "beijing,beijing,haidian,d15,2024-09-24T06:15:40.000Z,null,null,",
          "beijing,beijing,haidian,d15,2024-09-24T06:15:45.000Z,2024-09-24T06:15:46.000Z,46.0,",
          "beijing,beijing,haidian,d15,2024-09-24T06:15:50.000Z,null,null,",
          "beijing,beijing,haidian,d16,2024-09-24T06:15:30.000Z,null,null,",
          "beijing,beijing,haidian,d16,2024-09-24T06:15:40.000Z,null,null,",
          "beijing,beijing,haidian,d16,2024-09-24T06:15:55.000Z,2024-09-24T06:15:55.000Z,55.0,",
          "shanghai,shanghai,huangpu,d01,2024-09-24T06:15:30.000Z,null,null,",
          "shanghai,shanghai,huangpu,d01,2024-09-24T06:15:35.000Z,2024-09-24T06:15:35.000Z,35.0,",
          "shanghai,shanghai,huangpu,d01,2024-09-24T06:15:40.000Z,null,null,",
          "shanghai,shanghai,huangpu,d01,2024-09-24T06:15:50.000Z,null,null,",
          "shanghai,shanghai,huangpu,d01,2024-09-24T06:15:55.000Z,2024-09-24T06:15:55.000Z,55.0,",
          "shanghai,shanghai,huangpu,d02,2024-09-24T06:15:35.000Z,null,null,",
          "shanghai,shanghai,huangpu,d02,2024-09-24T06:15:40.000Z,2024-09-24T06:15:40.000Z,40.0,",
          "shanghai,shanghai,huangpu,d02,2024-09-24T06:15:50.000Z,null,null,",
          "shanghai,shanghai,huangpu,d03,2024-09-24T06:15:30.000Z,null,null,",
          "shanghai,shanghai,huangpu,d03,2024-09-24T06:15:35.000Z,2024-09-24T06:15:36.000Z,36.0,",
          "shanghai,shanghai,huangpu,d03,2024-09-24T06:15:40.000Z,null,null,",
          "shanghai,shanghai,huangpu,d03,2024-09-24T06:15:45.000Z,2024-09-24T06:15:46.000Z,46.0,",
          "shanghai,shanghai,huangpu,d03,2024-09-24T06:15:50.000Z,null,null,",
          "shanghai,shanghai,huangpu,d04,2024-09-24T06:15:30.000Z,null,null,",
          "shanghai,shanghai,huangpu,d04,2024-09-24T06:15:40.000Z,null,null,",
          "shanghai,shanghai,huangpu,d04,2024-09-24T06:15:55.000Z,2024-09-24T06:15:55.000Z,55.0,",
          "shanghai,shanghai,pudong,d05,2024-09-24T06:15:30.000Z,null,null,",
          "shanghai,shanghai,pudong,d05,2024-09-24T06:15:35.000Z,2024-09-24T06:15:35.000Z,35.0,",
          "shanghai,shanghai,pudong,d05,2024-09-24T06:15:40.000Z,null,null,",
          "shanghai,shanghai,pudong,d05,2024-09-24T06:15:50.000Z,null,null,",
          "shanghai,shanghai,pudong,d05,2024-09-24T06:15:55.000Z,2024-09-24T06:15:55.000Z,55.0,",
          "shanghai,shanghai,pudong,d06,2024-09-24T06:15:35.000Z,null,null,",
          "shanghai,shanghai,pudong,d06,2024-09-24T06:15:40.000Z,2024-09-24T06:15:40.000Z,40.0,",
          "shanghai,shanghai,pudong,d06,2024-09-24T06:15:50.000Z,null,null,",
          "shanghai,shanghai,pudong,d07,2024-09-24T06:15:30.000Z,null,null,",
          "shanghai,shanghai,pudong,d07,2024-09-24T06:15:35.000Z,2024-09-24T06:15:36.000Z,36.0,",
          "shanghai,shanghai,pudong,d07,2024-09-24T06:15:40.000Z,null,null,",
          "shanghai,shanghai,pudong,d07,2024-09-24T06:15:45.000Z,2024-09-24T06:15:46.000Z,46.0,",
          "shanghai,shanghai,pudong,d07,2024-09-24T06:15:50.000Z,null,null,",
          "shanghai,shanghai,pudong,d08,2024-09-24T06:15:30.000Z,null,null,",
          "shanghai,shanghai,pudong,d08,2024-09-24T06:15:40.000Z,null,null,",
          "shanghai,shanghai,pudong,d08,2024-09-24T06:15:55.000Z,2024-09-24T06:15:55.000Z,55.0,",
        };

    tableResultSetEqualTest(
        "select province,city,region,device_id, date_bin(5s, time),max_by(time, s4), max(s4) from table1 group by 1,2,3,4,date_bin(5s, time) order by 1,2,3,4,5",
        expectedHeader,
        retArray,
        DATABASE_NAME);

    expectedHeader =
        new String[] {"province", "city", "region", "device_id", "_col4", "_col5", "_col6"};
    retArray =
        new String[] {
          "beijing,beijing,chaoyang,d09,2024-09-24T06:15:30.000Z,2024-09-24T06:15:30.000Z,30,",
          "beijing,beijing,chaoyang,d09,2024-09-24T06:15:35.000Z,null,null,",
          "beijing,beijing,chaoyang,d09,2024-09-24T06:15:40.000Z,2024-09-24T06:15:40.000Z,40,",
          "beijing,beijing,chaoyang,d09,2024-09-24T06:15:50.000Z,null,null,",
          "beijing,beijing,chaoyang,d09,2024-09-24T06:15:55.000Z,2024-09-24T06:15:55.000Z,55,",
          "beijing,beijing,chaoyang,d10,2024-09-24T06:15:35.000Z,2024-09-24T06:15:36.000Z,36,",
          "beijing,beijing,chaoyang,d10,2024-09-24T06:15:40.000Z,2024-09-24T06:15:40.000Z,40,",
          "beijing,beijing,chaoyang,d10,2024-09-24T06:15:50.000Z,null,null,",
          "beijing,beijing,chaoyang,d11,2024-09-24T06:15:30.000Z,null,null,",
          "beijing,beijing,chaoyang,d11,2024-09-24T06:15:35.000Z,2024-09-24T06:15:36.000Z,36,",
          "beijing,beijing,chaoyang,d11,2024-09-24T06:15:40.000Z,2024-09-24T06:15:41.000Z,41,",
          "beijing,beijing,chaoyang,d11,2024-09-24T06:15:45.000Z,null,null,",
          "beijing,beijing,chaoyang,d11,2024-09-24T06:15:50.000Z,null,null,",
          "beijing,beijing,chaoyang,d12,2024-09-24T06:15:30.000Z,null,null,",
          "beijing,beijing,chaoyang,d12,2024-09-24T06:15:40.000Z,null,null,",
          "beijing,beijing,chaoyang,d12,2024-09-24T06:15:55.000Z,2024-09-24T06:15:55.000Z,55,",
          "beijing,beijing,haidian,d13,2024-09-24T06:15:30.000Z,2024-09-24T06:15:30.000Z,30,",
          "beijing,beijing,haidian,d13,2024-09-24T06:15:35.000Z,null,null,",
          "beijing,beijing,haidian,d13,2024-09-24T06:15:40.000Z,2024-09-24T06:15:40.000Z,40,",
          "beijing,beijing,haidian,d13,2024-09-24T06:15:50.000Z,null,null,",
          "beijing,beijing,haidian,d13,2024-09-24T06:15:55.000Z,2024-09-24T06:15:55.000Z,55,",
          "beijing,beijing,haidian,d14,2024-09-24T06:15:35.000Z,2024-09-24T06:15:36.000Z,36,",
          "beijing,beijing,haidian,d14,2024-09-24T06:15:40.000Z,2024-09-24T06:15:40.000Z,40,",
          "beijing,beijing,haidian,d14,2024-09-24T06:15:50.000Z,null,null,",
          "beijing,beijing,haidian,d15,2024-09-24T06:15:30.000Z,null,null,",
          "beijing,beijing,haidian,d15,2024-09-24T06:15:35.000Z,2024-09-24T06:15:36.000Z,36,",
          "beijing,beijing,haidian,d15,2024-09-24T06:15:40.000Z,2024-09-24T06:15:41.000Z,41,",
          "beijing,beijing,haidian,d15,2024-09-24T06:15:45.000Z,null,null,",
          "beijing,beijing,haidian,d15,2024-09-24T06:15:50.000Z,null,null,",
          "beijing,beijing,haidian,d16,2024-09-24T06:15:30.000Z,null,null,",
          "beijing,beijing,haidian,d16,2024-09-24T06:15:40.000Z,null,null,",
          "beijing,beijing,haidian,d16,2024-09-24T06:15:55.000Z,2024-09-24T06:15:55.000Z,55,",
          "shanghai,shanghai,huangpu,d01,2024-09-24T06:15:30.000Z,2024-09-24T06:15:30.000Z,30,",
          "shanghai,shanghai,huangpu,d01,2024-09-24T06:15:35.000Z,null,null,",
          "shanghai,shanghai,huangpu,d01,2024-09-24T06:15:40.000Z,2024-09-24T06:15:40.000Z,40,",
          "shanghai,shanghai,huangpu,d01,2024-09-24T06:15:50.000Z,null,null,",
          "shanghai,shanghai,huangpu,d01,2024-09-24T06:15:55.000Z,2024-09-24T06:15:55.000Z,55,",
          "shanghai,shanghai,huangpu,d02,2024-09-24T06:15:35.000Z,2024-09-24T06:15:36.000Z,36,",
          "shanghai,shanghai,huangpu,d02,2024-09-24T06:15:40.000Z,2024-09-24T06:15:40.000Z,40,",
          "shanghai,shanghai,huangpu,d02,2024-09-24T06:15:50.000Z,null,null,",
          "shanghai,shanghai,huangpu,d03,2024-09-24T06:15:30.000Z,null,null,",
          "shanghai,shanghai,huangpu,d03,2024-09-24T06:15:35.000Z,2024-09-24T06:15:36.000Z,36,",
          "shanghai,shanghai,huangpu,d03,2024-09-24T06:15:40.000Z,2024-09-24T06:15:41.000Z,41,",
          "shanghai,shanghai,huangpu,d03,2024-09-24T06:15:45.000Z,null,null,",
          "shanghai,shanghai,huangpu,d03,2024-09-24T06:15:50.000Z,null,null,",
          "shanghai,shanghai,huangpu,d04,2024-09-24T06:15:30.000Z,null,null,",
          "shanghai,shanghai,huangpu,d04,2024-09-24T06:15:40.000Z,null,null,",
          "shanghai,shanghai,huangpu,d04,2024-09-24T06:15:55.000Z,2024-09-24T06:15:55.000Z,55,",
          "shanghai,shanghai,pudong,d05,2024-09-24T06:15:30.000Z,2024-09-24T06:15:30.000Z,30,",
          "shanghai,shanghai,pudong,d05,2024-09-24T06:15:35.000Z,null,null,",
          "shanghai,shanghai,pudong,d05,2024-09-24T06:15:40.000Z,2024-09-24T06:15:40.000Z,40,",
          "shanghai,shanghai,pudong,d05,2024-09-24T06:15:50.000Z,null,null,",
          "shanghai,shanghai,pudong,d05,2024-09-24T06:15:55.000Z,2024-09-24T06:15:55.000Z,55,",
          "shanghai,shanghai,pudong,d06,2024-09-24T06:15:35.000Z,2024-09-24T06:15:36.000Z,36,",
          "shanghai,shanghai,pudong,d06,2024-09-24T06:15:40.000Z,2024-09-24T06:15:40.000Z,40,",
          "shanghai,shanghai,pudong,d06,2024-09-24T06:15:50.000Z,null,null,",
          "shanghai,shanghai,pudong,d07,2024-09-24T06:15:30.000Z,null,null,",
          "shanghai,shanghai,pudong,d07,2024-09-24T06:15:35.000Z,2024-09-24T06:15:36.000Z,36,",
          "shanghai,shanghai,pudong,d07,2024-09-24T06:15:40.000Z,2024-09-24T06:15:41.000Z,41,",
          "shanghai,shanghai,pudong,d07,2024-09-24T06:15:45.000Z,null,null,",
          "shanghai,shanghai,pudong,d07,2024-09-24T06:15:50.000Z,null,null,",
          "shanghai,shanghai,pudong,d08,2024-09-24T06:15:30.000Z,null,null,",
          "shanghai,shanghai,pudong,d08,2024-09-24T06:15:40.000Z,null,null,",
          "shanghai,shanghai,pudong,d08,2024-09-24T06:15:55.000Z,2024-09-24T06:15:55.000Z,55,",
        };

    tableResultSetEqualTest(
        "select province,city,region,device_id, date_bin(5s, time),max_by(time, s1), max(s1) from table1 group by date_bin(5s, time),1,2,3,4 order by 1,2,3,4,5",
        expectedHeader,
        retArray,
        DATABASE_NAME);

    expectedHeader = new String[] {"province", "city", "region", "device_id", "_col4", "_col5"};
    retArray =
        new String[] {
          "beijing,beijing,chaoyang,d09,2024-09-24T06:15:50.000Z,50000,",
          "beijing,beijing,chaoyang,d10,2024-09-24T06:15:50.000Z,50000,",
          "beijing,beijing,chaoyang,d11,2024-09-24T06:15:46.000Z,46000,",
          "beijing,beijing,chaoyang,d12,2024-09-24T06:15:40.000Z,40000,",
          "beijing,beijing,haidian,d13,2024-09-24T06:15:50.000Z,50000,",
          "beijing,beijing,haidian,d14,2024-09-24T06:15:50.000Z,50000,",
          "beijing,beijing,haidian,d15,2024-09-24T06:15:46.000Z,46000,",
          "beijing,beijing,haidian,d16,2024-09-24T06:15:40.000Z,40000,",
          "shanghai,shanghai,huangpu,d01,2024-09-24T06:15:50.000Z,50000,",
          "shanghai,shanghai,huangpu,d02,2024-09-24T06:15:50.000Z,50000,",
          "shanghai,shanghai,huangpu,d03,2024-09-24T06:15:46.000Z,46000,",
          "shanghai,shanghai,huangpu,d04,2024-09-24T06:15:40.000Z,40000,",
          "shanghai,shanghai,pudong,d05,2024-09-24T06:15:50.000Z,50000,",
          "shanghai,shanghai,pudong,d06,2024-09-24T06:15:50.000Z,50000,",
          "shanghai,shanghai,pudong,d07,2024-09-24T06:15:46.000Z,46000,",
          "shanghai,shanghai,pudong,d08,2024-09-24T06:15:40.000Z,40000,",
        };

    tableResultSetEqualTest(
        "select province,city,region,device_id,max_by(time, s2), max(s2) from table1 group by 1,2,3,4  order by 1,2,3,4",
        expectedHeader,
        retArray,
        DATABASE_NAME);

    expectedHeader = new String[] {"_col0"};
    retArray = new String[] {"40,"};
    tableResultSetEqualTest(
        "select max_by(s1, s10) from table1 where s1=40", expectedHeader, retArray, DATABASE_NAME);
  }

  @Test
  public void firstTest() {
    String[] expectedHeader =
        new String[] {
          "_col0", "_col1", "_col2", "_col3", "_col4", "_col5", "_col6", "_col7", "_col8", "_col9",
          "_col10"
        };
    String[] retArray =
        new String[] {
          "2024-09-24T06:15:30.000Z,30,35000,30.0,35.0,true,shanghai_huangpu_red_A_d01_30,shanghai_huangpu_red_A_d01_35,0xcafebabe30,2024-09-24T06:15:30.000Z,2024-09-24,",
        };
    tableResultSetEqualTest(
        "select first(time),first(s1),first(s2),first(s3),first(s4),first(s5),first(s6),first(s7),first(s8),first(s9),first(s10) from table1 where device_id = 'd01'",
        expectedHeader,
        retArray,
        DATABASE_NAME);

    expectedHeader =
        new String[] {
          "_col0",
          "device_id",
          "_col2",
          "_col3",
          "_col4",
          "_col5",
          "_col6",
          "_col7",
          "_col8",
          "_col9",
          "_col10",
          "_col11",
          "_col12"
        };
    retArray =
        new String[] {
          "2024-09-24T06:15:30.000Z,d01,2024-09-24T06:15:30.000Z,30,null,30.0,null,null,shanghai_huangpu_red_A_d01_30,null,0xcafebabe30,2024-09-24T06:15:30.000Z,null,",
          "2024-09-24T06:15:35.000Z,d01,2024-09-24T06:15:35.000Z,null,35000,35.0,35.0,null,shanghai_huangpu_red_A_d01_35,shanghai_huangpu_red_A_d01_35,null,2024-09-24T06:15:35.000Z,2024-09-24,",
          "2024-09-24T06:15:40.000Z,d01,2024-09-24T06:15:40.000Z,40,null,40.0,null,true,null,shanghai_huangpu_red_A_d01_40,null,2024-09-24T06:15:40.000Z,null,",
          "2024-09-24T06:15:50.000Z,d01,2024-09-24T06:15:50.000Z,null,50000,null,null,false,null,null,null,2024-09-24T06:15:50.000Z,2024-09-24,",
          "2024-09-24T06:15:55.000Z,d01,2024-09-24T06:15:55.000Z,55,null,null,55.0,null,null,null,0xcafebabe55,2024-09-24T06:15:55.000Z,null,",
        };
    tableResultSetEqualTest(
        "select date_bin(5s, time), device_id, first(time),first(s1),first(s2),first(s3),first(s4),first(s5),first(s6),first(s7),first(s8),first(s9),first(s10) from table1 where device_id = 'd01' group by 1,2",
        expectedHeader,
        retArray,
        DATABASE_NAME);

    expectedHeader =
        new String[] {
          "province",
          "city",
          "region",
          "device_id",
          "_col4",
          "_col5",
          "_col6",
          "_col7",
          "_col8",
          "_col9",
          "_col10",
          "_col11",
          "_col12",
          "_col13",
          "_col14",
          "_col15"
        };
    retArray =
        new String[] {
          "beijing,beijing,chaoyang,d09,2024-09-24T06:15:30.000Z,2024-09-24T06:15:30.000Z,30,null,30.0,null,null,beijing_chaoyang_red_A_d09_30,null,0xcafebabe30,2024-09-24T06:15:30.000Z,null,",
          "beijing,beijing,chaoyang,d09,2024-09-24T06:15:35.000Z,2024-09-24T06:15:35.000Z,null,35000,35.0,35.0,null,beijing_chaoyang_red_A_d09_35,beijing_chaoyang_red_A_d09_35,null,2024-09-24T06:15:35.000Z,2024-09-24,",
          "beijing,beijing,chaoyang,d09,2024-09-24T06:15:40.000Z,2024-09-24T06:15:40.000Z,40,null,40.0,null,true,null,beijing_chaoyang_red_A_d09_40,null,2024-09-24T06:15:40.000Z,null,",
          "beijing,beijing,chaoyang,d09,2024-09-24T06:15:50.000Z,2024-09-24T06:15:50.000Z,null,50000,null,null,false,null,null,null,2024-09-24T06:15:50.000Z,2024-09-24,",
          "beijing,beijing,chaoyang,d09,2024-09-24T06:15:55.000Z,2024-09-24T06:15:55.000Z,55,null,null,55.0,null,null,null,0xcafebabe55,2024-09-24T06:15:55.000Z,null,",
          "beijing,beijing,chaoyang,d10,2024-09-24T06:15:35.000Z,2024-09-24T06:15:36.000Z,36,null,null,null,true,beijing_chaoyang_red_B_d10_36,beijing_chaoyang_red_B_d10_36,null,2024-09-24T06:15:36.000Z,null,",
          "beijing,beijing,chaoyang,d10,2024-09-24T06:15:40.000Z,2024-09-24T06:15:40.000Z,40,null,null,40.0,null,null,beijing_chaoyang_red_B_d10_40,null,2024-09-24T06:15:40.000Z,2024-09-24,",
          "beijing,beijing,chaoyang,d10,2024-09-24T06:15:50.000Z,2024-09-24T06:15:50.000Z,null,50000,null,null,null,null,beijing_chaoyang_red_B_d10_50,0xcafebabe50,2024-09-24T06:15:50.000Z,null,",
          "beijing,beijing,chaoyang,d11,2024-09-24T06:15:30.000Z,2024-09-24T06:15:31.000Z,null,31000,null,null,null,null,null,0xcafebabe31,2024-09-24T06:15:31.000Z,null,",
          "beijing,beijing,chaoyang,d11,2024-09-24T06:15:35.000Z,2024-09-24T06:15:36.000Z,36,null,null,36.0,null,null,beijing_chaoyang_yellow_A_d11_36,null,2024-09-24T06:15:36.000Z,2024-09-24,",
          "beijing,beijing,chaoyang,d11,2024-09-24T06:15:40.000Z,2024-09-24T06:15:41.000Z,41,null,41.0,null,false,beijing_chaoyang_yellow_A_d11_41,null,0xcafebabe41,2024-09-24T06:15:41.000Z,null,",
          "beijing,beijing,chaoyang,d11,2024-09-24T06:15:45.000Z,2024-09-24T06:15:46.000Z,null,46000,null,46.0,null,null,beijing_chaoyang_yellow_A_d11_46,null,2024-09-24T06:15:46.000Z,null,",
          "beijing,beijing,chaoyang,d11,2024-09-24T06:15:50.000Z,2024-09-24T06:15:51.000Z,null,null,51.0,null,null,beijing_chaoyang_yellow_A_d11_51,null,null,2024-09-24T06:15:51.000Z,null,",
          "beijing,beijing,chaoyang,d12,2024-09-24T06:15:30.000Z,2024-09-24T06:15:30.000Z,null,null,30.0,null,true,null,beijing_chaoyang_yellow_B_d12_30,null,2024-09-24T06:15:30.000Z,2024-09-24,",
          "beijing,beijing,chaoyang,d12,2024-09-24T06:15:40.000Z,2024-09-24T06:15:40.000Z,null,40000,null,null,null,null,null,null,2024-09-24T06:15:40.000Z,null,",
          "beijing,beijing,chaoyang,d12,2024-09-24T06:15:55.000Z,2024-09-24T06:15:55.000Z,55,null,null,55.0,null,beijing_chaoyang_yellow_B_d12_55,null,0xcafebabe55,2024-09-24T06:15:55.000Z,null,",
          "beijing,beijing,haidian,d13,2024-09-24T06:15:30.000Z,2024-09-24T06:15:30.000Z,30,null,30.0,null,null,beijing_haidian_red_A_d13_30,null,0xcafebabe30,2024-09-24T06:15:30.000Z,null,",
          "beijing,beijing,haidian,d13,2024-09-24T06:15:35.000Z,2024-09-24T06:15:35.000Z,null,35000,35.0,35.0,null,beijing_haidian_red_A_d13_35,beijing_haidian_red_A_d13_35,null,2024-09-24T06:15:35.000Z,2024-09-24,",
          "beijing,beijing,haidian,d13,2024-09-24T06:15:40.000Z,2024-09-24T06:15:40.000Z,40,null,40.0,null,true,null,beijing_haidian_red_A_d13_40,null,2024-09-24T06:15:40.000Z,null,",
          "beijing,beijing,haidian,d13,2024-09-24T06:15:50.000Z,2024-09-24T06:15:50.000Z,null,50000,null,null,false,null,null,null,2024-09-24T06:15:50.000Z,2024-09-24,",
          "beijing,beijing,haidian,d13,2024-09-24T06:15:55.000Z,2024-09-24T06:15:55.000Z,55,null,null,55.0,null,null,null,0xcafebabe55,2024-09-24T06:15:55.000Z,null,",
          "beijing,beijing,haidian,d14,2024-09-24T06:15:35.000Z,2024-09-24T06:15:36.000Z,36,null,null,null,true,beijing_haidian_red_B_d14_36,beijing_haidian_red_B_d14_36,null,2024-09-24T06:15:36.000Z,null,",
          "beijing,beijing,haidian,d14,2024-09-24T06:15:40.000Z,2024-09-24T06:15:40.000Z,40,null,null,40.0,null,null,beijing_haidian_red_B_d14_40,null,2024-09-24T06:15:40.000Z,2024-09-24,",
          "beijing,beijing,haidian,d14,2024-09-24T06:15:50.000Z,2024-09-24T06:15:50.000Z,null,50000,null,null,null,null,beijing_haidian_red_B_d14_50,0xcafebabe50,2024-09-24T06:15:50.000Z,null,",
          "beijing,beijing,haidian,d15,2024-09-24T06:15:30.000Z,2024-09-24T06:15:31.000Z,null,31000,null,null,null,null,null,0xcafebabe31,2024-09-24T06:15:31.000Z,null,",
          "beijing,beijing,haidian,d15,2024-09-24T06:15:35.000Z,2024-09-24T06:15:36.000Z,36,null,null,36.0,null,null,beijing_haidian_yellow_A_d15_36,null,2024-09-24T06:15:36.000Z,2024-09-24,",
          "beijing,beijing,haidian,d15,2024-09-24T06:15:40.000Z,2024-09-24T06:15:41.000Z,41,null,41.0,null,false,beijing_haidian_yellow_A_d15_41,null,0xcafebabe41,2024-09-24T06:15:41.000Z,null,",
          "beijing,beijing,haidian,d15,2024-09-24T06:15:45.000Z,2024-09-24T06:15:46.000Z,null,46000,null,46.0,null,null,beijing_haidian_yellow_A_d15_46,null,2024-09-24T06:15:46.000Z,null,",
          "beijing,beijing,haidian,d15,2024-09-24T06:15:50.000Z,2024-09-24T06:15:51.000Z,null,null,51.0,null,null,beijing_haidian_yellow_A_d15_51,null,null,2024-09-24T06:15:51.000Z,null,",
          "beijing,beijing,haidian,d16,2024-09-24T06:15:30.000Z,2024-09-24T06:15:30.000Z,null,null,30.0,null,true,null,beijing_haidian_yellow_B_d16_30,null,2024-09-24T06:15:30.000Z,2024-09-24,",
          "beijing,beijing,haidian,d16,2024-09-24T06:15:40.000Z,2024-09-24T06:15:40.000Z,null,40000,null,null,null,null,null,null,2024-09-24T06:15:40.000Z,null,",
          "beijing,beijing,haidian,d16,2024-09-24T06:15:55.000Z,2024-09-24T06:15:55.000Z,55,null,null,55.0,null,beijing_haidian_yellow_B_d16_55,null,0xcafebabe55,2024-09-24T06:15:55.000Z,null,",
          "shanghai,shanghai,huangpu,d01,2024-09-24T06:15:30.000Z,2024-09-24T06:15:30.000Z,30,null,30.0,null,null,shanghai_huangpu_red_A_d01_30,null,0xcafebabe30,2024-09-24T06:15:30.000Z,null,",
          "shanghai,shanghai,huangpu,d01,2024-09-24T06:15:35.000Z,2024-09-24T06:15:35.000Z,null,35000,35.0,35.0,null,shanghai_huangpu_red_A_d01_35,shanghai_huangpu_red_A_d01_35,null,2024-09-24T06:15:35.000Z,2024-09-24,",
          "shanghai,shanghai,huangpu,d01,2024-09-24T06:15:40.000Z,2024-09-24T06:15:40.000Z,40,null,40.0,null,true,null,shanghai_huangpu_red_A_d01_40,null,2024-09-24T06:15:40.000Z,null,",
          "shanghai,shanghai,huangpu,d01,2024-09-24T06:15:50.000Z,2024-09-24T06:15:50.000Z,null,50000,null,null,false,null,null,null,2024-09-24T06:15:50.000Z,2024-09-24,",
          "shanghai,shanghai,huangpu,d01,2024-09-24T06:15:55.000Z,2024-09-24T06:15:55.000Z,55,null,null,55.0,null,null,null,0xcafebabe55,2024-09-24T06:15:55.000Z,null,",
          "shanghai,shanghai,huangpu,d02,2024-09-24T06:15:35.000Z,2024-09-24T06:15:36.000Z,36,null,null,null,true,shanghai_huangpu_red_B_d02_36,shanghai_huangpu_red_B_d02_36,null,2024-09-24T06:15:36.000Z,null,",
          "shanghai,shanghai,huangpu,d02,2024-09-24T06:15:40.000Z,2024-09-24T06:15:40.000Z,40,null,null,40.0,null,null,shanghai_huangpu_red_B_d02_40,null,2024-09-24T06:15:40.000Z,2024-09-24,",
          "shanghai,shanghai,huangpu,d02,2024-09-24T06:15:50.000Z,2024-09-24T06:15:50.000Z,null,50000,null,null,null,null,shanghai_huangpu_red_B_d02_50,0xcafebabe50,2024-09-24T06:15:50.000Z,null,",
          "shanghai,shanghai,huangpu,d03,2024-09-24T06:15:30.000Z,2024-09-24T06:15:31.000Z,null,31000,null,null,null,null,null,0xcafebabe31,2024-09-24T06:15:31.000Z,null,",
          "shanghai,shanghai,huangpu,d03,2024-09-24T06:15:35.000Z,2024-09-24T06:15:36.000Z,36,null,null,36.0,null,null,shanghai_huangpu_yellow_A_d03_36,null,2024-09-24T06:15:36.000Z,2024-09-24,",
          "shanghai,shanghai,huangpu,d03,2024-09-24T06:15:40.000Z,2024-09-24T06:15:41.000Z,41,null,41.0,null,false,shanghai_huangpu_yellow_A_d03_41,null,0xcafebabe41,2024-09-24T06:15:41.000Z,null,",
          "shanghai,shanghai,huangpu,d03,2024-09-24T06:15:45.000Z,2024-09-24T06:15:46.000Z,null,46000,null,46.0,null,null,shanghai_huangpu_yellow_A_d03_46,null,2024-09-24T06:15:46.000Z,null,",
          "shanghai,shanghai,huangpu,d03,2024-09-24T06:15:50.000Z,2024-09-24T06:15:51.000Z,null,null,51.0,null,null,shanghai_huangpu_yellow_A_d03_51,null,null,2024-09-24T06:15:51.000Z,null,",
          "shanghai,shanghai,huangpu,d04,2024-09-24T06:15:30.000Z,2024-09-24T06:15:30.000Z,null,null,30.0,null,true,null,shanghai_huangpu_yellow_B_d04_30,null,2024-09-24T06:15:30.000Z,2024-09-24,",
          "shanghai,shanghai,huangpu,d04,2024-09-24T06:15:40.000Z,2024-09-24T06:15:40.000Z,null,40000,null,null,null,null,null,null,2024-09-24T06:15:40.000Z,null,",
          "shanghai,shanghai,huangpu,d04,2024-09-24T06:15:55.000Z,2024-09-24T06:15:55.000Z,55,null,null,55.0,null,shanghai_huangpu_yellow_B_d04_55,null,0xcafebabe55,2024-09-24T06:15:55.000Z,null,",
          "shanghai,shanghai,pudong,d05,2024-09-24T06:15:30.000Z,2024-09-24T06:15:30.000Z,30,null,30.0,null,null,shanghai_pudong_red_A_d05_30,null,0xcafebabe30,2024-09-24T06:15:30.000Z,null,",
          "shanghai,shanghai,pudong,d05,2024-09-24T06:15:35.000Z,2024-09-24T06:15:35.000Z,null,35000,35.0,35.0,null,shanghai_pudong_red_A_d05_35,shanghai_pudong_red_A_d05_35,null,2024-09-24T06:15:35.000Z,2024-09-24,",
          "shanghai,shanghai,pudong,d05,2024-09-24T06:15:40.000Z,2024-09-24T06:15:40.000Z,40,null,40.0,null,true,null,shanghai_pudong_red_A_d05_40,null,2024-09-24T06:15:40.000Z,null,",
          "shanghai,shanghai,pudong,d05,2024-09-24T06:15:50.000Z,2024-09-24T06:15:50.000Z,null,50000,null,null,false,null,null,null,2024-09-24T06:15:50.000Z,2024-09-24,",
          "shanghai,shanghai,pudong,d05,2024-09-24T06:15:55.000Z,2024-09-24T06:15:55.000Z,55,null,null,55.0,null,null,null,0xcafebabe55,2024-09-24T06:15:55.000Z,null,",
          "shanghai,shanghai,pudong,d06,2024-09-24T06:15:35.000Z,2024-09-24T06:15:36.000Z,36,null,null,null,true,shanghai_pudong_red_B_d06_36,shanghai_pudong_red_B_d06_36,null,2024-09-24T06:15:36.000Z,null,",
          "shanghai,shanghai,pudong,d06,2024-09-24T06:15:40.000Z,2024-09-24T06:15:40.000Z,40,null,null,40.0,null,null,shanghai_pudong_red_B_d06_40,null,2024-09-24T06:15:40.000Z,2024-09-24,",
          "shanghai,shanghai,pudong,d06,2024-09-24T06:15:50.000Z,2024-09-24T06:15:50.000Z,null,50000,null,null,null,null,shanghai_pudong_red_B_d06_50,0xcafebabe50,2024-09-24T06:15:50.000Z,null,",
          "shanghai,shanghai,pudong,d07,2024-09-24T06:15:30.000Z,2024-09-24T06:15:31.000Z,null,31000,null,null,null,null,null,0xcafebabe31,2024-09-24T06:15:31.000Z,null,",
          "shanghai,shanghai,pudong,d07,2024-09-24T06:15:35.000Z,2024-09-24T06:15:36.000Z,36,null,null,36.0,null,null,shanghai_pudong_yellow_A_d07_36,null,2024-09-24T06:15:36.000Z,2024-09-24,",
          "shanghai,shanghai,pudong,d07,2024-09-24T06:15:40.000Z,2024-09-24T06:15:41.000Z,41,null,41.0,null,false,shanghai_pudong_yellow_A_d07_41,null,0xcafebabe41,2024-09-24T06:15:41.000Z,null,",
          "shanghai,shanghai,pudong,d07,2024-09-24T06:15:45.000Z,2024-09-24T06:15:46.000Z,null,46000,null,46.0,null,null,shanghai_pudong_yellow_A_d07_46,null,2024-09-24T06:15:46.000Z,null,",
          "shanghai,shanghai,pudong,d07,2024-09-24T06:15:50.000Z,2024-09-24T06:15:51.000Z,null,null,51.0,null,null,shanghai_pudong_yellow_A_d07_51,null,null,2024-09-24T06:15:51.000Z,null,",
          "shanghai,shanghai,pudong,d08,2024-09-24T06:15:30.000Z,2024-09-24T06:15:30.000Z,null,null,30.0,null,true,null,shanghai_pudong_yellow_B_d08_30,null,2024-09-24T06:15:30.000Z,2024-09-24,",
          "shanghai,shanghai,pudong,d08,2024-09-24T06:15:40.000Z,2024-09-24T06:15:40.000Z,null,40000,null,null,null,null,null,null,2024-09-24T06:15:40.000Z,null,",
          "shanghai,shanghai,pudong,d08,2024-09-24T06:15:55.000Z,2024-09-24T06:15:55.000Z,55,null,null,55.0,null,shanghai_pudong_yellow_B_d08_55,null,0xcafebabe55,2024-09-24T06:15:55.000Z,null,",
        };
    tableResultSetEqualTest(
        "select province,city,region,device_id,date_bin(5s, time), first(time),first(s1),first(s2),first(s3),first(s4),first(s5),first(s6),first(s7),first(s8),first(s9),first(s10) from table1 group by 1,2,3,4,5 order by 1,2,3,4,5",
        expectedHeader,
        retArray,
        DATABASE_NAME);

    expectedHeader =
        new String[] {
          "province",
          "city",
          "region",
          "device_id",
          "_col4",
          "_col5",
          "_col6",
          "_col7",
          "_col8",
          "_col9",
          "_col10",
          "_col11",
          "_col12",
          "_col13",
          "_col14"
        };
    retArray =
        new String[] {
          "beijing,beijing,chaoyang,d09,2024-09-24T06:15:30.000Z,30,35000,30.0,35.0,true,beijing_chaoyang_red_A_d09_30,beijing_chaoyang_red_A_d09_35,0xcafebabe30,2024-09-24T06:15:30.000Z,2024-09-24,",
          "beijing,beijing,chaoyang,d10,2024-09-24T06:15:36.000Z,36,50000,null,40.0,true,beijing_chaoyang_red_B_d10_36,beijing_chaoyang_red_B_d10_36,0xcafebabe50,2024-09-24T06:15:36.000Z,2024-09-24,",
          "beijing,beijing,chaoyang,d11,2024-09-24T06:15:31.000Z,36,31000,41.0,36.0,false,beijing_chaoyang_yellow_A_d11_41,beijing_chaoyang_yellow_A_d11_36,0xcafebabe31,2024-09-24T06:15:31.000Z,2024-09-24,",
          "beijing,beijing,chaoyang,d12,2024-09-24T06:15:30.000Z,55,40000,30.0,55.0,true,beijing_chaoyang_yellow_B_d12_55,beijing_chaoyang_yellow_B_d12_30,0xcafebabe55,2024-09-24T06:15:30.000Z,2024-09-24,",
          "beijing,beijing,haidian,d13,2024-09-24T06:15:30.000Z,30,35000,30.0,35.0,true,beijing_haidian_red_A_d13_30,beijing_haidian_red_A_d13_35,0xcafebabe30,2024-09-24T06:15:30.000Z,2024-09-24,",
          "beijing,beijing,haidian,d14,2024-09-24T06:15:36.000Z,36,50000,null,40.0,true,beijing_haidian_red_B_d14_36,beijing_haidian_red_B_d14_36,0xcafebabe50,2024-09-24T06:15:36.000Z,2024-09-24,",
          "beijing,beijing,haidian,d15,2024-09-24T06:15:31.000Z,36,31000,41.0,36.0,false,beijing_haidian_yellow_A_d15_41,beijing_haidian_yellow_A_d15_36,0xcafebabe31,2024-09-24T06:15:31.000Z,2024-09-24,",
          "beijing,beijing,haidian,d16,2024-09-24T06:15:30.000Z,55,40000,30.0,55.0,true,beijing_haidian_yellow_B_d16_55,beijing_haidian_yellow_B_d16_30,0xcafebabe55,2024-09-24T06:15:30.000Z,2024-09-24,",
          "shanghai,shanghai,huangpu,d01,2024-09-24T06:15:30.000Z,30,35000,30.0,35.0,true,shanghai_huangpu_red_A_d01_30,shanghai_huangpu_red_A_d01_35,0xcafebabe30,2024-09-24T06:15:30.000Z,2024-09-24,",
          "shanghai,shanghai,huangpu,d02,2024-09-24T06:15:36.000Z,36,50000,null,40.0,true,shanghai_huangpu_red_B_d02_36,shanghai_huangpu_red_B_d02_36,0xcafebabe50,2024-09-24T06:15:36.000Z,2024-09-24,",
          "shanghai,shanghai,huangpu,d03,2024-09-24T06:15:31.000Z,36,31000,41.0,36.0,false,shanghai_huangpu_yellow_A_d03_41,shanghai_huangpu_yellow_A_d03_36,0xcafebabe31,2024-09-24T06:15:31.000Z,2024-09-24,",
          "shanghai,shanghai,huangpu,d04,2024-09-24T06:15:30.000Z,55,40000,30.0,55.0,true,shanghai_huangpu_yellow_B_d04_55,shanghai_huangpu_yellow_B_d04_30,0xcafebabe55,2024-09-24T06:15:30.000Z,2024-09-24,",
          "shanghai,shanghai,pudong,d05,2024-09-24T06:15:30.000Z,30,35000,30.0,35.0,true,shanghai_pudong_red_A_d05_30,shanghai_pudong_red_A_d05_35,0xcafebabe30,2024-09-24T06:15:30.000Z,2024-09-24,",
          "shanghai,shanghai,pudong,d06,2024-09-24T06:15:36.000Z,36,50000,null,40.0,true,shanghai_pudong_red_B_d06_36,shanghai_pudong_red_B_d06_36,0xcafebabe50,2024-09-24T06:15:36.000Z,2024-09-24,",
          "shanghai,shanghai,pudong,d07,2024-09-24T06:15:31.000Z,36,31000,41.0,36.0,false,shanghai_pudong_yellow_A_d07_41,shanghai_pudong_yellow_A_d07_36,0xcafebabe31,2024-09-24T06:15:31.000Z,2024-09-24,",
          "shanghai,shanghai,pudong,d08,2024-09-24T06:15:30.000Z,55,40000,30.0,55.0,true,shanghai_pudong_yellow_B_d08_55,shanghai_pudong_yellow_B_d08_30,0xcafebabe55,2024-09-24T06:15:30.000Z,2024-09-24,",
        };
    tableResultSetEqualTest(
        "select province,city,region,device_id, first(time),first(s1),first(s2),first(s3),first(s4),first(s5),first(s6),first(s7),first(s8),first(s9),first(s10) from table1 group by 1,2,3,4 order by 1,2,3,4",
        expectedHeader,
        retArray,
        DATABASE_NAME);
  }

  @Test
  public void firstByTest() {
    String[] expectedHeader = new String[] {"_col0", "_col1"};
    String[] retArray =
        new String[] {
          "2024-09-24T06:15:35.000Z,35000,",
        };
    tableResultSetEqualTest(
        "select first_by(time,s2),first(s2) from table1 where device_id = 'd01'",
        expectedHeader,
        retArray,
        DATABASE_NAME);

    expectedHeader = new String[] {"_col0", "_col1"};
    retArray =
        new String[] {
          "null,2024-09-24T06:15:30.000Z,",
        };
    tableResultSetEqualTest(
        "select first_by(s2,time),first(time) from table1 where device_id = 'd01'",
        expectedHeader,
        retArray,
        DATABASE_NAME);

    expectedHeader = new String[] {"_col0", "device_id", "_col2", "_col3"};
    retArray =
        new String[] {
          "2024-09-24T06:15:30.000Z,d01,null,null,",
          "2024-09-24T06:15:35.000Z,d01,2024-09-24T06:15:35.000Z,35.0,",
          "2024-09-24T06:15:40.000Z,d01,null,null,",
          "2024-09-24T06:15:50.000Z,d01,null,null,",
          "2024-09-24T06:15:55.000Z,d01,2024-09-24T06:15:55.000Z,55.0,",
        };
    tableResultSetEqualTest(
        "select date_bin(5s, time), device_id, first_by(time, s4), first(s4) from table1 where device_id = 'd01' group by 1,2",
        expectedHeader,
        retArray,
        DATABASE_NAME);

    expectedHeader =
        new String[] {"province", "city", "region", "device_id", "_col4", "_col5", "_col6"};
    retArray =
        new String[] {
          "beijing,beijing,chaoyang,d09,2024-09-24T06:15:30.000Z,2024-09-24T06:15:30.000Z,30.0,",
          "beijing,beijing,chaoyang,d09,2024-09-24T06:15:35.000Z,2024-09-24T06:15:35.000Z,35.0,",
          "beijing,beijing,chaoyang,d09,2024-09-24T06:15:40.000Z,2024-09-24T06:15:40.000Z,40.0,",
          "beijing,beijing,chaoyang,d09,2024-09-24T06:15:50.000Z,null,null,",
          "beijing,beijing,chaoyang,d09,2024-09-24T06:15:55.000Z,null,null,",
          "beijing,beijing,chaoyang,d10,2024-09-24T06:15:35.000Z,null,null,",
          "beijing,beijing,chaoyang,d10,2024-09-24T06:15:40.000Z,null,null,",
          "beijing,beijing,chaoyang,d10,2024-09-24T06:15:50.000Z,null,null,",
          "beijing,beijing,chaoyang,d11,2024-09-24T06:15:30.000Z,null,null,",
          "beijing,beijing,chaoyang,d11,2024-09-24T06:15:35.000Z,null,null,",
          "beijing,beijing,chaoyang,d11,2024-09-24T06:15:40.000Z,2024-09-24T06:15:41.000Z,41.0,",
          "beijing,beijing,chaoyang,d11,2024-09-24T06:15:45.000Z,null,null,",
          "beijing,beijing,chaoyang,d11,2024-09-24T06:15:50.000Z,2024-09-24T06:15:51.000Z,51.0,",
          "beijing,beijing,chaoyang,d12,2024-09-24T06:15:30.000Z,2024-09-24T06:15:30.000Z,30.0,",
          "beijing,beijing,chaoyang,d12,2024-09-24T06:15:40.000Z,null,null,",
          "beijing,beijing,chaoyang,d12,2024-09-24T06:15:55.000Z,null,null,",
          "beijing,beijing,haidian,d13,2024-09-24T06:15:30.000Z,2024-09-24T06:15:30.000Z,30.0,",
          "beijing,beijing,haidian,d13,2024-09-24T06:15:35.000Z,2024-09-24T06:15:35.000Z,35.0,",
          "beijing,beijing,haidian,d13,2024-09-24T06:15:40.000Z,2024-09-24T06:15:40.000Z,40.0,",
          "beijing,beijing,haidian,d13,2024-09-24T06:15:50.000Z,null,null,",
          "beijing,beijing,haidian,d13,2024-09-24T06:15:55.000Z,null,null,",
          "beijing,beijing,haidian,d14,2024-09-24T06:15:35.000Z,null,null,",
          "beijing,beijing,haidian,d14,2024-09-24T06:15:40.000Z,null,null,",
          "beijing,beijing,haidian,d14,2024-09-24T06:15:50.000Z,null,null,",
          "beijing,beijing,haidian,d15,2024-09-24T06:15:30.000Z,null,null,",
          "beijing,beijing,haidian,d15,2024-09-24T06:15:35.000Z,null,null,",
          "beijing,beijing,haidian,d15,2024-09-24T06:15:40.000Z,2024-09-24T06:15:41.000Z,41.0,",
          "beijing,beijing,haidian,d15,2024-09-24T06:15:45.000Z,null,null,",
          "beijing,beijing,haidian,d15,2024-09-24T06:15:50.000Z,2024-09-24T06:15:51.000Z,51.0,",
          "beijing,beijing,haidian,d16,2024-09-24T06:15:30.000Z,2024-09-24T06:15:30.000Z,30.0,",
          "beijing,beijing,haidian,d16,2024-09-24T06:15:40.000Z,null,null,",
          "beijing,beijing,haidian,d16,2024-09-24T06:15:55.000Z,null,null,",
          "shanghai,shanghai,huangpu,d01,2024-09-24T06:15:30.000Z,2024-09-24T06:15:30.000Z,30.0,",
          "shanghai,shanghai,huangpu,d01,2024-09-24T06:15:35.000Z,2024-09-24T06:15:35.000Z,35.0,",
          "shanghai,shanghai,huangpu,d01,2024-09-24T06:15:40.000Z,2024-09-24T06:15:40.000Z,40.0,",
          "shanghai,shanghai,huangpu,d01,2024-09-24T06:15:50.000Z,null,null,",
          "shanghai,shanghai,huangpu,d01,2024-09-24T06:15:55.000Z,null,null,",
          "shanghai,shanghai,huangpu,d02,2024-09-24T06:15:35.000Z,null,null,",
          "shanghai,shanghai,huangpu,d02,2024-09-24T06:15:40.000Z,null,null,",
          "shanghai,shanghai,huangpu,d02,2024-09-24T06:15:50.000Z,null,null,",
          "shanghai,shanghai,huangpu,d03,2024-09-24T06:15:30.000Z,null,null,",
          "shanghai,shanghai,huangpu,d03,2024-09-24T06:15:35.000Z,null,null,",
          "shanghai,shanghai,huangpu,d03,2024-09-24T06:15:40.000Z,2024-09-24T06:15:41.000Z,41.0,",
          "shanghai,shanghai,huangpu,d03,2024-09-24T06:15:45.000Z,null,null,",
          "shanghai,shanghai,huangpu,d03,2024-09-24T06:15:50.000Z,2024-09-24T06:15:51.000Z,51.0,",
          "shanghai,shanghai,huangpu,d04,2024-09-24T06:15:30.000Z,2024-09-24T06:15:30.000Z,30.0,",
          "shanghai,shanghai,huangpu,d04,2024-09-24T06:15:40.000Z,null,null,",
          "shanghai,shanghai,huangpu,d04,2024-09-24T06:15:55.000Z,null,null,",
          "shanghai,shanghai,pudong,d05,2024-09-24T06:15:30.000Z,2024-09-24T06:15:30.000Z,30.0,",
          "shanghai,shanghai,pudong,d05,2024-09-24T06:15:35.000Z,2024-09-24T06:15:35.000Z,35.0,",
          "shanghai,shanghai,pudong,d05,2024-09-24T06:15:40.000Z,2024-09-24T06:15:40.000Z,40.0,",
          "shanghai,shanghai,pudong,d05,2024-09-24T06:15:50.000Z,null,null,",
          "shanghai,shanghai,pudong,d05,2024-09-24T06:15:55.000Z,null,null,",
          "shanghai,shanghai,pudong,d06,2024-09-24T06:15:35.000Z,null,null,",
          "shanghai,shanghai,pudong,d06,2024-09-24T06:15:40.000Z,null,null,",
          "shanghai,shanghai,pudong,d06,2024-09-24T06:15:50.000Z,null,null,",
          "shanghai,shanghai,pudong,d07,2024-09-24T06:15:30.000Z,null,null,",
          "shanghai,shanghai,pudong,d07,2024-09-24T06:15:35.000Z,null,null,",
          "shanghai,shanghai,pudong,d07,2024-09-24T06:15:40.000Z,2024-09-24T06:15:41.000Z,41.0,",
          "shanghai,shanghai,pudong,d07,2024-09-24T06:15:45.000Z,null,null,",
          "shanghai,shanghai,pudong,d07,2024-09-24T06:15:50.000Z,2024-09-24T06:15:51.000Z,51.0,",
          "shanghai,shanghai,pudong,d08,2024-09-24T06:15:30.000Z,2024-09-24T06:15:30.000Z,30.0,",
          "shanghai,shanghai,pudong,d08,2024-09-24T06:15:40.000Z,null,null,",
          "shanghai,shanghai,pudong,d08,2024-09-24T06:15:55.000Z,null,null,",
        };
    tableResultSetEqualTest(
        "select province,city,region,device_id,date_bin(5s, time), first_by(time,s3), first(s3) from table1 group by 1,2,3,4,5 order by 1,2,3,4,5",
        expectedHeader,
        retArray,
        DATABASE_NAME);

    expectedHeader = new String[] {"province", "city", "region", "device_id", "_col4", "_col5"};
    retArray =
        new String[] {
          "beijing,beijing,chaoyang,d09,2024-09-24T06:15:35.000Z,beijing_chaoyang_red_A_d09_35,",
          "beijing,beijing,chaoyang,d10,2024-09-24T06:15:36.000Z,beijing_chaoyang_red_B_d10_36,",
          "beijing,beijing,chaoyang,d11,2024-09-24T06:15:36.000Z,beijing_chaoyang_yellow_A_d11_36,",
          "beijing,beijing,chaoyang,d12,2024-09-24T06:15:30.000Z,beijing_chaoyang_yellow_B_d12_30,",
          "beijing,beijing,haidian,d13,2024-09-24T06:15:35.000Z,beijing_haidian_red_A_d13_35,",
          "beijing,beijing,haidian,d14,2024-09-24T06:15:36.000Z,beijing_haidian_red_B_d14_36,",
          "beijing,beijing,haidian,d15,2024-09-24T06:15:36.000Z,beijing_haidian_yellow_A_d15_36,",
          "beijing,beijing,haidian,d16,2024-09-24T06:15:30.000Z,beijing_haidian_yellow_B_d16_30,",
          "shanghai,shanghai,huangpu,d01,2024-09-24T06:15:35.000Z,shanghai_huangpu_red_A_d01_35,",
          "shanghai,shanghai,huangpu,d02,2024-09-24T06:15:36.000Z,shanghai_huangpu_red_B_d02_36,",
          "shanghai,shanghai,huangpu,d03,2024-09-24T06:15:36.000Z,shanghai_huangpu_yellow_A_d03_36,",
          "shanghai,shanghai,huangpu,d04,2024-09-24T06:15:30.000Z,shanghai_huangpu_yellow_B_d04_30,",
          "shanghai,shanghai,pudong,d05,2024-09-24T06:15:35.000Z,shanghai_pudong_red_A_d05_35,",
          "shanghai,shanghai,pudong,d06,2024-09-24T06:15:36.000Z,shanghai_pudong_red_B_d06_36,",
          "shanghai,shanghai,pudong,d07,2024-09-24T06:15:36.000Z,shanghai_pudong_yellow_A_d07_36,",
          "shanghai,shanghai,pudong,d08,2024-09-24T06:15:30.000Z,shanghai_pudong_yellow_B_d08_30,",
        };
    tableResultSetEqualTest(
        "select province,city,region,device_id,first_by(time,s7),first(s7) from table1 group by 1,2,3,4 order by 1,2,3,4",
        expectedHeader,
        retArray,
        DATABASE_NAME);

    expectedHeader = new String[] {"city", "region", "device_id", "_col3"};
    retArray =
        new String[] {
          "beijing,chaoyang,d09,null,",
          "beijing,chaoyang,d10,true,",
          "beijing,chaoyang,d11,null,",
          "beijing,chaoyang,d12,true,",
          "beijing,haidian,d13,null,",
          "beijing,haidian,d14,true,",
          "beijing,haidian,d15,null,",
          "beijing,haidian,d16,true,",
          "shanghai,huangpu,d01,null,",
          "shanghai,huangpu,d02,true,",
          "shanghai,huangpu,d03,null,",
          "shanghai,huangpu,d04,true,",
          "shanghai,pudong,d05,null,",
          "shanghai,pudong,d06,true,",
          "shanghai,pudong,d07,null,",
          "shanghai,pudong,d08,true,",
        };
    tableResultSetEqualTest(
        "select city,region,device_id,first_by(s5,time,time) from table1 group by city,region,device_id order by 1,2,3",
        expectedHeader,
        retArray,
        DATABASE_NAME);
  }

  @Test
  public void lastTest() {
    String[] expectedHeader =
        new String[] {
          "_col0", "_col1", "_col2", "_col3", "_col4", "_col5", "_col6", "_col7", "_col8", "_col9",
          "_col10"
        };
    String[] retArray =
        new String[] {
          "2024-09-24T06:15:55.000Z,55,50000,40.0,55.0,false,shanghai_huangpu_red_A_d01_35,shanghai_huangpu_red_A_d01_40,0xcafebabe55,2024-09-24T06:15:55.000Z,2024-09-24,",
        };
    tableResultSetEqualTest(
        "select last(time),last(s1),last(s2),last(s3),last(s4),last(s5),last(s6),last(s7),last(s8),last(s9),last(s10) from table1 where device_id = 'd01'",
        expectedHeader,
        retArray,
        DATABASE_NAME);

    expectedHeader =
        new String[] {
          "_col0",
          "device_id",
          "_col2",
          "_col3",
          "_col4",
          "_col5",
          "_col6",
          "_col7",
          "_col8",
          "_col9",
          "_col10",
          "_col11",
          "_col12"
        };
    retArray =
        new String[] {
          "2024-09-24T06:15:30.000Z,d01,2024-09-24T06:15:30.000Z,30,null,30.0,null,null,shanghai_huangpu_red_A_d01_30,null,0xcafebabe30,2024-09-24T06:15:30.000Z,null,",
          "2024-09-24T06:15:35.000Z,d01,2024-09-24T06:15:35.000Z,null,35000,35.0,35.0,null,shanghai_huangpu_red_A_d01_35,shanghai_huangpu_red_A_d01_35,null,2024-09-24T06:15:35.000Z,2024-09-24,",
          "2024-09-24T06:15:40.000Z,d01,2024-09-24T06:15:40.000Z,40,null,40.0,null,true,null,shanghai_huangpu_red_A_d01_40,null,2024-09-24T06:15:40.000Z,null,",
          "2024-09-24T06:15:50.000Z,d01,2024-09-24T06:15:50.000Z,null,50000,null,null,false,null,null,null,2024-09-24T06:15:50.000Z,2024-09-24,",
          "2024-09-24T06:15:55.000Z,d01,2024-09-24T06:15:55.000Z,55,null,null,55.0,null,null,null,0xcafebabe55,2024-09-24T06:15:55.000Z,null,",
        };
    tableResultSetEqualTest(
        "select date_bin(5s, time), device_id, last(time),last(s1),last(s2),last(s3),last(s4),last(s5),last(s6),last(s7),last(s8),last(s9),last(s10) from table1 where device_id = 'd01' group by 1,2",
        expectedHeader,
        retArray,
        DATABASE_NAME);

    expectedHeader =
        new String[] {
          "province",
          "city",
          "region",
          "device_id",
          "_col4",
          "_col5",
          "_col6",
          "_col7",
          "_col8",
          "_col9",
          "_col10",
          "_col11",
          "_col12",
          "_col13",
          "_col14",
          "_col15"
        };
    retArray =
        new String[] {
          "beijing,beijing,chaoyang,d09,2024-09-24T06:15:30.000Z,2024-09-24T06:15:30.000Z,30,null,30.0,null,null,beijing_chaoyang_red_A_d09_30,null,0xcafebabe30,2024-09-24T06:15:30.000Z,null,",
          "beijing,beijing,chaoyang,d09,2024-09-24T06:15:35.000Z,2024-09-24T06:15:35.000Z,null,35000,35.0,35.0,null,beijing_chaoyang_red_A_d09_35,beijing_chaoyang_red_A_d09_35,null,2024-09-24T06:15:35.000Z,2024-09-24,",
          "beijing,beijing,chaoyang,d09,2024-09-24T06:15:40.000Z,2024-09-24T06:15:40.000Z,40,null,40.0,null,true,null,beijing_chaoyang_red_A_d09_40,null,2024-09-24T06:15:40.000Z,null,",
          "beijing,beijing,chaoyang,d09,2024-09-24T06:15:50.000Z,2024-09-24T06:15:50.000Z,null,50000,null,null,false,null,null,null,2024-09-24T06:15:50.000Z,2024-09-24,",
          "beijing,beijing,chaoyang,d09,2024-09-24T06:15:55.000Z,2024-09-24T06:15:55.000Z,55,null,null,55.0,null,null,null,0xcafebabe55,2024-09-24T06:15:55.000Z,null,",
          "beijing,beijing,chaoyang,d10,2024-09-24T06:15:35.000Z,2024-09-24T06:15:36.000Z,36,null,null,null,true,beijing_chaoyang_red_B_d10_36,beijing_chaoyang_red_B_d10_36,null,2024-09-24T06:15:36.000Z,null,",
          "beijing,beijing,chaoyang,d10,2024-09-24T06:15:40.000Z,2024-09-24T06:15:40.000Z,40,null,null,40.0,null,null,beijing_chaoyang_red_B_d10_40,null,2024-09-24T06:15:40.000Z,2024-09-24,",
          "beijing,beijing,chaoyang,d10,2024-09-24T06:15:50.000Z,2024-09-24T06:15:50.000Z,null,50000,null,null,null,null,beijing_chaoyang_red_B_d10_50,0xcafebabe50,2024-09-24T06:15:50.000Z,null,",
          "beijing,beijing,chaoyang,d11,2024-09-24T06:15:30.000Z,2024-09-24T06:15:31.000Z,null,31000,null,null,null,null,null,0xcafebabe31,2024-09-24T06:15:31.000Z,null,",
          "beijing,beijing,chaoyang,d11,2024-09-24T06:15:35.000Z,2024-09-24T06:15:36.000Z,36,null,null,36.0,null,null,beijing_chaoyang_yellow_A_d11_36,null,2024-09-24T06:15:36.000Z,2024-09-24,",
          "beijing,beijing,chaoyang,d11,2024-09-24T06:15:40.000Z,2024-09-24T06:15:41.000Z,41,null,41.0,null,false,beijing_chaoyang_yellow_A_d11_41,null,0xcafebabe41,2024-09-24T06:15:41.000Z,null,",
          "beijing,beijing,chaoyang,d11,2024-09-24T06:15:45.000Z,2024-09-24T06:15:46.000Z,null,46000,null,46.0,null,null,beijing_chaoyang_yellow_A_d11_46,null,2024-09-24T06:15:46.000Z,null,",
          "beijing,beijing,chaoyang,d11,2024-09-24T06:15:50.000Z,2024-09-24T06:15:51.000Z,null,null,51.0,null,null,beijing_chaoyang_yellow_A_d11_51,null,null,2024-09-24T06:15:51.000Z,null,",
          "beijing,beijing,chaoyang,d12,2024-09-24T06:15:30.000Z,2024-09-24T06:15:30.000Z,null,null,30.0,null,true,null,beijing_chaoyang_yellow_B_d12_30,null,2024-09-24T06:15:30.000Z,2024-09-24,",
          "beijing,beijing,chaoyang,d12,2024-09-24T06:15:40.000Z,2024-09-24T06:15:40.000Z,null,40000,null,null,null,null,null,null,2024-09-24T06:15:40.000Z,null,",
          "beijing,beijing,chaoyang,d12,2024-09-24T06:15:55.000Z,2024-09-24T06:15:55.000Z,55,null,null,55.0,null,beijing_chaoyang_yellow_B_d12_55,null,0xcafebabe55,2024-09-24T06:15:55.000Z,null,",
          "beijing,beijing,haidian,d13,2024-09-24T06:15:30.000Z,2024-09-24T06:15:30.000Z,30,null,30.0,null,null,beijing_haidian_red_A_d13_30,null,0xcafebabe30,2024-09-24T06:15:30.000Z,null,",
          "beijing,beijing,haidian,d13,2024-09-24T06:15:35.000Z,2024-09-24T06:15:35.000Z,null,35000,35.0,35.0,null,beijing_haidian_red_A_d13_35,beijing_haidian_red_A_d13_35,null,2024-09-24T06:15:35.000Z,2024-09-24,",
          "beijing,beijing,haidian,d13,2024-09-24T06:15:40.000Z,2024-09-24T06:15:40.000Z,40,null,40.0,null,true,null,beijing_haidian_red_A_d13_40,null,2024-09-24T06:15:40.000Z,null,",
          "beijing,beijing,haidian,d13,2024-09-24T06:15:50.000Z,2024-09-24T06:15:50.000Z,null,50000,null,null,false,null,null,null,2024-09-24T06:15:50.000Z,2024-09-24,",
          "beijing,beijing,haidian,d13,2024-09-24T06:15:55.000Z,2024-09-24T06:15:55.000Z,55,null,null,55.0,null,null,null,0xcafebabe55,2024-09-24T06:15:55.000Z,null,",
          "beijing,beijing,haidian,d14,2024-09-24T06:15:35.000Z,2024-09-24T06:15:36.000Z,36,null,null,null,true,beijing_haidian_red_B_d14_36,beijing_haidian_red_B_d14_36,null,2024-09-24T06:15:36.000Z,null,",
          "beijing,beijing,haidian,d14,2024-09-24T06:15:40.000Z,2024-09-24T06:15:40.000Z,40,null,null,40.0,null,null,beijing_haidian_red_B_d14_40,null,2024-09-24T06:15:40.000Z,2024-09-24,",
          "beijing,beijing,haidian,d14,2024-09-24T06:15:50.000Z,2024-09-24T06:15:50.000Z,null,50000,null,null,null,null,beijing_haidian_red_B_d14_50,0xcafebabe50,2024-09-24T06:15:50.000Z,null,",
          "beijing,beijing,haidian,d15,2024-09-24T06:15:30.000Z,2024-09-24T06:15:31.000Z,null,31000,null,null,null,null,null,0xcafebabe31,2024-09-24T06:15:31.000Z,null,",
          "beijing,beijing,haidian,d15,2024-09-24T06:15:35.000Z,2024-09-24T06:15:36.000Z,36,null,null,36.0,null,null,beijing_haidian_yellow_A_d15_36,null,2024-09-24T06:15:36.000Z,2024-09-24,",
          "beijing,beijing,haidian,d15,2024-09-24T06:15:40.000Z,2024-09-24T06:15:41.000Z,41,null,41.0,null,false,beijing_haidian_yellow_A_d15_41,null,0xcafebabe41,2024-09-24T06:15:41.000Z,null,",
          "beijing,beijing,haidian,d15,2024-09-24T06:15:45.000Z,2024-09-24T06:15:46.000Z,null,46000,null,46.0,null,null,beijing_haidian_yellow_A_d15_46,null,2024-09-24T06:15:46.000Z,null,",
          "beijing,beijing,haidian,d15,2024-09-24T06:15:50.000Z,2024-09-24T06:15:51.000Z,null,null,51.0,null,null,beijing_haidian_yellow_A_d15_51,null,null,2024-09-24T06:15:51.000Z,null,",
          "beijing,beijing,haidian,d16,2024-09-24T06:15:30.000Z,2024-09-24T06:15:30.000Z,null,null,30.0,null,true,null,beijing_haidian_yellow_B_d16_30,null,2024-09-24T06:15:30.000Z,2024-09-24,",
          "beijing,beijing,haidian,d16,2024-09-24T06:15:40.000Z,2024-09-24T06:15:40.000Z,null,40000,null,null,null,null,null,null,2024-09-24T06:15:40.000Z,null,",
          "beijing,beijing,haidian,d16,2024-09-24T06:15:55.000Z,2024-09-24T06:15:55.000Z,55,null,null,55.0,null,beijing_haidian_yellow_B_d16_55,null,0xcafebabe55,2024-09-24T06:15:55.000Z,null,",
          "shanghai,shanghai,huangpu,d01,2024-09-24T06:15:30.000Z,2024-09-24T06:15:30.000Z,30,null,30.0,null,null,shanghai_huangpu_red_A_d01_30,null,0xcafebabe30,2024-09-24T06:15:30.000Z,null,",
          "shanghai,shanghai,huangpu,d01,2024-09-24T06:15:35.000Z,2024-09-24T06:15:35.000Z,null,35000,35.0,35.0,null,shanghai_huangpu_red_A_d01_35,shanghai_huangpu_red_A_d01_35,null,2024-09-24T06:15:35.000Z,2024-09-24,",
          "shanghai,shanghai,huangpu,d01,2024-09-24T06:15:40.000Z,2024-09-24T06:15:40.000Z,40,null,40.0,null,true,null,shanghai_huangpu_red_A_d01_40,null,2024-09-24T06:15:40.000Z,null,",
          "shanghai,shanghai,huangpu,d01,2024-09-24T06:15:50.000Z,2024-09-24T06:15:50.000Z,null,50000,null,null,false,null,null,null,2024-09-24T06:15:50.000Z,2024-09-24,",
          "shanghai,shanghai,huangpu,d01,2024-09-24T06:15:55.000Z,2024-09-24T06:15:55.000Z,55,null,null,55.0,null,null,null,0xcafebabe55,2024-09-24T06:15:55.000Z,null,",
          "shanghai,shanghai,huangpu,d02,2024-09-24T06:15:35.000Z,2024-09-24T06:15:36.000Z,36,null,null,null,true,shanghai_huangpu_red_B_d02_36,shanghai_huangpu_red_B_d02_36,null,2024-09-24T06:15:36.000Z,null,",
          "shanghai,shanghai,huangpu,d02,2024-09-24T06:15:40.000Z,2024-09-24T06:15:40.000Z,40,null,null,40.0,null,null,shanghai_huangpu_red_B_d02_40,null,2024-09-24T06:15:40.000Z,2024-09-24,",
          "shanghai,shanghai,huangpu,d02,2024-09-24T06:15:50.000Z,2024-09-24T06:15:50.000Z,null,50000,null,null,null,null,shanghai_huangpu_red_B_d02_50,0xcafebabe50,2024-09-24T06:15:50.000Z,null,",
          "shanghai,shanghai,huangpu,d03,2024-09-24T06:15:30.000Z,2024-09-24T06:15:31.000Z,null,31000,null,null,null,null,null,0xcafebabe31,2024-09-24T06:15:31.000Z,null,",
          "shanghai,shanghai,huangpu,d03,2024-09-24T06:15:35.000Z,2024-09-24T06:15:36.000Z,36,null,null,36.0,null,null,shanghai_huangpu_yellow_A_d03_36,null,2024-09-24T06:15:36.000Z,2024-09-24,",
          "shanghai,shanghai,huangpu,d03,2024-09-24T06:15:40.000Z,2024-09-24T06:15:41.000Z,41,null,41.0,null,false,shanghai_huangpu_yellow_A_d03_41,null,0xcafebabe41,2024-09-24T06:15:41.000Z,null,",
          "shanghai,shanghai,huangpu,d03,2024-09-24T06:15:45.000Z,2024-09-24T06:15:46.000Z,null,46000,null,46.0,null,null,shanghai_huangpu_yellow_A_d03_46,null,2024-09-24T06:15:46.000Z,null,",
          "shanghai,shanghai,huangpu,d03,2024-09-24T06:15:50.000Z,2024-09-24T06:15:51.000Z,null,null,51.0,null,null,shanghai_huangpu_yellow_A_d03_51,null,null,2024-09-24T06:15:51.000Z,null,",
          "shanghai,shanghai,huangpu,d04,2024-09-24T06:15:30.000Z,2024-09-24T06:15:30.000Z,null,null,30.0,null,true,null,shanghai_huangpu_yellow_B_d04_30,null,2024-09-24T06:15:30.000Z,2024-09-24,",
          "shanghai,shanghai,huangpu,d04,2024-09-24T06:15:40.000Z,2024-09-24T06:15:40.000Z,null,40000,null,null,null,null,null,null,2024-09-24T06:15:40.000Z,null,",
          "shanghai,shanghai,huangpu,d04,2024-09-24T06:15:55.000Z,2024-09-24T06:15:55.000Z,55,null,null,55.0,null,shanghai_huangpu_yellow_B_d04_55,null,0xcafebabe55,2024-09-24T06:15:55.000Z,null,",
          "shanghai,shanghai,pudong,d05,2024-09-24T06:15:30.000Z,2024-09-24T06:15:30.000Z,30,null,30.0,null,null,shanghai_pudong_red_A_d05_30,null,0xcafebabe30,2024-09-24T06:15:30.000Z,null,",
          "shanghai,shanghai,pudong,d05,2024-09-24T06:15:35.000Z,2024-09-24T06:15:35.000Z,null,35000,35.0,35.0,null,shanghai_pudong_red_A_d05_35,shanghai_pudong_red_A_d05_35,null,2024-09-24T06:15:35.000Z,2024-09-24,",
          "shanghai,shanghai,pudong,d05,2024-09-24T06:15:40.000Z,2024-09-24T06:15:40.000Z,40,null,40.0,null,true,null,shanghai_pudong_red_A_d05_40,null,2024-09-24T06:15:40.000Z,null,",
          "shanghai,shanghai,pudong,d05,2024-09-24T06:15:50.000Z,2024-09-24T06:15:50.000Z,null,50000,null,null,false,null,null,null,2024-09-24T06:15:50.000Z,2024-09-24,",
          "shanghai,shanghai,pudong,d05,2024-09-24T06:15:55.000Z,2024-09-24T06:15:55.000Z,55,null,null,55.0,null,null,null,0xcafebabe55,2024-09-24T06:15:55.000Z,null,",
          "shanghai,shanghai,pudong,d06,2024-09-24T06:15:35.000Z,2024-09-24T06:15:36.000Z,36,null,null,null,true,shanghai_pudong_red_B_d06_36,shanghai_pudong_red_B_d06_36,null,2024-09-24T06:15:36.000Z,null,",
          "shanghai,shanghai,pudong,d06,2024-09-24T06:15:40.000Z,2024-09-24T06:15:40.000Z,40,null,null,40.0,null,null,shanghai_pudong_red_B_d06_40,null,2024-09-24T06:15:40.000Z,2024-09-24,",
          "shanghai,shanghai,pudong,d06,2024-09-24T06:15:50.000Z,2024-09-24T06:15:50.000Z,null,50000,null,null,null,null,shanghai_pudong_red_B_d06_50,0xcafebabe50,2024-09-24T06:15:50.000Z,null,",
          "shanghai,shanghai,pudong,d07,2024-09-24T06:15:30.000Z,2024-09-24T06:15:31.000Z,null,31000,null,null,null,null,null,0xcafebabe31,2024-09-24T06:15:31.000Z,null,",
          "shanghai,shanghai,pudong,d07,2024-09-24T06:15:35.000Z,2024-09-24T06:15:36.000Z,36,null,null,36.0,null,null,shanghai_pudong_yellow_A_d07_36,null,2024-09-24T06:15:36.000Z,2024-09-24,",
          "shanghai,shanghai,pudong,d07,2024-09-24T06:15:40.000Z,2024-09-24T06:15:41.000Z,41,null,41.0,null,false,shanghai_pudong_yellow_A_d07_41,null,0xcafebabe41,2024-09-24T06:15:41.000Z,null,",
          "shanghai,shanghai,pudong,d07,2024-09-24T06:15:45.000Z,2024-09-24T06:15:46.000Z,null,46000,null,46.0,null,null,shanghai_pudong_yellow_A_d07_46,null,2024-09-24T06:15:46.000Z,null,",
          "shanghai,shanghai,pudong,d07,2024-09-24T06:15:50.000Z,2024-09-24T06:15:51.000Z,null,null,51.0,null,null,shanghai_pudong_yellow_A_d07_51,null,null,2024-09-24T06:15:51.000Z,null,",
          "shanghai,shanghai,pudong,d08,2024-09-24T06:15:30.000Z,2024-09-24T06:15:30.000Z,null,null,30.0,null,true,null,shanghai_pudong_yellow_B_d08_30,null,2024-09-24T06:15:30.000Z,2024-09-24,",
          "shanghai,shanghai,pudong,d08,2024-09-24T06:15:40.000Z,2024-09-24T06:15:40.000Z,null,40000,null,null,null,null,null,null,2024-09-24T06:15:40.000Z,null,",
          "shanghai,shanghai,pudong,d08,2024-09-24T06:15:55.000Z,2024-09-24T06:15:55.000Z,55,null,null,55.0,null,shanghai_pudong_yellow_B_d08_55,null,0xcafebabe55,2024-09-24T06:15:55.000Z,null,",
        };
    tableResultSetEqualTest(
        "select province,city,region,device_id,date_bin(5s, time), last(time),last(s1),last(s2),last(s3),last(s4),last(s5),last(s6),last(s7),last(s8),last(s9),last(s10) from table1 group by 1,2,3,4,5 order by 1,2,3,4,5",
        expectedHeader,
        retArray,
        DATABASE_NAME);

    expectedHeader =
        new String[] {
          "province",
          "city",
          "region",
          "device_id",
          "_col4",
          "_col5",
          "_col6",
          "_col7",
          "_col8",
          "_col9",
          "_col10",
          "_col11",
          "_col12",
          "_col13",
          "_col14",
        };
    retArray =
        new String[] {
          "beijing,beijing,chaoyang,d09,2024-09-24T06:15:55.000Z,55,50000,40.0,55.0,false,beijing_chaoyang_red_A_d09_35,beijing_chaoyang_red_A_d09_40,0xcafebabe55,2024-09-24T06:15:55.000Z,2024-09-24,",
          "beijing,beijing,chaoyang,d10,2024-09-24T06:15:50.000Z,40,50000,null,40.0,true,beijing_chaoyang_red_B_d10_36,beijing_chaoyang_red_B_d10_50,0xcafebabe50,2024-09-24T06:15:50.000Z,2024-09-24,",
          "beijing,beijing,chaoyang,d11,2024-09-24T06:15:51.000Z,41,46000,51.0,46.0,false,beijing_chaoyang_yellow_A_d11_51,beijing_chaoyang_yellow_A_d11_46,0xcafebabe41,2024-09-24T06:15:51.000Z,2024-09-24,",
          "beijing,beijing,chaoyang,d12,2024-09-24T06:15:55.000Z,55,40000,30.0,55.0,true,beijing_chaoyang_yellow_B_d12_55,beijing_chaoyang_yellow_B_d12_30,0xcafebabe55,2024-09-24T06:15:55.000Z,2024-09-24,",
          "beijing,beijing,haidian,d13,2024-09-24T06:15:55.000Z,55,50000,40.0,55.0,false,beijing_haidian_red_A_d13_35,beijing_haidian_red_A_d13_40,0xcafebabe55,2024-09-24T06:15:55.000Z,2024-09-24,",
          "beijing,beijing,haidian,d14,2024-09-24T06:15:50.000Z,40,50000,null,40.0,true,beijing_haidian_red_B_d14_36,beijing_haidian_red_B_d14_50,0xcafebabe50,2024-09-24T06:15:50.000Z,2024-09-24,",
          "beijing,beijing,haidian,d15,2024-09-24T06:15:51.000Z,41,46000,51.0,46.0,false,beijing_haidian_yellow_A_d15_51,beijing_haidian_yellow_A_d15_46,0xcafebabe41,2024-09-24T06:15:51.000Z,2024-09-24,",
          "beijing,beijing,haidian,d16,2024-09-24T06:15:55.000Z,55,40000,30.0,55.0,true,beijing_haidian_yellow_B_d16_55,beijing_haidian_yellow_B_d16_30,0xcafebabe55,2024-09-24T06:15:55.000Z,2024-09-24,",
          "shanghai,shanghai,huangpu,d01,2024-09-24T06:15:55.000Z,55,50000,40.0,55.0,false,shanghai_huangpu_red_A_d01_35,shanghai_huangpu_red_A_d01_40,0xcafebabe55,2024-09-24T06:15:55.000Z,2024-09-24,",
          "shanghai,shanghai,huangpu,d02,2024-09-24T06:15:50.000Z,40,50000,null,40.0,true,shanghai_huangpu_red_B_d02_36,shanghai_huangpu_red_B_d02_50,0xcafebabe50,2024-09-24T06:15:50.000Z,2024-09-24,",
          "shanghai,shanghai,huangpu,d03,2024-09-24T06:15:51.000Z,41,46000,51.0,46.0,false,shanghai_huangpu_yellow_A_d03_51,shanghai_huangpu_yellow_A_d03_46,0xcafebabe41,2024-09-24T06:15:51.000Z,2024-09-24,",
          "shanghai,shanghai,huangpu,d04,2024-09-24T06:15:55.000Z,55,40000,30.0,55.0,true,shanghai_huangpu_yellow_B_d04_55,shanghai_huangpu_yellow_B_d04_30,0xcafebabe55,2024-09-24T06:15:55.000Z,2024-09-24,",
          "shanghai,shanghai,pudong,d05,2024-09-24T06:15:55.000Z,55,50000,40.0,55.0,false,shanghai_pudong_red_A_d05_35,shanghai_pudong_red_A_d05_40,0xcafebabe55,2024-09-24T06:15:55.000Z,2024-09-24,",
          "shanghai,shanghai,pudong,d06,2024-09-24T06:15:50.000Z,40,50000,null,40.0,true,shanghai_pudong_red_B_d06_36,shanghai_pudong_red_B_d06_50,0xcafebabe50,2024-09-24T06:15:50.000Z,2024-09-24,",
          "shanghai,shanghai,pudong,d07,2024-09-24T06:15:51.000Z,41,46000,51.0,46.0,false,shanghai_pudong_yellow_A_d07_51,shanghai_pudong_yellow_A_d07_46,0xcafebabe41,2024-09-24T06:15:51.000Z,2024-09-24,",
          "shanghai,shanghai,pudong,d08,2024-09-24T06:15:55.000Z,55,40000,30.0,55.0,true,shanghai_pudong_yellow_B_d08_55,shanghai_pudong_yellow_B_d08_30,0xcafebabe55,2024-09-24T06:15:55.000Z,2024-09-24,",
        };
    tableResultSetEqualTest(
        "select province,city,region,device_id, last(time),last(s1),last(s2),last(s3),last(s4),last(s5),last(s6),last(s7),last(s8),last(s9),last(s10) from table1 group by 1,2,3,4 order by 1,2,3,4",
        expectedHeader,
        retArray,
        DATABASE_NAME);
  }

  @Test
  public void lastByTest() {
    String[] expectedHeader = new String[] {"_col0", "_col1"};
    String[] retArray =
        new String[] {
          "2024-09-24T06:15:50.000Z,50000,",
        };
    tableResultSetEqualTest(
        "select last_by(time,s2),last(s2) from table1 where device_id = 'd01'",
        expectedHeader,
        retArray,
        DATABASE_NAME);

    expectedHeader = new String[] {"_col0", "_col1"};
    retArray =
        new String[] {
          "null,2024-09-24T06:15:55.000Z,",
        };
    tableResultSetEqualTest(
        "select last_by(s2, time),last(time) from table1 where device_id = 'd01'",
        expectedHeader,
        retArray,
        DATABASE_NAME);

    expectedHeader = new String[] {"_col0", "device_id", "_col2", "_col3"};
    retArray =
        new String[] {
          "2024-09-24T06:15:30.000Z,d01,null,null,",
          "2024-09-24T06:15:35.000Z,d01,2024-09-24T06:15:35.000Z,35.0,",
          "2024-09-24T06:15:40.000Z,d01,null,null,",
          "2024-09-24T06:15:50.000Z,d01,null,null,",
          "2024-09-24T06:15:55.000Z,d01,2024-09-24T06:15:55.000Z,55.0,",
        };
    tableResultSetEqualTest(
        "select date_bin(5s, time), device_id, last_by(time, s4), last(s4) from table1 where device_id = 'd01' group by 1,2",
        expectedHeader,
        retArray,
        DATABASE_NAME);

    expectedHeader =
        new String[] {"province", "city", "region", "device_id", "_col4", "_col5", "_col6"};
    retArray =
        new String[] {
          "beijing,beijing,chaoyang,d09,2024-09-24T06:15:30.000Z,2024-09-24T06:15:30.000Z,30.0,",
          "beijing,beijing,chaoyang,d09,2024-09-24T06:15:35.000Z,2024-09-24T06:15:35.000Z,35.0,",
          "beijing,beijing,chaoyang,d09,2024-09-24T06:15:40.000Z,2024-09-24T06:15:40.000Z,40.0,",
          "beijing,beijing,chaoyang,d09,2024-09-24T06:15:50.000Z,null,null,",
          "beijing,beijing,chaoyang,d09,2024-09-24T06:15:55.000Z,null,null,",
          "beijing,beijing,chaoyang,d10,2024-09-24T06:15:35.000Z,null,null,",
          "beijing,beijing,chaoyang,d10,2024-09-24T06:15:40.000Z,null,null,",
          "beijing,beijing,chaoyang,d10,2024-09-24T06:15:50.000Z,null,null,",
          "beijing,beijing,chaoyang,d11,2024-09-24T06:15:30.000Z,null,null,",
          "beijing,beijing,chaoyang,d11,2024-09-24T06:15:35.000Z,null,null,",
          "beijing,beijing,chaoyang,d11,2024-09-24T06:15:40.000Z,2024-09-24T06:15:41.000Z,41.0,",
          "beijing,beijing,chaoyang,d11,2024-09-24T06:15:45.000Z,null,null,",
          "beijing,beijing,chaoyang,d11,2024-09-24T06:15:50.000Z,2024-09-24T06:15:51.000Z,51.0,",
          "beijing,beijing,chaoyang,d12,2024-09-24T06:15:30.000Z,2024-09-24T06:15:30.000Z,30.0,",
          "beijing,beijing,chaoyang,d12,2024-09-24T06:15:40.000Z,null,null,",
          "beijing,beijing,chaoyang,d12,2024-09-24T06:15:55.000Z,null,null,",
          "beijing,beijing,haidian,d13,2024-09-24T06:15:30.000Z,2024-09-24T06:15:30.000Z,30.0,",
          "beijing,beijing,haidian,d13,2024-09-24T06:15:35.000Z,2024-09-24T06:15:35.000Z,35.0,",
          "beijing,beijing,haidian,d13,2024-09-24T06:15:40.000Z,2024-09-24T06:15:40.000Z,40.0,",
          "beijing,beijing,haidian,d13,2024-09-24T06:15:50.000Z,null,null,",
          "beijing,beijing,haidian,d13,2024-09-24T06:15:55.000Z,null,null,",
          "beijing,beijing,haidian,d14,2024-09-24T06:15:35.000Z,null,null,",
          "beijing,beijing,haidian,d14,2024-09-24T06:15:40.000Z,null,null,",
          "beijing,beijing,haidian,d14,2024-09-24T06:15:50.000Z,null,null,",
          "beijing,beijing,haidian,d15,2024-09-24T06:15:30.000Z,null,null,",
          "beijing,beijing,haidian,d15,2024-09-24T06:15:35.000Z,null,null,",
          "beijing,beijing,haidian,d15,2024-09-24T06:15:40.000Z,2024-09-24T06:15:41.000Z,41.0,",
          "beijing,beijing,haidian,d15,2024-09-24T06:15:45.000Z,null,null,",
          "beijing,beijing,haidian,d15,2024-09-24T06:15:50.000Z,2024-09-24T06:15:51.000Z,51.0,",
          "beijing,beijing,haidian,d16,2024-09-24T06:15:30.000Z,2024-09-24T06:15:30.000Z,30.0,",
          "beijing,beijing,haidian,d16,2024-09-24T06:15:40.000Z,null,null,",
          "beijing,beijing,haidian,d16,2024-09-24T06:15:55.000Z,null,null,",
          "shanghai,shanghai,huangpu,d01,2024-09-24T06:15:30.000Z,2024-09-24T06:15:30.000Z,30.0,",
          "shanghai,shanghai,huangpu,d01,2024-09-24T06:15:35.000Z,2024-09-24T06:15:35.000Z,35.0,",
          "shanghai,shanghai,huangpu,d01,2024-09-24T06:15:40.000Z,2024-09-24T06:15:40.000Z,40.0,",
          "shanghai,shanghai,huangpu,d01,2024-09-24T06:15:50.000Z,null,null,",
          "shanghai,shanghai,huangpu,d01,2024-09-24T06:15:55.000Z,null,null,",
          "shanghai,shanghai,huangpu,d02,2024-09-24T06:15:35.000Z,null,null,",
          "shanghai,shanghai,huangpu,d02,2024-09-24T06:15:40.000Z,null,null,",
          "shanghai,shanghai,huangpu,d02,2024-09-24T06:15:50.000Z,null,null,",
          "shanghai,shanghai,huangpu,d03,2024-09-24T06:15:30.000Z,null,null,",
          "shanghai,shanghai,huangpu,d03,2024-09-24T06:15:35.000Z,null,null,",
          "shanghai,shanghai,huangpu,d03,2024-09-24T06:15:40.000Z,2024-09-24T06:15:41.000Z,41.0,",
          "shanghai,shanghai,huangpu,d03,2024-09-24T06:15:45.000Z,null,null,",
          "shanghai,shanghai,huangpu,d03,2024-09-24T06:15:50.000Z,2024-09-24T06:15:51.000Z,51.0,",
          "shanghai,shanghai,huangpu,d04,2024-09-24T06:15:30.000Z,2024-09-24T06:15:30.000Z,30.0,",
          "shanghai,shanghai,huangpu,d04,2024-09-24T06:15:40.000Z,null,null,",
          "shanghai,shanghai,huangpu,d04,2024-09-24T06:15:55.000Z,null,null,",
          "shanghai,shanghai,pudong,d05,2024-09-24T06:15:30.000Z,2024-09-24T06:15:30.000Z,30.0,",
          "shanghai,shanghai,pudong,d05,2024-09-24T06:15:35.000Z,2024-09-24T06:15:35.000Z,35.0,",
          "shanghai,shanghai,pudong,d05,2024-09-24T06:15:40.000Z,2024-09-24T06:15:40.000Z,40.0,",
          "shanghai,shanghai,pudong,d05,2024-09-24T06:15:50.000Z,null,null,",
          "shanghai,shanghai,pudong,d05,2024-09-24T06:15:55.000Z,null,null,",
          "shanghai,shanghai,pudong,d06,2024-09-24T06:15:35.000Z,null,null,",
          "shanghai,shanghai,pudong,d06,2024-09-24T06:15:40.000Z,null,null,",
          "shanghai,shanghai,pudong,d06,2024-09-24T06:15:50.000Z,null,null,",
          "shanghai,shanghai,pudong,d07,2024-09-24T06:15:30.000Z,null,null,",
          "shanghai,shanghai,pudong,d07,2024-09-24T06:15:35.000Z,null,null,",
          "shanghai,shanghai,pudong,d07,2024-09-24T06:15:40.000Z,2024-09-24T06:15:41.000Z,41.0,",
          "shanghai,shanghai,pudong,d07,2024-09-24T06:15:45.000Z,null,null,",
          "shanghai,shanghai,pudong,d07,2024-09-24T06:15:50.000Z,2024-09-24T06:15:51.000Z,51.0,",
          "shanghai,shanghai,pudong,d08,2024-09-24T06:15:30.000Z,2024-09-24T06:15:30.000Z,30.0,",
          "shanghai,shanghai,pudong,d08,2024-09-24T06:15:40.000Z,null,null,",
          "shanghai,shanghai,pudong,d08,2024-09-24T06:15:55.000Z,null,null,",
        };
    tableResultSetEqualTest(
        "select province,city,region,device_id,date_bin(5s, time), first_by(time,s3), first(s3) from table1 group by 1,2,3,4,5 order by 1,2,3,4,5",
        expectedHeader,
        retArray,
        DATABASE_NAME);

    expectedHeader = new String[] {"province", "city", "region", "device_id", "_col4", "_col5"};
    retArray =
        new String[] {
          "beijing,beijing,chaoyang,d09,2024-09-24T06:15:55.000Z,0xcafebabe55,",
          "beijing,beijing,chaoyang,d10,2024-09-24T06:15:50.000Z,0xcafebabe50,",
          "beijing,beijing,chaoyang,d11,2024-09-24T06:15:41.000Z,0xcafebabe41,",
          "beijing,beijing,chaoyang,d12,2024-09-24T06:15:55.000Z,0xcafebabe55,",
          "beijing,beijing,haidian,d13,2024-09-24T06:15:55.000Z,0xcafebabe55,",
          "beijing,beijing,haidian,d14,2024-09-24T06:15:50.000Z,0xcafebabe50,",
          "beijing,beijing,haidian,d15,2024-09-24T06:15:41.000Z,0xcafebabe41,",
          "beijing,beijing,haidian,d16,2024-09-24T06:15:55.000Z,0xcafebabe55,",
          "shanghai,shanghai,huangpu,d01,2024-09-24T06:15:55.000Z,0xcafebabe55,",
          "shanghai,shanghai,huangpu,d02,2024-09-24T06:15:50.000Z,0xcafebabe50,",
          "shanghai,shanghai,huangpu,d03,2024-09-24T06:15:41.000Z,0xcafebabe41,",
          "shanghai,shanghai,huangpu,d04,2024-09-24T06:15:55.000Z,0xcafebabe55,",
          "shanghai,shanghai,pudong,d05,2024-09-24T06:15:55.000Z,0xcafebabe55,",
          "shanghai,shanghai,pudong,d06,2024-09-24T06:15:50.000Z,0xcafebabe50,",
          "shanghai,shanghai,pudong,d07,2024-09-24T06:15:41.000Z,0xcafebabe41,",
          "shanghai,shanghai,pudong,d08,2024-09-24T06:15:55.000Z,0xcafebabe55,",
        };
    tableResultSetEqualTest(
        "select province,city,region,device_id,last_by(time,s8),last(s8) from table1 group by 1,2,3,4 order by 1,2,3,4",
        expectedHeader,
        retArray,
        DATABASE_NAME);

    expectedHeader = new String[] {"city", "region", "device_id", "_col3"};
    retArray =
        new String[] {
          "beijing,chaoyang,d09,null,",
          "beijing,chaoyang,d10,null,",
          "beijing,chaoyang,d11,null,",
          "beijing,chaoyang,d12,null,",
          "beijing,haidian,d13,null,",
          "beijing,haidian,d14,null,",
          "beijing,haidian,d15,null,",
          "beijing,haidian,d16,null,",
          "shanghai,huangpu,d01,null,",
          "shanghai,huangpu,d02,null,",
          "shanghai,huangpu,d03,null,",
          "shanghai,huangpu,d04,null,",
          "shanghai,pudong,d05,null,",
          "shanghai,pudong,d06,null,",
          "shanghai,pudong,d07,null,",
          "shanghai,pudong,d08,null,",
        };
    tableResultSetEqualTest(
        "select city,region,device_id,last_by(s5,time,time) from table1 group by city,region,device_id order by 1,2,3",
        expectedHeader,
        retArray,
        DATABASE_NAME);
  }

  @Test
  public void extremeTest() {
    String[] expectedHeader =
        new String[] {"device_id", "color", "type", "_col3", "_col4", "_col5"};
    String[] retArray = new String[] {"d01,red,A,55,50000,55.0,"};

    tableResultSetEqualTest(
        "select device_id, color, type, extreme(s1), extreme(s2), extreme(s4) from table1 where time >= 2024-09-24T06:15:30.000+00:00 and time <= 2024-09-24T06:15:59.999+00:00 and device_id = 'd01' group by device_id,color,type",
        expectedHeader,
        retArray,
        DATABASE_NAME);

    expectedHeader = new String[] {"device_id", "color", "type", "_col3"};
    retArray = new String[] {"d01,red,A,40.0,"};
    tableResultSetEqualTest(
        "select device_id, color, type, extreme(s3) from table1 where time >= 2024-09-24T06:15:30.000+00:00 and time <= 2024-09-24T06:15:59.999+00:00 and device_id = 'd01' and s1 >= 40 group by device_id,color, type",
        expectedHeader,
        retArray,
        DATABASE_NAME);

    expectedHeader = new String[] {"_col0", "device_id", "_col2"};
    retArray =
        new String[] {
          "2024-09-24T06:15:30.000Z,d01,30.0,",
          "2024-09-24T06:15:35.000Z,d01,35.0,",
          "2024-09-24T06:15:40.000Z,d01,40.0,",
          "2024-09-24T06:15:50.000Z,d01,null,",
          "2024-09-24T06:15:55.000Z,d01,null,",
        };
    tableResultSetEqualTest(
        "select date_bin(5s, time), device_id,extreme(s3) from table1 where device_id = 'd01' group by 1, 2",
        expectedHeader,
        retArray,
        DATABASE_NAME);

    expectedHeader = new String[] {"_col0", "province", "city", "region", "device_id", "_col5"};
    retArray =
        new String[] {
          "2024-09-24T06:15:30.000Z,beijing,beijing,chaoyang,d09,null,",
          "2024-09-24T06:15:35.000Z,beijing,beijing,chaoyang,d09,35.0,",
          "2024-09-24T06:15:40.000Z,beijing,beijing,chaoyang,d09,null,",
          "2024-09-24T06:15:50.000Z,beijing,beijing,chaoyang,d09,null,",
          "2024-09-24T06:15:55.000Z,beijing,beijing,chaoyang,d09,55.0,",
          "2024-09-24T06:15:35.000Z,beijing,beijing,chaoyang,d10,null,",
          "2024-09-24T06:15:40.000Z,beijing,beijing,chaoyang,d10,40.0,",
          "2024-09-24T06:15:50.000Z,beijing,beijing,chaoyang,d10,null,",
          "2024-09-24T06:15:30.000Z,beijing,beijing,chaoyang,d11,null,",
          "2024-09-24T06:15:35.000Z,beijing,beijing,chaoyang,d11,36.0,",
          "2024-09-24T06:15:40.000Z,beijing,beijing,chaoyang,d11,null,",
          "2024-09-24T06:15:45.000Z,beijing,beijing,chaoyang,d11,46.0,",
          "2024-09-24T06:15:50.000Z,beijing,beijing,chaoyang,d11,null,",
          "2024-09-24T06:15:30.000Z,beijing,beijing,chaoyang,d12,null,",
          "2024-09-24T06:15:40.000Z,beijing,beijing,chaoyang,d12,null,",
          "2024-09-24T06:15:55.000Z,beijing,beijing,chaoyang,d12,55.0,",
          "2024-09-24T06:15:30.000Z,beijing,beijing,haidian,d13,null,",
          "2024-09-24T06:15:35.000Z,beijing,beijing,haidian,d13,35.0,",
          "2024-09-24T06:15:40.000Z,beijing,beijing,haidian,d13,null,",
          "2024-09-24T06:15:50.000Z,beijing,beijing,haidian,d13,null,",
          "2024-09-24T06:15:55.000Z,beijing,beijing,haidian,d13,55.0,",
          "2024-09-24T06:15:35.000Z,beijing,beijing,haidian,d14,null,",
          "2024-09-24T06:15:40.000Z,beijing,beijing,haidian,d14,40.0,",
          "2024-09-24T06:15:50.000Z,beijing,beijing,haidian,d14,null,",
          "2024-09-24T06:15:30.000Z,beijing,beijing,haidian,d15,null,",
          "2024-09-24T06:15:35.000Z,beijing,beijing,haidian,d15,36.0,",
          "2024-09-24T06:15:40.000Z,beijing,beijing,haidian,d15,null,",
          "2024-09-24T06:15:45.000Z,beijing,beijing,haidian,d15,46.0,",
          "2024-09-24T06:15:50.000Z,beijing,beijing,haidian,d15,null,",
          "2024-09-24T06:15:30.000Z,beijing,beijing,haidian,d16,null,",
          "2024-09-24T06:15:40.000Z,beijing,beijing,haidian,d16,null,",
          "2024-09-24T06:15:55.000Z,beijing,beijing,haidian,d16,55.0,",
          "2024-09-24T06:15:30.000Z,shanghai,shanghai,huangpu,d01,null,",
          "2024-09-24T06:15:35.000Z,shanghai,shanghai,huangpu,d01,35.0,",
          "2024-09-24T06:15:40.000Z,shanghai,shanghai,huangpu,d01,null,",
          "2024-09-24T06:15:50.000Z,shanghai,shanghai,huangpu,d01,null,",
          "2024-09-24T06:15:55.000Z,shanghai,shanghai,huangpu,d01,55.0,",
          "2024-09-24T06:15:35.000Z,shanghai,shanghai,huangpu,d02,null,",
          "2024-09-24T06:15:40.000Z,shanghai,shanghai,huangpu,d02,40.0,",
          "2024-09-24T06:15:50.000Z,shanghai,shanghai,huangpu,d02,null,",
          "2024-09-24T06:15:30.000Z,shanghai,shanghai,huangpu,d03,null,",
          "2024-09-24T06:15:35.000Z,shanghai,shanghai,huangpu,d03,36.0,",
          "2024-09-24T06:15:40.000Z,shanghai,shanghai,huangpu,d03,null,",
          "2024-09-24T06:15:45.000Z,shanghai,shanghai,huangpu,d03,46.0,",
          "2024-09-24T06:15:50.000Z,shanghai,shanghai,huangpu,d03,null,",
          "2024-09-24T06:15:30.000Z,shanghai,shanghai,huangpu,d04,null,",
          "2024-09-24T06:15:40.000Z,shanghai,shanghai,huangpu,d04,null,",
          "2024-09-24T06:15:55.000Z,shanghai,shanghai,huangpu,d04,55.0,",
          "2024-09-24T06:15:30.000Z,shanghai,shanghai,pudong,d05,null,",
          "2024-09-24T06:15:35.000Z,shanghai,shanghai,pudong,d05,35.0,",
          "2024-09-24T06:15:40.000Z,shanghai,shanghai,pudong,d05,null,",
          "2024-09-24T06:15:50.000Z,shanghai,shanghai,pudong,d05,null,",
          "2024-09-24T06:15:55.000Z,shanghai,shanghai,pudong,d05,55.0,",
          "2024-09-24T06:15:35.000Z,shanghai,shanghai,pudong,d06,null,",
          "2024-09-24T06:15:40.000Z,shanghai,shanghai,pudong,d06,40.0,",
          "2024-09-24T06:15:50.000Z,shanghai,shanghai,pudong,d06,null,",
          "2024-09-24T06:15:30.000Z,shanghai,shanghai,pudong,d07,null,",
          "2024-09-24T06:15:35.000Z,shanghai,shanghai,pudong,d07,36.0,",
          "2024-09-24T06:15:40.000Z,shanghai,shanghai,pudong,d07,null,",
          "2024-09-24T06:15:45.000Z,shanghai,shanghai,pudong,d07,46.0,",
          "2024-09-24T06:15:50.000Z,shanghai,shanghai,pudong,d07,null,",
          "2024-09-24T06:15:30.000Z,shanghai,shanghai,pudong,d08,null,",
          "2024-09-24T06:15:40.000Z,shanghai,shanghai,pudong,d08,null,",
          "2024-09-24T06:15:55.000Z,shanghai,shanghai,pudong,d08,55.0,",
        };

    tableResultSetEqualTest(
        "select date_bin(5s, time),province,city,region,device_id,extreme(s4) from table1 group by 1,2,3,4,5 order by 2,3,4,5,1",
        expectedHeader,
        retArray,
        DATABASE_NAME);

    expectedHeader = new String[] {"_col0", "province", "city", "region", "device_id", "_col5"};
    retArray =
        new String[] {
          "2024-09-24T06:15:30.000Z,beijing,beijing,chaoyang,d09,30,",
          "2024-09-24T06:15:35.000Z,beijing,beijing,chaoyang,d09,null,",
          "2024-09-24T06:15:40.000Z,beijing,beijing,chaoyang,d09,40,",
          "2024-09-24T06:15:50.000Z,beijing,beijing,chaoyang,d09,null,",
          "2024-09-24T06:15:55.000Z,beijing,beijing,chaoyang,d09,55,",
          "2024-09-24T06:15:35.000Z,beijing,beijing,chaoyang,d10,36,",
          "2024-09-24T06:15:40.000Z,beijing,beijing,chaoyang,d10,40,",
          "2024-09-24T06:15:50.000Z,beijing,beijing,chaoyang,d10,null,",
          "2024-09-24T06:15:30.000Z,beijing,beijing,chaoyang,d11,null,",
          "2024-09-24T06:15:35.000Z,beijing,beijing,chaoyang,d11,36,",
          "2024-09-24T06:15:40.000Z,beijing,beijing,chaoyang,d11,41,",
          "2024-09-24T06:15:45.000Z,beijing,beijing,chaoyang,d11,null,",
          "2024-09-24T06:15:50.000Z,beijing,beijing,chaoyang,d11,null,",
          "2024-09-24T06:15:30.000Z,beijing,beijing,chaoyang,d12,null,",
          "2024-09-24T06:15:40.000Z,beijing,beijing,chaoyang,d12,null,",
          "2024-09-24T06:15:55.000Z,beijing,beijing,chaoyang,d12,55,",
          "2024-09-24T06:15:30.000Z,beijing,beijing,haidian,d13,30,",
          "2024-09-24T06:15:35.000Z,beijing,beijing,haidian,d13,null,",
          "2024-09-24T06:15:40.000Z,beijing,beijing,haidian,d13,40,",
          "2024-09-24T06:15:50.000Z,beijing,beijing,haidian,d13,null,",
          "2024-09-24T06:15:55.000Z,beijing,beijing,haidian,d13,55,",
          "2024-09-24T06:15:35.000Z,beijing,beijing,haidian,d14,36,",
          "2024-09-24T06:15:40.000Z,beijing,beijing,haidian,d14,40,",
          "2024-09-24T06:15:50.000Z,beijing,beijing,haidian,d14,null,",
          "2024-09-24T06:15:30.000Z,beijing,beijing,haidian,d15,null,",
          "2024-09-24T06:15:35.000Z,beijing,beijing,haidian,d15,36,",
          "2024-09-24T06:15:40.000Z,beijing,beijing,haidian,d15,41,",
          "2024-09-24T06:15:45.000Z,beijing,beijing,haidian,d15,null,",
          "2024-09-24T06:15:50.000Z,beijing,beijing,haidian,d15,null,",
          "2024-09-24T06:15:30.000Z,beijing,beijing,haidian,d16,null,",
          "2024-09-24T06:15:40.000Z,beijing,beijing,haidian,d16,null,",
          "2024-09-24T06:15:55.000Z,beijing,beijing,haidian,d16,55,",
          "2024-09-24T06:15:30.000Z,shanghai,shanghai,huangpu,d01,30,",
          "2024-09-24T06:15:35.000Z,shanghai,shanghai,huangpu,d01,null,",
          "2024-09-24T06:15:40.000Z,shanghai,shanghai,huangpu,d01,40,",
          "2024-09-24T06:15:50.000Z,shanghai,shanghai,huangpu,d01,null,",
          "2024-09-24T06:15:55.000Z,shanghai,shanghai,huangpu,d01,55,",
          "2024-09-24T06:15:35.000Z,shanghai,shanghai,huangpu,d02,36,",
          "2024-09-24T06:15:40.000Z,shanghai,shanghai,huangpu,d02,40,",
          "2024-09-24T06:15:50.000Z,shanghai,shanghai,huangpu,d02,null,",
          "2024-09-24T06:15:30.000Z,shanghai,shanghai,huangpu,d03,null,",
          "2024-09-24T06:15:35.000Z,shanghai,shanghai,huangpu,d03,36,",
          "2024-09-24T06:15:40.000Z,shanghai,shanghai,huangpu,d03,41,",
          "2024-09-24T06:15:45.000Z,shanghai,shanghai,huangpu,d03,null,",
          "2024-09-24T06:15:50.000Z,shanghai,shanghai,huangpu,d03,null,",
          "2024-09-24T06:15:30.000Z,shanghai,shanghai,huangpu,d04,null,",
          "2024-09-24T06:15:40.000Z,shanghai,shanghai,huangpu,d04,null,",
          "2024-09-24T06:15:55.000Z,shanghai,shanghai,huangpu,d04,55,",
          "2024-09-24T06:15:30.000Z,shanghai,shanghai,pudong,d05,30,",
          "2024-09-24T06:15:35.000Z,shanghai,shanghai,pudong,d05,null,",
          "2024-09-24T06:15:40.000Z,shanghai,shanghai,pudong,d05,40,",
          "2024-09-24T06:15:50.000Z,shanghai,shanghai,pudong,d05,null,",
          "2024-09-24T06:15:55.000Z,shanghai,shanghai,pudong,d05,55,",
          "2024-09-24T06:15:35.000Z,shanghai,shanghai,pudong,d06,36,",
          "2024-09-24T06:15:40.000Z,shanghai,shanghai,pudong,d06,40,",
          "2024-09-24T06:15:50.000Z,shanghai,shanghai,pudong,d06,null,",
          "2024-09-24T06:15:30.000Z,shanghai,shanghai,pudong,d07,null,",
          "2024-09-24T06:15:35.000Z,shanghai,shanghai,pudong,d07,36,",
          "2024-09-24T06:15:40.000Z,shanghai,shanghai,pudong,d07,41,",
          "2024-09-24T06:15:45.000Z,shanghai,shanghai,pudong,d07,null,",
          "2024-09-24T06:15:50.000Z,shanghai,shanghai,pudong,d07,null,",
          "2024-09-24T06:15:30.000Z,shanghai,shanghai,pudong,d08,null,",
          "2024-09-24T06:15:40.000Z,shanghai,shanghai,pudong,d08,null,",
          "2024-09-24T06:15:55.000Z,shanghai,shanghai,pudong,d08,55,",
        };
    tableResultSetEqualTest(
        "select date_bin(5s, time),province,city,region,device_id,extreme(s1) from table1 group by 1,2,3,4,5 order by 2,3,4,5,1",
        expectedHeader,
        retArray,
        DATABASE_NAME);

    expectedHeader = new String[] {"province", "city", "region", "device_id", "_col4"};
    retArray =
        new String[] {
          "beijing,beijing,chaoyang,d09,50000,",
          "beijing,beijing,chaoyang,d10,50000,",
          "beijing,beijing,chaoyang,d11,46000,",
          "beijing,beijing,chaoyang,d12,40000,",
          "beijing,beijing,haidian,d13,50000,",
          "beijing,beijing,haidian,d14,50000,",
          "beijing,beijing,haidian,d15,46000,",
          "beijing,beijing,haidian,d16,40000,",
          "shanghai,shanghai,huangpu,d01,50000,",
          "shanghai,shanghai,huangpu,d02,50000,",
          "shanghai,shanghai,huangpu,d03,46000,",
          "shanghai,shanghai,huangpu,d04,40000,",
          "shanghai,shanghai,pudong,d05,50000,",
          "shanghai,shanghai,pudong,d06,50000,",
          "shanghai,shanghai,pudong,d07,46000,",
          "shanghai,shanghai,pudong,d08,40000,",
        };
    tableResultSetEqualTest(
        "select province,city,region,device_id,extreme(s2) from table1 group by 1,2,3,4 order by 1,2,3,4",
        expectedHeader,
        retArray,
        DATABASE_NAME);

    expectedHeader = new String[] {"province", "city", "region", "_col3"};
    retArray =
        new String[] {
          "beijing,beijing,chaoyang,55.0,",
          "beijing,beijing,haidian,55.0,",
          "shanghai,shanghai,huangpu,55.0,",
          "shanghai,shanghai,pudong,55.0,",
        };
    tableResultSetEqualTest(
        "select province,city,region,extreme(s4) from table1 group by 1,2,3 order by 1,2,3",
        expectedHeader,
        retArray,
        DATABASE_NAME);

    expectedHeader = new String[] {"province", "city", "_col2"};
    retArray =
        new String[] {
          "beijing,beijing,55.0,", "shanghai,shanghai,55.0,",
        };
    tableResultSetEqualTest(
        "select province,city,extreme(s4) from table1 group by 1,2 order by 1,2",
        expectedHeader,
        retArray,
        DATABASE_NAME);

    expectedHeader = new String[] {"province", "_col1"};
    retArray =
        new String[] {
          "beijing,55.0,", "shanghai,55.0,",
        };
    tableResultSetEqualTest(
        "select province,extreme(s4) from table1 group by 1 order by 1",
        expectedHeader,
        retArray,
        DATABASE_NAME);

    expectedHeader = new String[] {"_col0"};
    retArray =
        new String[] {
          "51.0,",
        };
    tableResultSetEqualTest(
        "select extreme(s3) from table1", expectedHeader, retArray, DATABASE_NAME);
  }

  @Test
  public void groupByAttributeTest() {

    String[] expectedHeader = new String[] {"color", "_col1"};
    String[] retArray =
        new String[] {
          "red,32,", "yellow,32,",
        };
    tableResultSetEqualTest(
        "select color, count(*) from table1 group by color order by color",
        expectedHeader,
        retArray,
        DATABASE_NAME);

    expectedHeader = new String[] {"type", "_col1"};
    retArray =
        new String[] {
          "A,40,", "BBBBBBBBBBBBBBBB,24,",
        };
    tableResultSetEqualTest(
        "select type, count(*) from table1 group by 1 order by type",
        expectedHeader,
        retArray,
        DATABASE_NAME);

    expectedHeader = new String[] {"color", "type", "_col2"};
    retArray =
        new String[] {
          "red,A,20,", "red,BBBBBBBBBBBBBBBB,12,", "yellow,A,20,", "yellow,BBBBBBBBBBBBBBBB,12,",
        };

    tableResultSetEqualTest(
        "select color,type, count(*) from table1 group by color,type order by color,type",
        expectedHeader,
        retArray,
        DATABASE_NAME);

    expectedHeader = new String[] {"color", "type", "_col2", "_col3"};
    retArray =
        new String[] {
          "red,A,2024-09-24T06:15:30.000Z,4,",
          "red,A,2024-09-24T06:15:35.000Z,4,",
          "red,A,2024-09-24T06:15:40.000Z,4,",
          "red,A,2024-09-24T06:15:50.000Z,4,",
          "red,A,2024-09-24T06:15:55.000Z,4,",
          "red,BBBBBBBBBBBBBBBB,2024-09-24T06:15:35.000Z,4,",
          "red,BBBBBBBBBBBBBBBB,2024-09-24T06:15:40.000Z,4,",
          "red,BBBBBBBBBBBBBBBB,2024-09-24T06:15:50.000Z,4,",
          "yellow,A,2024-09-24T06:15:30.000Z,4,",
          "yellow,A,2024-09-24T06:15:35.000Z,4,",
          "yellow,A,2024-09-24T06:15:40.000Z,4,",
          "yellow,A,2024-09-24T06:15:45.000Z,4,",
          "yellow,A,2024-09-24T06:15:50.000Z,4,",
          "yellow,BBBBBBBBBBBBBBBB,2024-09-24T06:15:30.000Z,4,",
          "yellow,BBBBBBBBBBBBBBBB,2024-09-24T06:15:40.000Z,4,",
          "yellow,BBBBBBBBBBBBBBBB,2024-09-24T06:15:55.000Z,4,",
        };

    tableResultSetEqualTest(
        "select color,type, date_bin(5s, time), count(*) from table1 group by 1,2,3 order by 1,2,3",
        expectedHeader,
        retArray,
        DATABASE_NAME);
  }

  @Test
  public void groupByValueTest() {

    String[] expectedHeader = new String[] {"s1", "_col1"};
    String[] retArray =
        new String[] {
          "30,4,", "36,8,", "40,8,", "41,4,", "55,8,", "null,32,",
        };
    tableResultSetEqualTest(
        "select s1, count(*) from table1 group by s1 order by s1",
        expectedHeader,
        retArray,
        DATABASE_NAME);

    expectedHeader = new String[] {"province", "city", "region", "device_id", "s1", "_col5"};
    retArray =
        new String[] {
          "beijing,beijing,chaoyang,d09,30,1,",
          "beijing,beijing,chaoyang,d09,40,1,",
          "beijing,beijing,chaoyang,d09,55,1,",
          "beijing,beijing,chaoyang,d09,null,2,",
          "beijing,beijing,chaoyang,d10,36,1,",
          "beijing,beijing,chaoyang,d10,40,1,",
          "beijing,beijing,chaoyang,d10,null,1,",
          "beijing,beijing,chaoyang,d11,36,1,",
          "beijing,beijing,chaoyang,d11,41,1,",
          "beijing,beijing,chaoyang,d11,null,3,",
          "beijing,beijing,chaoyang,d12,55,1,",
          "beijing,beijing,chaoyang,d12,null,2,",
          "beijing,beijing,haidian,d13,30,1,",
          "beijing,beijing,haidian,d13,40,1,",
          "beijing,beijing,haidian,d13,55,1,",
          "beijing,beijing,haidian,d13,null,2,",
          "beijing,beijing,haidian,d14,36,1,",
          "beijing,beijing,haidian,d14,40,1,",
          "beijing,beijing,haidian,d14,null,1,",
          "beijing,beijing,haidian,d15,36,1,",
          "beijing,beijing,haidian,d15,41,1,",
          "beijing,beijing,haidian,d15,null,3,",
          "beijing,beijing,haidian,d16,55,1,",
          "beijing,beijing,haidian,d16,null,2,",
          "shanghai,shanghai,huangpu,d01,30,1,",
          "shanghai,shanghai,huangpu,d01,40,1,",
          "shanghai,shanghai,huangpu,d01,55,1,",
          "shanghai,shanghai,huangpu,d01,null,2,",
          "shanghai,shanghai,huangpu,d02,36,1,",
          "shanghai,shanghai,huangpu,d02,40,1,",
          "shanghai,shanghai,huangpu,d02,null,1,",
          "shanghai,shanghai,huangpu,d03,36,1,",
          "shanghai,shanghai,huangpu,d03,41,1,",
          "shanghai,shanghai,huangpu,d03,null,3,",
          "shanghai,shanghai,huangpu,d04,55,1,",
          "shanghai,shanghai,huangpu,d04,null,2,",
          "shanghai,shanghai,pudong,d05,30,1,",
          "shanghai,shanghai,pudong,d05,40,1,",
          "shanghai,shanghai,pudong,d05,55,1,",
          "shanghai,shanghai,pudong,d05,null,2,",
          "shanghai,shanghai,pudong,d06,36,1,",
          "shanghai,shanghai,pudong,d06,40,1,",
          "shanghai,shanghai,pudong,d06,null,1,",
          "shanghai,shanghai,pudong,d07,36,1,",
          "shanghai,shanghai,pudong,d07,41,1,",
          "shanghai,shanghai,pudong,d07,null,3,",
          "shanghai,shanghai,pudong,d08,55,1,",
          "shanghai,shanghai,pudong,d08,null,2,",
        };
    tableResultSetEqualTest(
        "select province,city,region,device_id,s1,count(*) from table1 group by 1,2,3,4,5 order by 1,2,3,4,5",
        expectedHeader,
        retArray,
        DATABASE_NAME);

    expectedHeader = new String[] {"province", "city", "region", "device_id", "s2", "_col5"};
    retArray =
        new String[] {
          "beijing,beijing,chaoyang,d09,35000,1,",
          "beijing,beijing,chaoyang,d09,50000,1,",
          "beijing,beijing,chaoyang,d09,null,3,",
          "beijing,beijing,chaoyang,d10,50000,1,",
          "beijing,beijing,chaoyang,d10,null,2,",
          "beijing,beijing,chaoyang,d11,31000,1,",
          "beijing,beijing,chaoyang,d11,46000,1,",
          "beijing,beijing,chaoyang,d11,null,3,",
          "beijing,beijing,chaoyang,d12,40000,1,",
          "beijing,beijing,chaoyang,d12,null,2,",
          "beijing,beijing,haidian,d13,35000,1,",
          "beijing,beijing,haidian,d13,50000,1,",
          "beijing,beijing,haidian,d13,null,3,",
          "beijing,beijing,haidian,d14,50000,1,",
          "beijing,beijing,haidian,d14,null,2,",
          "beijing,beijing,haidian,d15,31000,1,",
          "beijing,beijing,haidian,d15,46000,1,",
          "beijing,beijing,haidian,d15,null,3,",
          "beijing,beijing,haidian,d16,40000,1,",
          "beijing,beijing,haidian,d16,null,2,",
          "shanghai,shanghai,huangpu,d01,35000,1,",
          "shanghai,shanghai,huangpu,d01,50000,1,",
          "shanghai,shanghai,huangpu,d01,null,3,",
          "shanghai,shanghai,huangpu,d02,50000,1,",
          "shanghai,shanghai,huangpu,d02,null,2,",
          "shanghai,shanghai,huangpu,d03,31000,1,",
          "shanghai,shanghai,huangpu,d03,46000,1,",
          "shanghai,shanghai,huangpu,d03,null,3,",
          "shanghai,shanghai,huangpu,d04,40000,1,",
          "shanghai,shanghai,huangpu,d04,null,2,",
          "shanghai,shanghai,pudong,d05,35000,1,",
          "shanghai,shanghai,pudong,d05,50000,1,",
          "shanghai,shanghai,pudong,d05,null,3,",
          "shanghai,shanghai,pudong,d06,50000,1,",
          "shanghai,shanghai,pudong,d06,null,2,",
          "shanghai,shanghai,pudong,d07,31000,1,",
          "shanghai,shanghai,pudong,d07,46000,1,",
          "shanghai,shanghai,pudong,d07,null,3,",
          "shanghai,shanghai,pudong,d08,40000,1,",
          "shanghai,shanghai,pudong,d08,null,2,",
        };
    tableResultSetEqualTest(
        "select province,city,region,device_id,s2,count(*) from table1 group by 1,2,3,4,5 order by 1,2,3,4,5",
        expectedHeader,
        retArray,
        DATABASE_NAME);

    expectedHeader = new String[] {"province", "city", "region", "device_id", "s3", "_col5"};
    retArray =
        new String[] {
          "beijing,beijing,chaoyang,d09,30.0,1,",
          "beijing,beijing,chaoyang,d09,35.0,1,",
          "beijing,beijing,chaoyang,d09,40.0,1,",
          "beijing,beijing,chaoyang,d09,null,2,",
          "beijing,beijing,chaoyang,d10,null,3,",
          "beijing,beijing,chaoyang,d11,41.0,1,",
          "beijing,beijing,chaoyang,d11,51.0,1,",
          "beijing,beijing,chaoyang,d11,null,3,",
          "beijing,beijing,chaoyang,d12,30.0,1,",
          "beijing,beijing,chaoyang,d12,null,2,",
          "beijing,beijing,haidian,d13,30.0,1,",
          "beijing,beijing,haidian,d13,35.0,1,",
          "beijing,beijing,haidian,d13,40.0,1,",
          "beijing,beijing,haidian,d13,null,2,",
          "beijing,beijing,haidian,d14,null,3,",
          "beijing,beijing,haidian,d15,41.0,1,",
          "beijing,beijing,haidian,d15,51.0,1,",
          "beijing,beijing,haidian,d15,null,3,",
          "beijing,beijing,haidian,d16,30.0,1,",
          "beijing,beijing,haidian,d16,null,2,",
          "shanghai,shanghai,huangpu,d01,30.0,1,",
          "shanghai,shanghai,huangpu,d01,35.0,1,",
          "shanghai,shanghai,huangpu,d01,40.0,1,",
          "shanghai,shanghai,huangpu,d01,null,2,",
          "shanghai,shanghai,huangpu,d02,null,3,",
          "shanghai,shanghai,huangpu,d03,41.0,1,",
          "shanghai,shanghai,huangpu,d03,51.0,1,",
          "shanghai,shanghai,huangpu,d03,null,3,",
          "shanghai,shanghai,huangpu,d04,30.0,1,",
          "shanghai,shanghai,huangpu,d04,null,2,",
          "shanghai,shanghai,pudong,d05,30.0,1,",
          "shanghai,shanghai,pudong,d05,35.0,1,",
          "shanghai,shanghai,pudong,d05,40.0,1,",
          "shanghai,shanghai,pudong,d05,null,2,",
          "shanghai,shanghai,pudong,d06,null,3,",
          "shanghai,shanghai,pudong,d07,41.0,1,",
          "shanghai,shanghai,pudong,d07,51.0,1,",
          "shanghai,shanghai,pudong,d07,null,3,",
          "shanghai,shanghai,pudong,d08,30.0,1,",
          "shanghai,shanghai,pudong,d08,null,2,",
        };
    tableResultSetEqualTest(
        "select province,city,region,device_id,s3,count(*) from table1 group by 1,2,3,4,5 order by 1,2,3,4,5",
        expectedHeader,
        retArray,
        DATABASE_NAME);

    expectedHeader = new String[] {"province", "city", "region", "device_id", "s4", "_col5"};
    retArray =
        new String[] {
          "beijing,beijing,chaoyang,d09,35.0,1,",
          "beijing,beijing,chaoyang,d09,55.0,1,",
          "beijing,beijing,chaoyang,d09,null,3,",
          "beijing,beijing,chaoyang,d10,40.0,1,",
          "beijing,beijing,chaoyang,d10,null,2,",
          "beijing,beijing,chaoyang,d11,36.0,1,",
          "beijing,beijing,chaoyang,d11,46.0,1,",
          "beijing,beijing,chaoyang,d11,null,3,",
          "beijing,beijing,chaoyang,d12,55.0,1,",
          "beijing,beijing,chaoyang,d12,null,2,",
          "beijing,beijing,haidian,d13,35.0,1,",
          "beijing,beijing,haidian,d13,55.0,1,",
          "beijing,beijing,haidian,d13,null,3,",
          "beijing,beijing,haidian,d14,40.0,1,",
          "beijing,beijing,haidian,d14,null,2,",
          "beijing,beijing,haidian,d15,36.0,1,",
          "beijing,beijing,haidian,d15,46.0,1,",
          "beijing,beijing,haidian,d15,null,3,",
          "beijing,beijing,haidian,d16,55.0,1,",
          "beijing,beijing,haidian,d16,null,2,",
          "shanghai,shanghai,huangpu,d01,35.0,1,",
          "shanghai,shanghai,huangpu,d01,55.0,1,",
          "shanghai,shanghai,huangpu,d01,null,3,",
          "shanghai,shanghai,huangpu,d02,40.0,1,",
          "shanghai,shanghai,huangpu,d02,null,2,",
          "shanghai,shanghai,huangpu,d03,36.0,1,",
          "shanghai,shanghai,huangpu,d03,46.0,1,",
          "shanghai,shanghai,huangpu,d03,null,3,",
          "shanghai,shanghai,huangpu,d04,55.0,1,",
          "shanghai,shanghai,huangpu,d04,null,2,",
          "shanghai,shanghai,pudong,d05,35.0,1,",
          "shanghai,shanghai,pudong,d05,55.0,1,",
          "shanghai,shanghai,pudong,d05,null,3,",
          "shanghai,shanghai,pudong,d06,40.0,1,",
          "shanghai,shanghai,pudong,d06,null,2,",
          "shanghai,shanghai,pudong,d07,36.0,1,",
          "shanghai,shanghai,pudong,d07,46.0,1,",
          "shanghai,shanghai,pudong,d07,null,3,",
          "shanghai,shanghai,pudong,d08,55.0,1,",
          "shanghai,shanghai,pudong,d08,null,2,",
        };
    tableResultSetEqualTest(
        "select province,city,region,device_id,s4,count(*) from table1 group by 1,2,3,4,5 order by 1,2,3,4,5",
        expectedHeader,
        retArray,
        DATABASE_NAME);

    expectedHeader = new String[] {"province", "city", "region", "device_id", "s5", "_col5"};
    retArray =
        new String[] {
          "beijing,beijing,chaoyang,d09,false,1,",
          "beijing,beijing,chaoyang,d09,true,1,",
          "beijing,beijing,chaoyang,d09,null,3,",
          "beijing,beijing,chaoyang,d10,true,1,",
          "beijing,beijing,chaoyang,d10,null,2,",
          "beijing,beijing,chaoyang,d11,false,1,",
          "beijing,beijing,chaoyang,d11,null,4,",
          "beijing,beijing,chaoyang,d12,true,1,",
          "beijing,beijing,chaoyang,d12,null,2,",
          "beijing,beijing,haidian,d13,false,1,",
          "beijing,beijing,haidian,d13,true,1,",
          "beijing,beijing,haidian,d13,null,3,",
          "beijing,beijing,haidian,d14,true,1,",
          "beijing,beijing,haidian,d14,null,2,",
          "beijing,beijing,haidian,d15,false,1,",
          "beijing,beijing,haidian,d15,null,4,",
          "beijing,beijing,haidian,d16,true,1,",
          "beijing,beijing,haidian,d16,null,2,",
          "shanghai,shanghai,huangpu,d01,false,1,",
          "shanghai,shanghai,huangpu,d01,true,1,",
          "shanghai,shanghai,huangpu,d01,null,3,",
          "shanghai,shanghai,huangpu,d02,true,1,",
          "shanghai,shanghai,huangpu,d02,null,2,",
          "shanghai,shanghai,huangpu,d03,false,1,",
          "shanghai,shanghai,huangpu,d03,null,4,",
          "shanghai,shanghai,huangpu,d04,true,1,",
          "shanghai,shanghai,huangpu,d04,null,2,",
          "shanghai,shanghai,pudong,d05,false,1,",
          "shanghai,shanghai,pudong,d05,true,1,",
          "shanghai,shanghai,pudong,d05,null,3,",
          "shanghai,shanghai,pudong,d06,true,1,",
          "shanghai,shanghai,pudong,d06,null,2,",
          "shanghai,shanghai,pudong,d07,false,1,",
          "shanghai,shanghai,pudong,d07,null,4,",
          "shanghai,shanghai,pudong,d08,true,1,",
          "shanghai,shanghai,pudong,d08,null,2,",
        };
    tableResultSetEqualTest(
        "select province,city,region,device_id,s5,count(*) from table1 group by 1,2,3,4,5 order by 1,2,3,4,5",
        expectedHeader,
        retArray,
        DATABASE_NAME);

    expectedHeader = new String[] {"province", "city", "region", "device_id", "s6", "_col5"};
    retArray =
        new String[] {
          "beijing,beijing,chaoyang,d09,beijing_chaoyang_red_A_d09_30,1,",
          "beijing,beijing,chaoyang,d09,beijing_chaoyang_red_A_d09_35,1,",
          "beijing,beijing,chaoyang,d09,null,3,",
          "beijing,beijing,chaoyang,d10,beijing_chaoyang_red_B_d10_36,1,",
          "beijing,beijing,chaoyang,d10,null,2,",
          "beijing,beijing,chaoyang,d11,beijing_chaoyang_yellow_A_d11_41,1,",
          "beijing,beijing,chaoyang,d11,beijing_chaoyang_yellow_A_d11_51,1,",
          "beijing,beijing,chaoyang,d11,null,3,",
          "beijing,beijing,chaoyang,d12,beijing_chaoyang_yellow_B_d12_55,1,",
          "beijing,beijing,chaoyang,d12,null,2,",
          "beijing,beijing,haidian,d13,beijing_haidian_red_A_d13_30,1,",
          "beijing,beijing,haidian,d13,beijing_haidian_red_A_d13_35,1,",
          "beijing,beijing,haidian,d13,null,3,",
          "beijing,beijing,haidian,d14,beijing_haidian_red_B_d14_36,1,",
          "beijing,beijing,haidian,d14,null,2,",
          "beijing,beijing,haidian,d15,beijing_haidian_yellow_A_d15_41,1,",
          "beijing,beijing,haidian,d15,beijing_haidian_yellow_A_d15_51,1,",
          "beijing,beijing,haidian,d15,null,3,",
          "beijing,beijing,haidian,d16,beijing_haidian_yellow_B_d16_55,1,",
          "beijing,beijing,haidian,d16,null,2,",
          "shanghai,shanghai,huangpu,d01,shanghai_huangpu_red_A_d01_30,1,",
          "shanghai,shanghai,huangpu,d01,shanghai_huangpu_red_A_d01_35,1,",
          "shanghai,shanghai,huangpu,d01,null,3,",
          "shanghai,shanghai,huangpu,d02,shanghai_huangpu_red_B_d02_36,1,",
          "shanghai,shanghai,huangpu,d02,null,2,",
          "shanghai,shanghai,huangpu,d03,shanghai_huangpu_yellow_A_d03_41,1,",
          "shanghai,shanghai,huangpu,d03,shanghai_huangpu_yellow_A_d03_51,1,",
          "shanghai,shanghai,huangpu,d03,null,3,",
          "shanghai,shanghai,huangpu,d04,shanghai_huangpu_yellow_B_d04_55,1,",
          "shanghai,shanghai,huangpu,d04,null,2,",
          "shanghai,shanghai,pudong,d05,shanghai_pudong_red_A_d05_30,1,",
          "shanghai,shanghai,pudong,d05,shanghai_pudong_red_A_d05_35,1,",
          "shanghai,shanghai,pudong,d05,null,3,",
          "shanghai,shanghai,pudong,d06,shanghai_pudong_red_B_d06_36,1,",
          "shanghai,shanghai,pudong,d06,null,2,",
          "shanghai,shanghai,pudong,d07,shanghai_pudong_yellow_A_d07_41,1,",
          "shanghai,shanghai,pudong,d07,shanghai_pudong_yellow_A_d07_51,1,",
          "shanghai,shanghai,pudong,d07,null,3,",
          "shanghai,shanghai,pudong,d08,shanghai_pudong_yellow_B_d08_55,1,",
          "shanghai,shanghai,pudong,d08,null,2,",
        };
    tableResultSetEqualTest(
        "select province,city,region,device_id,s6,count(*) from table1 group by 1,2,3,4,5 order by 1,2,3,4,5",
        expectedHeader,
        retArray,
        DATABASE_NAME);

    expectedHeader = new String[] {"province", "city", "region", "device_id", "s7", "_col5"};
    retArray =
        new String[] {
          "beijing,beijing,chaoyang,d09,beijing_chaoyang_red_A_d09_35,1,",
          "beijing,beijing,chaoyang,d09,beijing_chaoyang_red_A_d09_40,1,",
          "beijing,beijing,chaoyang,d09,null,3,",
          "beijing,beijing,chaoyang,d10,beijing_chaoyang_red_B_d10_36,1,",
          "beijing,beijing,chaoyang,d10,beijing_chaoyang_red_B_d10_40,1,",
          "beijing,beijing,chaoyang,d10,beijing_chaoyang_red_B_d10_50,1,",
          "beijing,beijing,chaoyang,d11,beijing_chaoyang_yellow_A_d11_36,1,",
          "beijing,beijing,chaoyang,d11,beijing_chaoyang_yellow_A_d11_46,1,",
          "beijing,beijing,chaoyang,d11,null,3,",
          "beijing,beijing,chaoyang,d12,beijing_chaoyang_yellow_B_d12_30,1,",
          "beijing,beijing,chaoyang,d12,null,2,",
          "beijing,beijing,haidian,d13,beijing_haidian_red_A_d13_35,1,",
          "beijing,beijing,haidian,d13,beijing_haidian_red_A_d13_40,1,",
          "beijing,beijing,haidian,d13,null,3,",
          "beijing,beijing,haidian,d14,beijing_haidian_red_B_d14_36,1,",
          "beijing,beijing,haidian,d14,beijing_haidian_red_B_d14_40,1,",
          "beijing,beijing,haidian,d14,beijing_haidian_red_B_d14_50,1,",
          "beijing,beijing,haidian,d15,beijing_haidian_yellow_A_d15_36,1,",
          "beijing,beijing,haidian,d15,beijing_haidian_yellow_A_d15_46,1,",
          "beijing,beijing,haidian,d15,null,3,",
          "beijing,beijing,haidian,d16,beijing_haidian_yellow_B_d16_30,1,",
          "beijing,beijing,haidian,d16,null,2,",
          "shanghai,shanghai,huangpu,d01,shanghai_huangpu_red_A_d01_35,1,",
          "shanghai,shanghai,huangpu,d01,shanghai_huangpu_red_A_d01_40,1,",
          "shanghai,shanghai,huangpu,d01,null,3,",
          "shanghai,shanghai,huangpu,d02,shanghai_huangpu_red_B_d02_36,1,",
          "shanghai,shanghai,huangpu,d02,shanghai_huangpu_red_B_d02_40,1,",
          "shanghai,shanghai,huangpu,d02,shanghai_huangpu_red_B_d02_50,1,",
          "shanghai,shanghai,huangpu,d03,shanghai_huangpu_yellow_A_d03_36,1,",
          "shanghai,shanghai,huangpu,d03,shanghai_huangpu_yellow_A_d03_46,1,",
          "shanghai,shanghai,huangpu,d03,null,3,",
          "shanghai,shanghai,huangpu,d04,shanghai_huangpu_yellow_B_d04_30,1,",
          "shanghai,shanghai,huangpu,d04,null,2,",
          "shanghai,shanghai,pudong,d05,shanghai_pudong_red_A_d05_35,1,",
          "shanghai,shanghai,pudong,d05,shanghai_pudong_red_A_d05_40,1,",
          "shanghai,shanghai,pudong,d05,null,3,",
          "shanghai,shanghai,pudong,d06,shanghai_pudong_red_B_d06_36,1,",
          "shanghai,shanghai,pudong,d06,shanghai_pudong_red_B_d06_40,1,",
          "shanghai,shanghai,pudong,d06,shanghai_pudong_red_B_d06_50,1,",
          "shanghai,shanghai,pudong,d07,shanghai_pudong_yellow_A_d07_36,1,",
          "shanghai,shanghai,pudong,d07,shanghai_pudong_yellow_A_d07_46,1,",
          "shanghai,shanghai,pudong,d07,null,3,",
          "shanghai,shanghai,pudong,d08,shanghai_pudong_yellow_B_d08_30,1,",
          "shanghai,shanghai,pudong,d08,null,2,",
        };
    tableResultSetEqualTest(
        "select province,city,region,device_id,s7,count(*) from table1 group by 1,2,3,4,5 order by 1,2,3,4,5",
        expectedHeader,
        retArray,
        DATABASE_NAME);

    expectedHeader = new String[] {"province", "city", "region", "device_id", "s8", "_col5"};
    retArray =
        new String[] {
          "beijing,beijing,chaoyang,d09,0xcafebabe30,1,",
          "beijing,beijing,chaoyang,d09,0xcafebabe55,1,",
          "beijing,beijing,chaoyang,d09,null,3,",
          "beijing,beijing,chaoyang,d10,0xcafebabe50,1,",
          "beijing,beijing,chaoyang,d10,null,2,",
          "beijing,beijing,chaoyang,d11,0xcafebabe31,1,",
          "beijing,beijing,chaoyang,d11,0xcafebabe41,1,",
          "beijing,beijing,chaoyang,d11,null,3,",
          "beijing,beijing,chaoyang,d12,0xcafebabe55,1,",
          "beijing,beijing,chaoyang,d12,null,2,",
          "beijing,beijing,haidian,d13,0xcafebabe30,1,",
          "beijing,beijing,haidian,d13,0xcafebabe55,1,",
          "beijing,beijing,haidian,d13,null,3,",
          "beijing,beijing,haidian,d14,0xcafebabe50,1,",
          "beijing,beijing,haidian,d14,null,2,",
          "beijing,beijing,haidian,d15,0xcafebabe31,1,",
          "beijing,beijing,haidian,d15,0xcafebabe41,1,",
          "beijing,beijing,haidian,d15,null,3,",
          "beijing,beijing,haidian,d16,0xcafebabe55,1,",
          "beijing,beijing,haidian,d16,null,2,",
          "shanghai,shanghai,huangpu,d01,0xcafebabe30,1,",
          "shanghai,shanghai,huangpu,d01,0xcafebabe55,1,",
          "shanghai,shanghai,huangpu,d01,null,3,",
          "shanghai,shanghai,huangpu,d02,0xcafebabe50,1,",
          "shanghai,shanghai,huangpu,d02,null,2,",
          "shanghai,shanghai,huangpu,d03,0xcafebabe31,1,",
          "shanghai,shanghai,huangpu,d03,0xcafebabe41,1,",
          "shanghai,shanghai,huangpu,d03,null,3,",
          "shanghai,shanghai,huangpu,d04,0xcafebabe55,1,",
          "shanghai,shanghai,huangpu,d04,null,2,",
          "shanghai,shanghai,pudong,d05,0xcafebabe30,1,",
          "shanghai,shanghai,pudong,d05,0xcafebabe55,1,",
          "shanghai,shanghai,pudong,d05,null,3,",
          "shanghai,shanghai,pudong,d06,0xcafebabe50,1,",
          "shanghai,shanghai,pudong,d06,null,2,",
          "shanghai,shanghai,pudong,d07,0xcafebabe31,1,",
          "shanghai,shanghai,pudong,d07,0xcafebabe41,1,",
          "shanghai,shanghai,pudong,d07,null,3,",
          "shanghai,shanghai,pudong,d08,0xcafebabe55,1,",
          "shanghai,shanghai,pudong,d08,null,2,",
        };
    tableResultSetEqualTest(
        "select province,city,region,device_id,s8,count(*) from table1 group by 1,2,3,4,5 order by 1,2,3,4,5",
        expectedHeader,
        retArray,
        DATABASE_NAME);

    expectedHeader = new String[] {"province", "city", "region", "device_id", "s9", "_col5"};
    retArray =
        new String[] {
          "beijing,beijing,chaoyang,d09,2024-09-24T06:15:30.000Z,1,",
          "beijing,beijing,chaoyang,d09,2024-09-24T06:15:35.000Z,1,",
          "beijing,beijing,chaoyang,d09,2024-09-24T06:15:40.000Z,1,",
          "beijing,beijing,chaoyang,d09,2024-09-24T06:15:50.000Z,1,",
          "beijing,beijing,chaoyang,d09,2024-09-24T06:15:55.000Z,1,",
          "beijing,beijing,chaoyang,d10,2024-09-24T06:15:36.000Z,1,",
          "beijing,beijing,chaoyang,d10,2024-09-24T06:15:40.000Z,1,",
          "beijing,beijing,chaoyang,d10,2024-09-24T06:15:50.000Z,1,",
          "beijing,beijing,chaoyang,d11,2024-09-24T06:15:31.000Z,1,",
          "beijing,beijing,chaoyang,d11,2024-09-24T06:15:36.000Z,1,",
          "beijing,beijing,chaoyang,d11,2024-09-24T06:15:41.000Z,1,",
          "beijing,beijing,chaoyang,d11,2024-09-24T06:15:46.000Z,1,",
          "beijing,beijing,chaoyang,d11,2024-09-24T06:15:51.000Z,1,",
          "beijing,beijing,chaoyang,d12,2024-09-24T06:15:30.000Z,1,",
          "beijing,beijing,chaoyang,d12,2024-09-24T06:15:40.000Z,1,",
          "beijing,beijing,chaoyang,d12,2024-09-24T06:15:55.000Z,1,",
          "beijing,beijing,haidian,d13,2024-09-24T06:15:30.000Z,1,",
          "beijing,beijing,haidian,d13,2024-09-24T06:15:35.000Z,1,",
          "beijing,beijing,haidian,d13,2024-09-24T06:15:40.000Z,1,",
          "beijing,beijing,haidian,d13,2024-09-24T06:15:50.000Z,1,",
          "beijing,beijing,haidian,d13,2024-09-24T06:15:55.000Z,1,",
          "beijing,beijing,haidian,d14,2024-09-24T06:15:36.000Z,1,",
          "beijing,beijing,haidian,d14,2024-09-24T06:15:40.000Z,1,",
          "beijing,beijing,haidian,d14,2024-09-24T06:15:50.000Z,1,",
          "beijing,beijing,haidian,d15,2024-09-24T06:15:31.000Z,1,",
          "beijing,beijing,haidian,d15,2024-09-24T06:15:36.000Z,1,",
          "beijing,beijing,haidian,d15,2024-09-24T06:15:41.000Z,1,",
          "beijing,beijing,haidian,d15,2024-09-24T06:15:46.000Z,1,",
          "beijing,beijing,haidian,d15,2024-09-24T06:15:51.000Z,1,",
          "beijing,beijing,haidian,d16,2024-09-24T06:15:30.000Z,1,",
          "beijing,beijing,haidian,d16,2024-09-24T06:15:40.000Z,1,",
          "beijing,beijing,haidian,d16,2024-09-24T06:15:55.000Z,1,",
          "shanghai,shanghai,huangpu,d01,2024-09-24T06:15:30.000Z,1,",
          "shanghai,shanghai,huangpu,d01,2024-09-24T06:15:35.000Z,1,",
          "shanghai,shanghai,huangpu,d01,2024-09-24T06:15:40.000Z,1,",
          "shanghai,shanghai,huangpu,d01,2024-09-24T06:15:50.000Z,1,",
          "shanghai,shanghai,huangpu,d01,2024-09-24T06:15:55.000Z,1,",
          "shanghai,shanghai,huangpu,d02,2024-09-24T06:15:36.000Z,1,",
          "shanghai,shanghai,huangpu,d02,2024-09-24T06:15:40.000Z,1,",
          "shanghai,shanghai,huangpu,d02,2024-09-24T06:15:50.000Z,1,",
          "shanghai,shanghai,huangpu,d03,2024-09-24T06:15:31.000Z,1,",
          "shanghai,shanghai,huangpu,d03,2024-09-24T06:15:36.000Z,1,",
          "shanghai,shanghai,huangpu,d03,2024-09-24T06:15:41.000Z,1,",
          "shanghai,shanghai,huangpu,d03,2024-09-24T06:15:46.000Z,1,",
          "shanghai,shanghai,huangpu,d03,2024-09-24T06:15:51.000Z,1,",
          "shanghai,shanghai,huangpu,d04,2024-09-24T06:15:30.000Z,1,",
          "shanghai,shanghai,huangpu,d04,2024-09-24T06:15:40.000Z,1,",
          "shanghai,shanghai,huangpu,d04,2024-09-24T06:15:55.000Z,1,",
          "shanghai,shanghai,pudong,d05,2024-09-24T06:15:30.000Z,1,",
          "shanghai,shanghai,pudong,d05,2024-09-24T06:15:35.000Z,1,",
          "shanghai,shanghai,pudong,d05,2024-09-24T06:15:40.000Z,1,",
          "shanghai,shanghai,pudong,d05,2024-09-24T06:15:50.000Z,1,",
          "shanghai,shanghai,pudong,d05,2024-09-24T06:15:55.000Z,1,",
          "shanghai,shanghai,pudong,d06,2024-09-24T06:15:36.000Z,1,",
          "shanghai,shanghai,pudong,d06,2024-09-24T06:15:40.000Z,1,",
          "shanghai,shanghai,pudong,d06,2024-09-24T06:15:50.000Z,1,",
          "shanghai,shanghai,pudong,d07,2024-09-24T06:15:31.000Z,1,",
          "shanghai,shanghai,pudong,d07,2024-09-24T06:15:36.000Z,1,",
          "shanghai,shanghai,pudong,d07,2024-09-24T06:15:41.000Z,1,",
          "shanghai,shanghai,pudong,d07,2024-09-24T06:15:46.000Z,1,",
          "shanghai,shanghai,pudong,d07,2024-09-24T06:15:51.000Z,1,",
          "shanghai,shanghai,pudong,d08,2024-09-24T06:15:30.000Z,1,",
          "shanghai,shanghai,pudong,d08,2024-09-24T06:15:40.000Z,1,",
          "shanghai,shanghai,pudong,d08,2024-09-24T06:15:55.000Z,1,",
        };
    tableResultSetEqualTest(
        "select province,city,region,device_id,s9,count(*) from table1 group by 1,2,3,4,5 order by 1,2,3,4,5",
        expectedHeader,
        retArray,
        DATABASE_NAME);

    expectedHeader = new String[] {"province", "city", "region", "device_id", "s10", "_col5"};
    retArray =
        new String[] {
          "beijing,beijing,chaoyang,d09,2024-09-24,2,",
          "beijing,beijing,chaoyang,d09,null,3,",
          "beijing,beijing,chaoyang,d10,2024-09-24,1,",
          "beijing,beijing,chaoyang,d10,null,2,",
          "beijing,beijing,chaoyang,d11,2024-09-24,1,",
          "beijing,beijing,chaoyang,d11,null,4,",
          "beijing,beijing,chaoyang,d12,2024-09-24,1,",
          "beijing,beijing,chaoyang,d12,null,2,",
          "beijing,beijing,haidian,d13,2024-09-24,2,",
          "beijing,beijing,haidian,d13,null,3,",
          "beijing,beijing,haidian,d14,2024-09-24,1,",
          "beijing,beijing,haidian,d14,null,2,",
          "beijing,beijing,haidian,d15,2024-09-24,1,",
          "beijing,beijing,haidian,d15,null,4,",
          "beijing,beijing,haidian,d16,2024-09-24,1,",
          "beijing,beijing,haidian,d16,null,2,",
          "shanghai,shanghai,huangpu,d01,2024-09-24,2,",
          "shanghai,shanghai,huangpu,d01,null,3,",
          "shanghai,shanghai,huangpu,d02,2024-09-24,1,",
          "shanghai,shanghai,huangpu,d02,null,2,",
          "shanghai,shanghai,huangpu,d03,2024-09-24,1,",
          "shanghai,shanghai,huangpu,d03,null,4,",
          "shanghai,shanghai,huangpu,d04,2024-09-24,1,",
          "shanghai,shanghai,huangpu,d04,null,2,",
          "shanghai,shanghai,pudong,d05,2024-09-24,2,",
          "shanghai,shanghai,pudong,d05,null,3,",
          "shanghai,shanghai,pudong,d06,2024-09-24,1,",
          "shanghai,shanghai,pudong,d06,null,2,",
          "shanghai,shanghai,pudong,d07,2024-09-24,1,",
          "shanghai,shanghai,pudong,d07,null,4,",
          "shanghai,shanghai,pudong,d08,2024-09-24,1,",
          "shanghai,shanghai,pudong,d08,null,2,",
        };
    tableResultSetEqualTest(
        "select province,city,region,device_id,s10,count(*) from table1 group by 1,2,3,4,5 order by 1,2,3,4,5",
        expectedHeader,
        retArray,
        DATABASE_NAME);
  }

  @Test
  public void lastQueryTest() {

    String[] expectedHeader =
        new String[] {
          "_col0", "_col1", "_col2", "_col3", "_col4", "_col5", "_col6", "_col7", "_col8", "_col9",
          "_col10"
        };
    String[] retArray =
        new String[] {
          "2024-09-24T06:15:55.000Z,55,null,null,55.0,null,null,null,0xcafebabe55,2024-09-24T06:15:55.000Z,null,",
        };

    tableResultSetEqualTest(
        "select last(time),last_by(s1,time),last_by(s2,time),last_by(s3,time),last_by(s4,time),last_by(s5,time),last_by(s6,time),last_by(s7,time),last_by(s8,time),last_by(s9,time),last_by(s10,time) from table1 where device_id='d01'",
        expectedHeader,
        retArray,
        DATABASE_NAME);

    expectedHeader =
        new String[] {
          "device_id",
          "_col1",
          "_col2",
          "_col3",
          "_col4",
          "_col5",
          "_col6",
          "_col7",
          "_col8",
          "_col9",
          "_col10",
          "_col11"
        };
    retArray =
        new String[] {
          "d01,2024-09-24T06:15:55.000Z,55,null,null,55.0,null,null,null,0xcafebabe55,2024-09-24T06:15:55.000Z,null,",
          "d04,2024-09-24T06:15:55.000Z,55,null,null,55.0,null,shanghai_huangpu_yellow_B_d04_55,null,0xcafebabe55,2024-09-24T06:15:55.000Z,null,",
          "d09,2024-09-24T06:15:55.000Z,55,null,null,55.0,null,null,null,0xcafebabe55,2024-09-24T06:15:55.000Z,null,",
          "d12,2024-09-24T06:15:55.000Z,55,null,null,55.0,null,beijing_chaoyang_yellow_B_d12_55,null,0xcafebabe55,2024-09-24T06:15:55.000Z,null,",
        };

    tableResultSetEqualTest(
        "select device_id,last(time),last_by(s1,time),last_by(s2,time),last_by(s3,time),last_by(s4,time),last_by(s5,time),last_by(s6,time),last_by(s7,time),last_by(s8,time),last_by(s9,time),last_by(s10,time) from table1 where device_id in ('d01', 'd04', 'd09', 'd12') group by device_id order by device_id",
        expectedHeader,
        retArray,
        DATABASE_NAME);

    expectedHeader =
        new String[] {
          "province",
          "city",
          "region",
          "device_id",
          "_col4",
          "_col5",
          "_col6",
          "_col7",
          "_col8",
          "_col9",
          "_col10",
          "_col11",
          "_col12",
          "_col13",
          "_col14"
        };
    retArray =
        new String[] {
          "beijing,beijing,chaoyang,d09,2024-09-24T06:15:55.000Z,55,null,null,55.0,null,null,null,0xcafebabe55,2024-09-24T06:15:55.000Z,null,",
          "beijing,beijing,chaoyang,d12,2024-09-24T06:15:55.000Z,55,null,null,55.0,null,beijing_chaoyang_yellow_B_d12_55,null,0xcafebabe55,2024-09-24T06:15:55.000Z,null,",
          "shanghai,shanghai,huangpu,d01,2024-09-24T06:15:55.000Z,55,null,null,55.0,null,null,null,0xcafebabe55,2024-09-24T06:15:55.000Z,null,",
          "shanghai,shanghai,huangpu,d04,2024-09-24T06:15:55.000Z,55,null,null,55.0,null,shanghai_huangpu_yellow_B_d04_55,null,0xcafebabe55,2024-09-24T06:15:55.000Z,null,",
        };

    tableResultSetEqualTest(
        "select province,city,region,device_id,last(time),last_by(s1,time),last_by(s2,time),last_by(s3,time),last_by(s4,time),last_by(s5,time),last_by(s6,time),last_by(s7,time),last_by(s8,time),last_by(s9,time),last_by(s10,time) from table1 where device_id in ('d01', 'd04', 'd09', 'd12') group by 1,2,3,4 order by 1,2,3,4",
        expectedHeader,
        retArray,
        DATABASE_NAME);

    expectedHeader =
        new String[] {
          "device_id",
          "_col1",
          "_col2",
          "_col3",
          "_col4",
          "_col5",
          "_col6",
          "_col7",
          "_col8",
          "_col9",
          "_col10",
          "_col11",
          "_col12"
        };
    retArray =
        new String[] {
          "d01,2024-09-24T06:15:30.000Z,2024-09-24T06:15:30.000Z,30,null,30.0,null,null,shanghai_huangpu_red_A_d01_30,null,0xcafebabe30,2024-09-24T06:15:30.000Z,null,",
          "d01,2024-09-24T06:15:35.000Z,2024-09-24T06:15:35.000Z,null,35000,35.0,35.0,null,shanghai_huangpu_red_A_d01_35,shanghai_huangpu_red_A_d01_35,null,2024-09-24T06:15:35.000Z,2024-09-24,",
          "d01,2024-09-24T06:15:40.000Z,2024-09-24T06:15:40.000Z,40,null,40.0,null,true,null,shanghai_huangpu_red_A_d01_40,null,2024-09-24T06:15:40.000Z,null,",
          "d01,2024-09-24T06:15:50.000Z,2024-09-24T06:15:50.000Z,null,50000,null,null,false,null,null,null,2024-09-24T06:15:50.000Z,2024-09-24,",
          "d01,2024-09-24T06:15:55.000Z,2024-09-24T06:15:55.000Z,55,null,null,55.0,null,null,null,0xcafebabe55,2024-09-24T06:15:55.000Z,null,",
          "d04,2024-09-24T06:15:30.000Z,2024-09-24T06:15:30.000Z,null,null,30.0,null,true,null,shanghai_huangpu_yellow_B_d04_30,null,2024-09-24T06:15:30.000Z,2024-09-24,",
          "d04,2024-09-24T06:15:40.000Z,2024-09-24T06:15:40.000Z,null,40000,null,null,null,null,null,null,2024-09-24T06:15:40.000Z,null,",
          "d04,2024-09-24T06:15:55.000Z,2024-09-24T06:15:55.000Z,55,null,null,55.0,null,shanghai_huangpu_yellow_B_d04_55,null,0xcafebabe55,2024-09-24T06:15:55.000Z,null,",
          "d09,2024-09-24T06:15:30.000Z,2024-09-24T06:15:30.000Z,30,null,30.0,null,null,beijing_chaoyang_red_A_d09_30,null,0xcafebabe30,2024-09-24T06:15:30.000Z,null,",
          "d09,2024-09-24T06:15:35.000Z,2024-09-24T06:15:35.000Z,null,35000,35.0,35.0,null,beijing_chaoyang_red_A_d09_35,beijing_chaoyang_red_A_d09_35,null,2024-09-24T06:15:35.000Z,2024-09-24,",
          "d09,2024-09-24T06:15:40.000Z,2024-09-24T06:15:40.000Z,40,null,40.0,null,true,null,beijing_chaoyang_red_A_d09_40,null,2024-09-24T06:15:40.000Z,null,",
          "d09,2024-09-24T06:15:50.000Z,2024-09-24T06:15:50.000Z,null,50000,null,null,false,null,null,null,2024-09-24T06:15:50.000Z,2024-09-24,",
          "d09,2024-09-24T06:15:55.000Z,2024-09-24T06:15:55.000Z,55,null,null,55.0,null,null,null,0xcafebabe55,2024-09-24T06:15:55.000Z,null,",
          "d12,2024-09-24T06:15:30.000Z,2024-09-24T06:15:30.000Z,null,null,30.0,null,true,null,beijing_chaoyang_yellow_B_d12_30,null,2024-09-24T06:15:30.000Z,2024-09-24,",
          "d12,2024-09-24T06:15:40.000Z,2024-09-24T06:15:40.000Z,null,40000,null,null,null,null,null,null,2024-09-24T06:15:40.000Z,null,",
          "d12,2024-09-24T06:15:55.000Z,2024-09-24T06:15:55.000Z,55,null,null,55.0,null,beijing_chaoyang_yellow_B_d12_55,null,0xcafebabe55,2024-09-24T06:15:55.000Z,null,",
        };

    tableResultSetEqualTest(
        "select device_id,date_bin(5s,time),last(time),last_by(s1,time),last_by(s2,time),last_by(s3,time),last_by(s4,time),last_by(s5,time),last_by(s6,time),last_by(s7,time),last_by(s8,time),last_by(s9,time),last_by(s10,time) from table1 where device_id in ('d01', 'd04', 'd09', 'd12') group by province,city,region,device_id,date_bin(5s,time) order by device_id,date_bin(5s,time)",
        expectedHeader,
        retArray,
        DATABASE_NAME);

    expectedHeader =
        new String[] {
          "province",
          "city",
          "region",
          "device_id",
          "_col4",
          "_col5",
          "_col6",
          "_col7",
          "_col8",
          "_col9",
          "_col10",
          "_col11",
          "_col12",
          "_col13",
          "_col14",
          "_col15"
        };
    retArray =
        new String[] {
          "beijing,beijing,chaoyang,d09,2024-09-24T06:15:30.000Z,2024-09-24T06:15:30.000Z,30,null,30.0,null,null,beijing_chaoyang_red_A_d09_30,null,0xcafebabe30,2024-09-24T06:15:30.000Z,null,",
          "beijing,beijing,chaoyang,d09,2024-09-24T06:15:35.000Z,2024-09-24T06:15:35.000Z,null,35000,35.0,35.0,null,beijing_chaoyang_red_A_d09_35,beijing_chaoyang_red_A_d09_35,null,2024-09-24T06:15:35.000Z,2024-09-24,",
          "beijing,beijing,chaoyang,d09,2024-09-24T06:15:40.000Z,2024-09-24T06:15:40.000Z,40,null,40.0,null,true,null,beijing_chaoyang_red_A_d09_40,null,2024-09-24T06:15:40.000Z,null,",
          "beijing,beijing,chaoyang,d09,2024-09-24T06:15:50.000Z,2024-09-24T06:15:50.000Z,null,50000,null,null,false,null,null,null,2024-09-24T06:15:50.000Z,2024-09-24,",
          "beijing,beijing,chaoyang,d09,2024-09-24T06:15:55.000Z,2024-09-24T06:15:55.000Z,55,null,null,55.0,null,null,null,0xcafebabe55,2024-09-24T06:15:55.000Z,null,",
          "beijing,beijing,chaoyang,d12,2024-09-24T06:15:30.000Z,2024-09-24T06:15:30.000Z,null,null,30.0,null,true,null,beijing_chaoyang_yellow_B_d12_30,null,2024-09-24T06:15:30.000Z,2024-09-24,",
          "beijing,beijing,chaoyang,d12,2024-09-24T06:15:40.000Z,2024-09-24T06:15:40.000Z,null,40000,null,null,null,null,null,null,2024-09-24T06:15:40.000Z,null,",
          "beijing,beijing,chaoyang,d12,2024-09-24T06:15:55.000Z,2024-09-24T06:15:55.000Z,55,null,null,55.0,null,beijing_chaoyang_yellow_B_d12_55,null,0xcafebabe55,2024-09-24T06:15:55.000Z,null,",
          "shanghai,shanghai,huangpu,d01,2024-09-24T06:15:30.000Z,2024-09-24T06:15:30.000Z,30,null,30.0,null,null,shanghai_huangpu_red_A_d01_30,null,0xcafebabe30,2024-09-24T06:15:30.000Z,null,",
          "shanghai,shanghai,huangpu,d01,2024-09-24T06:15:35.000Z,2024-09-24T06:15:35.000Z,null,35000,35.0,35.0,null,shanghai_huangpu_red_A_d01_35,shanghai_huangpu_red_A_d01_35,null,2024-09-24T06:15:35.000Z,2024-09-24,",
          "shanghai,shanghai,huangpu,d01,2024-09-24T06:15:40.000Z,2024-09-24T06:15:40.000Z,40,null,40.0,null,true,null,shanghai_huangpu_red_A_d01_40,null,2024-09-24T06:15:40.000Z,null,",
          "shanghai,shanghai,huangpu,d01,2024-09-24T06:15:50.000Z,2024-09-24T06:15:50.000Z,null,50000,null,null,false,null,null,null,2024-09-24T06:15:50.000Z,2024-09-24,",
          "shanghai,shanghai,huangpu,d01,2024-09-24T06:15:55.000Z,2024-09-24T06:15:55.000Z,55,null,null,55.0,null,null,null,0xcafebabe55,2024-09-24T06:15:55.000Z,null,",
          "shanghai,shanghai,huangpu,d04,2024-09-24T06:15:30.000Z,2024-09-24T06:15:30.000Z,null,null,30.0,null,true,null,shanghai_huangpu_yellow_B_d04_30,null,2024-09-24T06:15:30.000Z,2024-09-24,",
          "shanghai,shanghai,huangpu,d04,2024-09-24T06:15:40.000Z,2024-09-24T06:15:40.000Z,null,40000,null,null,null,null,null,null,2024-09-24T06:15:40.000Z,null,",
          "shanghai,shanghai,huangpu,d04,2024-09-24T06:15:55.000Z,2024-09-24T06:15:55.000Z,55,null,null,55.0,null,shanghai_huangpu_yellow_B_d04_55,null,0xcafebabe55,2024-09-24T06:15:55.000Z,null,",
        };

    tableResultSetEqualTest(
        "select province,city,region,device_id,date_bin(5s,time),last(time),last_by(s1,time),last_by(s2,time),last_by(s3,time),last_by(s4,time),last_by(s5,time),last_by(s6,time),last_by(s7,time),last_by(s8,time),last_by(s9,time),last_by(s10,time) from table1 where device_id in ('d01', 'd04', 'd09', 'd12') group by 1,2,3,4,5 order by 1,2,3,4,5",
        expectedHeader,
        retArray,
        DATABASE_NAME);

    expectedHeader =
        new String[] {
          "province",
          "city",
          "region",
          "_col3",
          "_col4",
          "_col5",
          "_col6",
          "_col7",
          "_col8",
          "_col9",
          "_col10",
          "_col11",
          "_col12",
          "_col13"
        };
    retArray =
        new String[] {
          "beijing,beijing,chaoyang,2024-09-24T06:15:55.000Z,55,null,null,55.0,null,null,null,0xcafebabe55,2024-09-24T06:15:55.000Z,null,",
          "beijing,beijing,haidian,2024-09-24T06:15:55.000Z,55,null,null,55.0,null,beijing_haidian_yellow_B_d16_55,null,0xcafebabe55,2024-09-24T06:15:55.000Z,null,",
          "shanghai,shanghai,huangpu,2024-09-24T06:15:55.000Z,55,null,null,55.0,null,shanghai_huangpu_yellow_B_d04_55,null,0xcafebabe55,2024-09-24T06:15:55.000Z,null,",
          "shanghai,shanghai,pudong,2024-09-24T06:15:55.000Z,55,null,null,55.0,null,null,null,0xcafebabe55,2024-09-24T06:15:55.000Z,null,",
        };

    tableResultSetEqualTest(
        "select province,city,region,last(time),last_by(s1,time),last_by(s2,time),last_by(s3,time),last_by(s4,time),last_by(s5,time),last_by(s6,time),last_by(s7,time),last_by(s8,time),last_by(s9,time),last_by(s10,time) from table1 where device_id NOT in ('d01', 'd08', 'd12', 'd13') group by 1,2,3 order by 1,2,3",
        expectedHeader,
        retArray,
        DATABASE_NAME);

    expectedHeader =
        new String[] {
          "province",
          "city",
          "_col2",
          "_col3",
          "_col4",
          "_col5",
          "_col6",
          "_col7",
          "_col8",
          "_col9",
          "_col10",
          "_col11",
          "_col12"
        };
    retArray =
        new String[] {
          "beijing,beijing,2024-09-24T06:15:55.000Z,55,null,null,55.0,null,beijing_haidian_yellow_B_d16_55,null,0xcafebabe55,2024-09-24T06:15:55.000Z,null,",
          "shanghai,shanghai,2024-09-24T06:15:55.000Z,55,null,null,55.0,null,shanghai_huangpu_yellow_B_d04_55,null,0xcafebabe55,2024-09-24T06:15:55.000Z,null,",
        };

    tableResultSetEqualTest(
        "select province,city,last(time),last_by(s1,time),last_by(s2,time),last_by(s3,time),last_by(s4,time),last_by(s5,time),last_by(s6,time),last_by(s7,time),last_by(s8,time),last_by(s9,time),last_by(s10,time) from table1 where device_id NOT in ('d01', 'd05', 'd08', 'd09', 'd12', 'd13') group by 1,2 order by 1,2",
        expectedHeader,
        retArray,
        DATABASE_NAME);

    expectedHeader =
        new String[] {
          "province",
          "_col1",
          "_col2",
          "_col3",
          "_col4",
          "_col5",
          "_col6",
          "_col7",
          "_col8",
          "_col9",
          "_col10",
          "_col11"
        };
    retArray =
        new String[] {
          "beijing,2024-09-24T06:15:55.000Z,55,null,null,55.0,null,beijing_haidian_yellow_B_d16_55,null,0xcafebabe55,2024-09-24T06:15:55.000Z,null,",
          "shanghai,2024-09-24T06:15:55.000Z,55,null,null,55.0,null,shanghai_huangpu_yellow_B_d04_55,null,0xcafebabe55,2024-09-24T06:15:55.000Z,null,",
        };

    tableResultSetEqualTest(
        "select province,last(time),last_by(s1,time),last_by(s2,time),last_by(s3,time),last_by(s4,time),last_by(s5,time),last_by(s6,time),last_by(s7,time),last_by(s8,time),last_by(s9,time),last_by(s10,time) from table1 where device_id NOT in ('d01', 'd05', 'd08', 'd09', 'd12', 'd13') group by 1 order by 1",
        expectedHeader,
        retArray,
        DATABASE_NAME);

    expectedHeader =
        new String[] {
          "device_id",
          "_col1",
          "_col2",
          "_col3",
          "_col4",
          "_col5",
          "_col6",
          "_col7",
          "_col8",
          "_col9",
          "_col10",
          "_col11"
        };
    retArray =
        new String[] {
          "d01,2024-09-24T06:15:55.000Z,55,null,null,55.0,null,null,null,0xcafebabe55,2024-09-24T06:15:55.000Z,null,",
          "d03,2024-09-24T06:15:51.000Z,null,null,51.0,null,null,shanghai_huangpu_yellow_A_d03_51,null,null,2024-09-24T06:15:51.000Z,null,",
          "d05,2024-09-24T06:15:55.000Z,55,null,null,55.0,null,null,null,0xcafebabe55,2024-09-24T06:15:55.000Z,null,",
          "d07,2024-09-24T06:15:51.000Z,null,null,51.0,null,null,shanghai_pudong_yellow_A_d07_51,null,null,2024-09-24T06:15:51.000Z,null,",
        };

    tableResultSetEqualTest(
        "select device_id, last(time),last_by(s1,time),last_by(s2,time),last_by(s3,time),last_by(s4,time),last_by(s5,time),last_by(s6,time),last_by(s7,time),last_by(s8,time),last_by(s9,time),last_by(s10,time) from table1 where city = 'shanghai' and type='A' group by province,city,region,device_id order by device_id",
        expectedHeader,
        retArray,
        DATABASE_NAME);
  }

  @Test
  public void subQueryTest() {

    String[] expectedHeader = new String[] {"ts", "type", "color", "device_id", "current_s7"};
    String[] retArray =
        new String[] {
          "2024-09-24T06:15:50.000Z,BBBBBBBBBBBBBBBB,red,d02,shanghai_huangpu_red_B_d02_50,",
          "2024-09-24T06:15:50.000Z,BBBBBBBBBBBBBBBB,red,d06,shanghai_pudong_red_B_d06_50,",
        };

    tableResultSetEqualTest(
        "SELECT ts, type, color, device_id, current_s7 FROM (SELECT type, color, device_id, last(time) as ts, last_by(s7,time) as current_s7 FROM table1 WHERE city='shanghai' GROUP BY type, color, device_id) WHERE strpos(current_s7, color) != 0 order by type, color, device_id, ts",
        expectedHeader,
        retArray,
        DATABASE_NAME);

    expectedHeader = new String[] {"color", "device_id"};
    retArray =
        new String[] {
          "red,d01,",
          "red,d05,",
          "red,d09,",
          "red,d13,",
          "yellow,d03,",
          "yellow,d07,",
          "yellow,d11,",
          "yellow,d15,",
        };
    tableResultSetEqualTest(
        "SELECT color, device_id FROM (SELECT date_bin(5s, time), color, device_id, avg(s4) as avg_s4 FROM table1 WHERE type='A' AND (time >= 2024-09-24T06:15:30.000+00:00 AND time <= 2024-09-24T06:15:59.999+00:00) GROUP BY 1,2,3) WHERE avg_s4 > 1.0 GROUP BY color, device_id HAVING count(*) >= 2 ORDER BY color, device_id",
        expectedHeader,
        retArray,
        DATABASE_NAME);

    expectedHeader = new String[] {"_col0", "city", "type", "_col3"};
    retArray =
        new String[] {
          "2024-09-24T06:15:30.000Z,beijing,A,2.0,",
          "2024-09-24T06:15:40.000Z,beijing,A,2.0,",
          "2024-09-24T06:15:50.000Z,beijing,A,1.0,",
          "2024-09-24T06:15:30.000Z,beijing,BBBBBBBBBBBBBBBB,1.0,",
          "2024-09-24T06:15:40.000Z,beijing,BBBBBBBBBBBBBBBB,1.0,",
          "2024-09-24T06:15:50.000Z,beijing,BBBBBBBBBBBBBBBB,1.0,",
          "2024-09-24T06:15:30.000Z,shanghai,A,2.0,",
          "2024-09-24T06:15:40.000Z,shanghai,A,2.0,",
          "2024-09-24T06:15:50.000Z,shanghai,A,1.0,",
          "2024-09-24T06:15:30.000Z,shanghai,BBBBBBBBBBBBBBBB,1.0,",
          "2024-09-24T06:15:40.000Z,shanghai,BBBBBBBBBBBBBBBB,1.0,",
          "2024-09-24T06:15:50.000Z,shanghai,BBBBBBBBBBBBBBBB,1.0,",
        };

    tableResultSetEqualTest(
        "SELECT date_bin(10s, five_seconds), city, type, sum(five_seconds_count) / 2 FROM (SELECT date_bin(5s, time) AS five_seconds, city, type, count(*) AS five_seconds_count FROM table1 WHERE (time >= 2024-09-24T06:15:30.000+00:00 AND time <= 2024-09-24T06:15:59.999+00:00) AND device_id IS NOT NULL GROUP BY 1, city, type, device_id HAVING avg(s1) > 1) GROUP BY 1, city, type order by 2,3,1",
        expectedHeader,
        retArray,
        DATABASE_NAME);
  }

  @Test
  public void specialCasesTest() {
    String[] expectedHeader = new String[] {"device_id"};
    String[] retArray =
        new String[] {
          "d01,", "d02,", "d03,", "d04,", "d05,", "d06,", "d07,", "d08,", "d09,", "d10,", "d11,",
          "d12,", "d13,", "d14,", "d15,", "d16,",
        };
    tableResultSetEqualTest(
        "SELECT device_id FROM table1 GROUP BY device_id order by device_id",
        expectedHeader,
        retArray,
        DATABASE_NAME);

    expectedHeader = new String[] {"time"};
    retArray =
        new String[] {
          "2024-09-24T06:15:30.000Z,",
          "2024-09-24T06:15:31.000Z,",
          "2024-09-24T06:15:35.000Z,",
          "2024-09-24T06:15:36.000Z,",
          "2024-09-24T06:15:40.000Z,",
          "2024-09-24T06:15:41.000Z,",
          "2024-09-24T06:15:46.000Z,",
          "2024-09-24T06:15:50.000Z,",
          "2024-09-24T06:15:51.000Z,",
          "2024-09-24T06:15:55.000Z,"
        };
    tableResultSetEqualTest(
        "select time from table1 group by time order by time",
        expectedHeader,
        retArray,
        DATABASE_NAME);
  }

  @Test
  public void modeTest() {
    // AggTableScan + Agg mixed test
    String[] expectedHeader = buildHeaders(11);
    String[] retArray =
        new String[] {
          "A,null,null,null,null,null,null,null,null,2024-09-24T06:15:40.000Z,null,",
          "A,null,null,null,null,null,null,null,null,2024-09-24T06:15:40.000Z,null,",
        };
    tableResultSetEqualTest(
        "select mode(type), mode(s1),mode(s2),mode(s3),mode(s4),mode(s5),mode(s6),mode(s7),mode(s8),mode(s9),mode(s10) from table1 group by city",
        expectedHeader,
        retArray,
        DATABASE_NAME);
  }

  @Test
  public void exceptionTest() {
    tableAssertTestFail(
<<<<<<< HEAD
=======
        "select s1 from table1 where s2 in (select s2 from table1)",
        "Only TableSubquery is supported now",
        DATABASE_NAME);
    tableAssertTestFail(
>>>>>>> 755516f1
        "select avg() from table1",
        "701: Aggregate functions [avg] should only have one argument",
        DATABASE_NAME);
    tableAssertTestFail(
        "select sum() from table1",
        "701: Aggregate functions [sum] should only have one argument",
        DATABASE_NAME);
    tableAssertTestFail(
        "select extreme() from table1",
        "701: Aggregate functions [extreme] should only have one argument",
        DATABASE_NAME);
    tableAssertTestFail(
        "select first() from table1",
        "701: Aggregate functions [first] should only have two arguments",
        DATABASE_NAME);
    tableAssertTestFail(
        "select first_by() from table1",
        "701: Aggregate functions [first_by] should only have three arguments",
        DATABASE_NAME);
    tableAssertTestFail(
        "select last() from table1",
        "701: Aggregate functions [last] should only have two arguments",
        DATABASE_NAME);
    tableAssertTestFail(
        "select last_by() from table1",
        "701: Aggregate functions [last_by] should only have three arguments",
        DATABASE_NAME);
  }

  // ==================================================================
  // ===================== Select Distinct Test =======================
  // ==================================================================

  // Select distinct is a special kind of aggregate query in actual, so we put ITs here to reuse the
  // test data.

  @Test
  public void simpleTest() {
    String[] expectedHeader = new String[] {"s1"};
    String[] retArray = new String[] {"30,", "36,", "40,", "41,", "55,", "null,"};
    tableResultSetEqualTest(
        "select distinct s1 from table1 order by s1", expectedHeader, retArray, DATABASE_NAME);

    expectedHeader = new String[] {"region", "s1"};
    retArray =
        new String[] {
          "chaoyang,30,",
          "chaoyang,36,",
          "chaoyang,40,",
          "chaoyang,41,",
          "chaoyang,55,",
          "chaoyang,null,",
          "haidian,30,",
          "haidian,36,",
          "haidian,40,",
          "haidian,41,",
          "haidian,55,",
          "haidian,null,",
          "huangpu,30,",
          "huangpu,36,",
          "huangpu,40,",
          "huangpu,41,",
          "huangpu,55,",
          "huangpu,null,",
          "pudong,30,",
          "pudong,36,",
          "pudong,40,",
          "pudong,41,",
          "pudong,55,",
          "pudong,null,"
        };
    tableResultSetEqualTest(
        "select distinct region, s1 from table1 order by region, s1",
        expectedHeader,
        retArray,
        DATABASE_NAME);

    // show all devices
    expectedHeader = new String[] {"province", "city", "region", "device_id"};
    retArray =
        new String[] {
          "beijing,beijing,chaoyang,d09,",
          "beijing,beijing,chaoyang,d10,",
          "beijing,beijing,chaoyang,d11,",
          "beijing,beijing,chaoyang,d12,",
          "beijing,beijing,haidian,d13,",
          "beijing,beijing,haidian,d14,",
          "beijing,beijing,haidian,d15,",
          "beijing,beijing,haidian,d16,",
          "shanghai,shanghai,huangpu,d01,",
          "shanghai,shanghai,huangpu,d02,",
          "shanghai,shanghai,huangpu,d03,",
          "shanghai,shanghai,huangpu,d04,",
          "shanghai,shanghai,pudong,d05,",
          "shanghai,shanghai,pudong,d06,",
          "shanghai,shanghai,pudong,d07,",
          "shanghai,shanghai,pudong,d08,",
        };
    tableResultSetEqualTest(
        "select distinct province,city,region,device_id from table1 order by province,city,region,device_id",
        expectedHeader,
        retArray,
        DATABASE_NAME);
  }

  @Test
  public void withGroupByTest() {
    String[] expectedHeader = new String[] {"s1"};
    String[] retArray = new String[] {"30,", "36,", "40,", "41,", "55,", "null,"};
    tableResultSetEqualTest(
        "select distinct s1 from table1 group by s1 order by s1",
        expectedHeader,
        retArray,
        DATABASE_NAME);
    tableResultSetEqualTest(
        "select distinct s1 from table1 group by s1,s2 order by s1",
        expectedHeader,
        retArray,
        DATABASE_NAME);

    expectedHeader = new String[] {"_col0"};
    retArray = new String[] {"30.0,", "36.0,", "40.0,", "41.0,", "55.0,", "null,"};
    tableResultSetEqualTest(
        "select distinct avg(s1) from table1 group by s1 order by 1",
        expectedHeader,
        retArray,
        DATABASE_NAME);
    tableResultSetEqualTest(
        "select distinct avg(s1) from table1 group by s1,s2 order by 1",
        expectedHeader,
        retArray,
        DATABASE_NAME);

    retArray = new String[] {"4,", "8,", "32,"};
    tableResultSetEqualTest(
        "select distinct count(*) from table1 group by s1 order by 1",
        expectedHeader,
        retArray,
        DATABASE_NAME);
    retArray = new String[] {"4,", "8,"};
    tableResultSetEqualTest(
        "select distinct count(*) from table1 group by s1, s2 order by 1",
        expectedHeader,
        retArray,
        DATABASE_NAME);
  }

  @Test
  public void exceptionTest1() {
    tableAssertTestFail(
        "select distinct s1 from table1 order by s2",
        "701: For SELECT DISTINCT, ORDER BY expressions must appear in select list",
        DATABASE_NAME);
  }
}<|MERGE_RESOLUTION|>--- conflicted
+++ resolved
@@ -3715,13 +3715,6 @@
   @Test
   public void exceptionTest() {
     tableAssertTestFail(
-<<<<<<< HEAD
-=======
-        "select s1 from table1 where s2 in (select s2 from table1)",
-        "Only TableSubquery is supported now",
-        DATABASE_NAME);
-    tableAssertTestFail(
->>>>>>> 755516f1
         "select avg() from table1",
         "701: Aggregate functions [avg] should only have one argument",
         DATABASE_NAME);
