--- conflicted
+++ resolved
@@ -345,20 +345,11 @@
       statement.execute("create database \"test\"");
       statement.execute("use \"test\"");
       statement.execute(
-<<<<<<< HEAD
-          "create table turbine1 (id1 string id, s1 int64 measurement, s2 boolean measurement)");
-      statement.execute("insert into turbine1(time,id1,s1) values(1,\'d1\',1)");
-      statement.execute("insert into turbine1(time,id1,s1) values(2,\'d1\',2)");
-      statement.execute("flush");
-      statement.execute("insert into turbine1(time,id1,s2) values(3,\'d1\',true)");
-      statement.execute("insert into turbine1(time,id1,s2) values(4,\'d1\',true)");
-=======
           "create table turbine1 (tag1 string tag, s1 int64 field, s2 boolean field)");
       statement.execute("insert into turbine1(time,tag1,s1) values(1,\'d1\',1)");
       statement.execute("insert into turbine1(time,tag1,s1) values(2,\'d1\',2)");
       statement.execute("insert into turbine1(time,tag1,s2) values(3,\'d1\',true)");
       statement.execute("insert into turbine1(time,tag1,s2) values(4,\'d1\',true)");
->>>>>>> fd721d65
     }
 
     TestUtils.restartDataNodes();
