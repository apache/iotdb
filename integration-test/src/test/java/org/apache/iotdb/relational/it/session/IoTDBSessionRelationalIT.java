--- conflicted
+++ resolved
@@ -1457,8 +1457,6 @@
   }
 
   @Test
-<<<<<<< HEAD
-  @Category({LocalStandaloneIT.class, ClusterIT.class})
   public void insertMinMaxTimeTest() throws IoTDBConnectionException, StatementExecutionException {
     try {
       try (ITableSession session = EnvFactory.getEnv().getTableSessionConnection()) {
@@ -1514,7 +1512,6 @@
   }
 
   @Test
-  @Category({LocalStandaloneIT.class, ClusterIT.class})
   public void loadMinMaxTimeAlignedTest()
       throws IoTDBConnectionException,
           StatementExecutionException,
@@ -1578,8 +1575,6 @@
   }
 
   @Test
-=======
->>>>>>> c8d7c5df
   public void autoCreateTagColumnTest2()
       throws IoTDBConnectionException, StatementExecutionException {
     int testNum = 18;
