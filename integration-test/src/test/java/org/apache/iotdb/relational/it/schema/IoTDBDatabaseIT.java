/*
 * Licensed to the Apache Software Foundation (ASF) under one
 * or more contributor license agreements.  See the NOTICE file
 * distributed with this work for additional information
 * regarding copyright ownership.  The ASF licenses this file
 * to you under the Apache License, Version 2.0 (the
 * "License"); you may not use this file except in compliance
 * with the License.  You may obtain a copy of the License at
 *
 *     http://www.apache.org/licenses/LICENSE-2.0
 *
 * Unless required by applicable law or agreed to in writing,
 * software distributed under the License is distributed on an
 * "AS IS" BASIS, WITHOUT WARRANTIES OR CONDITIONS OF ANY
 * KIND, either express or implied.  See the License for the
 * specific language governing permissions and limitations
 * under the License.
 */

package org.apache.iotdb.relational.it.schema;

import org.apache.iotdb.db.it.utils.TestUtils;
import org.apache.iotdb.it.env.EnvFactory;
import org.apache.iotdb.it.framework.IoTDBTestRunner;
import org.apache.iotdb.itbase.category.TableClusterIT;
import org.apache.iotdb.itbase.category.TableLocalStandaloneIT;
import org.apache.iotdb.itbase.env.BaseEnv;

import org.junit.After;
import org.junit.Assert;
import org.junit.Before;
import org.junit.Test;
import org.junit.experimental.categories.Category;
import org.junit.runner.RunWith;

import java.sql.Connection;
import java.sql.ResultSet;
import java.sql.ResultSetMetaData;
import java.sql.SQLException;
import java.sql.Statement;
import java.util.Arrays;
import java.util.Collections;
import java.util.HashSet;
import java.util.Set;

import static org.apache.iotdb.commons.schema.column.ColumnHeaderConstant.showDBColumnHeaders;
import static org.apache.iotdb.commons.schema.column.ColumnHeaderConstant.showDBDetailsColumnHeaders;
import static org.junit.Assert.assertEquals;
import static org.junit.Assert.assertFalse;
import static org.junit.Assert.assertTrue;
import static org.junit.Assert.fail;

@RunWith(IoTDBTestRunner.class)
@Category({TableLocalStandaloneIT.class, TableClusterIT.class})
public class IoTDBDatabaseIT {

  @Before
  public void setUp() throws Exception {
    EnvFactory.getEnv().initClusterEnvironment();
  }

  @After
  public void tearDown() throws Exception {
    EnvFactory.getEnv().cleanClusterEnvironment();
  }

  @Test
  public void testManageDatabase() {
    try (final Connection connection =
            EnvFactory.getEnv().getConnection(BaseEnv.TABLE_SQL_DIALECT);
        final Statement statement = connection.createStatement()) {

      // create
      statement.execute("create database test with (ttl='INF')");

      // create duplicated database without IF NOT EXISTS
      try {
        statement.execute("create database test");
        fail("create database test shouldn't succeed because test already exists");
      } catch (final SQLException e) {
        assertEquals("501: Database test already exists", e.getMessage());
      }

      // create duplicated database with IF NOT EXISTS
      statement.execute("create database IF NOT EXISTS test");

      // alter non-exist
      try {
        statement.execute("alter database test1 set properties ttl='INF'");
        fail("alter database test1 shouldn't succeed because test does not exist");
      } catch (final SQLException e) {
        assertEquals("500: Database test1 doesn't exist", e.getMessage());
      }

      statement.execute("alter database if exists test1 set properties ttl='INF'");
      statement.execute("alter database test set properties ttl=default");

      String[] databaseNames = new String[] {"test"};
      String[] TTLs = new String[] {"INF"};
      int[] schemaReplicaFactors = new int[] {1};
      int[] dataReplicaFactors = new int[] {1};
      int[] timePartitionInterval = new int[] {604800000};

      // show
      try (final ResultSet resultSet = statement.executeQuery("SHOW DATABASES")) {
        int cnt = 0;
        final ResultSetMetaData metaData = resultSet.getMetaData();
        assertEquals(showDBColumnHeaders.size(), metaData.getColumnCount());
        for (int i = 0; i < showDBColumnHeaders.size(); i++) {
          assertEquals(showDBColumnHeaders.get(i).getColumnName(), metaData.getColumnName(i + 1));
        }
        while (resultSet.next()) {
          if (resultSet.getString(1).equals("information_schema")) {
            continue;
          }
          assertEquals(databaseNames[cnt], resultSet.getString(1));
          assertEquals(TTLs[cnt], resultSet.getString(2));
          assertEquals(schemaReplicaFactors[cnt], resultSet.getInt(3));
          assertEquals(dataReplicaFactors[cnt], resultSet.getInt(4));
          assertEquals(timePartitionInterval[cnt], resultSet.getLong(5));
          cnt++;
        }
        assertEquals(databaseNames.length, cnt);
      }

      final int[] schemaRegionGroupNum = new int[] {0};
      final int[] dataRegionGroupNum = new int[] {0};
      // show
      try (final ResultSet resultSet = statement.executeQuery("SHOW DATABASES DETAILS")) {
        int cnt = 0;
        final ResultSetMetaData metaData = resultSet.getMetaData();
        assertEquals(showDBDetailsColumnHeaders.size(), metaData.getColumnCount());
        for (int i = 0; i < showDBDetailsColumnHeaders.size(); i++) {
          assertEquals(
              showDBDetailsColumnHeaders.get(i).getColumnName(), metaData.getColumnName(i + 1));
        }
        while (resultSet.next()) {
          if (resultSet.getString(1).equals("information_schema")) {
            continue;
          }
          assertEquals(databaseNames[cnt], resultSet.getString(1));
          assertEquals(TTLs[cnt], resultSet.getString(2));
          assertEquals(schemaReplicaFactors[cnt], resultSet.getInt(3));
          assertEquals(dataReplicaFactors[cnt], resultSet.getInt(4));
          assertEquals(timePartitionInterval[cnt], resultSet.getLong(5));
          assertEquals(schemaRegionGroupNum[cnt], resultSet.getInt(6));
          assertEquals(dataRegionGroupNum[cnt], resultSet.getInt(7));
          cnt++;
        }
        assertEquals(databaseNames.length, cnt);
      }

      // use
      statement.execute("use test");

      // use nonexistent database
      try {
        statement.execute("use test1");
        fail("use test1 shouldn't succeed because test1 doesn't exist");
      } catch (final SQLException e) {
        assertEquals("500: Unknown database test1", e.getMessage());
      }

      // drop
      statement.execute("drop database test");
      try (final ResultSet resultSet = statement.executeQuery("SHOW DATABASES")) {
        // Information_schema
        assertTrue(resultSet.next());
        assertFalse(resultSet.next());
      }

      // drop nonexistent database without IF EXISTS
      try {
        statement.execute("drop database test");
        fail("drop database test shouldn't succeed because test doesn't exist");
      } catch (final SQLException e) {
        assertEquals("500: Database test doesn't exist", e.getMessage());
      }

      // drop nonexistent database with IF EXISTS
      statement.execute("drop database IF EXISTS test");

      // Test create database with properties
      statement.execute(
          "create database test_prop with (ttl=300, schema_region_group_num=DEFAULT, time_partition_interval=100000)");
      databaseNames = new String[] {"test_prop"};
      TTLs = new String[] {"300"};
      timePartitionInterval = new int[] {100000};

      // show
      try (final ResultSet resultSet = statement.executeQuery("SHOW DATABASES")) {
        int cnt = 0;
        final ResultSetMetaData metaData = resultSet.getMetaData();
        assertEquals(showDBColumnHeaders.size(), metaData.getColumnCount());
        for (int i = 0; i < showDBColumnHeaders.size(); i++) {
          assertEquals(showDBColumnHeaders.get(i).getColumnName(), metaData.getColumnName(i + 1));
        }
        while (resultSet.next()) {
          if (resultSet.getString(1).equals("information_schema")) {
            continue;
          }
          assertEquals(databaseNames[cnt], resultSet.getString(1));
          assertEquals(TTLs[cnt], resultSet.getString(2));
          assertEquals(schemaReplicaFactors[cnt], resultSet.getInt(3));
          assertEquals(dataReplicaFactors[cnt], resultSet.getInt(4));
          assertEquals(timePartitionInterval[cnt], resultSet.getLong(5));
          cnt++;
        }
        assertEquals(databaseNames.length, cnt);
      }

      try {
        statement.execute("create database test_prop_2 with (non_exist_prop=DEFAULT)");
        fail(
            "create database test_prop_2 shouldn't succeed because the property key does not exist.");
      } catch (final SQLException e) {
        assertTrue(
            e.getMessage(),
            e.getMessage().contains("Unsupported database property key: non_exist_prop"));
      }

      // create with strange name
      try {
        statement.execute("create database 1test");
        fail(
            "create database 1test shouldn't succeed because 1test is not a legal identifier; identifiers must not start with a digit; surround the identifier with double quotes");
      } catch (final SQLException e) {
        assertTrue(e.getMessage(), e.getMessage().contains("mismatched input '1'"));
      }

      statement.execute("create database \"1test\"");
      statement.execute("use \"1test\"");
      statement.execute("drop database \"1test\"");

      try {
        statement.execute("create database 1");
        fail("create database 1 shouldn't succeed because 1 is not a legal identifier");
      } catch (final SQLException e) {
        assertTrue(e.getMessage(), e.getMessage().contains("mismatched input '1'"));
      }

      statement.execute("create database \"1\"");
      statement.execute("use \"1\"");
      statement.execute("drop database \"1\"");

      try {
        statement.execute("create database a.b");
        fail("create database a.b shouldn't succeed because a.b is not a legal identifier");
      } catch (final SQLException e) {
        assertTrue(e.getMessage(), e.getMessage().contains("mismatched input '.'"));
      }

      // Test length limitation
      statement.execute(
          "create database thisDatabaseLengthIsPreciselySixtyFourThusItCanBeNormallyCreated");

      try {
        statement.execute(
            "create database thisDatabaseLengthHasExceededSixtyFourThusItCantBeNormallyCreated");
        fail(
            "create database thisDatabaseLengthHasExceededSixtyFourThusItCantBeNormallyCreated shouldn't succeed because it's length has exceeded 64");
      } catch (final SQLException e) {
        assertTrue(
            e.getMessage(),
            e.getMessage().contains("the length of database name shall not exceed 64"));
      }

    } catch (final SQLException e) {
      e.printStackTrace();
      fail(e.getMessage());
    }
  }

  @Test
  public void testDatabaseWithSpecificCharacters() throws SQLException {
    try (final Connection connection =
            EnvFactory.getEnv().getConnection(BaseEnv.TABLE_SQL_DIALECT);
        final Statement statement = connection.createStatement()) {
      try {
        statement.execute("create database \"````x.\"");
        fail("create database ````x. shouldn't succeed because it contains '.'");
      } catch (final SQLException e) {
        assertEquals(
            "509: ````x. is not a legal path, because the database name can only contain english or chinese characters, numbers, backticks and underscores.",
            e.getMessage());
      }

      try {
        statement.execute("create database \"#\"");
        fail("create database # shouldn't succeed because it contains illegal character '#'");
      } catch (final SQLException e) {
        assertEquals(
            "509: # is not a legal path, because the database name can only contain english or chinese characters, numbers, backticks and underscores.",
            e.getMessage());
      }

      statement.execute("create database \"````x\"");

      try (final ResultSet resultSet = statement.executeQuery("SHOW DATABASES")) {
        assertTrue(resultSet.next());
        assertEquals("````x", resultSet.getString(1));
        assertTrue(resultSet.next());
        assertEquals("information_schema", resultSet.getString(1));
        assertFalse(resultSet.next());
      }

      statement.execute("use \"````x\"");

      statement.execute("create table table0 (a tag, b attribute, c int32)");

      statement.execute("desc table0");
      statement.execute("desc \"````x\".table0");

      statement.execute("show tables");
      statement.execute("show tables from \"````x\"");

      statement.execute("insert into table0 (time, a, b, c) values(0, '1', '2', 3)");
      statement.execute("insert into \"````x\".table0 (time, a, b, c) values(1, '1', '2', 3)");

      TestUtils.assertResultSetEqual(
          statement.executeQuery("select a, b, c from \"````x\".table0 where time = 0"),
          "a,b,c,",
          Collections.singleton("1,2,3,"));

      TestUtils.assertResultSetEqual(
          statement.executeQuery("show devices from table0"),
          "a,b,",
          Collections.singleton("1,2,"));

      statement.execute("update \"````x\".table0 set b = '4'");

      TestUtils.assertResultSetEqual(
          statement.executeQuery("show devices from table0"),
          "a,b,",
          Collections.singleton("1,4,"));
    }
  }

  @Test
  public void testInformationSchema() throws SQLException {
    // Use a normal user to test visibility
    try (final Connection adminCon = EnvFactory.getEnv().getConnection(BaseEnv.TABLE_SQL_DIALECT);
        final Statement adminStmt = adminCon.createStatement()) {
      adminStmt.execute("create user test 'password'");
    }

    try (final Connection connection =
            EnvFactory.getEnv().getConnection("test", "password", BaseEnv.TABLE_SQL_DIALECT);
        final Statement statement = connection.createStatement()) {
      // Test unsupported write plans
      final Set<String> writeSQLs =
          new HashSet<>(
              Arrays.asList(
                  "create database information_schema",
                  "drop database information_schema",
                  "create table information_schema.tableA ()",
                  "alter table information_schema.tableA add column a id",
                  "alter table information_schema.tableA set properties ttl=default",
                  "insert into information_schema.tables (database) values('db')",
                  "update information_schema.tables set status='RUNNING'"));

      for (final String writeSQL : writeSQLs) {
        try {
          statement.execute(writeSQL);
          fail("information_schema does not support write");
        } catch (final SQLException e) {
          assertEquals(
              "701: The database 'information_schema' can only be queried", e.getMessage());
        }
      }

      statement.execute("use information_schema");

      TestUtils.assertResultSetEqual(
          statement.executeQuery("show databases"),
          "Database,TTL(ms),SchemaReplicationFactor,DataReplicationFactor,TimePartitionInterval,",
          Collections.singleton("information_schema,INF,null,null,null,"));
      TestUtils.assertResultSetEqual(
          statement.executeQuery("show tables"),
          "TableName,TTL(ms),",
          Arrays.asList(
              "columns,INF,",
              "config_nodes,INF,",
              "configurations,INF,",
              "data_nodes,INF,",
              "databases,INF,",
              "functions,INF,",
              "keywords,INF,",
              "models,INF,",
              "nodes,INF,",
              "pipe_plugins,INF,",
              "pipes,INF,",
              "queries,INF,",
              "regions,INF,",
              "subscriptions,INF,",
              "tables,INF,",
              "topics,INF,",
              "views,INF,"));

      TestUtils.assertResultSetEqual(
          statement.executeQuery("desc databases"),
          "ColumnName,DataType,Category,",
          new HashSet<>(
              Arrays.asList(
                  "database,STRING,TAG,",
                  "ttl(ms),STRING,ATTRIBUTE,",
                  "schema_replication_factor,INT32,ATTRIBUTE,",
                  "data_replication_factor,INT32,ATTRIBUTE,",
                  "time_partition_interval,INT64,ATTRIBUTE,",
                  "schema_region_group_num,INT32,ATTRIBUTE,",
                  "data_region_group_num,INT32,ATTRIBUTE,")));
      TestUtils.assertResultSetEqual(
          statement.executeQuery("desc tables"),
          "ColumnName,DataType,Category,",
          new HashSet<>(
              Arrays.asList(
                  "database,STRING,TAG,",
                  "table_name,STRING,TAG,",
                  "ttl(ms),STRING,ATTRIBUTE,",
                  "status,STRING,ATTRIBUTE,",
                  "comment,STRING,ATTRIBUTE,",
                  "table_type,STRING,ATTRIBUTE,")));
      TestUtils.assertResultSetEqual(
          statement.executeQuery("desc columns"),
          "ColumnName,DataType,Category,",
          new HashSet<>(
              Arrays.asList(
                  "database,STRING,TAG,",
                  "table_name,STRING,TAG,",
                  "column_name,STRING,TAG,",
                  "datatype,STRING,ATTRIBUTE,",
                  "category,STRING,ATTRIBUTE,",
                  "status,STRING,ATTRIBUTE,",
                  "comment,STRING,ATTRIBUTE,")));
      TestUtils.assertResultSetEqual(
          statement.executeQuery("desc queries"),
          "ColumnName,DataType,Category,",
          new HashSet<>(
              Arrays.asList(
                  "query_id,STRING,TAG,",
                  "start_time,TIMESTAMP,ATTRIBUTE,",
                  "datanode_id,INT32,ATTRIBUTE,",
                  "elapsed_time,FLOAT,ATTRIBUTE,",
                  "statement,STRING,ATTRIBUTE,",
                  "user,STRING,ATTRIBUTE,")));
      TestUtils.assertResultSetEqual(
          statement.executeQuery("desc pipes"),
          "ColumnName,DataType,Category,",
          new HashSet<>(
              Arrays.asList(
                  "id,STRING,TAG,",
                  "creation_time,TIMESTAMP,ATTRIBUTE,",
                  "state,STRING,ATTRIBUTE,",
                  "pipe_source,STRING,ATTRIBUTE,",
                  "pipe_processor,STRING,ATTRIBUTE,",
                  "pipe_sink,STRING,ATTRIBUTE,",
                  "exception_message,STRING,ATTRIBUTE,",
                  "remaining_event_count,INT64,ATTRIBUTE,",
                  "estimated_remaining_seconds,DOUBLE,ATTRIBUTE,")));
      TestUtils.assertResultSetEqual(
          statement.executeQuery("desc pipe_plugins"),
          "ColumnName,DataType,Category,",
          new HashSet<>(
              Arrays.asList(
                  "plugin_name,STRING,TAG,",
                  "plugin_type,STRING,ATTRIBUTE,",
                  "class_name,STRING,ATTRIBUTE,",
                  "plugin_jar,STRING,ATTRIBUTE,")));
      TestUtils.assertResultSetEqual(
          statement.executeQuery("desc topics"),
          "ColumnName,DataType,Category,",
          new HashSet<>(
              Arrays.asList("topic_name,STRING,TAG,", "topic_configs,STRING,ATTRIBUTE,")));
      TestUtils.assertResultSetEqual(
          statement.executeQuery("desc subscriptions"),
          "ColumnName,DataType,Category,",
          new HashSet<>(
              Arrays.asList(
                  "topic_name,STRING,TAG,",
                  "consumer_group_name,STRING,TAG,",
                  "subscribed_consumers,STRING,ATTRIBUTE,")));
      TestUtils.assertResultSetEqual(
          statement.executeQuery("desc views"),
          "ColumnName,DataType,Category,",
          new HashSet<>(
              Arrays.asList(
                  "database,STRING,TAG,",
                  "table_name,STRING,TAG,",
                  "view_definition,STRING,ATTRIBUTE,")));
      TestUtils.assertResultSetEqual(
          statement.executeQuery("desc models"),
          "ColumnName,DataType,Category,",
          new HashSet<>(
              Arrays.asList(
                  "model_id,STRING,TAG,",
                  "model_type,STRING,ATTRIBUTE,",
                  "state,STRING,ATTRIBUTE,",
                  "configs,STRING,ATTRIBUTE,",
                  "notes,STRING,ATTRIBUTE,")));
      TestUtils.assertResultSetEqual(
          statement.executeQuery("desc functions"),
          "ColumnName,DataType,Category,",
          new HashSet<>(
              Arrays.asList(
                  "function_table,STRING,TAG,",
                  "function_type,STRING,ATTRIBUTE,",
                  "class_name(udf),STRING,ATTRIBUTE,",
                  "state,STRING,ATTRIBUTE,")));
      TestUtils.assertResultSetEqual(
          statement.executeQuery("desc configurations"),
          "ColumnName,DataType,Category,",
          new HashSet<>(Arrays.asList("variable,STRING,TAG,", "value,STRING,ATTRIBUTE,")));
      TestUtils.assertResultSetEqual(
          statement.executeQuery("desc keywords"),
          "ColumnName,DataType,Category,",
          new HashSet<>(Arrays.asList("word,STRING,TAG,", "reserved,INT32,ATTRIBUTE,")));
      TestUtils.assertResultSetEqual(
          statement.executeQuery("desc nodes"),
          "ColumnName,DataType,Category,",
          new HashSet<>(
              Arrays.asList(
                  "node_id,INT32,TAG,",
                  "node_type,STRING,ATTRIBUTE,",
                  "status,STRING,ATTRIBUTE,",
                  "internal_address,STRING,ATTRIBUTE,",
                  "internal_port,INT32,ATTRIBUTE,",
                  "version,STRING,ATTRIBUTE,",
                  "build_info,STRING,ATTRIBUTE,")));
      TestUtils.assertResultSetEqual(
          statement.executeQuery("desc config_nodes"),
          "ColumnName,DataType,Category,",
          new HashSet<>(
              Arrays.asList(
                  "node_id,INT32,TAG,",
                  "config_consensus_port,INT32,ATTRIBUTE,",
                  "role,STRING,ATTRIBUTE,")));
      TestUtils.assertResultSetEqual(
          statement.executeQuery("desc data_nodes"),
          "ColumnName,DataType,Category,",
          new HashSet<>(
              Arrays.asList(
                  "node_id,INT32,TAG,",
                  "data_region_num,INT32,ATTRIBUTE,",
                  "schema_region_num,INT32,ATTRIBUTE,",
                  "rpc_address,STRING,ATTRIBUTE,",
                  "rpc_port,INT32,ATTRIBUTE,",
                  "mpp_port,INT32,ATTRIBUTE,",
                  "data_consensus_port,INT32,ATTRIBUTE,",
                  "schema_consensus_port,INT32,ATTRIBUTE,")));

      // Only root user is allowed
      Assert.assertThrows(SQLException.class, () -> statement.execute("select * from regions"));
      Assert.assertThrows(SQLException.class, () -> statement.execute("select * from pipes"));
      Assert.assertThrows(SQLException.class, () -> statement.execute("select * from topics"));
      Assert.assertThrows(
          SQLException.class, () -> statement.execute("select * from subscriptions"));
      Assert.assertThrows(
          SQLException.class, () -> statement.execute("select * from configurations"));
      Assert.assertThrows(SQLException.class, () -> statement.execute("select * from nodes"));
      Assert.assertThrows(
          SQLException.class, () -> statement.execute("select * from config_nodes"));
      Assert.assertThrows(SQLException.class, () -> statement.execute("select * from data_nodes"));

      // No auth needed
      TestUtils.assertResultSetEqual(
          statement.executeQuery(
              "select * from pipe_plugins where plugin_name = 'IOTDB-THRIFT-SINK'"),
          "plugin_name,plugin_type,class_name,plugin_jar,",
          Collections.singleton(
              "IOTDB-THRIFT-SINK,Builtin,org.apache.iotdb.commons.pipe.agent.plugin.builtin.connector.iotdb.thrift.IoTDBThriftConnector,null,"));

      TestUtils.assertResultSetEqual(
          statement.executeQuery(
              "select model_id from information_schema.models where model_type = 'BUILT_IN_FORECAST'"),
          "model_id,",
          new HashSet<>(
              Arrays.asList(
                  "_STLForecaster,",
                  "_NaiveForecaster,",
                  "_sundial,",
                  "_HoltWinters,",
                  "_ExponentialSmoothing,",
                  "_ARIMA,")));

      TestUtils.assertResultSetEqual(
          statement.executeQuery(
              "select distinct(function_type) from information_schema.functions"),
          "function_type,",
          new HashSet<>(
              Arrays.asList(
                  "built-in scalar function,",
                  "built-in aggregate function,",
                  "built-in table function,")));

      TestUtils.assertResultSetEqual(
          statement.executeQuery(
              "select * from information_schema.keywords where reserved > 0 limit 1"),
          "word,reserved,",
          Collections.singleton("AINODES,1,"));
    }

    try (final Connection connection =
            EnvFactory.getEnv().getConnection(BaseEnv.TABLE_SQL_DIALECT);
        final Statement statement = connection.createStatement()) {
      // Test table query
      statement.execute("use information_schema");

      statement.execute("create database test");
      statement.execute(
          "create table test.test (a tag, b attribute, c int32 comment 'turbine') comment 'test'");
      statement.execute(
          "CREATE VIEW test.view_table (tag1 STRING TAG,tag2 STRING TAG,s11 INT32 FIELD,s3 INT32 FIELD FROM s2) RESTRICT WITH (ttl=100) AS root.a.**");

      TestUtils.assertResultSetEqual(
          statement.executeQuery("select * from databases"),
          "database,ttl(ms),schema_replication_factor,data_replication_factor,time_partition_interval,schema_region_group_num,data_region_group_num,",
          new HashSet<>(
              Arrays.asList(
                  "information_schema,INF,null,null,null,null,null,",
                  "test,INF,1,1,604800000,0,0,")));
      TestUtils.assertResultSetEqual(
          statement.executeQuery("show devices from tables where status = 'USING'"),
          "database,table_name,ttl(ms),status,comment,table_type,",
          new HashSet<>(
              Arrays.asList(
                  "information_schema,databases,INF,USING,null,SYSTEM VIEW,",
                  "information_schema,tables,INF,USING,null,SYSTEM VIEW,",
                  "information_schema,columns,INF,USING,null,SYSTEM VIEW,",
                  "information_schema,queries,INF,USING,null,SYSTEM VIEW,",
                  "information_schema,regions,INF,USING,null,SYSTEM VIEW,",
                  "information_schema,topics,INF,USING,null,SYSTEM VIEW,",
                  "information_schema,pipe_plugins,INF,USING,null,SYSTEM VIEW,",
                  "information_schema,pipes,INF,USING,null,SYSTEM VIEW,",
                  "information_schema,subscriptions,INF,USING,null,SYSTEM VIEW,",
                  "information_schema,views,INF,USING,null,SYSTEM VIEW,",
                  "information_schema,models,INF,USING,null,SYSTEM VIEW,",
                  "information_schema,functions,INF,USING,null,SYSTEM VIEW,",
                  "information_schema,configurations,INF,USING,null,SYSTEM VIEW,",
                  "information_schema,keywords,INF,USING,null,SYSTEM VIEW,",
                  "information_schema,nodes,INF,USING,null,SYSTEM VIEW,",
                  "information_schema,config_nodes,INF,USING,null,SYSTEM VIEW,",
                  "information_schema,data_nodes,INF,USING,null,SYSTEM VIEW,",
                  "test,test,INF,USING,test,BASE TABLE,",
                  "test,view_table,100,USING,null,VIEW FROM TREE,")));
      TestUtils.assertResultSetEqual(
          statement.executeQuery("count devices from tables where status = 'USING'"),
          "count(devices),",
          Collections.singleton("19,"));
      TestUtils.assertResultSetEqual(
          statement.executeQuery(
              "select * from columns where table_name = 'queries' or database = 'test'"),
          "database,table_name,column_name,datatype,category,status,comment,",
          new HashSet<>(
              Arrays.asList(
                  "information_schema,queries,query_id,STRING,TAG,USING,null,",
                  "information_schema,queries,start_time,TIMESTAMP,ATTRIBUTE,USING,null,",
                  "information_schema,queries,datanode_id,INT32,ATTRIBUTE,USING,null,",
                  "information_schema,queries,elapsed_time,FLOAT,ATTRIBUTE,USING,null,",
                  "information_schema,queries,statement,STRING,ATTRIBUTE,USING,null,",
                  "information_schema,queries,user,STRING,ATTRIBUTE,USING,null,",
                  "test,test,time,TIMESTAMP,TIME,USING,null,",
                  "test,test,a,STRING,TAG,USING,null,",
                  "test,test,b,STRING,ATTRIBUTE,USING,null,",
                  "test,test,c,INT32,FIELD,USING,turbine,",
                  "test,view_table,time,TIMESTAMP,TIME,USING,null,",
                  "test,view_table,tag1,STRING,TAG,USING,null,",
                  "test,view_table,tag2,STRING,TAG,USING,null,",
                  "test,view_table,s11,INT32,FIELD,USING,null,",
                  "test,view_table,s3,INT32,FIELD,USING,null,")));

      statement.execute(
          "create pipe a2b with source('double-living'='true') with sink ('sink'='write-back-sink')");
      TestUtils.assertResultSetEqual(
          statement.executeQuery("select id from pipes where creation_time > 0"),
          "id,",
          Collections.singleton("a2b,"));
      TestUtils.assertResultSetEqual(
          statement.executeQuery(
              "select * from pipe_plugins where plugin_name = 'IOTDB-THRIFT-SINK'"),
          "plugin_name,plugin_type,class_name,plugin_jar,",
          Collections.singleton(
              "IOTDB-THRIFT-SINK,Builtin,org.apache.iotdb.commons.pipe.agent.plugin.builtin.connector.iotdb.thrift.IoTDBThriftConnector,null,"));

      statement.execute("create topic tp with ('start-time'='2025-01-13T10:03:19.229+08:00')");
      TestUtils.assertResultSetEqual(
          statement.executeQuery("select * from topics where topic_name = 'tp'"),
          "topic_name,topic_configs,",
          Collections.singleton(
              "tp,{__system.sql-dialect=table, start-time=2025-01-13T10:03:19.229+08:00},"));

      TestUtils.assertResultSetEqual(
          statement.executeQuery("select * from views"),
          "database,table_name,view_definition,",
          Collections.singleton(
              "test,view_table,CREATE VIEW \"view_table\" (\"tag1\" STRING TAG,\"tag2\" STRING TAG,\"s11\" INT32 FIELD,\"s3\" INT32 FIELD FROM \"s2\") RESTRICT WITH (ttl=100) AS root.a.**,"));

      TestUtils.assertResultSetEqual(
          statement.executeQuery(
              "select model_id from information_schema.models where model_type = 'BUILT_IN_FORECAST'"),
          "model_id,",
          new HashSet<>(
              Arrays.asList(
<<<<<<< HEAD
=======
                  "_sundial,",
                  "_TimerXL,",
>>>>>>> 3ba8b0c1
                  "_STLForecaster,",
                  "_NaiveForecaster,",
                  "_HoltWinters,",
                  "_ARIMA,",
                  "_ExponentialSmoothing,")));

      TestUtils.assertResultSetEqual(
          statement.executeQuery(
              "select distinct(function_type) from information_schema.functions"),
          "function_type,",
          new HashSet<>(
              Arrays.asList(
                  "built-in scalar function,",
                  "built-in aggregate function,",
                  "built-in table function,")));

      TestUtils.assertResultSetEqual(
          statement.executeQuery(
              "select value from information_schema.configurations where variable = 'TimestampPrecision'"),
          "value,",
          Collections.singleton("ms,"));

      TestUtils.assertResultSetEqual(
          statement.executeQuery(
              "select * from information_schema.keywords where reserved > 0 limit 1"),
          "word,reserved,",
          Collections.singleton("AINODES,1,"));

      TestUtils.assertResultSetEqual(
          statement.executeQuery("select distinct(status) from information_schema.nodes"),
          "status,",
          Collections.singleton("Running,"));

      TestUtils.assertResultSetEqual(
          statement.executeQuery("select count(*) from information_schema.config_nodes"),
          "_col0,",
          Collections.singleton(EnvFactory.getEnv().getConfigNodeWrapperList().size() + ","));

      TestUtils.assertResultSetEqual(
          statement.executeQuery("select data_region_num from information_schema.data_nodes"),
          "data_region_num,",
          Collections.singleton("0,"));
    }
  }

  @Test
  public void testMixedDatabase() throws SQLException {
    try (final Connection connection =
            EnvFactory.getEnv().getConnection(BaseEnv.TABLE_SQL_DIALECT);
        final Statement statement = connection.createStatement()) {
      statement.execute("create database test");
      statement.execute("use test");
      statement.execute("create table table1(id1 tag, s1 string)");
      statement.execute("insert into table1 values(0, 'd1', null), (1,'d1', 1)");
    }

    try (final Connection connection = EnvFactory.getEnv().getConnection();
        final Statement statement = connection.createStatement()) {
      statement.execute("create database root.test");
      statement.execute(
          "alter database root.test WITH SCHEMA_REGION_GROUP_NUM=2, DATA_REGION_GROUP_NUM=3");
      statement.execute("insert into root.test.d1 (s1) values(1)");
      statement.execute("drop database root.test");
    }

    try (final Connection connection =
            EnvFactory.getEnv().getConnection(BaseEnv.TABLE_SQL_DIALECT);
        final Statement statement = connection.createStatement()) {
      try (final ResultSet resultSet = statement.executeQuery("SHOW DATABASES DETAILS")) {
        assertTrue(resultSet.next());
        assertEquals("information_schema", resultSet.getString(1));
        assertTrue(resultSet.next());
        assertEquals("test", resultSet.getString(1));
        assertFalse(resultSet.next());
      }

      // Test adjustMaxRegionGroupNum
      statement.execute("use test");
      statement.execute(
          "create table table2(region_id STRING TAG, plant_id STRING TAG, color STRING ATTRIBUTE, temperature FLOAT FIELD, speed DOUBLE FIELD)");
      statement.execute(
          "insert into table2(region_id, plant_id, color, temperature, speed) values(1, 1, 1, 1, 1)");

      statement.execute("create database test1");
    }

    try (final Connection connection = EnvFactory.getEnv().getConnection();
        final Statement statement = connection.createStatement()) {
      statement.execute("create database root.test");
    }

    try (final Connection connection =
            EnvFactory.getEnv().getConnection(BaseEnv.TABLE_SQL_DIALECT);
        final Statement statement = connection.createStatement()) {
      statement.execute("drop database test");
    }

    try (final Connection connection = EnvFactory.getEnv().getConnection();
        final Statement statement = connection.createStatement()) {
      TestUtils.assertResultSetSize(statement.executeQuery("show databases"), 1);
    }
  }

  @Test
  public void testDBAuth() throws SQLException {
    try (final Connection adminCon = EnvFactory.getEnv().getConnection(BaseEnv.TABLE_SQL_DIALECT);
        final Statement adminStmt = adminCon.createStatement()) {
      adminStmt.execute("create user test 'password'");
      adminStmt.execute("create database db");
      adminStmt.execute(
          "create pipe a2b with source('double-living'='true') with sink ('sink'='write-back-sink')");
    }

    try (final Connection userCon =
            EnvFactory.getEnv().getConnection("test", "password", BaseEnv.TABLE_SQL_DIALECT);
        final Statement userStmt = userCon.createStatement()) {
      TestUtils.assertResultSetEqual(
          userStmt.executeQuery("show databases"),
          "Database,TTL(ms),SchemaReplicationFactor,DataReplicationFactor,TimePartitionInterval,",
          Collections.singleton("information_schema,INF,null,null,null,"));
      TestUtils.assertResultSetEqual(
          userStmt.executeQuery("select * from information_schema.databases"),
          "database,ttl(ms),schema_replication_factor,data_replication_factor,time_partition_interval,schema_region_group_num,data_region_group_num,",
          Collections.singleton("information_schema,INF,null,null,null,null,null,"));
    }

    try (final Connection adminCon = EnvFactory.getEnv().getConnection(BaseEnv.TABLE_SQL_DIALECT);
        final Statement adminStmt = adminCon.createStatement()) {
      adminStmt.execute("GRANT SELECT ON DATABASE DB to user test");

      // Information_schema does not support grant & revoke
      Assert.assertThrows(
          SQLException.class,
          () -> {
            adminStmt.execute("GRANT SELECT ON DATABASE information_schema to user test");
          });

      Assert.assertThrows(
          SQLException.class,
          () -> {
            adminStmt.execute("REVOKE SELECT ON information_schema.tables from user test");
          });
    }

    try (final Connection userCon =
            EnvFactory.getEnv().getConnection("test", "password", BaseEnv.TABLE_SQL_DIALECT);
        final Statement userStmt = userCon.createStatement()) {
      try (final ResultSet resultSet = userStmt.executeQuery("SHOW DATABASES")) {
        final ResultSetMetaData metaData = resultSet.getMetaData();
        assertEquals(showDBColumnHeaders.size(), metaData.getColumnCount());
        for (int i = 0; i < showDBColumnHeaders.size(); i++) {
          assertEquals(showDBColumnHeaders.get(i).getColumnName(), metaData.getColumnName(i + 1));
        }
        Assert.assertTrue(resultSet.next());
        assertEquals("db", resultSet.getString(1));
        Assert.assertTrue(resultSet.next());
        assertEquals("information_schema", resultSet.getString(1));
        Assert.assertFalse(resultSet.next());
      }

      Assert.assertThrows(
          SQLException.class,
          () -> {
            userStmt.execute("alter database db set properties ttl=6600000");
          });

      Assert.assertThrows(
          SQLException.class,
          () -> {
            userStmt.execute("drop database db");
          });
    }

    try (final Connection adminCon = EnvFactory.getEnv().getConnection(BaseEnv.TABLE_SQL_DIALECT);
        final Statement adminStmt = adminCon.createStatement()) {
      adminStmt.execute("GRANT DROP ON ANY to user test");
    }

    try (final Connection userCon =
            EnvFactory.getEnv().getConnection("test", "password", BaseEnv.TABLE_SQL_DIALECT);
        final Statement userStmt = userCon.createStatement()) {
      userStmt.execute("drop database db");
    }
  }
}<|MERGE_RESOLUTION|>--- conflicted
+++ resolved
@@ -700,11 +700,7 @@
           "model_id,",
           new HashSet<>(
               Arrays.asList(
-<<<<<<< HEAD
-=======
                   "_sundial,",
-                  "_TimerXL,",
->>>>>>> 3ba8b0c1
                   "_STLForecaster,",
                   "_NaiveForecaster,",
                   "_HoltWinters,",
