/*
 * Licensed to the Apache Software Foundation (ASF) under one
 * or more contributor license agreements.  See the NOTICE file
 * distributed with this work for additional information
 * regarding copyright ownership.  The ASF licenses this file
 * to you under the Apache License, Version 2.0 (the
 * "License"); you may not use this file except in compliance
 * with the License.  You may obtain a copy of the License at
 *
 *     http://www.apache.org/licenses/LICENSE-2.0
 *
 * Unless required by applicable law or agreed to in writing,
 * software distributed under the License is distributed on an
 * "AS IS" BASIS, WITHOUT WARRANTIES OR CONDITIONS OF ANY
 * KIND, either express or implied.  See the License for the
 * specific language governing permissions and limitations
 * under the License.
 */

package org.apache.iotdb.relational.it.schema;

import org.apache.iotdb.db.it.utils.TestUtils;
import org.apache.iotdb.it.env.EnvFactory;
import org.apache.iotdb.it.framework.IoTDBTestRunner;
import org.apache.iotdb.itbase.category.TableClusterIT;
import org.apache.iotdb.itbase.category.TableLocalStandaloneIT;
import org.apache.iotdb.itbase.env.BaseEnv;

import org.junit.After;
import org.junit.Assert;
import org.junit.Before;
import org.junit.Test;
import org.junit.experimental.categories.Category;
import org.junit.runner.RunWith;

import java.sql.Connection;
import java.sql.ResultSet;
import java.sql.ResultSetMetaData;
import java.sql.SQLException;
import java.sql.Statement;
import java.util.Arrays;
import java.util.Collections;
import java.util.HashSet;
import java.util.Set;

import static org.apache.iotdb.commons.schema.column.ColumnHeaderConstant.showDBColumnHeaders;
import static org.apache.iotdb.commons.schema.column.ColumnHeaderConstant.showDBDetailsColumnHeaders;
import static org.junit.Assert.assertEquals;
import static org.junit.Assert.assertFalse;
import static org.junit.Assert.assertTrue;
import static org.junit.Assert.fail;

@RunWith(IoTDBTestRunner.class)
@Category({TableLocalStandaloneIT.class, TableClusterIT.class})
public class IoTDBDatabaseIT {

  @Before
  public void setUp() throws Exception {
    EnvFactory.getEnv().initClusterEnvironment();
  }

  @After
  public void tearDown() throws Exception {
    EnvFactory.getEnv().cleanClusterEnvironment();
  }

  @Test
  public void testManageDatabase() {
    try (final Connection connection =
            EnvFactory.getEnv().getConnection(BaseEnv.TABLE_SQL_DIALECT);
        final Statement statement = connection.createStatement()) {

      // create
      statement.execute("create database test with (ttl='INF')");

      // create duplicated database without IF NOT EXISTS
      try {
        statement.execute("create database test");
        fail("create database test shouldn't succeed because test already exists");
      } catch (final SQLException e) {
        assertEquals("501: Database test already exists", e.getMessage());
      }

      // create duplicated database with IF NOT EXISTS
      statement.execute("create database IF NOT EXISTS test");

      // alter non-exist
      try {
        statement.execute("alter database test1 set properties ttl='INF'");
        fail("alter database test1 shouldn't succeed because test does not exist");
      } catch (final SQLException e) {
        assertEquals("500: Database test1 doesn't exist", e.getMessage());
      }

      statement.execute("alter database if exists test1 set properties ttl='INF'");
      statement.execute("alter database test set properties ttl=default");

      String[] databaseNames = new String[] {"test"};
      String[] TTLs = new String[] {"INF"};
      int[] schemaReplicaFactors = new int[] {1};
      int[] dataReplicaFactors = new int[] {1};
      int[] timePartitionInterval = new int[] {604800000};

      // show
      try (final ResultSet resultSet = statement.executeQuery("SHOW DATABASES")) {
        int cnt = 0;
        final ResultSetMetaData metaData = resultSet.getMetaData();
        assertEquals(showDBColumnHeaders.size(), metaData.getColumnCount());
        for (int i = 0; i < showDBColumnHeaders.size(); i++) {
          assertEquals(showDBColumnHeaders.get(i).getColumnName(), metaData.getColumnName(i + 1));
        }
        while (resultSet.next()) {
          if (resultSet.getString(1).equals("information_schema")) {
            continue;
          }
          assertEquals(databaseNames[cnt], resultSet.getString(1));
          assertEquals(TTLs[cnt], resultSet.getString(2));
          assertEquals(schemaReplicaFactors[cnt], resultSet.getInt(3));
          assertEquals(dataReplicaFactors[cnt], resultSet.getInt(4));
          assertEquals(timePartitionInterval[cnt], resultSet.getLong(5));
          cnt++;
        }
        assertEquals(databaseNames.length, cnt);
      }

      final int[] schemaRegionGroupNum = new int[] {0};
      final int[] dataRegionGroupNum = new int[] {0};
      // show
      try (final ResultSet resultSet = statement.executeQuery("SHOW DATABASES DETAILS")) {
        int cnt = 0;
        final ResultSetMetaData metaData = resultSet.getMetaData();
        assertEquals(showDBDetailsColumnHeaders.size(), metaData.getColumnCount());
        for (int i = 0; i < showDBDetailsColumnHeaders.size(); i++) {
          assertEquals(
              showDBDetailsColumnHeaders.get(i).getColumnName(), metaData.getColumnName(i + 1));
        }
        while (resultSet.next()) {
          if (resultSet.getString(1).equals("information_schema")) {
            continue;
          }
          assertEquals(databaseNames[cnt], resultSet.getString(1));
          assertEquals(TTLs[cnt], resultSet.getString(2));
          assertEquals(schemaReplicaFactors[cnt], resultSet.getInt(3));
          assertEquals(dataReplicaFactors[cnt], resultSet.getInt(4));
          assertEquals(timePartitionInterval[cnt], resultSet.getLong(5));
          assertEquals(schemaRegionGroupNum[cnt], resultSet.getInt(6));
          assertEquals(dataRegionGroupNum[cnt], resultSet.getInt(7));
          cnt++;
        }
        assertEquals(databaseNames.length, cnt);
      }

      // use
      statement.execute("use test");

      // use nonexistent database
      try {
        statement.execute("use test1");
        fail("use test1 shouldn't succeed because test1 doesn't exist");
      } catch (final SQLException e) {
        assertEquals("500: Unknown database test1", e.getMessage());
      }

      // drop
      statement.execute("drop database test");
      try (final ResultSet resultSet = statement.executeQuery("SHOW DATABASES")) {
        // Information_schema
        assertTrue(resultSet.next());
        assertFalse(resultSet.next());
      }

      // drop nonexistent database without IF EXISTS
      try {
        statement.execute("drop database test");
        fail("drop database test shouldn't succeed because test doesn't exist");
      } catch (final SQLException e) {
        assertEquals("500: Database test doesn't exist", e.getMessage());
      }

      // drop nonexistent database with IF EXISTS
      statement.execute("drop database IF EXISTS test");

      // Test create database with properties
      statement.execute(
          "create database test_prop with (ttl=300, schema_region_group_num=DEFAULT, time_partition_interval=100000)");
      databaseNames = new String[] {"test_prop"};
      TTLs = new String[] {"300"};
      timePartitionInterval = new int[] {100000};

      // show
      try (final ResultSet resultSet = statement.executeQuery("SHOW DATABASES")) {
        int cnt = 0;
        final ResultSetMetaData metaData = resultSet.getMetaData();
        assertEquals(showDBColumnHeaders.size(), metaData.getColumnCount());
        for (int i = 0; i < showDBColumnHeaders.size(); i++) {
          assertEquals(showDBColumnHeaders.get(i).getColumnName(), metaData.getColumnName(i + 1));
        }
        while (resultSet.next()) {
          if (resultSet.getString(1).equals("information_schema")) {
            continue;
          }
          assertEquals(databaseNames[cnt], resultSet.getString(1));
          assertEquals(TTLs[cnt], resultSet.getString(2));
          assertEquals(schemaReplicaFactors[cnt], resultSet.getInt(3));
          assertEquals(dataReplicaFactors[cnt], resultSet.getInt(4));
          assertEquals(timePartitionInterval[cnt], resultSet.getLong(5));
          cnt++;
        }
        assertEquals(databaseNames.length, cnt);
      }

      try {
        statement.execute("create database test_prop_2 with (non_exist_prop=DEFAULT)");
        fail(
            "create database test_prop_2 shouldn't succeed because the property key does not exist.");
      } catch (final SQLException e) {
        assertTrue(
            e.getMessage(),
            e.getMessage().contains("Unsupported database property key: non_exist_prop"));
      }

      // create with strange name
      try {
        statement.execute("create database 1test");
        fail(
            "create database 1test shouldn't succeed because 1test is not a legal identifier; identifiers must not start with a digit; surround the identifier with double quotes");
      } catch (final SQLException e) {
        assertTrue(e.getMessage(), e.getMessage().contains("mismatched input '1'"));
      }

      statement.execute("create database \"1test\"");
      statement.execute("use \"1test\"");
      statement.execute("drop database \"1test\"");

      try {
        statement.execute("create database 1");
        fail("create database 1 shouldn't succeed because 1 is not a legal identifier");
      } catch (final SQLException e) {
        assertTrue(e.getMessage(), e.getMessage().contains("mismatched input '1'"));
      }

      statement.execute("create database \"1\"");
      statement.execute("use \"1\"");
      statement.execute("drop database \"1\"");

      try {
        statement.execute("create database a.b");
        fail("create database a.b shouldn't succeed because a.b is not a legal identifier");
      } catch (final SQLException e) {
        assertTrue(e.getMessage(), e.getMessage().contains("mismatched input '.'"));
      }

      // Test length limitation
      statement.execute(
          "create database thisDatabaseLengthIsPreciselySixtyFourThusItCanBeNormallyCreated");

      try {
        statement.execute(
            "create database thisDatabaseLengthHasExceededSixtyFourThusItCantBeNormallyCreated");
        fail(
            "create database thisDatabaseLengthHasExceededSixtyFourThusItCantBeNormallyCreated shouldn't succeed because it's length has exceeded 64");
      } catch (final SQLException e) {
        assertTrue(
            e.getMessage(),
            e.getMessage().contains("the length of database name shall not exceed 64"));
      }

    } catch (final SQLException e) {
      e.printStackTrace();
      fail(e.getMessage());
    }
  }

  @Test
  public void testDatabaseWithSpecificCharacters() throws SQLException {
    try (final Connection connection =
            EnvFactory.getEnv().getConnection(BaseEnv.TABLE_SQL_DIALECT);
        final Statement statement = connection.createStatement()) {
      try {
        statement.execute("create database \"````x.\"");
        fail("create database ````x. shouldn't succeed because it contains '.'");
      } catch (final SQLException e) {
        assertEquals(
            "509: ````x. is not a legal path, because the database name can only contain english or chinese characters, numbers, backticks and underscores.",
            e.getMessage());
      }

      try {
        statement.execute("create database \"#\"");
        fail("create database # shouldn't succeed because it contains illegal character '#'");
      } catch (final SQLException e) {
        assertEquals(
            "509: # is not a legal path, because the database name can only contain english or chinese characters, numbers, backticks and underscores.",
            e.getMessage());
      }

      statement.execute("create database \"````x\"");

      try (final ResultSet resultSet = statement.executeQuery("SHOW DATABASES")) {
        assertTrue(resultSet.next());
        assertEquals("````x", resultSet.getString(1));
        assertTrue(resultSet.next());
        assertEquals("information_schema", resultSet.getString(1));
        assertFalse(resultSet.next());
      }

      statement.execute("use \"````x\"");

      statement.execute("create table table0 (a tag, b attribute, c int32)");

      statement.execute("desc table0");
      statement.execute("desc \"````x\".table0");

      statement.execute("show tables");
      statement.execute("show tables from \"````x\"");

      statement.execute("insert into table0 (time, a, b, c) values(0, '1', '2', 3)");
      statement.execute("insert into \"````x\".table0 (time, a, b, c) values(1, '1', '2', 3)");

      TestUtils.assertResultSetEqual(
          statement.executeQuery("select a, b, c from \"````x\".table0 where time = 0"),
          "a,b,c,",
          Collections.singleton("1,2,3,"));

      TestUtils.assertResultSetEqual(
          statement.executeQuery("show devices from table0"),
          "a,b,",
          Collections.singleton("1,2,"));

      statement.execute("update \"````x\".table0 set b = '4'");

      TestUtils.assertResultSetEqual(
          statement.executeQuery("show devices from table0"),
          "a,b,",
          Collections.singleton("1,4,"));
    }
  }

  @Test
  public void testInformationSchema() throws SQLException {
    // Use a normal user to test visibility
    try (final Connection adminCon = EnvFactory.getEnv().getConnection(BaseEnv.TABLE_SQL_DIALECT);
        final Statement adminStmt = adminCon.createStatement()) {
      adminStmt.execute("create user test 'password'");
    }

    try (final Connection connection =
            EnvFactory.getEnv().getConnection("test", "password", BaseEnv.TABLE_SQL_DIALECT);
        final Statement statement = connection.createStatement()) {
      // Test unsupported write plans
      final Set<String> writeSQLs =
          new HashSet<>(
              Arrays.asList(
                  "create database information_schema",
                  "drop database information_schema",
                  "create table information_schema.tableA ()",
                  "alter table information_schema.tableA add column a id",
                  "alter table information_schema.tableA set properties ttl=default",
                  "insert into information_schema.tables (database) values('db')",
                  "update information_schema.tables set status='RUNNING'"));

      for (final String writeSQL : writeSQLs) {
        try {
          statement.execute(writeSQL);
          fail("information_schema does not support write");
        } catch (final SQLException e) {
          assertEquals(
              "701: The database 'information_schema' can only be queried", e.getMessage());
        }
      }

      statement.execute("use information_schema");

      TestUtils.assertResultSetEqual(
          statement.executeQuery("show databases"),
          "Database,TTL(ms),SchemaReplicationFactor,DataReplicationFactor,TimePartitionInterval,",
          Collections.singleton("information_schema,INF,null,null,null,"));
      TestUtils.assertResultSetEqual(
          statement.executeQuery("show tables"),
          "TableName,TTL(ms),",
<<<<<<< HEAD
          Arrays.asList(
              "columns,INF,",
              "configurations,INF,",
              "databases,INF,",
              "functions,INF,",
              "keywords,INF,",
              "models,INF,",
              "pipe_plugins,INF,",
              "pipes,INF,",
              "queries,INF,",
              "regions,INF,",
              "subscriptions,INF,",
              "tables,INF,",
              "topics,INF,",
              "views,INF,"));
=======
          new HashSet<>(
              Arrays.asList(
                  "databases,INF,",
                  "tables,INF,",
                  "columns,INF,",
                  "queries,INF,",
                  "regions,INF,",
                  "topics,INF,",
                  "pipe_plugins,INF,",
                  "pipes,INF,",
                  "subscriptions,INF,",
                  "views,INF,",
                  "models,INF,",
                  "functions,INF,",
                  "configurations,INF,",
                  "keywords,INF,",
                  "nodes,INF,",
                  "config_nodes,INF,",
                  "data_nodes,INF,")));
>>>>>>> f6b2d07a

      TestUtils.assertResultSetEqual(
          statement.executeQuery("desc databases"),
          "ColumnName,DataType,Category,",
          new HashSet<>(
              Arrays.asList(
                  "database,STRING,TAG,",
                  "ttl(ms),STRING,ATTRIBUTE,",
                  "schema_replication_factor,INT32,ATTRIBUTE,",
                  "data_replication_factor,INT32,ATTRIBUTE,",
                  "time_partition_interval,INT64,ATTRIBUTE,",
                  "schema_region_group_num,INT32,ATTRIBUTE,",
                  "data_region_group_num,INT32,ATTRIBUTE,")));
      TestUtils.assertResultSetEqual(
          statement.executeQuery("desc tables"),
          "ColumnName,DataType,Category,",
          new HashSet<>(
              Arrays.asList(
                  "database,STRING,TAG,",
                  "table_name,STRING,TAG,",
                  "ttl(ms),STRING,ATTRIBUTE,",
                  "status,STRING,ATTRIBUTE,",
                  "comment,STRING,ATTRIBUTE,",
                  "table_type,STRING,ATTRIBUTE,")));
      TestUtils.assertResultSetEqual(
          statement.executeQuery("desc columns"),
          "ColumnName,DataType,Category,",
          new HashSet<>(
              Arrays.asList(
                  "database,STRING,TAG,",
                  "table_name,STRING,TAG,",
                  "column_name,STRING,TAG,",
                  "datatype,STRING,ATTRIBUTE,",
                  "category,STRING,ATTRIBUTE,",
                  "status,STRING,ATTRIBUTE,",
                  "comment,STRING,ATTRIBUTE,")));
      TestUtils.assertResultSetEqual(
          statement.executeQuery("desc queries"),
          "ColumnName,DataType,Category,",
          new HashSet<>(
              Arrays.asList(
                  "query_id,STRING,TAG,",
                  "start_time,TIMESTAMP,ATTRIBUTE,",
                  "datanode_id,INT32,ATTRIBUTE,",
                  "elapsed_time,FLOAT,ATTRIBUTE,",
                  "statement,STRING,ATTRIBUTE,",
                  "user,STRING,ATTRIBUTE,")));
      TestUtils.assertResultSetEqual(
          statement.executeQuery("desc pipes"),
          "ColumnName,DataType,Category,",
          new HashSet<>(
              Arrays.asList(
                  "id,STRING,TAG,",
                  "creation_time,TIMESTAMP,ATTRIBUTE,",
                  "state,STRING,ATTRIBUTE,",
                  "pipe_source,STRING,ATTRIBUTE,",
                  "pipe_processor,STRING,ATTRIBUTE,",
                  "pipe_sink,STRING,ATTRIBUTE,",
                  "exception_message,STRING,ATTRIBUTE,",
                  "remaining_event_count,INT64,ATTRIBUTE,",
                  "estimated_remaining_seconds,DOUBLE,ATTRIBUTE,")));
      TestUtils.assertResultSetEqual(
          statement.executeQuery("desc pipe_plugins"),
          "ColumnName,DataType,Category,",
          new HashSet<>(
              Arrays.asList(
                  "plugin_name,STRING,TAG,",
                  "plugin_type,STRING,ATTRIBUTE,",
                  "class_name,STRING,ATTRIBUTE,",
                  "plugin_jar,STRING,ATTRIBUTE,")));
      TestUtils.assertResultSetEqual(
          statement.executeQuery("desc topics"),
          "ColumnName,DataType,Category,",
          new HashSet<>(
              Arrays.asList("topic_name,STRING,TAG,", "topic_configs,STRING,ATTRIBUTE,")));
      TestUtils.assertResultSetEqual(
          statement.executeQuery("desc subscriptions"),
          "ColumnName,DataType,Category,",
          new HashSet<>(
              Arrays.asList(
                  "topic_name,STRING,TAG,",
                  "consumer_group_name,STRING,TAG,",
                  "subscribed_consumers,STRING,ATTRIBUTE,")));
      TestUtils.assertResultSetEqual(
          statement.executeQuery("desc views"),
          "ColumnName,DataType,Category,",
          new HashSet<>(
              Arrays.asList(
                  "database,STRING,TAG,",
                  "table_name,STRING,TAG,",
                  "view_definition,STRING,ATTRIBUTE,")));
      TestUtils.assertResultSetEqual(
          statement.executeQuery("desc models"),
          "ColumnName,DataType,Category,",
          new HashSet<>(
              Arrays.asList(
                  "model_id,STRING,TAG,",
                  "model_type,STRING,ATTRIBUTE,",
                  "state,STRING,ATTRIBUTE,",
                  "configs,STRING,ATTRIBUTE,",
                  "notes,STRING,ATTRIBUTE,")));
      TestUtils.assertResultSetEqual(
          statement.executeQuery("desc functions"),
          "ColumnName,DataType,Category,",
          new HashSet<>(
              Arrays.asList(
                  "function_table,STRING,TAG,",
                  "function_type,STRING,ATTRIBUTE,",
                  "class_name(udf),STRING,ATTRIBUTE,",
                  "state,STRING,ATTRIBUTE,")));
      TestUtils.assertResultSetEqual(
          statement.executeQuery("desc configurations"),
          "ColumnName,DataType,Category,",
          new HashSet<>(Arrays.asList("variable,STRING,TAG,", "value,STRING,ATTRIBUTE,")));
      TestUtils.assertResultSetEqual(
          statement.executeQuery("desc keywords"),
          "ColumnName,DataType,Category,",
          new HashSet<>(Arrays.asList("word,STRING,TAG,", "reserved,INT32,ATTRIBUTE,")));
      TestUtils.assertResultSetEqual(
          statement.executeQuery("desc nodes"),
          "ColumnName,DataType,Category,",
          new HashSet<>(
              Arrays.asList(
                  "node_id,INT32,TAG,",
                  "node_type,STRING,ATTRIBUTE,",
                  "status,STRING,ATTRIBUTE,",
                  "internal_address,STRING,ATTRIBUTE,",
                  "internal_port,INT32,ATTRIBUTE,",
                  "version,STRING,ATTRIBUTE,",
                  "build_info,STRING,ATTRIBUTE,")));
      TestUtils.assertResultSetEqual(
          statement.executeQuery("desc config_nodes"),
          "ColumnName,DataType,Category,",
          new HashSet<>(
              Arrays.asList(
                  "node_id,INT32,TAG,",
                  "config_consensus_port,INT32,ATTRIBUTE,",
                  "role,STRING,ATTRIBUTE,")));
      TestUtils.assertResultSetEqual(
          statement.executeQuery("desc data_nodes"),
          "ColumnName,DataType,Category,",
          new HashSet<>(
              Arrays.asList(
                  "node_id,INT32,TAG,",
                  "data_region_num,INT32,ATTRIBUTE,",
                  "schema_region_num,INT32,ATTRIBUTE,",
                  "rpc_address,STRING,ATTRIBUTE,",
                  "rpc_port,INT32,ATTRIBUTE,",
                  "mpp_port,INT32,ATTRIBUTE,",
                  "data_consensus_port,INT32,ATTRIBUTE,",
                  "schema_consensus_port,INT32,ATTRIBUTE,")));

      // Only root user is allowed
      Assert.assertThrows(SQLException.class, () -> statement.execute("select * from regions"));
      Assert.assertThrows(SQLException.class, () -> statement.execute("select * from pipes"));
      Assert.assertThrows(SQLException.class, () -> statement.execute("select * from topics"));
      Assert.assertThrows(
          SQLException.class, () -> statement.execute("select * from subscriptions"));
      Assert.assertThrows(
          SQLException.class, () -> statement.execute("select * from configurations"));
      Assert.assertThrows(SQLException.class, () -> statement.execute("select * from nodes"));
      Assert.assertThrows(
          SQLException.class, () -> statement.execute("select * from config_nodes"));
      Assert.assertThrows(SQLException.class, () -> statement.execute("select * from data_nodes"));

      // No auth needed
      TestUtils.assertResultSetEqual(
          statement.executeQuery(
              "select * from pipe_plugins where plugin_name = 'IOTDB-THRIFT-SINK'"),
          "plugin_name,plugin_type,class_name,plugin_jar,",
          Collections.singleton(
              "IOTDB-THRIFT-SINK,Builtin,org.apache.iotdb.commons.pipe.agent.plugin.builtin.connector.iotdb.thrift.IoTDBThriftConnector,null,"));

      TestUtils.assertResultSetEqual(
          statement.executeQuery(
              "select model_id from information_schema.models where model_type = 'BUILT_IN_FORECAST'"),
          "model_id,",
          new HashSet<>(
              Arrays.asList(
                  "_STLForecaster,",
                  "_NaiveForecaster,",
                  "_HoltWinters,",
                  "_TimerXL,",
                  "_ExponentialSmoothing,",
                  "_ARIMA,")));

      TestUtils.assertResultSetEqual(
          statement.executeQuery(
              "select distinct(function_type) from information_schema.functions"),
          "function_type,",
          new HashSet<>(
              Arrays.asList(
                  "built-in scalar function,",
                  "built-in aggregate function,",
                  "built-in table function,")));

      TestUtils.assertResultSetEqual(
          statement.executeQuery(
              "select * from information_schema.keywords where reserved > 0 limit 1"),
          "word,reserved,",
          Collections.singleton("AINODES,1,"));
    }

    try (final Connection connection =
            EnvFactory.getEnv().getConnection(BaseEnv.TABLE_SQL_DIALECT);
        final Statement statement = connection.createStatement()) {
      // Test table query
      statement.execute("use information_schema");

      statement.execute("create database test");
      statement.execute(
          "create table test.test (a tag, b attribute, c int32 comment 'turbine') comment 'test'");
      statement.execute(
          "CREATE VIEW test.view_table (tag1 STRING TAG,tag2 STRING TAG,s11 INT32 FIELD,s3 INT32 FIELD FROM s2) RESTRICT WITH (ttl=100) AS root.a.**");

      TestUtils.assertResultSetEqual(
          statement.executeQuery("select * from databases"),
          "database,ttl(ms),schema_replication_factor,data_replication_factor,time_partition_interval,schema_region_group_num,data_region_group_num,",
          new HashSet<>(
              Arrays.asList(
                  "information_schema,INF,null,null,null,null,null,",
                  "test,INF,1,1,604800000,0,0,")));
      TestUtils.assertResultSetEqual(
          statement.executeQuery("show devices from tables where status = 'USING'"),
          "database,table_name,ttl(ms),status,comment,table_type,",
          new HashSet<>(
              Arrays.asList(
                  "information_schema,databases,INF,USING,null,SYSTEM VIEW,",
                  "information_schema,tables,INF,USING,null,SYSTEM VIEW,",
                  "information_schema,columns,INF,USING,null,SYSTEM VIEW,",
                  "information_schema,queries,INF,USING,null,SYSTEM VIEW,",
                  "information_schema,regions,INF,USING,null,SYSTEM VIEW,",
                  "information_schema,topics,INF,USING,null,SYSTEM VIEW,",
                  "information_schema,pipe_plugins,INF,USING,null,SYSTEM VIEW,",
                  "information_schema,pipes,INF,USING,null,SYSTEM VIEW,",
                  "information_schema,subscriptions,INF,USING,null,SYSTEM VIEW,",
                  "information_schema,views,INF,USING,null,SYSTEM VIEW,",
                  "information_schema,models,INF,USING,null,SYSTEM VIEW,",
                  "information_schema,functions,INF,USING,null,SYSTEM VIEW,",
                  "information_schema,configurations,INF,USING,null,SYSTEM VIEW,",
                  "information_schema,keywords,INF,USING,null,SYSTEM VIEW,",
                  "information_schema,nodes,INF,USING,null,SYSTEM VIEW,",
                  "information_schema,config_nodes,INF,USING,null,SYSTEM VIEW,",
                  "information_schema,data_nodes,INF,USING,null,SYSTEM VIEW,",
                  "test,test,INF,USING,test,BASE TABLE,",
                  "test,view_table,100,USING,null,VIEW FROM TREE,")));
      TestUtils.assertResultSetEqual(
          statement.executeQuery("count devices from tables where status = 'USING'"),
          "count(devices),",
          Collections.singleton("19,"));
      TestUtils.assertResultSetEqual(
          statement.executeQuery(
              "select * from columns where table_name = 'queries' or database = 'test'"),
          "database,table_name,column_name,datatype,category,status,comment,",
          new HashSet<>(
              Arrays.asList(
                  "information_schema,queries,query_id,STRING,TAG,USING,null,",
                  "information_schema,queries,start_time,TIMESTAMP,ATTRIBUTE,USING,null,",
                  "information_schema,queries,datanode_id,INT32,ATTRIBUTE,USING,null,",
                  "information_schema,queries,elapsed_time,FLOAT,ATTRIBUTE,USING,null,",
                  "information_schema,queries,statement,STRING,ATTRIBUTE,USING,null,",
                  "information_schema,queries,user,STRING,ATTRIBUTE,USING,null,",
                  "test,test,time,TIMESTAMP,TIME,USING,null,",
                  "test,test,a,STRING,TAG,USING,null,",
                  "test,test,b,STRING,ATTRIBUTE,USING,null,",
                  "test,test,c,INT32,FIELD,USING,turbine,",
                  "test,view_table,time,TIMESTAMP,TIME,USING,null,",
                  "test,view_table,tag1,STRING,TAG,USING,null,",
                  "test,view_table,tag2,STRING,TAG,USING,null,",
                  "test,view_table,s11,INT32,FIELD,USING,null,",
                  "test,view_table,s3,INT32,FIELD,USING,null,")));

      statement.execute(
          "create pipe a2b with source('double-living'='true') with sink ('sink'='write-back-sink')");
      TestUtils.assertResultSetEqual(
          statement.executeQuery("select id from pipes where creation_time > 0"),
          "id,",
          Collections.singleton("a2b,"));
      TestUtils.assertResultSetEqual(
          statement.executeQuery(
              "select * from pipe_plugins where plugin_name = 'IOTDB-THRIFT-SINK'"),
          "plugin_name,plugin_type,class_name,plugin_jar,",
          Collections.singleton(
              "IOTDB-THRIFT-SINK,Builtin,org.apache.iotdb.commons.pipe.agent.plugin.builtin.connector.iotdb.thrift.IoTDBThriftConnector,null,"));

      statement.execute("create topic tp with ('start-time'='2025-01-13T10:03:19.229+08:00')");
      TestUtils.assertResultSetEqual(
          statement.executeQuery("select * from topics where topic_name = 'tp'"),
          "topic_name,topic_configs,",
          Collections.singleton(
              "tp,{__system.sql-dialect=table, start-time=2025-01-13T10:03:19.229+08:00},"));

      TestUtils.assertResultSetEqual(
          statement.executeQuery("select * from views"),
          "database,table_name,view_definition,",
          Collections.singleton(
              "test,view_table,CREATE VIEW \"view_table\" (\"tag1\" STRING TAG,\"tag2\" STRING TAG,\"s11\" INT32 FIELD,\"s3\" INT32 FIELD FROM \"s2\") RESTRICT WITH (ttl=100) AS root.a.**,"));

      TestUtils.assertResultSetEqual(
          statement.executeQuery(
              "select model_id from information_schema.models where model_type = 'BUILT_IN_FORECAST'"),
          "model_id,",
          new HashSet<>(
              Arrays.asList(
                  "_TimerXL,",
                  "_STLForecaster,",
                  "_NaiveForecaster,",
                  "_HoltWinters,",
                  "_ARIMA,",
                  "_ExponentialSmoothing,")));

      TestUtils.assertResultSetEqual(
          statement.executeQuery(
              "select distinct(function_type) from information_schema.functions"),
          "function_type,",
          new HashSet<>(
              Arrays.asList(
                  "built-in scalar function,",
                  "built-in aggregate function,",
                  "built-in table function,")));

      TestUtils.assertResultSetEqual(
          statement.executeQuery(
              "select value from information_schema.configurations where variable = 'TimestampPrecision'"),
          "value,",
          Collections.singleton("ms,"));

      TestUtils.assertResultSetEqual(
          statement.executeQuery(
              "select * from information_schema.keywords where reserved > 0 limit 1"),
          "word,reserved,",
          Collections.singleton("AINODES,1,"));

      TestUtils.assertResultSetEqual(
          statement.executeQuery("select distinct(status) from information_schema.nodes"),
          "status,",
          Collections.singleton("Running,"));

      TestUtils.assertResultSetEqual(
          statement.executeQuery("select count(*) from information_schema.config_nodes"),
          "_col0,",
          Collections.singleton(EnvFactory.getEnv().getConfigNodeWrapperList().size() + ","));

      TestUtils.assertResultSetEqual(
          statement.executeQuery("select data_region_num from information_schema.data_nodes"),
          "data_region_num,",
          Collections.singleton("0,"));
    }
  }

  @Test
  public void testMixedDatabase() throws SQLException {
    try (final Connection connection =
            EnvFactory.getEnv().getConnection(BaseEnv.TABLE_SQL_DIALECT);
        final Statement statement = connection.createStatement()) {
      statement.execute("create database test");
      statement.execute("use test");
      statement.execute("create table table1(id1 tag, s1 string)");
      statement.execute("insert into table1 values(0, 'd1', null), (1,'d1', 1)");
    }

    try (final Connection connection = EnvFactory.getEnv().getConnection();
        final Statement statement = connection.createStatement()) {
      statement.execute("create database root.test");
      statement.execute(
          "alter database root.test WITH SCHEMA_REGION_GROUP_NUM=2, DATA_REGION_GROUP_NUM=3");
      statement.execute("insert into root.test.d1 (s1) values(1)");
      statement.execute("drop database root.test");
    }

    try (final Connection connection =
            EnvFactory.getEnv().getConnection(BaseEnv.TABLE_SQL_DIALECT);
        final Statement statement = connection.createStatement()) {
      try (final ResultSet resultSet = statement.executeQuery("SHOW DATABASES DETAILS")) {
        assertTrue(resultSet.next());
        assertEquals("information_schema", resultSet.getString(1));
        assertTrue(resultSet.next());
        assertEquals("test", resultSet.getString(1));
        assertFalse(resultSet.next());
      }

      // Test adjustMaxRegionGroupNum
      statement.execute("use test");
      statement.execute(
          "create table table2(region_id STRING TAG, plant_id STRING TAG, color STRING ATTRIBUTE, temperature FLOAT FIELD, speed DOUBLE FIELD)");
      statement.execute(
          "insert into table2(region_id, plant_id, color, temperature, speed) values(1, 1, 1, 1, 1)");

      statement.execute("create database test1");
    }

    try (final Connection connection = EnvFactory.getEnv().getConnection();
        final Statement statement = connection.createStatement()) {
      statement.execute("create database root.test");
    }

    try (final Connection connection =
            EnvFactory.getEnv().getConnection(BaseEnv.TABLE_SQL_DIALECT);
        final Statement statement = connection.createStatement()) {
      statement.execute("drop database test");
    }

    try (final Connection connection = EnvFactory.getEnv().getConnection();
        final Statement statement = connection.createStatement()) {
      TestUtils.assertResultSetSize(statement.executeQuery("show databases"), 1);
    }
  }

  @Test
  public void testDBAuth() throws SQLException {
    try (final Connection adminCon = EnvFactory.getEnv().getConnection(BaseEnv.TABLE_SQL_DIALECT);
        final Statement adminStmt = adminCon.createStatement()) {
      adminStmt.execute("create user test 'password'");
      adminStmt.execute("create database db");
      adminStmt.execute(
          "create pipe a2b with source('double-living'='true') with sink ('sink'='write-back-sink')");
    }

    try (final Connection userCon =
            EnvFactory.getEnv().getConnection("test", "password", BaseEnv.TABLE_SQL_DIALECT);
        final Statement userStmt = userCon.createStatement()) {
      TestUtils.assertResultSetEqual(
          userStmt.executeQuery("show databases"),
          "Database,TTL(ms),SchemaReplicationFactor,DataReplicationFactor,TimePartitionInterval,",
          Collections.singleton("information_schema,INF,null,null,null,"));
      TestUtils.assertResultSetEqual(
          userStmt.executeQuery("select * from information_schema.databases"),
          "database,ttl(ms),schema_replication_factor,data_replication_factor,time_partition_interval,schema_region_group_num,data_region_group_num,",
          Collections.singleton("information_schema,INF,null,null,null,null,null,"));
    }

    try (final Connection adminCon = EnvFactory.getEnv().getConnection(BaseEnv.TABLE_SQL_DIALECT);
        final Statement adminStmt = adminCon.createStatement()) {
      adminStmt.execute("GRANT SELECT ON DATABASE DB to user test");

      // Information_schema does not support grant & revoke
      Assert.assertThrows(
          SQLException.class,
          () -> {
            adminStmt.execute("GRANT SELECT ON DATABASE information_schema to user test");
          });

      Assert.assertThrows(
          SQLException.class,
          () -> {
            adminStmt.execute("REVOKE SELECT ON information_schema.tables from user test");
          });
    }

    try (final Connection userCon =
            EnvFactory.getEnv().getConnection("test", "password", BaseEnv.TABLE_SQL_DIALECT);
        final Statement userStmt = userCon.createStatement()) {
      try (final ResultSet resultSet = userStmt.executeQuery("SHOW DATABASES")) {
        final ResultSetMetaData metaData = resultSet.getMetaData();
        assertEquals(showDBColumnHeaders.size(), metaData.getColumnCount());
        for (int i = 0; i < showDBColumnHeaders.size(); i++) {
          assertEquals(showDBColumnHeaders.get(i).getColumnName(), metaData.getColumnName(i + 1));
        }
        Assert.assertTrue(resultSet.next());
        assertEquals("db", resultSet.getString(1));
        Assert.assertTrue(resultSet.next());
        assertEquals("information_schema", resultSet.getString(1));
        Assert.assertFalse(resultSet.next());
      }

      Assert.assertThrows(
          SQLException.class,
          () -> {
            userStmt.execute("alter database db set properties ttl=6600000");
          });

      Assert.assertThrows(
          SQLException.class,
          () -> {
            userStmt.execute("drop database db");
          });
    }

    try (final Connection adminCon = EnvFactory.getEnv().getConnection(BaseEnv.TABLE_SQL_DIALECT);
        final Statement adminStmt = adminCon.createStatement()) {
      adminStmt.execute("GRANT DROP ON ANY to user test");
    }

    try (final Connection userCon =
            EnvFactory.getEnv().getConnection("test", "password", BaseEnv.TABLE_SQL_DIALECT);
        final Statement userStmt = userCon.createStatement()) {
      userStmt.execute("drop database db");
    }
  }
}<|MERGE_RESOLUTION|>--- conflicted
+++ resolved
@@ -378,14 +378,16 @@
       TestUtils.assertResultSetEqual(
           statement.executeQuery("show tables"),
           "TableName,TTL(ms),",
-<<<<<<< HEAD
           Arrays.asList(
               "columns,INF,",
+              "config_nodes,INF,",
               "configurations,INF,",
+              "data_nodes,INF,",
               "databases,INF,",
               "functions,INF,",
               "keywords,INF,",
               "models,INF,",
+              "nodes,INF,",
               "pipe_plugins,INF,",
               "pipes,INF,",
               "queries,INF,",
@@ -394,27 +396,6 @@
               "tables,INF,",
               "topics,INF,",
               "views,INF,"));
-=======
-          new HashSet<>(
-              Arrays.asList(
-                  "databases,INF,",
-                  "tables,INF,",
-                  "columns,INF,",
-                  "queries,INF,",
-                  "regions,INF,",
-                  "topics,INF,",
-                  "pipe_plugins,INF,",
-                  "pipes,INF,",
-                  "subscriptions,INF,",
-                  "views,INF,",
-                  "models,INF,",
-                  "functions,INF,",
-                  "configurations,INF,",
-                  "keywords,INF,",
-                  "nodes,INF,",
-                  "config_nodes,INF,",
-                  "data_nodes,INF,")));
->>>>>>> f6b2d07a
 
       TestUtils.assertResultSetEqual(
           statement.executeQuery("desc databases"),
