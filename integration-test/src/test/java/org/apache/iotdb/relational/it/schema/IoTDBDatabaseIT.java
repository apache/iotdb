--- conflicted
+++ resolved
@@ -579,16 +579,11 @@
               Arrays.asList(
                   "_STLForecaster,",
                   "_NaiveForecaster,",
-<<<<<<< HEAD
                   "_sundial,",
+                  "_HoltWinters,",
+                  "_TimerXL,",
                   "_ARIMA,",
                   "_ExponentialSmoothing,")));
-=======
-                  "_HoltWinters,",
-                  "_TimerXL,",
-                  "_ExponentialSmoothing,",
-                  "_ARIMA,")));
->>>>>>> a8f1e403
 
       TestUtils.assertResultSetEqual(
           statement.executeQuery(
