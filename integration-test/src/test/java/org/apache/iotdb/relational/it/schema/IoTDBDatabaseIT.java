/*
 * Licensed to the Apache Software Foundation (ASF) under one
 * or more contributor license agreements.  See the NOTICE file
 * distributed with this work for additional information
 * regarding copyright ownership.  The ASF licenses this file
 * to you under the Apache License, Version 2.0 (the
 * "License"); you may not use this file except in compliance
 * with the License.  You may obtain a copy of the License at
 *
 *     http://www.apache.org/licenses/LICENSE-2.0
 *
 * Unless required by applicable law or agreed to in writing,
 * software distributed under the License is distributed on an
 * "AS IS" BASIS, WITHOUT WARRANTIES OR CONDITIONS OF ANY
 * KIND, either express or implied.  See the License for the
 * specific language governing permissions and limitations
 * under the License.
 */

package org.apache.iotdb.relational.it.schema;

import org.apache.iotdb.db.it.utils.TestUtils;
import org.apache.iotdb.it.env.EnvFactory;
import org.apache.iotdb.it.framework.IoTDBTestRunner;
import org.apache.iotdb.itbase.category.TableClusterIT;
import org.apache.iotdb.itbase.category.TableLocalStandaloneIT;
import org.apache.iotdb.itbase.env.BaseEnv;

import org.junit.After;
import org.junit.Assert;
import org.junit.Before;
import org.junit.Test;
import org.junit.experimental.categories.Category;
import org.junit.runner.RunWith;

import java.sql.Connection;
import java.sql.ResultSet;
import java.sql.ResultSetMetaData;
import java.sql.SQLException;
import java.sql.Statement;
import java.util.Arrays;
import java.util.Collections;
import java.util.HashSet;
import java.util.Set;

import static org.apache.iotdb.commons.schema.column.ColumnHeaderConstant.showDBColumnHeaders;
import static org.apache.iotdb.commons.schema.column.ColumnHeaderConstant.showDBDetailsColumnHeaders;
import static org.junit.Assert.assertEquals;
import static org.junit.Assert.assertFalse;
import static org.junit.Assert.assertTrue;
import static org.junit.Assert.fail;

@RunWith(IoTDBTestRunner.class)
@Category({TableLocalStandaloneIT.class, TableClusterIT.class})
public class IoTDBDatabaseIT {

  @Before
  public void setUp() throws Exception {
<<<<<<< HEAD
    EnvFactory.getEnv().getConfig().getCommonConfig().setEnforceStrongPassword(false);
=======
    // enable subscription
    EnvFactory.getEnv().getConfig().getCommonConfig().setSubscriptionEnabled(true);
>>>>>>> a0a4700b
    EnvFactory.getEnv().initClusterEnvironment();
  }

  @After
  public void tearDown() throws Exception {
    EnvFactory.getEnv().cleanClusterEnvironment();
  }

  @Test
  public void testManageDatabase() {
    try (final Connection connection =
            EnvFactory.getEnv().getConnection(BaseEnv.TABLE_SQL_DIALECT);
        final Statement statement = connection.createStatement()) {

      // create
      statement.execute("create database test with (ttl='INF')");

      // create duplicated database without IF NOT EXISTS
      try {
        statement.execute("create database test");
        fail("create database test shouldn't succeed because test already exists");
      } catch (final SQLException e) {
        assertEquals("501: Database test already exists", e.getMessage());
      }

      // create duplicated database with IF NOT EXISTS
      statement.execute("create database IF NOT EXISTS test");

      // alter non-exist
      try {
        statement.execute("alter database test1 set properties ttl='INF'");
        fail("alter database test1 shouldn't succeed because test does not exist");
      } catch (final SQLException e) {
        assertEquals("500: Database test1 doesn't exist", e.getMessage());
      }

      statement.execute("alter database if exists test1 set properties ttl='INF'");
      statement.execute("alter database test set properties ttl=default");

      String[] databaseNames = new String[] {"test"};
      String[] TTLs = new String[] {"INF"};
      int[] schemaReplicaFactors = new int[] {1};
      int[] dataReplicaFactors = new int[] {1};
      int[] timePartitionInterval = new int[] {604800000};

      // show
      try (final ResultSet resultSet = statement.executeQuery("SHOW DATABASES")) {
        int cnt = 0;
        final ResultSetMetaData metaData = resultSet.getMetaData();
        assertEquals(showDBColumnHeaders.size(), metaData.getColumnCount());
        for (int i = 0; i < showDBColumnHeaders.size(); i++) {
          assertEquals(showDBColumnHeaders.get(i).getColumnName(), metaData.getColumnName(i + 1));
        }
        while (resultSet.next()) {
          if (resultSet.getString(1).equals("information_schema")) {
            continue;
          }
          assertEquals(databaseNames[cnt], resultSet.getString(1));
          assertEquals(TTLs[cnt], resultSet.getString(2));
          assertEquals(schemaReplicaFactors[cnt], resultSet.getInt(3));
          assertEquals(dataReplicaFactors[cnt], resultSet.getInt(4));
          assertEquals(timePartitionInterval[cnt], resultSet.getLong(5));
          cnt++;
        }
        assertEquals(databaseNames.length, cnt);
      }

      final int[] schemaRegionGroupNum = new int[] {0};
      final int[] dataRegionGroupNum = new int[] {0};
      // show
      try (final ResultSet resultSet = statement.executeQuery("SHOW DATABASES DETAILS")) {
        int cnt = 0;
        final ResultSetMetaData metaData = resultSet.getMetaData();
        assertEquals(showDBDetailsColumnHeaders.size(), metaData.getColumnCount());
        for (int i = 0; i < showDBDetailsColumnHeaders.size(); i++) {
          assertEquals(
              showDBDetailsColumnHeaders.get(i).getColumnName(), metaData.getColumnName(i + 1));
        }
        while (resultSet.next()) {
          if (resultSet.getString(1).equals("information_schema")) {
            continue;
          }
          assertEquals(databaseNames[cnt], resultSet.getString(1));
          assertEquals(TTLs[cnt], resultSet.getString(2));
          assertEquals(schemaReplicaFactors[cnt], resultSet.getInt(3));
          assertEquals(dataReplicaFactors[cnt], resultSet.getInt(4));
          assertEquals(timePartitionInterval[cnt], resultSet.getLong(5));
          assertEquals(schemaRegionGroupNum[cnt], resultSet.getInt(6));
          assertEquals(dataRegionGroupNum[cnt], resultSet.getInt(7));
          cnt++;
        }
        assertEquals(databaseNames.length, cnt);
      }

      // use
      statement.execute("use test");

      // use nonexistent database
      try {
        statement.execute("use test1");
        fail("use test1 shouldn't succeed because test1 doesn't exist");
      } catch (final SQLException e) {
        assertEquals("500: Unknown database test1", e.getMessage());
      }

      // drop
      statement.execute("drop database test");
      try (final ResultSet resultSet = statement.executeQuery("SHOW DATABASES")) {
        // Information_schema
        assertTrue(resultSet.next());
        assertFalse(resultSet.next());
      }

      // drop nonexistent database without IF EXISTS
      try {
        statement.execute("drop database test");
        fail("drop database test shouldn't succeed because test doesn't exist");
      } catch (final SQLException e) {
        assertEquals("500: Database test doesn't exist", e.getMessage());
      }

      // drop nonexistent database with IF EXISTS
      statement.execute("drop database IF EXISTS test");

      // Test create database with properties
      statement.execute(
          "create database test_prop with (ttl=300, schema_region_group_num=DEFAULT, time_partition_interval=100000)");
      databaseNames = new String[] {"test_prop"};
      TTLs = new String[] {"300"};
      timePartitionInterval = new int[] {100000};

      // show
      try (final ResultSet resultSet = statement.executeQuery("SHOW DATABASES")) {
        int cnt = 0;
        final ResultSetMetaData metaData = resultSet.getMetaData();
        assertEquals(showDBColumnHeaders.size(), metaData.getColumnCount());
        for (int i = 0; i < showDBColumnHeaders.size(); i++) {
          assertEquals(showDBColumnHeaders.get(i).getColumnName(), metaData.getColumnName(i + 1));
        }
        while (resultSet.next()) {
          if (resultSet.getString(1).equals("information_schema")) {
            continue;
          }
          assertEquals(databaseNames[cnt], resultSet.getString(1));
          assertEquals(TTLs[cnt], resultSet.getString(2));
          assertEquals(schemaReplicaFactors[cnt], resultSet.getInt(3));
          assertEquals(dataReplicaFactors[cnt], resultSet.getInt(4));
          assertEquals(timePartitionInterval[cnt], resultSet.getLong(5));
          cnt++;
        }
        assertEquals(databaseNames.length, cnt);
      }

      try {
        statement.execute("create database test_prop_2 with (non_exist_prop=DEFAULT)");
        fail(
            "create database test_prop_2 shouldn't succeed because the property key does not exist.");
      } catch (final SQLException e) {
        assertTrue(
            e.getMessage(),
            e.getMessage().contains("Unsupported database property key: non_exist_prop"));
      }

      // create with strange name
      try {
        statement.execute("create database 1test");
        fail(
            "create database 1test shouldn't succeed because 1test is not a legal identifier; identifiers must not start with a digit; surround the identifier with double quotes");
      } catch (final SQLException e) {
        assertTrue(e.getMessage(), e.getMessage().contains("mismatched input '1'"));
      }

      statement.execute("create database \"1test\"");
      statement.execute("use \"1test\"");
      statement.execute("drop database \"1test\"");

      try {
        statement.execute("create database 1");
        fail("create database 1 shouldn't succeed because 1 is not a legal identifier");
      } catch (final SQLException e) {
        assertTrue(e.getMessage(), e.getMessage().contains("mismatched input '1'"));
      }

      statement.execute("create database \"1\"");
      statement.execute("use \"1\"");
      statement.execute("drop database \"1\"");

      try {
        statement.execute("create database a.b");
        fail("create database a.b shouldn't succeed because a.b is not a legal identifier");
      } catch (final SQLException e) {
        assertTrue(e.getMessage(), e.getMessage().contains("mismatched input '.'"));
      }

      // Test length limitation
      statement.execute(
          "create database thisDatabaseLengthIsPreciselySixtyFourThusItCanBeNormallyCreated");

      try {
        statement.execute(
            "create database thisDatabaseLengthHasExceededSixtyFourThusItCantBeNormallyCreated");
        fail(
            "create database thisDatabaseLengthHasExceededSixtyFourThusItCantBeNormallyCreated shouldn't succeed because it's length has exceeded 64");
      } catch (final SQLException e) {
        assertTrue(
            e.getMessage(),
            e.getMessage().contains("the length of database name shall not exceed 64"));
      }

    } catch (final SQLException e) {
      e.printStackTrace();
      fail(e.getMessage());
    }
  }

  @Test
  public void testDatabaseWithSpecificCharacters() throws SQLException {
    try (final Connection connection =
            EnvFactory.getEnv().getConnection(BaseEnv.TABLE_SQL_DIALECT);
        final Statement statement = connection.createStatement()) {
      try {
        statement.execute("create database \"````x.\"");
        fail("create database ````x. shouldn't succeed because it contains '.'");
      } catch (final SQLException e) {
        assertEquals(
            "509: ````x. is not a legal path, because the database name can only contain english or chinese characters, numbers, backticks and underscores.",
            e.getMessage());
      }

      try {
        statement.execute("create database \"#\"");
        fail("create database # shouldn't succeed because it contains illegal character '#'");
      } catch (final SQLException e) {
        assertEquals(
            "509: # is not a legal path, because the database name can only contain english or chinese characters, numbers, backticks and underscores.",
            e.getMessage());
      }

      statement.execute("create database \"````x\"");

      try (final ResultSet resultSet = statement.executeQuery("SHOW DATABASES")) {
        assertTrue(resultSet.next());
        assertEquals("````x", resultSet.getString(1));
        assertTrue(resultSet.next());
        assertEquals("information_schema", resultSet.getString(1));
        assertFalse(resultSet.next());
      }

      statement.execute("use \"````x\"");

      statement.execute("create table table0 (a tag, b attribute, c int32)");

      statement.execute("desc table0");
      statement.execute("desc \"````x\".table0");

      statement.execute("show tables");
      statement.execute("show tables from \"````x\"");

      statement.execute("insert into table0 (time, a, b, c) values(0, '1', '2', 3)");
      statement.execute("insert into \"````x\".table0 (time, a, b, c) values(1, '1', '2', 3)");

      TestUtils.assertResultSetEqual(
          statement.executeQuery("select a, b, c from \"````x\".table0 where time = 0"),
          "a,b,c,",
          Collections.singleton("1,2,3,"));

      TestUtils.assertResultSetEqual(
          statement.executeQuery("show devices from table0"),
          "a,b,",
          Collections.singleton("1,2,"));

      statement.execute("update \"````x\".table0 set b = '4'");

      TestUtils.assertResultSetEqual(
          statement.executeQuery("show devices from table0"),
          "a,b,",
          Collections.singleton("1,4,"));
    }
  }

  @Test
  public void testInformationSchema() throws SQLException {
    // Use a normal user to test visibility
    try (final Connection adminCon = EnvFactory.getEnv().getConnection(BaseEnv.TABLE_SQL_DIALECT);
        final Statement adminStmt = adminCon.createStatement()) {
      adminStmt.execute("create user test 'password123456'");
    }

    try (final Connection connection =
            EnvFactory.getEnv().getConnection("test", "password123456", BaseEnv.TABLE_SQL_DIALECT);
        final Statement statement = connection.createStatement()) {
      // Test unsupported write plans
      final Set<String> writeSQLs =
          new HashSet<>(
              Arrays.asList(
                  "create database information_schema",
                  "drop database information_schema",
                  "create table information_schema.tableA ()",
                  "alter table information_schema.tableA add column a id",
                  "alter table information_schema.tableA set properties ttl=default",
                  "insert into information_schema.tables (database) values('db')",
                  "update information_schema.tables set status='RUNNING'"));

      for (final String writeSQL : writeSQLs) {
        try {
          statement.execute(writeSQL);
          fail("information_schema does not support write");
        } catch (final SQLException e) {
          assertEquals(
              "701: The database 'information_schema' can only be queried", e.getMessage());
        }
      }

      statement.execute("use information_schema");

      TestUtils.assertResultSetEqual(
          statement.executeQuery("show databases"),
          "Database,TTL(ms),SchemaReplicationFactor,DataReplicationFactor,TimePartitionInterval,",
          Collections.singleton("information_schema,INF,null,null,null,"));
      TestUtils.assertResultSetEqual(
          statement.executeQuery("show tables"),
          "TableName,TTL(ms),",
          Arrays.asList(
              "columns,INF,",
              "config_nodes,INF,",
              "configurations,INF,",
              "data_nodes,INF,",
              "databases,INF,",
              "functions,INF,",
              "keywords,INF,",
              "models,INF,",
              "nodes,INF,",
              "pipe_plugins,INF,",
              "pipes,INF,",
              "queries,INF,",
              "regions,INF,",
              "subscriptions,INF,",
              "tables,INF,",
              "topics,INF,",
              "views,INF,"));

      TestUtils.assertResultSetEqual(
          statement.executeQuery("desc databases"),
          "ColumnName,DataType,Category,",
          new HashSet<>(
              Arrays.asList(
                  "database,STRING,TAG,",
                  "ttl(ms),STRING,ATTRIBUTE,",
                  "schema_replication_factor,INT32,ATTRIBUTE,",
                  "data_replication_factor,INT32,ATTRIBUTE,",
                  "time_partition_interval,INT64,ATTRIBUTE,",
                  "schema_region_group_num,INT32,ATTRIBUTE,",
                  "data_region_group_num,INT32,ATTRIBUTE,")));
      TestUtils.assertResultSetEqual(
          statement.executeQuery("desc tables"),
          "ColumnName,DataType,Category,",
          new HashSet<>(
              Arrays.asList(
                  "database,STRING,TAG,",
                  "table_name,STRING,TAG,",
                  "ttl(ms),STRING,ATTRIBUTE,",
                  "status,STRING,ATTRIBUTE,",
                  "comment,STRING,ATTRIBUTE,",
                  "table_type,STRING,ATTRIBUTE,")));
      TestUtils.assertResultSetEqual(
          statement.executeQuery("desc columns"),
          "ColumnName,DataType,Category,",
          new HashSet<>(
              Arrays.asList(
                  "database,STRING,TAG,",
                  "table_name,STRING,TAG,",
                  "column_name,STRING,TAG,",
                  "datatype,STRING,ATTRIBUTE,",
                  "category,STRING,ATTRIBUTE,",
                  "status,STRING,ATTRIBUTE,",
                  "comment,STRING,ATTRIBUTE,")));
      TestUtils.assertResultSetEqual(
          statement.executeQuery("desc queries"),
          "ColumnName,DataType,Category,",
          new HashSet<>(
              Arrays.asList(
                  "query_id,STRING,TAG,",
                  "start_time,TIMESTAMP,ATTRIBUTE,",
                  "datanode_id,INT32,ATTRIBUTE,",
                  "elapsed_time,FLOAT,ATTRIBUTE,",
                  "statement,STRING,ATTRIBUTE,",
                  "user,STRING,ATTRIBUTE,")));
      TestUtils.assertResultSetEqual(
          statement.executeQuery("desc pipes"),
          "ColumnName,DataType,Category,",
          new HashSet<>(
              Arrays.asList(
                  "id,STRING,TAG,",
                  "creation_time,TIMESTAMP,ATTRIBUTE,",
                  "state,STRING,ATTRIBUTE,",
                  "pipe_source,STRING,ATTRIBUTE,",
                  "pipe_processor,STRING,ATTRIBUTE,",
                  "pipe_sink,STRING,ATTRIBUTE,",
                  "exception_message,STRING,ATTRIBUTE,",
                  "remaining_event_count,INT64,ATTRIBUTE,",
                  "estimated_remaining_seconds,DOUBLE,ATTRIBUTE,")));
      TestUtils.assertResultSetEqual(
          statement.executeQuery("desc pipe_plugins"),
          "ColumnName,DataType,Category,",
          new HashSet<>(
              Arrays.asList(
                  "plugin_name,STRING,TAG,",
                  "plugin_type,STRING,ATTRIBUTE,",
                  "class_name,STRING,ATTRIBUTE,",
                  "plugin_jar,STRING,ATTRIBUTE,")));
      TestUtils.assertResultSetEqual(
          statement.executeQuery("desc topics"),
          "ColumnName,DataType,Category,",
          new HashSet<>(
              Arrays.asList("topic_name,STRING,TAG,", "topic_configs,STRING,ATTRIBUTE,")));
      TestUtils.assertResultSetEqual(
          statement.executeQuery("desc subscriptions"),
          "ColumnName,DataType,Category,",
          new HashSet<>(
              Arrays.asList(
                  "topic_name,STRING,TAG,",
                  "consumer_group_name,STRING,TAG,",
                  "subscribed_consumers,STRING,ATTRIBUTE,")));
      TestUtils.assertResultSetEqual(
          statement.executeQuery("desc views"),
          "ColumnName,DataType,Category,",
          new HashSet<>(
              Arrays.asList(
                  "database,STRING,TAG,",
                  "table_name,STRING,TAG,",
                  "view_definition,STRING,ATTRIBUTE,")));
      TestUtils.assertResultSetEqual(
          statement.executeQuery("desc models"),
          "ColumnName,DataType,Category,",
          new HashSet<>(
              Arrays.asList(
                  "model_id,STRING,TAG,",
                  "model_type,STRING,ATTRIBUTE,",
                  "state,STRING,ATTRIBUTE,",
                  "configs,STRING,ATTRIBUTE,",
                  "notes,STRING,ATTRIBUTE,")));
      TestUtils.assertResultSetEqual(
          statement.executeQuery("desc functions"),
          "ColumnName,DataType,Category,",
          new HashSet<>(
              Arrays.asList(
                  "function_table,STRING,TAG,",
                  "function_type,STRING,ATTRIBUTE,",
                  "class_name(udf),STRING,ATTRIBUTE,",
                  "state,STRING,ATTRIBUTE,")));
      TestUtils.assertResultSetEqual(
          statement.executeQuery("desc configurations"),
          "ColumnName,DataType,Category,",
          new HashSet<>(Arrays.asList("variable,STRING,TAG,", "value,STRING,ATTRIBUTE,")));
      TestUtils.assertResultSetEqual(
          statement.executeQuery("desc keywords"),
          "ColumnName,DataType,Category,",
          new HashSet<>(Arrays.asList("word,STRING,TAG,", "reserved,INT32,ATTRIBUTE,")));
      TestUtils.assertResultSetEqual(
          statement.executeQuery("desc nodes"),
          "ColumnName,DataType,Category,",
          new HashSet<>(
              Arrays.asList(
                  "node_id,INT32,TAG,",
                  "node_type,STRING,ATTRIBUTE,",
                  "status,STRING,ATTRIBUTE,",
                  "internal_address,STRING,ATTRIBUTE,",
                  "internal_port,INT32,ATTRIBUTE,",
                  "version,STRING,ATTRIBUTE,",
                  "build_info,STRING,ATTRIBUTE,")));
      TestUtils.assertResultSetEqual(
          statement.executeQuery("desc config_nodes"),
          "ColumnName,DataType,Category,",
          new HashSet<>(
              Arrays.asList(
                  "node_id,INT32,TAG,",
                  "config_consensus_port,INT32,ATTRIBUTE,",
                  "role,STRING,ATTRIBUTE,")));
      TestUtils.assertResultSetEqual(
          statement.executeQuery("desc data_nodes"),
          "ColumnName,DataType,Category,",
          new HashSet<>(
              Arrays.asList(
                  "node_id,INT32,TAG,",
                  "data_region_num,INT32,ATTRIBUTE,",
                  "schema_region_num,INT32,ATTRIBUTE,",
                  "rpc_address,STRING,ATTRIBUTE,",
                  "rpc_port,INT32,ATTRIBUTE,",
                  "mpp_port,INT32,ATTRIBUTE,",
                  "data_consensus_port,INT32,ATTRIBUTE,",
                  "schema_consensus_port,INT32,ATTRIBUTE,")));

      // Only root user is allowed
      Assert.assertThrows(SQLException.class, () -> statement.execute("select * from regions"));
      Assert.assertThrows(SQLException.class, () -> statement.execute("select * from pipes"));
      Assert.assertThrows(SQLException.class, () -> statement.execute("select * from topics"));
      Assert.assertThrows(
          SQLException.class, () -> statement.execute("select * from subscriptions"));
      Assert.assertThrows(
          SQLException.class, () -> statement.execute("select * from configurations"));
      Assert.assertThrows(SQLException.class, () -> statement.execute("select * from nodes"));
      Assert.assertThrows(
          SQLException.class, () -> statement.execute("select * from config_nodes"));
      Assert.assertThrows(SQLException.class, () -> statement.execute("select * from data_nodes"));

      // No auth needed
      TestUtils.assertResultSetEqual(
          statement.executeQuery(
              "select * from pipe_plugins where plugin_name = 'IOTDB-THRIFT-SINK'"),
          "plugin_name,plugin_type,class_name,plugin_jar,",
          Collections.singleton(
              "IOTDB-THRIFT-SINK,Builtin,org.apache.iotdb.commons.pipe.agent.plugin.builtin.connector.iotdb.thrift.IoTDBThriftConnector,null,"));

      TestUtils.assertResultSetEqual(
          statement.executeQuery(
              "select distinct(function_type) from information_schema.functions"),
          "function_type,",
          new HashSet<>(
              Arrays.asList(
                  "built-in scalar function,",
                  "built-in aggregate function,",
                  "built-in table function,")));

      TestUtils.assertResultSetEqual(
          statement.executeQuery(
              "select * from information_schema.keywords where reserved > 0 limit 1"),
          "word,reserved,",
          Collections.singleton("AINODES,1,"));
    }

    try (final Connection connection =
            EnvFactory.getEnv().getConnection(BaseEnv.TABLE_SQL_DIALECT);
        final Statement statement = connection.createStatement()) {
      // Test table query
      statement.execute("use information_schema");

      statement.execute("create database test");
      statement.execute(
          "create table test.test (a tag, b attribute, c int32 comment 'turbine') comment 'test'");
      statement.execute(
          "CREATE VIEW test.view_table (tag1 STRING TAG,tag2 STRING TAG,s11 INT32 FIELD,s3 INT32 FIELD FROM s2) RESTRICT WITH (ttl=100) AS root.\"a\".**");

      TestUtils.assertResultSetEqual(
          statement.executeQuery("select * from databases"),
          "database,ttl(ms),schema_replication_factor,data_replication_factor,time_partition_interval,schema_region_group_num,data_region_group_num,",
          new HashSet<>(
              Arrays.asList(
                  "information_schema,INF,null,null,null,null,null,",
                  "test,INF,1,1,604800000,0,0,")));
      TestUtils.assertResultSetEqual(
          statement.executeQuery("show devices from tables where status = 'USING'"),
          "database,table_name,ttl(ms),status,comment,table_type,",
          new HashSet<>(
              Arrays.asList(
                  "information_schema,databases,INF,USING,null,SYSTEM VIEW,",
                  "information_schema,tables,INF,USING,null,SYSTEM VIEW,",
                  "information_schema,columns,INF,USING,null,SYSTEM VIEW,",
                  "information_schema,queries,INF,USING,null,SYSTEM VIEW,",
                  "information_schema,regions,INF,USING,null,SYSTEM VIEW,",
                  "information_schema,topics,INF,USING,null,SYSTEM VIEW,",
                  "information_schema,pipe_plugins,INF,USING,null,SYSTEM VIEW,",
                  "information_schema,pipes,INF,USING,null,SYSTEM VIEW,",
                  "information_schema,subscriptions,INF,USING,null,SYSTEM VIEW,",
                  "information_schema,views,INF,USING,null,SYSTEM VIEW,",
                  "information_schema,models,INF,USING,null,SYSTEM VIEW,",
                  "information_schema,functions,INF,USING,null,SYSTEM VIEW,",
                  "information_schema,configurations,INF,USING,null,SYSTEM VIEW,",
                  "information_schema,keywords,INF,USING,null,SYSTEM VIEW,",
                  "information_schema,nodes,INF,USING,null,SYSTEM VIEW,",
                  "information_schema,config_nodes,INF,USING,null,SYSTEM VIEW,",
                  "information_schema,data_nodes,INF,USING,null,SYSTEM VIEW,",
                  "test,test,INF,USING,test,BASE TABLE,",
                  "test,view_table,100,USING,null,VIEW FROM TREE,")));
      TestUtils.assertResultSetEqual(
          statement.executeQuery("count devices from tables where status = 'USING'"),
          "count(devices),",
          Collections.singleton("19,"));
      TestUtils.assertResultSetEqual(
          statement.executeQuery(
              "select * from columns where table_name = 'queries' or database = 'test'"),
          "database,table_name,column_name,datatype,category,status,comment,",
          new HashSet<>(
              Arrays.asList(
                  "information_schema,queries,query_id,STRING,TAG,USING,null,",
                  "information_schema,queries,start_time,TIMESTAMP,ATTRIBUTE,USING,null,",
                  "information_schema,queries,datanode_id,INT32,ATTRIBUTE,USING,null,",
                  "information_schema,queries,elapsed_time,FLOAT,ATTRIBUTE,USING,null,",
                  "information_schema,queries,statement,STRING,ATTRIBUTE,USING,null,",
                  "information_schema,queries,user,STRING,ATTRIBUTE,USING,null,",
                  "test,test,time,TIMESTAMP,TIME,USING,null,",
                  "test,test,a,STRING,TAG,USING,null,",
                  "test,test,b,STRING,ATTRIBUTE,USING,null,",
                  "test,test,c,INT32,FIELD,USING,turbine,",
                  "test,view_table,time,TIMESTAMP,TIME,USING,null,",
                  "test,view_table,tag1,STRING,TAG,USING,null,",
                  "test,view_table,tag2,STRING,TAG,USING,null,",
                  "test,view_table,s11,INT32,FIELD,USING,null,",
                  "test,view_table,s3,INT32,FIELD,USING,null,")));

      statement.execute(
          "create pipe a2b with source('double-living'='true') with sink ('sink'='write-back-sink')");
      TestUtils.assertResultSetEqual(
          statement.executeQuery("select id from pipes where creation_time > 0"),
          "id,",
          Collections.singleton("a2b,"));
      TestUtils.assertResultSetEqual(
          statement.executeQuery(
              "select * from pipe_plugins where plugin_name = 'IOTDB-THRIFT-SINK'"),
          "plugin_name,plugin_type,class_name,plugin_jar,",
          Collections.singleton(
              "IOTDB-THRIFT-SINK,Builtin,org.apache.iotdb.commons.pipe.agent.plugin.builtin.connector.iotdb.thrift.IoTDBThriftConnector,null,"));

      statement.execute("create topic tp with ('start-time'='2025-01-13T10:03:19.229+08:00')");
      TestUtils.assertResultSetEqual(
          statement.executeQuery("select * from topics where topic_name = 'tp'"),
          "topic_name,topic_configs,",
          Collections.singleton(
              "tp,{__system.sql-dialect=table, start-time=2025-01-13T10:03:19.229+08:00},"));

      TestUtils.assertResultSetEqual(
          statement.executeQuery("select * from views"),
          "database,table_name,view_definition,",
          Collections.singleton(
              "test,view_table,CREATE VIEW \"view_table\" (\"tag1\" STRING TAG,\"tag2\" STRING TAG,\"s11\" INT32 FIELD,\"s3\" INT32 FIELD FROM \"s2\") RESTRICT WITH (ttl=100) AS root.\"a\".**,"));

      TestUtils.assertResultSetEqual(
          statement.executeQuery(
              "select distinct(function_type) from information_schema.functions"),
          "function_type,",
          new HashSet<>(
              Arrays.asList(
                  "built-in scalar function,",
                  "built-in aggregate function,",
                  "built-in table function,")));

      TestUtils.assertResultSetEqual(
          statement.executeQuery(
              "select value from information_schema.configurations where variable = 'TimestampPrecision'"),
          "value,",
          Collections.singleton("ms,"));

      TestUtils.assertResultSetEqual(
          statement.executeQuery(
              "select * from information_schema.keywords where reserved > 0 limit 1"),
          "word,reserved,",
          Collections.singleton("AINODES,1,"));

      TestUtils.assertResultSetEqual(
          statement.executeQuery("select distinct(status) from information_schema.nodes"),
          "status,",
          Collections.singleton("Running,"));

      TestUtils.assertResultSetEqual(
          statement.executeQuery("select count(*) from information_schema.config_nodes"),
          "_col0,",
          Collections.singleton(EnvFactory.getEnv().getConfigNodeWrapperList().size() + ","));

      Set<String> resultSet = new HashSet<>();
      // data region created from writing password history
      resultSet.add("1,");
      for (int i = 1; i < EnvFactory.getEnv().getDataNodeWrapperList().size(); i++) {
        resultSet.add("0,");
      }
      TestUtils.assertResultSetEqual(
          statement.executeQuery("select data_region_num from information_schema.data_nodes"),
          "data_region_num,",
          resultSet);
    }
  }

  @Test
  public void testMixedDatabase() throws SQLException {
    try (final Connection connection =
            EnvFactory.getEnv().getConnection(BaseEnv.TABLE_SQL_DIALECT);
        final Statement statement = connection.createStatement()) {
      statement.execute("create database test");
      statement.execute("use test");
      statement.execute("create table table1(id1 tag, s1 string)");
      statement.execute("insert into table1 values(0, 'd1', null), (1,'d1', 1)");
    }

    try (final Connection connection = EnvFactory.getEnv().getConnection();
        final Statement statement = connection.createStatement()) {
      statement.execute("create database root.test");
      statement.execute(
          "alter database root.test WITH SCHEMA_REGION_GROUP_NUM=2, DATA_REGION_GROUP_NUM=3");
      statement.execute("insert into root.test.d1 (s1) values(1)");
      statement.execute("drop database root.test");
    }

    try (final Connection connection =
            EnvFactory.getEnv().getConnection(BaseEnv.TABLE_SQL_DIALECT);
        final Statement statement = connection.createStatement()) {
      statement.execute("use test");
      // Avoid clearing table cache
      statement.execute("select * from table1");

      try (final ResultSet resultSet = statement.executeQuery("SHOW DATABASES DETAILS")) {
        assertTrue(resultSet.next());
        assertEquals("information_schema", resultSet.getString(1));
        assertTrue(resultSet.next());
        assertEquals("test", resultSet.getString(1));
        assertFalse(resultSet.next());
      }

      // Test adjustMaxRegionGroupNum
      statement.execute(
          "create table table2(region_id STRING TAG, plant_id STRING TAG, color STRING ATTRIBUTE, temperature FLOAT FIELD, speed DOUBLE FIELD)");
      statement.execute(
          "insert into table2(region_id, plant_id, color, temperature, speed) values(1, 1, 1, 1, 1)");

      statement.execute("create database test1");
    }

    try (final Connection connection = EnvFactory.getEnv().getConnection();
        final Statement statement = connection.createStatement()) {
      statement.execute("create database root.test");
    }

    try (final Connection connection =
            EnvFactory.getEnv().getConnection(BaseEnv.TABLE_SQL_DIALECT);
        final Statement statement = connection.createStatement()) {
      statement.execute("drop database test");
    }

    try (final Connection connection = EnvFactory.getEnv().getConnection();
        final Statement statement = connection.createStatement()) {
      TestUtils.assertResultSetSize(statement.executeQuery("show databases"), 2);
    }
  }

  @Test
  public void testDBAuth() throws SQLException {
    try (final Connection adminCon = EnvFactory.getEnv().getConnection(BaseEnv.TABLE_SQL_DIALECT);
        final Statement adminStmt = adminCon.createStatement()) {
      adminStmt.execute("create user test 'password123456'");
      adminStmt.execute("create database db");
      adminStmt.execute(
          "create pipe a2b with source('double-living'='true') with sink ('sink'='write-back-sink')");
    }

    try (final Connection userCon =
            EnvFactory.getEnv().getConnection("test", "password123456", BaseEnv.TABLE_SQL_DIALECT);
        final Statement userStmt = userCon.createStatement()) {
      TestUtils.assertResultSetEqual(
          userStmt.executeQuery("show databases"),
          "Database,TTL(ms),SchemaReplicationFactor,DataReplicationFactor,TimePartitionInterval,",
          Collections.singleton("information_schema,INF,null,null,null,"));
      TestUtils.assertResultSetEqual(
          userStmt.executeQuery("select * from information_schema.databases"),
          "database,ttl(ms),schema_replication_factor,data_replication_factor,time_partition_interval,schema_region_group_num,data_region_group_num,",
          Collections.singleton("information_schema,INF,null,null,null,null,null,"));
    }

    try (final Connection adminCon = EnvFactory.getEnv().getConnection(BaseEnv.TABLE_SQL_DIALECT);
        final Statement adminStmt = adminCon.createStatement()) {
      adminStmt.execute("GRANT SELECT ON DATABASE DB to user test");

      // Information_schema does not support grant & revoke
      Assert.assertThrows(
          SQLException.class,
          () -> {
            adminStmt.execute("GRANT SELECT ON DATABASE information_schema to user test");
          });

      Assert.assertThrows(
          SQLException.class,
          () -> {
            adminStmt.execute("REVOKE SELECT ON information_schema.tables from user test");
          });
    }

    try (final Connection userCon =
            EnvFactory.getEnv().getConnection("test", "password123456", BaseEnv.TABLE_SQL_DIALECT);
        final Statement userStmt = userCon.createStatement()) {
      try (final ResultSet resultSet = userStmt.executeQuery("SHOW DATABASES")) {
        final ResultSetMetaData metaData = resultSet.getMetaData();
        assertEquals(showDBColumnHeaders.size(), metaData.getColumnCount());
        for (int i = 0; i < showDBColumnHeaders.size(); i++) {
          assertEquals(showDBColumnHeaders.get(i).getColumnName(), metaData.getColumnName(i + 1));
        }
        Assert.assertTrue(resultSet.next());
        assertEquals("db", resultSet.getString(1));
        Assert.assertTrue(resultSet.next());
        assertEquals("information_schema", resultSet.getString(1));
        Assert.assertFalse(resultSet.next());
      }

      Assert.assertThrows(
          SQLException.class,
          () -> {
            userStmt.execute("alter database db set properties ttl=6600000");
          });

      Assert.assertThrows(
          SQLException.class,
          () -> {
            userStmt.execute("drop database db");
          });
    }

    try (final Connection adminCon = EnvFactory.getEnv().getConnection(BaseEnv.TABLE_SQL_DIALECT);
        final Statement adminStmt = adminCon.createStatement()) {
      adminStmt.execute("GRANT DROP ON ANY to user test");
    }

    try (final Connection userCon =
            EnvFactory.getEnv().getConnection("test", "password123456", BaseEnv.TABLE_SQL_DIALECT);
        final Statement userStmt = userCon.createStatement()) {
      userStmt.execute("drop database db");
    }
  }
}<|MERGE_RESOLUTION|>--- conflicted
+++ resolved
@@ -56,12 +56,9 @@
 
   @Before
   public void setUp() throws Exception {
-<<<<<<< HEAD
     EnvFactory.getEnv().getConfig().getCommonConfig().setEnforceStrongPassword(false);
-=======
     // enable subscription
     EnvFactory.getEnv().getConfig().getCommonConfig().setSubscriptionEnabled(true);
->>>>>>> a0a4700b
     EnvFactory.getEnv().initClusterEnvironment();
   }
 
