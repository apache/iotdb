--- conflicted
+++ resolved
@@ -863,11 +863,7 @@
       }
 
       statement.execute(
-<<<<<<< HEAD
-          "create or replace view tree_table (tag1 tag, tag2 tag, s1 int32 field, s3 from s2) as root.a.**");
-=======
-          "create or replace table view tree_table (tag1 tag, tag2 tag, S1 int32 field, s3 from s2) as root.a.**");
->>>>>>> ccd3060f
+          "create or replace view tree_table (tag1 tag, tag2 tag, S1 int32 field, s3 from s2) as root.a.**");
       statement.execute("alter view tree_table rename to view_table");
       statement.execute("alter view view_table rename column s1 to s11");
       statement.execute("alter view view_table set properties ttl=100");
