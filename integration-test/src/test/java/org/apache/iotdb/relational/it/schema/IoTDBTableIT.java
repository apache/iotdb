--- conflicted
+++ resolved
@@ -31,11 +31,7 @@
 import org.apache.iotdb.itbase.category.TableClusterIT;
 import org.apache.iotdb.itbase.category.TableLocalStandaloneIT;
 import org.apache.iotdb.itbase.env.BaseEnv;
-<<<<<<< HEAD
 import org.apache.iotdb.rpc.TSStatusCode;
-
-import org.apache.tsfile.enums.TSDataType;
-=======
 import org.apache.iotdb.rpc.IoTDBConnectionException;
 import org.apache.iotdb.rpc.StatementExecutionException;
 
@@ -43,7 +39,7 @@
 import org.apache.tsfile.write.record.Tablet;
 import org.apache.tsfile.write.schema.IMeasurementSchema;
 import org.apache.tsfile.write.schema.MeasurementSchema;
->>>>>>> 7cef068e
+import org.apache.tsfile.enums.TSDataType;
 import org.junit.AfterClass;
 import org.junit.Assert;
 import org.junit.BeforeClass;
@@ -57,16 +53,12 @@
 import java.sql.ResultSetMetaData;
 import java.sql.SQLException;
 import java.sql.Statement;
-<<<<<<< HEAD
+import java.util.ArrayList;
+import java.util.Arrays;
 import java.util.Arrays;
 import java.util.Collections;
 import java.util.HashSet;
-=======
-import java.util.ArrayList;
-import java.util.Arrays;
-import java.util.Collections;
 import java.util.List;
->>>>>>> 7cef068e
 
 import static org.apache.iotdb.commons.schema.column.ColumnHeaderConstant.describeTableColumnHeaders;
 import static org.apache.iotdb.commons.schema.column.ColumnHeaderConstant.describeTableDetailsColumnHeaders;
@@ -665,7 +657,83 @@
     }
   }
 
-<<<<<<< HEAD
+  // Test deadlock
+  @Test(timeout = 60000)
+  public void testConcurrentAutoCreateAndDropColumn() throws Exception {
+    try (final ITableSession session = EnvFactory.getEnv().getTableSessionConnection();
+        final Connection adminCon = EnvFactory.getEnv().getConnection(BaseEnv.TABLE_SQL_DIALECT);
+        final Statement adminStmt = adminCon.createStatement()) {
+      adminStmt.execute("create database db1");
+      session.executeNonQueryStatement("USE \"db1\"");
+
+      final StringBuilder sb = new StringBuilder("CREATE TABLE table8 (tag1 string tag");
+      for (int i = 0; i < 100; ++i) {
+        sb.append(String.format(", m%s string", i));
+      }
+      sb.append(")");
+      session.executeNonQueryStatement(sb.toString());
+
+      final Thread insertThread =
+          new Thread(
+              () -> {
+                for (int i = 0; i < 100; ++i) {
+                  final List<IMeasurementSchema> schemaList = new ArrayList<>();
+                  schemaList.add(new MeasurementSchema("tag1", TSDataType.STRING));
+                  schemaList.add(new MeasurementSchema("attr1", TSDataType.STRING));
+                  schemaList.add(
+                      new MeasurementSchema(String.format("m%s", 100 + i), TSDataType.DOUBLE));
+                  final List<Tablet.ColumnCategory> columnTypes =
+                      Arrays.asList(
+                          Tablet.ColumnCategory.TAG,
+                          Tablet.ColumnCategory.ATTRIBUTE,
+                          Tablet.ColumnCategory.FIELD);
+
+                  long timestamp = 0;
+                  final Tablet tablet =
+                      new Tablet(
+                          "table8",
+                          IMeasurementSchema.getMeasurementNameList(schemaList),
+                          IMeasurementSchema.getDataTypeList(schemaList),
+                          columnTypes,
+                          15);
+
+                  for (int row = 0; row < 15; row++) {
+                    tablet.addTimestamp(row, timestamp);
+                    tablet.addValue("tag1", row, "tag:" + timestamp);
+                    tablet.addValue("attr1", row, "attr:" + timestamp);
+                    tablet.addValue(String.format("m%s", 100 + i), row, timestamp * 1.0);
+                    timestamp++;
+                  }
+
+                  try {
+                    session.insert(tablet);
+                  } catch (final StatementExecutionException | IoTDBConnectionException e) {
+                    throw new RuntimeException(e);
+                  }
+                  tablet.reset();
+                }
+              });
+
+      final Thread deletionThread =
+          new Thread(
+              () -> {
+                for (int i = 0; i < 100; ++i) {
+                  try {
+                    adminStmt.execute(String.format("alter table db1.table8 drop column m%s", i));
+                  } catch (final SQLException e) {
+                    throw new RuntimeException(e);
+                  }
+                }
+              });
+
+      insertThread.start();
+      deletionThread.start();
+
+      insertThread.join();
+      deletionThread.join();
+    }
+  }
+
   @Test
   public void testTreeViewTable() throws Exception {
     try (final Connection connection = EnvFactory.getEnv().getConnection();
@@ -725,82 +793,6 @@
           statement.executeQuery("count devices from tree_table"),
           "count(devices),",
           Collections.singleton("2,"));
-=======
-  // Test deadlock
-  @Test(timeout = 60000)
-  public void testConcurrentAutoCreateAndDropColumn() throws Exception {
-    try (final ITableSession session = EnvFactory.getEnv().getTableSessionConnection();
-        final Connection adminCon = EnvFactory.getEnv().getConnection(BaseEnv.TABLE_SQL_DIALECT);
-        final Statement adminStmt = adminCon.createStatement()) {
-      adminStmt.execute("create database db1");
-      session.executeNonQueryStatement("USE \"db1\"");
-
-      final StringBuilder sb = new StringBuilder("CREATE TABLE table8 (tag1 string tag");
-      for (int i = 0; i < 100; ++i) {
-        sb.append(String.format(", m%s string", i));
-      }
-      sb.append(")");
-      session.executeNonQueryStatement(sb.toString());
-
-      final Thread insertThread =
-          new Thread(
-              () -> {
-                for (int i = 0; i < 100; ++i) {
-                  final List<IMeasurementSchema> schemaList = new ArrayList<>();
-                  schemaList.add(new MeasurementSchema("tag1", TSDataType.STRING));
-                  schemaList.add(new MeasurementSchema("attr1", TSDataType.STRING));
-                  schemaList.add(
-                      new MeasurementSchema(String.format("m%s", 100 + i), TSDataType.DOUBLE));
-                  final List<Tablet.ColumnCategory> columnTypes =
-                      Arrays.asList(
-                          Tablet.ColumnCategory.TAG,
-                          Tablet.ColumnCategory.ATTRIBUTE,
-                          Tablet.ColumnCategory.FIELD);
-
-                  long timestamp = 0;
-                  final Tablet tablet =
-                      new Tablet(
-                          "table8",
-                          IMeasurementSchema.getMeasurementNameList(schemaList),
-                          IMeasurementSchema.getDataTypeList(schemaList),
-                          columnTypes,
-                          15);
-
-                  for (int row = 0; row < 15; row++) {
-                    tablet.addTimestamp(row, timestamp);
-                    tablet.addValue("tag1", row, "tag:" + timestamp);
-                    tablet.addValue("attr1", row, "attr:" + timestamp);
-                    tablet.addValue(String.format("m%s", 100 + i), row, timestamp * 1.0);
-                    timestamp++;
-                  }
-
-                  try {
-                    session.insert(tablet);
-                  } catch (final StatementExecutionException | IoTDBConnectionException e) {
-                    throw new RuntimeException(e);
-                  }
-                  tablet.reset();
-                }
-              });
-
-      final Thread deletionThread =
-          new Thread(
-              () -> {
-                for (int i = 0; i < 100; ++i) {
-                  try {
-                    adminStmt.execute(String.format("alter table db1.table8 drop column m%s", i));
-                  } catch (final SQLException e) {
-                    throw new RuntimeException(e);
-                  }
-                }
-              });
-
-      insertThread.start();
-      deletionThread.start();
-
-      insertThread.join();
-      deletionThread.join();
->>>>>>> 7cef068e
     }
   }
 }