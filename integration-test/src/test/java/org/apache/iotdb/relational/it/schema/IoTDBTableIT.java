--- conflicted
+++ resolved
@@ -89,10 +89,7 @@
       // "MEASUREMENT" can be omitted when type is specified
       // "STRING" can be omitted when id/attribute is specified
       statement.execute(
-<<<<<<< HEAD
-          "create table test1.table1(region_id STRING ID, plant_id STRING ID, device_id ID, model STRING ATTRIBUTE, temperature FLOAT MEASUREMENT, humidity DOUBLE) with (TTL=3600000)");
-=======
-          "create table test1.table1(region_id STRING ID, plant_id STRING ID, device_id STRING ID, model STRING ATTRIBUTE, temperature FLOAT MEASUREMENT, humidity DOUBLE MEASUREMENT)");
+          "create table test1.table1(region_id STRING ID, plant_id STRING ID, device_id ID, model STRING ATTRIBUTE, temperature FLOAT MEASUREMENT, humidity DOUBLE)");
 
       try {
         statement.execute(
@@ -103,7 +100,6 @@
 
       String[] tableNames = new String[] {"table1"};
       String[] ttls = new String[] {"INF"};
->>>>>>> b9c96034
 
       statement.execute("use test2");
 
