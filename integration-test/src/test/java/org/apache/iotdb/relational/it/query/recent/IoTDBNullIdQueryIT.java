/*
 * Licensed to the Apache Software Foundation (ASF) under one
 * or more contributor license agreements.  See the NOTICE file
 * distributed with this work for additional information
 * regarding copyright ownership.  The ASF licenses this file
 * to you under the Apache License, Version 2.0 (the
 * "License"); you may not use this file except in compliance
 * with the License.  You may obtain a copy of the License at
 *
 *     http://www.apache.org/licenses/LICENSE-2.0
 *
 * Unless required by applicable law or agreed to in writing,
 * software distributed under the License is distributed on an
 * "AS IS" BASIS, WITHOUT WARRANTIES OR CONDITIONS OF ANY
 * KIND, either express or implied.  See the License for the
 * specific language governing permissions and limitations
 * under the License.
 */

package org.apache.iotdb.relational.it.query.recent;

import org.apache.iotdb.it.env.EnvFactory;
import org.apache.iotdb.it.framework.IoTDBTestRunner;
import org.apache.iotdb.itbase.category.TableClusterIT;
import org.apache.iotdb.itbase.category.TableLocalStandaloneIT;
import org.apache.iotdb.itbase.env.BaseEnv;

import org.junit.AfterClass;
import org.junit.BeforeClass;
import org.junit.Test;
import org.junit.experimental.categories.Category;
import org.junit.runner.RunWith;

import java.sql.Connection;
import java.sql.ResultSet;
import java.sql.ResultSetMetaData;
import java.sql.Statement;
import java.sql.Types;

import static org.apache.iotdb.db.it.utils.TestUtils.defaultFormatDataTime;
import static org.apache.iotdb.db.it.utils.TestUtils.prepareTableData;
import static org.apache.iotdb.db.it.utils.TestUtils.tableResultSetEqualTest;
import static org.junit.Assert.assertEquals;
import static org.junit.Assert.assertFalse;
import static org.junit.Assert.assertTrue;

@RunWith(IoTDBTestRunner.class)
@Category({TableLocalStandaloneIT.class, TableClusterIT.class})
public class IoTDBNullIdQueryIT {
  private static final String DATABASE_NAME = "test";
  private static final String[] createSqls =
      new String[] {
        "CREATE DATABASE " + DATABASE_NAME,
        "USE " + DATABASE_NAME,
        "CREATE TABLE testNullId(id1 STRING ID, id2 STRING ID, s1 INT32 MEASUREMENT, s2 BOOLEAN MEASUREMENT, s3 DOUBLE MEASUREMENT)",
        "INSERT INTO testNullId(time,id1,id2,s1,s2,s3) " + "values(1, null, null, 0, false, 11.1)",
        "CREATE TABLE table1(device_id STRING ID, color STRING ATTRIBUTE, s1 INT32 MEASUREMENT, s2 BOOLEAN MEASUREMENT, s3 INT64 MEASUREMENT)",
        // in seq disk
        "INSERT INTO table1(time,device_id,color,s1,s2,s3) "
            + "values(1, 'd1', 'green', 1, false, 11)",
        "INSERT INTO table1(time,device_id,s1) " + "values(5, 'd1', 5)",
        "FLUSH",
        // in uneq disk
        "INSERT INTO table1(time,device_id,s1,s2,s3) " + "values(4, 'd1', 4, true, 44)",
        "INSERT INTO table1(time,device_id,color,s1) " + "values(3, 'd1', 'green', 3)",
        "FLUSH",
        // in seq memtable
        "INSERT INTO table1(time,device_id,s1,s2,s3) " + "values(7, 'd1', 7, false, 77)",
        "INSERT INTO table1(time,device_id,s1) " + "values(6, 'd1', 6)",
        // in unseq memtable
        "INSERT INTO table1(time,device_id,color,s1) " + "values(2, 'd1', 'green', 2)",
      };

  @BeforeClass
  public static void setUp() throws Exception {
    EnvFactory.getEnv().getConfig().getCommonConfig().setEnableCrossSpaceCompaction(false);
    EnvFactory.getEnv().initClusterEnvironment();
    prepareTableData(createSqls);
  }

  @AfterClass
  public static void tearDown() throws Exception {
    EnvFactory.getEnv().cleanClusterEnvironment();
  }

  @Test
  public void nullFilterTest() throws Exception {
    String result = defaultFormatDataTime(1) + ",0,false,11.1";
    try (final Connection connectionIsNull =
            EnvFactory.getEnv().getConnection(BaseEnv.TABLE_SQL_DIALECT);
        final Statement statement = connectionIsNull.createStatement()) {
      statement.execute("USE " + DATABASE_NAME);

      ResultSet resultSet = statement.executeQuery("select * from testNullId where id1 is null");
      assertTrue(resultSet.next());
      String ans =
          resultSet.getString("time")
              + ","
              + resultSet.getString("s1")
              + ","
              + resultSet.getString("s2")
              + ","
              + resultSet.getString("s3");
      assertEquals(result, ans);
      assertFalse(resultSet.next());

      resultSet = statement.executeQuery("select * from testNullId where id1 is not null");
      assertFalse(resultSet.next());

      resultSet = statement.executeQuery("select * from testNullId where id1 like '%'");
      assertFalse(resultSet.next());

      resultSet =
          statement.executeQuery("select * from testNullId where id1 is null and id2 is null");
      assertTrue(resultSet.next());
      ans =
          resultSet.getString("time")
              + ","
              + resultSet.getString("s1")
              + ","
              + resultSet.getString("s2")
              + ","
              + resultSet.getString("s3");
      assertEquals(result, ans);
      assertFalse(resultSet.next());

      // The second time we read from cache
      resultSet =
          statement.executeQuery("select * from testNullId where id1 is null and id2 is null");
      assertTrue(resultSet.next());
      ans =
          resultSet.getString("time")
              + ","
              + resultSet.getString("s1")
              + ","
              + resultSet.getString("s2")
              + ","
              + resultSet.getString("s3");
      assertEquals(result, ans);
      assertFalse(resultSet.next());

      // Test deduplication
      resultSet =
          statement.executeQuery("select * from testNullId where id1 is null or id2 is null");
      assertTrue(resultSet.next());
      ans =
          resultSet.getString("time")
              + ","
              + resultSet.getString("s1")
              + ","
              + resultSet.getString("s2")
              + ","
              + resultSet.getString("s3");
      assertEquals(result, ans);
      assertFalse(resultSet.next());

      // Test constant select item
      resultSet = statement.executeQuery("select *, 1 from testNullId");
      result = defaultFormatDataTime(1) + ",null,null,0,false,11.1,1";
      assertTrue(resultSet.next());
      ans =
          resultSet.getString("time")
              + ","
              + resultSet.getString("id1")
              + ","
              + resultSet.getString("id2")
              + ","
              + resultSet.getString("s1")
              + ","
              + resultSet.getString("s2")
              + ","
              + resultSet.getString("s3")
              + ","
              + resultSet.getString("_col6");

      assertEquals(result, ans);
      assertFalse(resultSet.next());

      // Test boolean between
      resultSet =
          statement.executeQuery("select * from testNullId where s2 between false and true");
      result = defaultFormatDataTime(1) + ",null,null,0,false,11.1";
      assertTrue(resultSet.next());
      ans =
          resultSet.getString("time")
              + ","
              + resultSet.getString("id1")
              + ","
              + resultSet.getString("id2")
              + ","
              + resultSet.getString("s1")
              + ","
              + resultSet.getString("s2")
              + ","
              + resultSet.getString("s3");

      assertEquals(result, ans);
      assertFalse(resultSet.next());

      // Test boolean not between
      resultSet =
          statement.executeQuery("select * from testNullId where s2 not between false and true");
      assertFalse(resultSet.next());

      // Test same column name
      resultSet = statement.executeQuery("select time, s1 as a, s2 as a from testNullId");
      result = defaultFormatDataTime(1) + ",0,false";
      ResultSetMetaData resultSetMetaData = resultSet.getMetaData();
      assertEquals(3, resultSetMetaData.getColumnCount());
      assertEquals("time", resultSetMetaData.getColumnName(1));
      assertEquals(Types.TIMESTAMP, resultSetMetaData.getColumnType(1));
      assertEquals("a", resultSetMetaData.getColumnName(2));
      assertEquals(Types.INTEGER, resultSetMetaData.getColumnType(2));
      assertEquals("a", resultSetMetaData.getColumnName(3));
      assertEquals(Types.BOOLEAN, resultSetMetaData.getColumnType(3));

      assertTrue(resultSet.next());
      ans = resultSet.getString(1) + "," + resultSet.getString(2) + "," + resultSet.getString(3);

      assertEquals(result, ans);
      assertFalse(resultSet.next());
    }
  }

  @Test
  public void nullSelectTest() {
    String[] expectedHeader = new String[] {"time", "device_id", "s2", "s3"};
    String[] retArray =
        new String[] {
          "1970-01-01T00:00:00.001Z,d1,false,11,",
          "1970-01-01T00:00:00.002Z,d1,null,null,",
          "1970-01-01T00:00:00.003Z,d1,null,null,",
          "1970-01-01T00:00:00.004Z,d1,true,44,",
          "1970-01-01T00:00:00.005Z,d1,null,null,",
          "1970-01-01T00:00:00.006Z,d1,null,null,",
          "1970-01-01T00:00:00.007Z,d1,false,77,"
        };
    tableResultSetEqualTest(
        "select time, device_id, s2, s3 from table1", expectedHeader, retArray, DATABASE_NAME);

    expectedHeader = new String[] {"time", "device_id", "s2", "s3"};
    retArray =
        new String[] {
          "1970-01-01T00:00:00.002Z,d1,null,null,",
          "1970-01-01T00:00:00.003Z,d1,null,null,",
          "1970-01-01T00:00:00.004Z,d1,true,44,",
          "1970-01-01T00:00:00.005Z,d1,null,null,",
          "1970-01-01T00:00:00.006Z,d1,null,null,",
          "1970-01-01T00:00:00.007Z,d1,false,77,"
        };
    tableResultSetEqualTest(
        "select time, device_id, s2, s3 from table1 where time > 1",
        expectedHeader,
        retArray,
        DATABASE_NAME);

    expectedHeader = new String[] {"time", "device_id", "s2", "s3"};
    retArray =
        new String[] {
          "1970-01-01T00:00:00.001Z,d1,false,11,",
          "1970-01-01T00:00:00.002Z,d1,null,null,",
          "1970-01-01T00:00:00.003Z,d1,null,null,",
          "1970-01-01T00:00:00.004Z,d1,true,44,",
          "1970-01-01T00:00:00.005Z,d1,null,null,",
          "1970-01-01T00:00:00.006Z,d1,null,null,",
        };
    tableResultSetEqualTest(
        "select time, device_id, s2, s3 from table1 where time < 7",
        expectedHeader,
        retArray,
        DATABASE_NAME);

    expectedHeader = new String[] {"time", "device_id", "s2", "s3"};
    retArray =
        new String[] {
          "1970-01-01T00:00:00.003Z,d1,null,null,",
          "1970-01-01T00:00:00.004Z,d1,true,44,",
          "1970-01-01T00:00:00.005Z,d1,null,null,",
        };
    tableResultSetEqualTest(
        "select time, device_id, s2, s3 from table1 where time > 1 and time < 7 and s1 >= 3 and s1 <= 5",
        expectedHeader,
        retArray,
        DATABASE_NAME);

    expectedHeader = new String[] {"time", "device_id", "s2", "s3"};
    retArray =
        new String[] {
          "1970-01-01T00:00:00.002Z,d1,null,null,",
          "1970-01-01T00:00:00.003Z,d1,null,null,",
          "1970-01-01T00:00:00.005Z,d1,null,null,",
          "1970-01-01T00:00:00.006Z,d1,null,null,"
        };
    tableResultSetEqualTest(
        "select time, device_id, s2, s3 from table1 where s2 is NULL",
        expectedHeader,
        retArray,
        DATABASE_NAME);

    expectedHeader = new String[] {"time", "device_id", "s2", "s3"};
    retArray =
        new String[] {
          "1970-01-01T00:00:00.001Z,d1,false,11,",
          "1970-01-01T00:00:00.004Z,d1,true,44,",
          "1970-01-01T00:00:00.007Z,d1,false,77,"
        };
    tableResultSetEqualTest(
        "select time, device_id, s2, s3 from table1 where s2 IS NOT NULL OR s3 IS NOT NULL",
        expectedHeader,
        retArray,
        DATABASE_NAME);
  }

  @Test
<<<<<<< HEAD
  public void noMeasurementColumnsSelectTest() {
    String[] expectedHeader = new String[] {"time"};
    String[] retArray =
        new String[] {
          "1970-01-01T00:00:00.001Z,",
          "1970-01-01T00:00:00.002Z,",
          "1970-01-01T00:00:00.003Z,",
          "1970-01-01T00:00:00.004Z,",
          "1970-01-01T00:00:00.005Z,",
          "1970-01-01T00:00:00.006Z,",
          "1970-01-01T00:00:00.007Z,"
        };
    tableResultSetEqualTest("select time from table1", expectedHeader, retArray, DATABASE_NAME);

    expectedHeader = new String[] {"device_id"};
    retArray = new String[] {"d1,", "d1,", "d1,", "d1,", "d1,", "d1,"};
    tableResultSetEqualTest(
        "select device_id from table1 where time > 1", expectedHeader, retArray, DATABASE_NAME);

    expectedHeader = new String[] {"color"};
    retArray = new String[] {"green,", "green,", "green,", "green,", "green,", "green,"};
    tableResultSetEqualTest(
        "select color from table1 where time > 1", expectedHeader, retArray, DATABASE_NAME);

    expectedHeader = new String[] {"time", "device_id"};
    retArray =
        new String[] {
          "1970-01-01T00:00:00.001Z,d1,",
          "1970-01-01T00:00:00.002Z,d1,",
          "1970-01-01T00:00:00.003Z,d1,",
          "1970-01-01T00:00:00.004Z,d1,",
          "1970-01-01T00:00:00.005Z,d1,",
          "1970-01-01T00:00:00.006Z,d1,",
        };
    tableResultSetEqualTest(
        "select time, device_id from table1 where time < 7",
        expectedHeader,
        retArray,
        DATABASE_NAME);

    expectedHeader = new String[] {"time", "device_id", "color"};
    retArray =
        new String[] {
          "1970-01-01T00:00:00.001Z,d1,green,",
          "1970-01-01T00:00:00.002Z,d1,green,",
          "1970-01-01T00:00:00.003Z,d1,green,",
          "1970-01-01T00:00:00.004Z,d1,green,",
          "1970-01-01T00:00:00.005Z,d1,green,",
          "1970-01-01T00:00:00.006Z,d1,green,",
        };
    tableResultSetEqualTest(
        "select time, device_id, color from table1 where time < 7",
        expectedHeader,
        retArray,
        DATABASE_NAME);

    expectedHeader = new String[] {"device_id", "color"};
    retArray =
        new String[] {
          "d1,green,",
        };
    tableResultSetEqualTest(
        "select device_id, color from table1 where device_id='d1' limit 1",
=======
  public void limitOffsetTest() {
    String[] expectedHeader = new String[] {"time", "device_id", "s2", "s3"};
    String[] retArray =
        new String[] {
          "1970-01-01T00:00:00.003Z,d1,null,null,",
        };
    tableResultSetEqualTest(
        "select time, device_id, s2, s3 from table1 OFFSET 2 limit 1",
>>>>>>> 3ca3f44a
        expectedHeader,
        retArray,
        DATABASE_NAME);

<<<<<<< HEAD
    expectedHeader = new String[] {"color"};
    retArray =
        new String[] {
          "green,",
        };
    tableResultSetEqualTest(
        "select color from table1 where device_id='d1' limit 1",
=======
    expectedHeader = new String[] {"time", "device_id", "s2", "s3"};
    retArray =
        new String[] {
          "1970-01-01T00:00:00.003Z,d1,null,null,",
        };
    tableResultSetEqualTest(
        "select time, device_id, s2, s3 from table1 limit 1 OFFSET 2",
>>>>>>> 3ca3f44a
        expectedHeader,
        retArray,
        DATABASE_NAME);

<<<<<<< HEAD
    expectedHeader = new String[] {"time"};
    retArray =
        new String[] {
          "1970-01-01T00:00:00.003Z,", "1970-01-01T00:00:00.004Z,", "1970-01-01T00:00:00.005Z,",
        };
    tableResultSetEqualTest(
        "select time from table1 where time >= 3 and time <= 5 and device_id='d1'",
=======
    expectedHeader = new String[] {"time", "device_id", "s2", "s3"};
    retArray =
        new String[] {
          "1970-01-01T00:00:00.003Z,d1,null,null,",
          "1970-01-01T00:00:00.004Z,d1,true,44,",
          "1970-01-01T00:00:00.005Z,d1,null,null,",
          "1970-01-01T00:00:00.006Z,d1,null,null,",
          "1970-01-01T00:00:00.007Z,d1,false,77,"
        };
    tableResultSetEqualTest(
        "select time, device_id, s2, s3 from table1 OFFSET 2",
>>>>>>> 3ca3f44a
        expectedHeader,
        retArray,
        DATABASE_NAME);

<<<<<<< HEAD
    expectedHeader = new String[] {"time"};
    retArray =
        new String[] {
          "1970-01-01T00:00:00.003Z,", "1970-01-01T00:00:00.004Z,", "1970-01-01T00:00:00.005Z,",
        };
    tableResultSetEqualTest(
        "select time from table1 where time >= 3 and time < 6 and color='green'",
=======
    expectedHeader = new String[] {"time", "device_id", "s2", "s3"};
    retArray =
        new String[] {
          "1970-01-01T00:00:00.001Z,d1,false,11,", "1970-01-01T00:00:00.002Z,d1,null,null,",
        };
    tableResultSetEqualTest(
        "select time, device_id, s2, s3 from table1 limit 2",
>>>>>>> 3ca3f44a
        expectedHeader,
        retArray,
        DATABASE_NAME);
  }
}<|MERGE_RESOLUTION|>--- conflicted
+++ resolved
@@ -312,7 +312,6 @@
   }
 
   @Test
-<<<<<<< HEAD
   public void noMeasurementColumnsSelectTest() {
     String[] expectedHeader = new String[] {"time"};
     String[] retArray =
@@ -376,7 +375,44 @@
         };
     tableResultSetEqualTest(
         "select device_id, color from table1 where device_id='d1' limit 1",
-=======
+        expectedHeader,
+        retArray,
+        DATABASE_NAME);
+
+    expectedHeader = new String[] {"color"};
+    retArray =
+        new String[] {
+          "green,",
+        };
+    tableResultSetEqualTest(
+        "select color from table1 where device_id='d1' limit 1",
+        expectedHeader,
+        retArray,
+        DATABASE_NAME);
+
+    expectedHeader = new String[] {"time"};
+    retArray =
+        new String[] {
+          "1970-01-01T00:00:00.003Z,", "1970-01-01T00:00:00.004Z,", "1970-01-01T00:00:00.005Z,",
+        };
+    tableResultSetEqualTest(
+        "select time from table1 where time >= 3 and time <= 5 and device_id='d1'",
+        expectedHeader,
+        retArray,
+        DATABASE_NAME);
+
+    expectedHeader = new String[] {"time"};
+    retArray =
+        new String[] {
+          "1970-01-01T00:00:00.003Z,", "1970-01-01T00:00:00.004Z,", "1970-01-01T00:00:00.005Z,",
+        };
+    tableResultSetEqualTest(
+        "select time from table1 where time >= 3 and time < 6 and color='green'",
+        expectedHeader,
+        retArray,
+        DATABASE_NAME);
+  }
+
   public void limitOffsetTest() {
     String[] expectedHeader = new String[] {"time", "device_id", "s2", "s3"};
     String[] retArray =
@@ -385,20 +421,10 @@
         };
     tableResultSetEqualTest(
         "select time, device_id, s2, s3 from table1 OFFSET 2 limit 1",
->>>>>>> 3ca3f44a
-        expectedHeader,
-        retArray,
-        DATABASE_NAME);
-
-<<<<<<< HEAD
-    expectedHeader = new String[] {"color"};
-    retArray =
-        new String[] {
-          "green,",
-        };
-    tableResultSetEqualTest(
-        "select color from table1 where device_id='d1' limit 1",
-=======
+        expectedHeader,
+        retArray,
+        DATABASE_NAME);
+
     expectedHeader = new String[] {"time", "device_id", "s2", "s3"};
     retArray =
         new String[] {
@@ -406,20 +432,10 @@
         };
     tableResultSetEqualTest(
         "select time, device_id, s2, s3 from table1 limit 1 OFFSET 2",
->>>>>>> 3ca3f44a
-        expectedHeader,
-        retArray,
-        DATABASE_NAME);
-
-<<<<<<< HEAD
-    expectedHeader = new String[] {"time"};
-    retArray =
-        new String[] {
-          "1970-01-01T00:00:00.003Z,", "1970-01-01T00:00:00.004Z,", "1970-01-01T00:00:00.005Z,",
-        };
-    tableResultSetEqualTest(
-        "select time from table1 where time >= 3 and time <= 5 and device_id='d1'",
-=======
+        expectedHeader,
+        retArray,
+        DATABASE_NAME);
+
     expectedHeader = new String[] {"time", "device_id", "s2", "s3"};
     retArray =
         new String[] {
@@ -431,20 +447,10 @@
         };
     tableResultSetEqualTest(
         "select time, device_id, s2, s3 from table1 OFFSET 2",
->>>>>>> 3ca3f44a
-        expectedHeader,
-        retArray,
-        DATABASE_NAME);
-
-<<<<<<< HEAD
-    expectedHeader = new String[] {"time"};
-    retArray =
-        new String[] {
-          "1970-01-01T00:00:00.003Z,", "1970-01-01T00:00:00.004Z,", "1970-01-01T00:00:00.005Z,",
-        };
-    tableResultSetEqualTest(
-        "select time from table1 where time >= 3 and time < 6 and color='green'",
-=======
+        expectedHeader,
+        retArray,
+        DATABASE_NAME);
+
     expectedHeader = new String[] {"time", "device_id", "s2", "s3"};
     retArray =
         new String[] {
@@ -452,7 +458,6 @@
         };
     tableResultSetEqualTest(
         "select time, device_id, s2, s3 from table1 limit 2",
->>>>>>> 3ca3f44a
         expectedHeader,
         retArray,
         DATABASE_NAME);
