--- conflicted
+++ resolved
@@ -122,7 +122,7 @@
     //    typesToTest.remove(TSDataType.TEXT);
     //    typesToTest.remove(TSDataType.DATE);
     //    typesToTest.remove(TSDataType.TIMESTAMP); // start
-    //        typesToTest.remove(TSDataType.BLOB);
+    //    typesToTest.remove(TSDataType.BLOB);
     //    typesToTest.remove(TSDataType.BOOLEAN);
 
     //    doWriteAndAlter(TSDataType.INT32, TSDataType.FLOAT, false);
@@ -136,6 +136,21 @@
         //        continue;
         //      }
 
+        //            TSDataType from = TSDataType.DATE;
+        //            TSDataType to = TSDataType.DATE;
+
+        /***@todo tmp test***/
+        //        System.out.printf("testing %s to %s%n", from, to);
+        //        doWriteAndAlter(from, to);
+        //        if (from == TSDataType.DATE && to == TSDataType.DATE) {
+        //          continue;
+        //        }
+        //        if (to.isCompatible(from)) {
+        //          testAlignDeviceSequenceDataQuery(from, to);
+        //          testAlignDeviceUnSequenceDataQuery(from, to);
+        //        }
+        /***@todo tmp test***/
+
         if (from != to && to.isCompatible(from)) {
           System.out.printf("testing %s to %s%n", from, to);
           doWriteAndAlter(from, to);
@@ -149,10 +164,12 @@
   private void doWriteAndAlter(TSDataType from, TSDataType to)
       throws IoTDBConnectionException, StatementExecutionException {
     try (ITableSession session = EnvFactory.getEnv().getTableSessionConnectionWithDB("test")) {
+      /***@todo add new test***/
       session.executeNonQueryStatement("SET CONFIGURATION enable_unseq_space_compaction='false'");
       if (from == TSDataType.DATE && !to.isCompatible(from)) {
         throw new NotSupportedException("Not supported DATE type.");
       }
+      /***@todo end***/
 
       // create a table with type of "from"
       session.executeNonQueryStatement(
@@ -189,6 +206,21 @@
       tablet.addValue("s1", 0, genValue(from, 1));
       session.insert(tablet);
       tablet.reset();
+
+      /**
+       * @todo tmp test if delete ?*
+       */
+      SessionDataSet dataSet1 =
+          session.executeQueryStatement("select * from write_and_alter_column_type order by time");
+      RowRecord rec1;
+      for (int i = 1; i <= 2; i++) {
+        rec1 = dataSet1.next();
+        assertEquals(i, rec1.getFields().get(0).getLongV());
+        System.out.println(i + " is " + rec1.getFields().get(1).toString());
+      }
+      /**
+       * @todo tmp test end *
+       */
 
       // alter the type to "to"
       boolean isCompatible = MetadataUtils.canAlter(from, to);
@@ -211,8 +243,10 @@
       //      session.executeNonQueryStatement("FLUSH");
 
       SessionDataSet dataSet =
+          // @todo tmp test
           //          session.executeQueryStatement("select * from write_and_alter_column_type order
           // by time");
+          // @todo tmp test
           session.executeQueryStatement(
               "select time, s1 from write_and_alter_column_type order by time");
       RowRecord rec;
@@ -326,6 +360,11 @@
 
     for (TSDataType from : typesToTest) {
       for (TSDataType to : typesToTest) {
+        /**
+         * @todo tmp test/ System.out.printf("testing %s to %s%n", from, to);
+         *     doAlterWithoutWrite(from, to, false); doAlterWithoutWrite(from, to, true); /***@todo
+         *     end**
+         */
         if (from != to && to.isCompatible(from)) {
           System.out.printf("testing %s to %s%n", from, to);
           doAlterWithoutWrite(from, to, false);
@@ -338,9 +377,11 @@
   private void doAlterWithoutWrite(TSDataType from, TSDataType to, boolean flush)
       throws IoTDBConnectionException, StatementExecutionException {
     try (ITableSession session = EnvFactory.getEnv().getTableSessionConnectionWithDB("test")) {
+      /***@todo tmp**/
       if (from == TSDataType.DATE && !to.isCompatible(from)) {
         throw new NotSupportedException("Not supported DATE type.");
       }
+      /***@todo end**/
 
       // create a table with type of "from"
       session.executeNonQueryStatement(
@@ -1215,20 +1256,12 @@
 
       dataSet = session.executeQueryStatement("select first_value(s1) from root.sg1.d1");
       rec = dataSet.next();
-<<<<<<< HEAD
-      assertEquals(firstValue.doubleValue(), rec.getFields().get(0).getDoubleV(), 0.01);
-=======
       assertEquals(firstValue.doubleValue(), rec.getFields().get(0).getDoubleV(), 0.001);
->>>>>>> 0471962a
       assertFalse(dataSet.hasNext());
 
       dataSet = session.executeQueryStatement("select last_value(s1) from root.sg1.d1");
       rec = dataSet.next();
-<<<<<<< HEAD
-      assertEquals(lastValue.doubleValue(), rec.getFields().get(0).getDoubleV(), 0.01);
-=======
       assertEquals(lastValue.doubleValue(), rec.getFields().get(0).getDoubleV(), 0.001);
->>>>>>> 0471962a
       assertFalse(dataSet.hasNext());
 
       // clear data
@@ -1238,7 +1271,7 @@
     }
   }
 
-  private void testAlignDeviceSequenceDataQuery(TSDataType from, TSDataType to)
+  public void testAlignDeviceSequenceDataQuery(TSDataType from, TSDataType to)
       throws IoTDBConnectionException,
           StatementExecutionException,
           IOException,
@@ -1273,9 +1306,8 @@
       //
       //      session.executeNonQueryStatement("FLUSH");
       for (int i = 1; i <= 512; i++) {
-        //        int rowIndex = tablet.getRowSize();
-        int rowIndex = 0;
-        tablet.addTimestamp(rowIndex, i);
+        int rowIndex = tablet.getRowSize();
+        tablet.addTimestamp(0, i);
         tablet.addValue("s1", rowIndex, genValue(from, i));
         tablet.addValue("s2", rowIndex, genValue(from, i * 2));
         session.insert(tablet);
@@ -1285,9 +1317,8 @@
       session.executeNonQueryStatement("FLUSH");
 
       for (int i = 513; i <= 1024; i++) {
-        //        int rowIndex = tablet.getRowSize();
-        int rowIndex = 0;
-        tablet.addTimestamp(rowIndex, i);
+        int rowIndex = tablet.getRowSize();
+        tablet.addTimestamp(0, i);
         tablet.addValue("s1", rowIndex, genValue(from, i));
         tablet.addValue("s2", rowIndex, genValue(from, i * 2));
         session.insert(tablet);
@@ -1320,6 +1351,12 @@
       //      dataSet1.close();
       //      System.exit(0);
 
+      /**
+       * @todo tmp test*
+       */
+      //      standardSelectTest(from, session);
+      //      standardAccumulatorQueryTest(session, from);
+      /** end* */
       try {
         standardSelectTest(session, from, to);
         standardAccumulatorQueryTest(session, from);
@@ -1342,6 +1379,8 @@
               e.getMessage());
         }
       }
+
+      // @todo tmp test
       System.out.println("[testAlignDeviceSequenceDataQuery] AFTER ALTER COLUMN s1 SET DATA TYPE ");
 
       // If don't execute the flush" operation, verify if result can get valid value, not be null
@@ -1349,6 +1388,16 @@
       //      session.executeNonQueryStatement("FLUSH");
 
       TSDataType newType = isCompatible ? to : from;
+      /**
+       * @todo tmp test*
+       */
+      standardSelectTestAfterAlterColumnType(from, session, newType);
+
+      // Accumulator query test
+      standardAccumulatorQueryTest(session, newType);
+      /**
+       * @todo end*
+       */
       try {
         standardSelectTestAfterAlterColumnType(from, session, newType);
         // Accumulator query test
@@ -1365,7 +1414,7 @@
     }
   }
 
-  private void testAlignDeviceUnSequenceDataQuery(TSDataType from, TSDataType to)
+  public void testAlignDeviceUnSequenceDataQuery(TSDataType from, TSDataType to)
       throws IoTDBConnectionException,
           StatementExecutionException,
           IOException,
@@ -1389,49 +1438,29 @@
               Arrays.asList(from, from),
               Arrays.asList(ColumnCategory.FIELD, ColumnCategory.FIELD));
 
+      // @todo tmp test
       System.out.println(tablet.getSchemas().toString());
-      //      System.exit(0);
-
-      //      for (int i = 1; i <= 512; i++) {
-      //        int rowIndex = tablet.getRowSize();
-      ////        System.out.println("other rowIndex is "+rowIndex);
-      ////        int rowIndex = 0;
-      //        tablet.addTimestamp(rowIndex, i);
-      //        tablet.addValue("s1", rowIndex, genValue(from, i));
-      //        tablet.addValue("s2", rowIndex, genValue(from, i * 2));
-      //        session.insert(tablet);
-      //        tablet.reset();
-      //      }
-      //
-      //      session.executeNonQueryStatement("FLUSH");
-
-      //      for (int i = 513; i <= 1024; i++) {
-      //      for (int i = 501; i <= 1000; i++) {
+
       for (int i = 513; i <= 1024; i++) {
         int rowIndex = tablet.getRowSize();
-        //        int rowIndex = 0;
-        //        System.out.println("rowIndex is "+rowIndex);
-        tablet.addTimestamp(rowIndex, i);
+        tablet.addTimestamp(0, i);
         tablet.addValue("s1", rowIndex, genValue(from, i));
         tablet.addValue("s2", rowIndex, genValue(from, i * 2));
         session.insert(tablet);
         tablet.reset();
       }
 
-      //      session.executeNonQueryStatement("FLUSH");
-
-      //      for (int i = 1; i <= 512; i++) {
-      //      for (int i = 1; i <= 500; i++) {
+      session.executeNonQueryStatement("FLUSH");
+
       for (int i = 1; i <= 512; i++) {
         int rowIndex = tablet.getRowSize();
-        //        System.out.println("other rowIndex is "+rowIndex);
-        //        int rowIndex = 0;
-        tablet.addTimestamp(rowIndex, i);
+        tablet.addTimestamp(0, i);
         tablet.addValue("s1", rowIndex, genValue(from, i));
         tablet.addValue("s2", rowIndex, genValue(from, i * 2));
         session.insert(tablet);
         tablet.reset();
       }
+      // @todo tmp test if delete?
       //        session.executeNonQueryStatement("FLUSH");
 
       SessionDataSet dataSet =
@@ -1460,12 +1489,27 @@
       //      dataSet1.close();
       //      System.exit(0);
 
+      /**
+       * @todo tmp test*
+       */
+      //      standardSelectTest(from, session);
+      //      standardAccumulatorQueryTest(session, from);
+      /**
+       * @todo end*
+       */
+
+      /**
+       * @todo tmp test*
+       */
       try {
         standardSelectTest(session, from, to);
         standardAccumulatorQueryTest(session, from);
       } catch (Exception e) {
         log.info(e.getMessage());
       }
+      /**
+       * @todo end*
+       */
 
       // alter the type to "to"
       boolean isCompatible = MetadataUtils.canAlter(from, to);
@@ -1482,6 +1526,8 @@
               e.getMessage());
         }
       }
+
+      // @todo tmp test
       System.out.println(
           "[testAlignDeviceUnSequenceDataQuery] AFTER ALTER COLUMN s1 SET DATA TYPE ");
 
@@ -1490,6 +1536,16 @@
       //      session.executeNonQueryStatement("FLUSH");
 
       TSDataType newType = isCompatible ? to : from;
+      /**
+       * @todo tmp test*
+       */
+      standardSelectTestAfterAlterColumnType(from, session, newType);
+
+      // Accumulator query test
+      standardAccumulatorQueryTest(session, newType);
+      /**
+       * @todo end*
+       */
       try {
         standardSelectTestAfterAlterColumnType(from, session, newType);
         // Accumulator query test
@@ -1517,14 +1573,22 @@
   private static void standardSelectTestAfterAlterColumnType(
       TSDataType from, ITableSession session, TSDataType newType)
       throws StatementExecutionException, IoTDBConnectionException {
+    /**
+     * @todo tmp test*
+     */
     //    if (from == TSDataType.DATE && newType.isCompatible(from)) {
     if (from == TSDataType.DATE) {
       throw new NotSupportedException("Not supported DATE type.");
     }
+    /**
+     * @todo test*
+     */
 
     // Value Filter Test
     // 1.satisfy the condition of value filter completely
     SessionDataSet dataSet1;
+    // @todo tmp
+    //    if (newType == TSDataType.STRING) {
     if (newType == TSDataType.STRING || newType == TSDataType.TEXT) {
       if (from == TSDataType.STRING || from == TSDataType.TEXT) {
         dataSet1 =
@@ -1543,6 +1607,8 @@
             session.executeQueryStatement(
                 "select time, s1 from construct_and_alter_column_type where s1 >= '1' and s2 > 2 order by time");
       }
+      // @todo tmp test
+      //    } else if (newType == TSDataType.BLOB || from == TSDataType.DATE) {
     } else if (newType == TSDataType.BLOB) {
       //      if (from == TSDataType.STRING || from == TSDataType.TEXT) {
       if (from == TSDataType.STRING || from == TSDataType.TEXT || from == TSDataType.BLOB) {
@@ -1574,6 +1640,9 @@
     //            "select time, s1 from construct_and_alter_column_type order by time limit 2 offset
     // 1");
     RowRecord rec1;
+    // @todo tmp test
+    //    for (int i = (from == TSDataType.DATE) ? 1 : 2; i <= ((from == TSDataType.DATE) ? 2 : 3);
+    // i++) {
     for (int i = 2; i <= 3; i++) {
       rec1 = dataSet1.next();
       if (from != TSDataType.BOOLEAN) {
@@ -1600,6 +1669,8 @@
     // 2.satisfy the condition of value filter partially
     SessionDataSet dataSet2;
     //    if (newType == TSDataType.STRING || from == TSDataType.TEXT) {
+    // @todo tmp test
+    //    if (newType == TSDataType.STRING) {
     if (newType == TSDataType.STRING || newType == TSDataType.TEXT) {
       if (from == TSDataType.STRING || from == TSDataType.TEXT) {
         dataSet2 =
@@ -1618,6 +1689,8 @@
             session.executeQueryStatement(
                 "select time, s1 from construct_and_alter_column_type where s1 >= '1' or s2 < 2 order by time");
       }
+      // @todo tmp test
+      //    } else if (newType == TSDataType.BLOB || from == TSDataType.DATE) {
     } else if (newType == TSDataType.BLOB) {
       //      if (from == TSDataType.STRING || from == TSDataType.TEXT) {
       if (from == TSDataType.STRING || from == TSDataType.TEXT || from == TSDataType.BLOB) {
@@ -1676,6 +1749,19 @@
     // 3.can't satisfy the condition of value filter at all
     SessionDataSet dataSet3;
     //    if (newType == TSDataType.STRING || from == TSDataType.TEXT) {
+    /***@todo tmp test**/
+    //    if (newType == TSDataType.STRING) {
+    //      dataSet3 =
+    //          session.executeQueryStatement(
+    //              "select time, s1 from construct_and_alter_column_type where s1 < '1' order by
+    // time");
+    //      //    } else if (newType == TSDataType.BLOB || from == TSDataType.DATE) {
+    //    } else if (newType == TSDataType.BLOB || from == TSDataType.DATE || from ==
+    // TSDataType.BLOB) {
+    /***@todo tmp test end**/
+    /**
+     * @todo tmp test start*
+     */
     if (newType == TSDataType.STRING || newType == TSDataType.TEXT) {
       if (from == TSDataType.BLOB) {
         dataSet3 =
@@ -1691,6 +1777,9 @@
                 "select time, s1 from construct_and_alter_column_type where s1 < '1' order by time");
       }
     } else if (newType == TSDataType.BLOB || from == TSDataType.BLOB) {
+      /**
+       * @todo tmp test end*
+       */
       dataSet3 =
           session.executeQueryStatement(
               "select time, s1 from construct_and_alter_column_type where cast(s1 as TEXT) < '1' order by time");
@@ -1742,12 +1831,19 @@
     dataSet4.close();
   }
 
+  //  private static void standardSelectTest(TSDataType from, ITableSession session) @todo tmp test
   private static void standardSelectTest(ITableSession session, TSDataType from, TSDataType to)
       throws StatementExecutionException, IoTDBConnectionException {
+    /**
+     * @todo tmp test*
+     */
     //    if (from == TSDataType.DATE && !to.isCompatible(from)) {
     if (from == TSDataType.DATE) {
       throw new NotSupportedException("Not supported DATE type.");
     }
+    /**
+     * @todo tmp test end*
+     */
 
     // Value Filter Test
     // 1.satisfy the condition of value filter completely
@@ -1760,6 +1856,21 @@
       dataSet1 =
           session.executeQueryStatement(
               "select s1, s2 from construct_and_alter_column_type where cast(s1 as TEXT) >= '1' and cast(s2 as TEXT) > '2' order by time");
+      /**
+       * @todo test**
+       */
+      //    } else if (from == TSDataType.DATE) {
+      //      dataSet1 =
+      //          session.executeQueryStatement(
+      //              //              "select s1, s2 from construct_and_alter_column_type where
+      // cast(s1 as
+      //              // INT64) >= 1 and cast(s2 as INT64) > 2 order by time");
+      //              "select s1, s2 from construct_and_alter_column_type where s1 >=
+      // TO_TIMESTAMP('1970-01-02', 'yyyy-MM-dd') and s2 > TO_TIMESTAMP('1970-01-02', 'yyyy-MM-dd')
+      // order by time");
+      /**
+       * @todo test end**
+       */
     } else if (from == TSDataType.BOOLEAN) {
       dataSet1 =
           session.executeQueryStatement(
@@ -1770,10 +1881,17 @@
               "select s1, s2 from construct_and_alter_column_type where s1 >= 1 and s2 > 2 order by time");
     }
     RowRecord rec1;
+    // @todo tmp test
+    //    for (int i = (from == TSDataType.DATE) ? 1 : 2; i <= ((from == TSDataType.DATE) ? 2 : 3);
+    // i++) {
     for (int i = 2; i <= 3; i++) {
       rec1 = dataSet1.next();
       System.out.println("rec1: " + rec1.toString());
       if (from != TSDataType.BOOLEAN) {
+        //        assertEquals(genValue(TSDataType.INT64, i),
+        // rec1.getFields().get(0).getObjectValue(TSDataType.INT64));
+        //        assertEquals(genValue(TSDataType.INT64, i * 2),
+        // rec1.getFields().get(1).getObjectValue(TSDataType.INT64));
         assertEquals(genValue(from, i), rec1.getFields().get(0).getObjectValue(from));
         assertEquals(genValue(from, i * 2), rec1.getFields().get(1).getObjectValue(from));
       }
@@ -1787,6 +1905,17 @@
           session.executeQueryStatement(
               "select s1, s2 from construct_and_alter_column_type where s1 >= '1' or s2 < '2' order by time");
     } else if (from == TSDataType.BLOB) {
+      /**
+       * @todo tmp test *
+       */
+      //      dataSet2 =
+      //          session.executeQueryStatement(
+      //              "select s1, s2 from construct_and_alter_column_type where cast(s1 as TEXT) >=
+      // '1' or cast(s2 as TEXT) < '2' order by time");
+      //    } else if (from == TSDataType.DATE) {
+      /**
+       * @todo tmp test end *
+       */
       dataSet2 =
           session.executeQueryStatement(
               "select s1, s2 from construct_and_alter_column_type where cast(s1 as TEXT) >= '1' or cast(s2 as TEXT) < '2' order by time");
@@ -1819,6 +1948,17 @@
       dataSet3 =
           session.executeQueryStatement(
               "select s1, s2 from construct_and_alter_column_type where cast(s1 as TEXT) < '1' order by time");
+      /**
+       * @todo tmp test*
+       */
+      //    } else if (from == TSDataType.DATE) {
+      //      dataSet3 =
+      //          session.executeQueryStatement(
+      //              "select s1, s2 from construct_and_alter_column_type where cast(s1 as TEXT) <
+      // '1' order by time");
+      /**
+       * @todo tmp test end*
+       */
     } else if (from == TSDataType.BOOLEAN) {
       dataSet3 =
           session.executeQueryStatement(
@@ -1851,9 +1991,15 @@
 
   private static void standardAccumulatorQueryTest(ITableSession session, TSDataType newType)
       throws StatementExecutionException, IoTDBConnectionException {
+    /**
+     * @todo tmp test*
+     */
     if (newType == TSDataType.DATE) {
       throw new NotSupportedException("Not supported DATE type.");
     }
+    /**
+     * @todo tmp test end*
+     */
     SessionDataSet dataSet =
         session.executeQueryStatement(
             "select min(s1),max(s1),first(s1),last(s1) from construct_and_alter_column_type");
@@ -1871,6 +2017,7 @@
         } else if (newType == TSDataType.DATE) {
           assertEquals(genValue(newType, expectedValue[i]), rec.getFields().get(i).getDateV());
         } else {
+          // @todo tmp test
           log.info(
               "i is {}, expected value: {}, actual value: {}",
               i,
@@ -2174,13 +2321,6 @@
     }
   }
 
-<<<<<<< HEAD
-  public static String getDateStringValue(int value) {
-    if (value < 19700101) {
-      return String.valueOf(value);
-    }
-    return String.format("%04d-%02d-%02d", value / 10000, (value % 10000) / 100, value % 100);
-=======
   @Test
   public void testUsingSameColumn() {
     assertEquals(true, SchemaUtils.isUsingSameColumn(TSDataType.TIMESTAMP, TSDataType.INT64));
@@ -2195,6 +2335,12 @@
     assertEquals(true, SchemaUtils.isUsingSameColumn(TSDataType.BLOB, TSDataType.STRING));
     assertEquals(true, SchemaUtils.isUsingSameColumn(TSDataType.STRING, TSDataType.BLOB));
     assertEquals(true, SchemaUtils.isUsingSameColumn(TSDataType.STRING, TSDataType.TEXT));
->>>>>>> 0471962a
+  }
+
+  public static String getDateStringValue(int value) {
+    if (value < 19700101) {
+      return String.valueOf(value);
+    }
+    return String.format("%04d-%02d-%02d", value / 10000, (value % 10000) / 100, value % 100);
   }
 }