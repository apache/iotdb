/*
 * Licensed to the Apache Software Foundation (ASF) under one
 * or more contributor license agreements.  See the NOTICE file
 * distributed with this work for additional information
 * regarding copyright ownership.  The ASF licenses this file
 * to you under the Apache License, Version 2.0 (the
 * "License"); you may not use this file except in compliance
 * with the License.  You may obtain a copy of the License at
 *
 *     http://www.apache.org/licenses/LICENSE-2.0
 *
 * Unless required by applicable law or agreed to in writing,
 * software distributed under the License is distributed on an
 * "AS IS" BASIS, WITHOUT WARRANTIES OR CONDITIONS OF ANY
 * KIND, either express or implied.  See the License for the
 * specific language governing permissions and limitations
 * under the License.
 */

package org.apache.iotdb.relational.it.query.view.recent;

import org.apache.iotdb.isession.ITableSession;
import org.apache.iotdb.isession.SessionDataSet;
import org.apache.iotdb.it.env.EnvFactory;
import org.apache.iotdb.itbase.category.TableClusterIT;
import org.apache.iotdb.itbase.category.TableLocalStandaloneIT;

import org.apache.tsfile.read.common.RowRecord;
import org.junit.After;
import org.junit.Assert;
import org.junit.Before;
import org.junit.Test;
import org.junit.experimental.categories.Category;
import org.junit.runner.RunWith;
import org.junit.runners.Parameterized;

import java.util.ArrayList;
import java.util.Arrays;
import java.util.Collection;
import java.util.List;

import static org.apache.iotdb.db.it.utils.TestUtils.prepareData;
import static org.apache.iotdb.db.it.utils.TestUtils.prepareTableData;

@RunWith(Parameterized.class)
@Category({TableLocalStandaloneIT.class, TableClusterIT.class})
public class IoTDBTableViewQueryIT {

  protected static final String DATABASE_NAME = "test";

  protected static String[] createTreeAlignedDataSqls = {
    "CREATE ALIGNED TIMESERIES root.db.battery.b1(voltage INT32, current FLOAT)",
    "INSERT INTO root.db.battery.b1(time, voltage, current) aligned values (1, 1, 1)",
    "INSERT INTO root.db.battery.b1(time, voltage, current) aligned values (2, 1, 1)",
    "INSERT INTO root.db.battery.b1(time, voltage, current) aligned values (3, 1, 1)",
    "INSERT INTO root.db.battery.b1(time, voltage, current) aligned values (4, 1, 1)",
    "INSERT INTO root.db.battery.b1(time, voltage, current) aligned values (5, 1, 1)",
    "CREATE ALIGNED TIMESERIES root.db.battery.b2(voltage INT32, current FLOAT)",
    "INSERT INTO root.db.battery.b2(time, voltage, current) aligned values (1, 2, 2)",
    "INSERT INTO root.db.battery.b2(time, voltage, current) aligned values (2, 2, 2)",
    "INSERT INTO root.db.battery.b2(time, voltage, current) aligned values (3, 2, 2)",
    "INSERT INTO root.db.battery.b2(time, voltage, current) aligned values (4, 2, 2)",
    "INSERT INTO root.db.battery.b2(time, voltage, current) aligned values (5, null, 2)",
    "CREATE ALIGNED TIMESERIES root.db.battery.b3(voltage INT32, current FLOAT)",
    "INSERT INTO root.db.battery.b3(time, voltage, current) aligned values (1, 3, 3)",
    "INSERT INTO root.db.battery.b3(time, voltage, current) aligned values (2, null, 3)",
    "INSERT INTO root.db.battery.b3(time, voltage, current) aligned values (3, 3, 3)",
    "INSERT INTO root.db.battery.b3(time, voltage, current) aligned values (4, 3, 3)",
    "CREATE ALIGNED TIMESERIES root.db.battery.b4(voltage INT32, current FLOAT)",
    "INSERT INTO root.db.battery.b4(time, voltage, current) aligned values (1, 4, 4)",
    "INSERT INTO root.db.battery.b4(time, voltage, current) aligned values (2, 4, 4)",
    "INSERT INTO root.db.battery.b4(time, voltage, current) aligned values (3, 4, null)",
    "INSERT INTO root.db.battery.b4(time, voltage, current) aligned values (4, 4, 4)",
  };
  protected static String[] createTreeNonAlignedDataSqls = {
    "CREATE TIMESERIES root.db.battery.b1.voltage INT32",
    "CREATE TIMESERIES root.db.battery.b1.current FLOAT",
    "INSERT INTO root.db.battery.b1(time, voltage, current) values (1, 1, 1)",
    "INSERT INTO root.db.battery.b1(time, voltage, current) values (2, 1, 1)",
    "INSERT INTO root.db.battery.b1(time, voltage, current) values (3, 1, 1)",
    "INSERT INTO root.db.battery.b1(time, voltage, current) values (4, 1, 1)",
    "INSERT INTO root.db.battery.b1(time, voltage, current) values (5, 1, 1)",
    "CREATE TIMESERIES root.db.battery.b2.voltage INT32",
    "CREATE TIMESERIES root.db.battery.b2.current FLOAT",
    "INSERT INTO root.db.battery.b2(time, voltage, current) values (1, 2, 2)",
    "INSERT INTO root.db.battery.b2(time, voltage, current) values (2, 2, 2)",
    "INSERT INTO root.db.battery.b2(time, voltage, current) values (3, 2, 2)",
    "INSERT INTO root.db.battery.b2(time, voltage, current) values (4, 2, 2)",
    "INSERT INTO root.db.battery.b2(time, voltage, current) values (5, null, 2)",
    "CREATE TIMESERIES root.db.battery.b3.voltage INT32",
    "CREATE TIMESERIES root.db.battery.b3.current FLOAT",
    "INSERT INTO root.db.battery.b3(time, voltage, current) values (1, 3, 3)",
    "INSERT INTO root.db.battery.b3(time, voltage, current) values (2, null, 3)",
    "INSERT INTO root.db.battery.b3(time, voltage, current) values (3, 3, 3)",
    "INSERT INTO root.db.battery.b3(time, voltage, current) values (4, 3, 3)",
    "CREATE TIMESERIES root.db.battery.b4.voltage INT32",
    "CREATE TIMESERIES root.db.battery.b4.current FLOAT",
    "INSERT INTO root.db.battery.b4(time, voltage, current) values (1, 4, 4)",
    "INSERT INTO root.db.battery.b4(time, voltage, current) values (2, 4, 4)",
    "INSERT INTO root.db.battery.b4(time, voltage, current) values (3, 4, null)",
    "INSERT INTO root.db.battery.b4(time, voltage, current) values (4, 4, 4)",
  };

  protected static String[] createTableSqls = {
    "CREATE DATABASE " + DATABASE_NAME,
    "USE " + DATABASE_NAME,
    "CREATE VIEW view1 (battery TAG, voltage INT32 FIELD, current FLOAT FIELD) as root.db.battery.**",
    "CREATE VIEW view2 (battery TAG, voltage INT32 FIELD FROM voltage, current_rename FLOAT FIELD FROM current) as root.db.battery.**",
    "CREATE VIEW view3 (battery TAG, voltage INT32 FIELD FROM voltage, current_rename FLOAT FIELD FROM current) with (ttl=1) as root.db.battery.**",
    "CREATE VIEW view4 (battery TAG, voltage INT32 FIELD FROM voltage) as root.db.battery.**",
    "CREATE TABLE table1 (battery TAG, voltage INT32 FIELD, current FLOAT FIELD)",
    "INSERT INTO table1 (time, battery, voltage, current) values (1, 'b1', 1, 1)",
    "INSERT INTO table1 (time, battery, voltage, current) values (2, 'b1', 1, 1)",
    "INSERT INTO table1 (time, battery, voltage, current) values (3, 'b1', 1, 1)",
    "INSERT INTO table1 (time, battery, voltage, current) values (4, 'b1', 1, 1)",
    "INSERT INTO table1 (time, battery, voltage, current) values (5, 'b1', 1, 1)",
    "INSERT INTO table1 (time, battery, voltage, current) values (1, 'b2', 2, 2)",
    "INSERT INTO table1 (time, battery, voltage, current) values (2, 'b2', 2, 2)",
    "INSERT INTO table1 (time, battery, voltage, current) values (3, 'b2', 2, 2)",
    "INSERT INTO table1 (time, battery, voltage, current) values (4, 'b2', 2, 2)",
    "INSERT INTO table1 (time, battery, voltage, current) values (5, 'b2', null, 2)",
    "INSERT INTO table1 (time, battery, voltage, current) values (1, 'b3', 3, 3)",
    "INSERT INTO table1 (time, battery, voltage, current) values (2, 'b3', null, 3)",
    "INSERT INTO table1 (time, battery, voltage, current) values (3, 'b3', 3, 3)",
    "INSERT INTO table1 (time, battery, voltage, current) values (4, 'b3', 3, 3)",
    "INSERT INTO table1 (time, battery, voltage, current) values (1, 'b4', 4, 4)",
    "INSERT INTO table1 (time, battery, voltage, current) values (2, 'b4', 4, 4)",
    "INSERT INTO table1 (time, battery, voltage, current) values (3, 'b4', 4, null)",
    "INSERT INTO table1 (time, battery, voltage, current) values (4, 'b4', 4, 4)",
  };

  @Parameterized.Parameters(name = "aligned={0}, flush={1}")
  public static Collection<Object[]> data() {
    return Arrays.asList(
        new Object[][] {{true, true}, {false, true}, {true, false}, {false, false}});
  }

  private final boolean aligned;
  private final boolean flush;

  public IoTDBTableViewQueryIT(boolean aligned, boolean flush) {
    this.aligned = aligned;
    this.flush = flush;
  }

  @Before
  public void setUp() throws Exception {
    EnvFactory.getEnv().getConfig().getCommonConfig().setSortBufferSize(128 * 1024);
    EnvFactory.getEnv().getConfig().getCommonConfig().setMaxTsBlockSizeInByte(4 * 1024);
    EnvFactory.getEnv().initClusterEnvironment();
    prepareData(aligned ? createTreeAlignedDataSqls : createTreeNonAlignedDataSqls);
    if (flush) {
      prepareData(new String[] {"flush"});
    }
    prepareTableData(createTableSqls);
  }

  @After
  public void tearDown() throws Exception {
    EnvFactory.getEnv().cleanClusterEnvironment();
  }

  @Test
  public void test() throws Exception {
    try (ITableSession session = EnvFactory.getEnv().getTableSessionConnection()) {
      compareQueryResults(session, "select * from view1", "select * from table1", true);
      compareQueryResults(
          session,
          "select time, battery, current, voltage from view1",
          "select time, battery, current_rename, voltage from view2",
          true);
      compareQueryResults(session, "select battery from view1", "select battery from table1", true);
      compareQueryResults(
          session,
          "select current from view1 where time > 1",
          "select current from table1 where time > 1" + (aligned ? "" : " and current is not null"),
          true);
      compareQueryResults(
          session,
          "select * from view1 fill method linear",
          "select * from table1 fill method linear",
          true);
      compareQueryResults(
          session,
          "select * from view1 fill method previous",
          "select * from table1 fill method previous",
          true);
      compareQueryResults(
          session,
          "select * from view1 fill method constant 0",
          "select * from table1 fill method constant 0",
          true);
      compareQueryResults(
          session,
          "select * from view1 where time > 1",
          "select * from table1 where time > 1",
          true);
      compareQueryResults(
          session,
          "select * from view1 where time > 1 and voltage > 1",
          "select * from table1 where time > 1 and voltage > 1",
          true);
      compareQueryResults(
          session,
          "select * from view1 where time > 1 and (voltage + current) > 1",
          "select * from table1 where time > 1 and (voltage + current) > 1",
          true);
      compareQueryResults(
          session,
          "select * from view1 where voltage is null",
          "select * from table1 where voltage is null",
          true);
      compareQueryResults(
          session,
          "select * from view1 where current is not null",
          "select * from table1 where current is not null",
          true);
      compareQueryResults(
          session,
          "select * from view1 where current > 1 and voltage > 3",
          "select * from table1 where current > 1 and voltage > 3",
          true);
      compareQueryResults(
          session,
          "select * from view1 where current > 1 or voltage > 3",
          "select * from table1 where current > 1 or voltage > 3",
          true);
      compareQueryResults(
          session,
          "select * from view1 where battery='b1' limit 1",
          "select * from table1 where battery='b1' limit 1",
          true);
      compareQueryResults(
          session,
          "select * from view1 where battery='b1' offset 1 limit 1",
          "select * from table1 where battery='b1' offset 1 limit 1",
          true);
      compareQueryResults(
          session,
          "select * from view1 where battery='b1' offset 5 limit 1",
          "select * from table1 where battery='b1' offset 5 limit 1",
          true);
      compareQueryResults(
          session,
          "select * from view1 order by battery, time limit 1",
          "select * from table1 order by battery, time limit 1",
          false);
      compareQueryResults(
          session,
          "select * from view1 order by battery, time offset 2 limit 2",
          "select * from table1 order by battery, time offset 2 limit 2",
          false);
      compareQueryResults(
          session,
          "select * from view1 order by battery, time asc limit 1",
          "select * from table1 order by battery, time limit 1",
          false);
      compareQueryResults(
          session,
          "select * from view1 order by battery, time asc offset 2 limit 2",
          "select * from table1 order by battery, time offset 2 limit 2",
          false);

      compareQueryResults(
          session,
          "select time, battery, current from view1",
          "select time, battery, current from table1"
              + (aligned ? "" : " where current is not null"),
          true);
      compareQueryResults(
          session,
          "select time, battery, current from view1 where voltage > 1",
          "select time, battery, current from table1 where voltage > 1",
          true);
      compareQueryResults(
          session,
          "select time, battery, current from view1 where voltage > 1 and current > 3",
          "select time, battery, current from table1 where voltage > 1 and current > 3",
          true);
      compareQueryResults(
          session,
          "select time, battery, current from view1 where voltage > 1 or current > 0",
          "select time, battery, current from table1 where voltage > 1 or current > 0",
          true);

      compareQueryResults(
          session, "select count(*) from view1", "select count(*) from table1", true);
      compareQueryResults(
          session, "select count(battery) from view1", "select count(battery) from table1", true);
      compareQueryResults(
          session,
          "select count(*) from view1 where time = 1",
          "select count(*) from table1 where time = 1",
          true);
      compareQueryResults(
          session,
          "select count(*) from view1 group by battery",
          "select count(*) from table1 group by battery",
          true);
      compareQueryResults(
          session,
          "select count(*) from view1 where time > 1 group by battery",
          "select count(*) from table1 where time > 1 group by battery",
          true);

      compareQueryResults(
          session, "select avg(current) from view1", "select avg(current) from table1", true);
      compareQueryResults(
          session,
          "select count(*) from view1 where time = 1",
          "select count(*) from table1 where time = 1",
          true);
      compareQueryResults(
          session,
          "select count(*) from view1 group by battery",
          "select count(*) from table1 group by battery",
          true);
      compareQueryResults(
          session,
          "select count(*) from view1 where time > 1 group by battery",
          "select count(*) from table1 where time > 1 group by battery",
          true);
      compareQueryResults(
          session,
          "select count(*) from view1 group by battery having count(*) >= 5",
          "select count(*) from table1 group by battery having count(*) >= 5",
          true);

      compareQueryResults(
          session,
          "select current from view1 where current >= (select avg(current) from view1)",
          "select current from table1 where current >= (select avg(current) from table1)",
          true);

      compareQueryResults(
          session,
          "select current from view1 where battery='b1' and current >= (select avg(current) from view1 where battery='b1')",
          "select current from table1 where battery='b1' and current >= (select avg(current) from table1 where battery='b1')",
          true);
      // empty result
      compareQueryResults(
          session, "select * from view3 limit 1", "select * from table1 limit 0", true);

      // not exists
      compareQueryResults(
          session,
          "select count(*) from view1 where battery = 'b'",
          "select count(*) from table1 where battery = 'b'",
          false);
      compareQueryResults(
          session,
          "select * from (select time, battery as device1 from view1 where battery = 'b1') as t1 full outer join (select time, battery as device2 from view2 where battery = 'b') as t2 using(time)",
          "select * from (select time, battery as device1 from table1 where battery = 'b1') as t1 full outer join (select time, battery as device2 from table1 where battery = 'b') as t2 using(time)",
          true);
      compareQueryResults(
          session,
          "select * from (select * from view1 where battery = 'b1') join (select * from view1 where battery = 'b1' and (voltage > 0 or current > 0)) using(time)",
          "select * from (select * from table1 where battery = 'b1') join (select * from table1 where battery = 'b1' and (voltage > 0 or current > 0)) using(time)",
          true);

      compareQueryResults(
          session,
<<<<<<< HEAD
          "select time from view1 where time > 604800000",
          "select time from table1 where time > 604800000",
          true);

      compareQueryResults(
          session,
          "select time from view2 where current_rename > 1",
          "select time from table1 where current > 1",
          true);

      compareQueryResults(
          session,
          "select count(*) from view1 where time < -1",
          "select count(*) from table1 where time < -1",
=======
          "select count(distinct battery) from view4 where battery = 'b1'",
          "select count(distinct battery) from table1 where battery = 'b1'",
>>>>>>> a0a4700b
          true);
    }
  }

  private static void compareQueryResults(
      ITableSession session, String sql1, String sql2, boolean sort) throws Exception {
    List<String> records1 = new ArrayList<>();
    List<String> records2 = new ArrayList<>();
    session.executeNonQueryStatement("USE " + DATABASE_NAME);
    SessionDataSet sessionDataSet = session.executeQueryStatement(sql1);
    while (sessionDataSet.hasNext()) {
      RowRecord record = sessionDataSet.next();
      records1.add(record.toString());
    }
    sessionDataSet.close();
    sessionDataSet = session.executeQueryStatement(sql2);
    while (sessionDataSet.hasNext()) {
      RowRecord record = sessionDataSet.next();
      records2.add(record.toString());
    }
    sessionDataSet.close();
    if (sort) {
      records1.sort(String::compareTo);
      records2.sort(String::compareTo);
    }
    Assert.assertEquals(records1, records2);
  }
}<|MERGE_RESOLUTION|>--- conflicted
+++ resolved
@@ -360,7 +360,6 @@
 
       compareQueryResults(
           session,
-<<<<<<< HEAD
           "select time from view1 where time > 604800000",
           "select time from table1 where time > 604800000",
           true);
@@ -375,10 +374,11 @@
           session,
           "select count(*) from view1 where time < -1",
           "select count(*) from table1 where time < -1",
-=======
+          true);
+      compareQueryResults(
+          session,
           "select count(distinct battery) from view4 where battery = 'b1'",
           "select count(distinct battery) from table1 where battery = 'b1'",
->>>>>>> a0a4700b
           true);
     }
   }
