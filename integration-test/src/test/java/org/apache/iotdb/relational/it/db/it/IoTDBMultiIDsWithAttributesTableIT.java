--- conflicted
+++ resolved
@@ -156,17 +156,6 @@
   String[] retArray;
   static String sql;
 
-<<<<<<< HEAD
-=======
-  //  public static void main(String[] args) {
-  //    for (String[] sqlList : Arrays.asList(sql1, sql2)) {
-  //      for (String sql : sqlList) {
-  //        System.out.println(sql+";");
-  //      }
-  //    }
-  //  }
-
->>>>>>> 05bc4fd7
   @BeforeClass
   public static void setUp() throws Exception {
     EnvFactory.getEnv().getConfig().getDataNodeCommonConfig().setSortBufferSize(1024 * 1024L);
