/*
 * Licensed to the Apache Software Foundation (ASF) under one
 * or more contributor license agreements.  See the NOTICE file
 * distributed with this work for additional information
 * regarding copyright ownership.  The ASF licenses this file
 * to you under the Apache License, Version 2.0 (the
 * "License"); you may not use this file except in compliance
 * with the License.  You may obtain a copy of the License at
 *
 *     http://www.apache.org/licenses/LICENSE-2.0
 *
 * Unless required by applicable law or agreed to in writing,
 * software distributed under the License is distributed on an
 * "AS IS" BASIS, WITHOUT WARRANTIES OR CONDITIONS OF ANY
 * KIND, either express or implied.  See the License for the
 * specific language governing permissions and limitations
 * under the License.
 */

package org.apache.iotdb.pipe.it.dual.treemodel.manual;

import org.apache.iotdb.common.rpc.thrift.TSStatus;
import org.apache.iotdb.commons.client.sync.SyncConfigNodeIServiceClient;
import org.apache.iotdb.confignode.rpc.thrift.TCreatePipeReq;
import org.apache.iotdb.db.it.utils.TestUtils;
import org.apache.iotdb.it.env.cluster.node.DataNodeWrapper;
import org.apache.iotdb.it.framework.IoTDBTestRunner;
import org.apache.iotdb.itbase.category.MultiClusterIT2DualTreeManual;
import org.apache.iotdb.rpc.TSStatusCode;

import org.junit.Assert;
import org.junit.Test;
import org.junit.experimental.categories.Category;
import org.junit.runner.RunWith;

import java.util.Arrays;
import java.util.Collections;
import java.util.HashMap;
import java.util.HashSet;
import java.util.Map;

@RunWith(IoTDBTestRunner.class)
@Category({MultiClusterIT2DualTreeManual.class})
public class IoTDBPipeInclusionIT extends AbstractPipeDualTreeModelManualIT {
  @Test
  public void testPureSchemaInclusion() throws Exception {
    final DataNodeWrapper receiverDataNode = receiverEnv.getDataNodeWrapper(0);

    final String receiverIp = receiverDataNode.getIp();
    final int receiverPort = receiverDataNode.getPort();

    try (final SyncConfigNodeIServiceClient client =
        (SyncConfigNodeIServiceClient) senderEnv.getLeaderConfigNodeConnection()) {
      final Map<String, String> sourceAttributes = new HashMap<>();
<<<<<<< HEAD
=======
      final Map<String, String> processorAttributes = new HashMap<>();
      final Map<String, String> sinkAttributes = new HashMap<>();

      sourceAttributes.put("source.inclusion", "schema");

      sinkAttributes.put("sink", "iotdb-thrift-sink");
      sinkAttributes.put("sink.ip", receiverIp);
      sinkAttributes.put("sink.port", Integer.toString(receiverPort));

      final TSStatus status =
          client.createPipe(
              new TCreatePipeReq("testPipe", sinkAttributes)
                  .setExtractorAttributes(sourceAttributes)
                  .setProcessorAttributes(processorAttributes));

      Assert.assertEquals(TSStatusCode.SUCCESS_STATUS.getStatusCode(), status.getCode());

      Assert.assertEquals(
          TSStatusCode.SUCCESS_STATUS.getStatusCode(), client.startPipe("testPipe").getCode());

      // Do not fail if the failure has nothing to do with pipe
      // Because the failures will randomly generate due to resource limitation
      TestUtils.executeNonQueries(
          senderEnv,
          Arrays.asList(
              // TODO: add database creation after the database auto creating on receiver can be
              // banned
              "create timeseries root.ln.wf01.wt01.status with datatype=BOOLEAN,encoding=PLAIN",
              "ALTER timeseries root.ln.wf01.wt01.status ADD TAGS tag3=v3",
              "ALTER timeseries root.ln.wf01.wt01.status ADD ATTRIBUTES attr4=v4"),
          null);

      TestUtils.assertDataEventuallyOnEnv(
          receiverEnv,
          "show timeseries root.ln.**",
          "Timeseries,Alias,Database,DataType,Encoding,Compression,Tags,Attributes,Deadband,DeadbandParameters,ViewType,",
          Collections.singleton(
              "root.ln.wf01.wt01.status,null,root.ln,BOOLEAN,PLAIN,LZ4,{\"tag3\":\"v3\"},{\"attr4\":\"v4\"},null,null,BASE,"));

      TestUtils.executeNonQueries(
          senderEnv,
          Arrays.asList(
              "insert into root.ln.wf01.wt01(time, status) values(now(), false)", "flush"),
          null);

      TestUtils.assertDataAlwaysOnEnv(
          receiverEnv, "select * from root.ln.**", "Time,", Collections.emptySet());
    }
  }

  @Test
  public void testPureSchemaInclusionWithMultiplePattern() throws Exception {
    final DataNodeWrapper receiverDataNode = receiverEnv.getDataNodeWrapper(0);

    final String receiverIp = receiverDataNode.getIp();
    final int receiverPort = receiverDataNode.getPort();

    try (final SyncConfigNodeIServiceClient client =
        (SyncConfigNodeIServiceClient) senderEnv.getLeaderConfigNodeConnection()) {
      final Map<String, String> extractorAttributes = new HashMap<>();
>>>>>>> 274fc9ed
      final Map<String, String> processorAttributes = new HashMap<>();
      final Map<String, String> sinkAttributes = new HashMap<>();

<<<<<<< HEAD
      sourceAttributes.put("source.inclusion", "schema");
      sourceAttributes.put("user", "root");
=======
      extractorAttributes.put("extractor.inclusion", "schema");
      extractorAttributes.put("path", "root.ln.wf01.wt01.status,root.ln.wf02.**");
>>>>>>> 274fc9ed

      sinkAttributes.put("sink", "iotdb-thrift-sink");
      sinkAttributes.put("sink.ip", receiverIp);
      sinkAttributes.put("sink.port", Integer.toString(receiverPort));

      final TSStatus status =
          client.createPipe(
              new TCreatePipeReq("testPipe", sinkAttributes)
                  .setExtractorAttributes(sourceAttributes)
                  .setProcessorAttributes(processorAttributes));

      Assert.assertEquals(TSStatusCode.SUCCESS_STATUS.getStatusCode(), status.getCode());

      Assert.assertEquals(
          TSStatusCode.SUCCESS_STATUS.getStatusCode(), client.startPipe("testPipe").getCode());

      // Do not fail if the failure has nothing to do with pipe
      // Because the failures will randomly generate due to resource limitation
      TestUtils.executeNonQueries(
          senderEnv,
          Arrays.asList(
              "create timeseries root.ln.wf01.wt01.status with datatype=BOOLEAN,encoding=PLAIN",
              "ALTER timeseries root.ln.wf01.wt01.status ADD TAGS tag3=v3",
              "ALTER timeseries root.ln.wf01.wt01.status ADD ATTRIBUTES attr4=v4",
              "create timeseries root.ln.wf02.wt01.status with datatype=BOOLEAN,encoding=PLAIN",
              "ALTER timeseries root.ln.wf02.wt01.status ADD TAGS tag3=v3",
              "ALTER timeseries root.ln.wf02.wt01.status ADD ATTRIBUTES attr4=v4",
              "create timeseries root.ln.wf03.wt01.status with datatype=BOOLEAN,encoding=PLAIN",
              "ALTER timeseries root.ln.wf03.wt01.status ADD TAGS tag3=v3",
              "ALTER timeseries root.ln.wf03.wt01.status ADD ATTRIBUTES attr4=v4"),
          null);

      TestUtils.assertDataEventuallyOnEnv(
          receiverEnv,
          "show timeseries root.ln.**",
          "Timeseries,Alias,Database,DataType,Encoding,Compression,Tags,Attributes,Deadband,DeadbandParameters,ViewType,",
          new HashSet<String>() {
            {
              add(
                  "root.ln.wf01.wt01.status,null,root.ln,BOOLEAN,PLAIN,LZ4,{\"tag3\":\"v3\"},{\"attr4\":\"v4\"},null,null,BASE,");
              add(
                  "root.ln.wf02.wt01.status,null,root.ln,BOOLEAN,PLAIN,LZ4,{\"tag3\":\"v3\"},{\"attr4\":\"v4\"},null,null,BASE,");
            }
          });

      TestUtils.executeNonQueries(
          senderEnv,
          Arrays.asList(
              "insert into root.ln.wf01.wt01(time, status) values(now(), false)", "flush"),
          null);

      TestUtils.assertDataAlwaysOnEnv(
          receiverEnv, "select * from root.ln.**", "Time,", Collections.emptySet());
    }
  }

  @Test
  public void testAuthExclusion() throws Exception {
    final DataNodeWrapper receiverDataNode = receiverEnv.getDataNodeWrapper(0);

    final String receiverIp = receiverDataNode.getIp();
    final int receiverPort = receiverDataNode.getPort();

    try (final SyncConfigNodeIServiceClient client =
        (SyncConfigNodeIServiceClient) senderEnv.getLeaderConfigNodeConnection()) {
      final Map<String, String> sourceAttributes = new HashMap<>();
      final Map<String, String> processorAttributes = new HashMap<>();
      final Map<String, String> sinkAttributes = new HashMap<>();

      sourceAttributes.put("source.inclusion", "all");
      sourceAttributes.put("source.inclusion.exclusion", "auth");
      sourceAttributes.put("user", "root");

      sinkAttributes.put("sink", "iotdb-thrift-sink");
      sinkAttributes.put("sink.ip", receiverIp);
      sinkAttributes.put("sink.port", Integer.toString(receiverPort));

      final TSStatus status =
          client.createPipe(
              new TCreatePipeReq("testPipe", sinkAttributes)
<<<<<<< HEAD
                  .setExtractorAttributes(sourceAttributes)
=======
                  .setExtractorAttributes(extractorAttributes)
>>>>>>> 274fc9ed
                  .setProcessorAttributes(processorAttributes));

      Assert.assertEquals(TSStatusCode.SUCCESS_STATUS.getStatusCode(), status.getCode());

      Assert.assertEquals(
          TSStatusCode.SUCCESS_STATUS.getStatusCode(), client.startPipe("testPipe").getCode());

      TestUtils.executeNonQuery(senderEnv, "create user `ln_write_user` 'write_pwd123456'", null);

      TestUtils.assertDataAlwaysOnEnv(
          receiverEnv, "list user", "user,", Collections.singleton("root,"));
    }
  }

  @Test
  public void testAuthInclusionWithPattern() throws Exception {
    final DataNodeWrapper receiverDataNode = receiverEnv.getDataNodeWrapper(0);

    final String receiverIp = receiverDataNode.getIp();
    final int receiverPort = receiverDataNode.getPort();

    try (final SyncConfigNodeIServiceClient client =
        (SyncConfigNodeIServiceClient) senderEnv.getLeaderConfigNodeConnection()) {
      final Map<String, String> sourceAttributes = new HashMap<>();
      final Map<String, String> processorAttributes = new HashMap<>();
      final Map<String, String> sinkAttributes = new HashMap<>();

      sourceAttributes.put("source.inclusion", "auth");
      sourceAttributes.put("path", "root.ln.**");
      sourceAttributes.put("user", "root");

      sinkAttributes.put("sink", "iotdb-thrift-sink");
      sinkAttributes.put("sink.ip", receiverIp);
      sinkAttributes.put("sink.port", Integer.toString(receiverPort));

      final TSStatus status =
          client.createPipe(
              new TCreatePipeReq("testPipe", sinkAttributes)
<<<<<<< HEAD
                  .setExtractorAttributes(sourceAttributes)
=======
                  .setExtractorAttributes(extractorAttributes)
>>>>>>> 274fc9ed
                  .setProcessorAttributes(processorAttributes));

      Assert.assertEquals(TSStatusCode.SUCCESS_STATUS.getStatusCode(), status.getCode());

      Assert.assertEquals(
          TSStatusCode.SUCCESS_STATUS.getStatusCode(), client.startPipe("testPipe").getCode());

      TestUtils.executeNonQueries(
          senderEnv,
          Arrays.asList(
              "create user `ln_write_user` 'write_pwd123456'",
              "grant system,security on root.** to USER ln_write_user with grant option",
              "GRANT READ_DATA, WRITE_DATA ON root.** TO USER ln_write_user;"),
          null);

      TestUtils.assertDataAlwaysOnEnv(
          receiverEnv,
          "LIST PRIVILEGES OF USER ln_write_user",
          "ROLE,PATH,PRIVILEGES,GRANT OPTION,",
          new HashSet<>(
              Arrays.asList(
                  ",root.**,SYSTEM,true,",
                  ",root.**,SECURITY,true,",
                  ",root.ln.**,READ_DATA,false,",
                  ",root.ln.**,WRITE_DATA,false,")));
    }
  }

  @Test
  public void testPureDeleteInclusion() throws Exception {
    final DataNodeWrapper receiverDataNode = receiverEnv.getDataNodeWrapper(0);

    final String receiverIp = receiverDataNode.getIp();
    final int receiverPort = receiverDataNode.getPort();

    try (final SyncConfigNodeIServiceClient client =
        (SyncConfigNodeIServiceClient) senderEnv.getLeaderConfigNodeConnection()) {
      final Map<String, String> sourceAttributes = new HashMap<>();
      final Map<String, String> processorAttributes = new HashMap<>();
      final Map<String, String> sinkAttributes = new HashMap<>();

      sourceAttributes.put("source.inclusion", "data.delete");
      sourceAttributes.put("user", "root");

      sinkAttributes.put("sink", "iotdb-thrift-sink");
      sinkAttributes.put("sink.ip", receiverIp);
      sinkAttributes.put("sink.port", Integer.toString(receiverPort));

      final TSStatus status =
          client.createPipe(
              new TCreatePipeReq("testPipe", sinkAttributes)
<<<<<<< HEAD
                  .setExtractorAttributes(sourceAttributes)
=======
                  .setExtractorAttributes(extractorAttributes)
>>>>>>> 274fc9ed
                  .setProcessorAttributes(processorAttributes));

      Assert.assertEquals(TSStatusCode.SUCCESS_STATUS.getStatusCode(), status.getCode());

      Assert.assertEquals(
          TSStatusCode.SUCCESS_STATUS.getStatusCode(), client.startPipe("testPipe").getCode());

      // Do not fail if the failure has nothing to do with pipe
      // Because the failures will randomly generate due to resource limitation
      TestUtils.executeNonQueries(
          senderEnv,
          Arrays.asList(
              "create timeseries root.ln.wf01.wt01.status with datatype=BOOLEAN,encoding=PLAIN",
              "insert into root.ln.wf01.wt01(time, status) values(0, true)",
              "flush"),
          null);

      // Do not fail if the failure has nothing to do with pipe
      // Because the failures will randomly generate due to resource limitation
      TestUtils.executeNonQueries(
          receiverEnv,
          Arrays.asList(
              "create timeseries root.ln.wf01.wt01.status1 with datatype=BOOLEAN,encoding=PLAIN",
              "insert into root.ln.wf01.wt01(time, status1) values(0, true)",
              "flush"),
          null);

      // Do not fail if the failure has nothing to do with pipe
      // Because the failures will randomly generate due to resource limitation
      TestUtils.executeNonQuery(senderEnv, "delete from root.**", null);

      TestUtils.assertDataEventuallyOnEnv(
          receiverEnv,
          "select * from root.ln.**",
          "Time,root.ln.wf01.wt01.status1,",
          Collections.emptySet());
    }
  }
}<|MERGE_RESOLUTION|>--- conflicted
+++ resolved
@@ -52,8 +52,6 @@
     try (final SyncConfigNodeIServiceClient client =
         (SyncConfigNodeIServiceClient) senderEnv.getLeaderConfigNodeConnection()) {
       final Map<String, String> sourceAttributes = new HashMap<>();
-<<<<<<< HEAD
-=======
       final Map<String, String> processorAttributes = new HashMap<>();
       final Map<String, String> sinkAttributes = new HashMap<>();
 
@@ -113,18 +111,13 @@
 
     try (final SyncConfigNodeIServiceClient client =
         (SyncConfigNodeIServiceClient) senderEnv.getLeaderConfigNodeConnection()) {
-      final Map<String, String> extractorAttributes = new HashMap<>();
->>>>>>> 274fc9ed
-      final Map<String, String> processorAttributes = new HashMap<>();
-      final Map<String, String> sinkAttributes = new HashMap<>();
-
-<<<<<<< HEAD
+      final Map<String, String> sourceAttributes = new HashMap<>();
+      final Map<String, String> processorAttributes = new HashMap<>();
+      final Map<String, String> sinkAttributes = new HashMap<>();
+
+      sourceAttributes.put("path", "root.ln.wf01.wt01.status,root.ln.wf02.**");
       sourceAttributes.put("source.inclusion", "schema");
       sourceAttributes.put("user", "root");
-=======
-      extractorAttributes.put("extractor.inclusion", "schema");
-      extractorAttributes.put("path", "root.ln.wf01.wt01.status,root.ln.wf02.**");
->>>>>>> 274fc9ed
 
       sinkAttributes.put("sink", "iotdb-thrift-sink");
       sinkAttributes.put("sink.ip", receiverIp);
@@ -205,11 +198,7 @@
       final TSStatus status =
           client.createPipe(
               new TCreatePipeReq("testPipe", sinkAttributes)
-<<<<<<< HEAD
-                  .setExtractorAttributes(sourceAttributes)
-=======
-                  .setExtractorAttributes(extractorAttributes)
->>>>>>> 274fc9ed
+                  .setExtractorAttributes(sourceAttributes)
                   .setProcessorAttributes(processorAttributes));
 
       Assert.assertEquals(TSStatusCode.SUCCESS_STATUS.getStatusCode(), status.getCode());
@@ -248,11 +237,7 @@
       final TSStatus status =
           client.createPipe(
               new TCreatePipeReq("testPipe", sinkAttributes)
-<<<<<<< HEAD
-                  .setExtractorAttributes(sourceAttributes)
-=======
-                  .setExtractorAttributes(extractorAttributes)
->>>>>>> 274fc9ed
+                  .setExtractorAttributes(sourceAttributes)
                   .setProcessorAttributes(processorAttributes));
 
       Assert.assertEquals(TSStatusCode.SUCCESS_STATUS.getStatusCode(), status.getCode());
@@ -304,11 +289,7 @@
       final TSStatus status =
           client.createPipe(
               new TCreatePipeReq("testPipe", sinkAttributes)
-<<<<<<< HEAD
-                  .setExtractorAttributes(sourceAttributes)
-=======
-                  .setExtractorAttributes(extractorAttributes)
->>>>>>> 274fc9ed
+                  .setExtractorAttributes(sourceAttributes)
                   .setProcessorAttributes(processorAttributes));
 
       Assert.assertEquals(TSStatusCode.SUCCESS_STATUS.getStatusCode(), status.getCode());
