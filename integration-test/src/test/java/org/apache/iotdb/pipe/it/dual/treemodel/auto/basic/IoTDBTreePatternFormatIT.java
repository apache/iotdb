/*
 * Licensed to the Apache Software Foundation (ASF) under one
 * or more contributor license agreements.  See the NOTICE file
 * distributed with this work for additional information
 * regarding copyright ownership.  The ASF licenses this file
 * to you under the Apache License, Version 2.0 (the
 * "License"); you may not use this file except in compliance
 * with the License.  You may obtain a copy of the License at
 *
 *     http://www.apache.org/licenses/LICENSE-2.0
 *
 * Unless required by applicable law or agreed to in writing,
 * software distributed under the License is distributed on an
 * "AS IS" BASIS, WITHOUT WARRANTIES OR CONDITIONS OF ANY
 * KIND, either express or implied.  See the License for the
 * specific language governing permissions and limitations
 * under the License.
 */

package org.apache.iotdb.pipe.it.dual.treemodel.auto.basic;

import org.apache.iotdb.common.rpc.thrift.TSStatus;
import org.apache.iotdb.commons.client.sync.SyncConfigNodeIServiceClient;
import org.apache.iotdb.confignode.rpc.thrift.TCreatePipeReq;
import org.apache.iotdb.db.it.utils.TestUtils;
import org.apache.iotdb.it.env.cluster.node.DataNodeWrapper;
import org.apache.iotdb.it.framework.IoTDBTestRunner;
import org.apache.iotdb.itbase.category.MultiClusterIT2DualTreeAutoBasic;
import org.apache.iotdb.pipe.it.dual.treemodel.auto.AbstractPipeDualTreeModelAutoIT;
import org.apache.iotdb.rpc.TSStatusCode;

import org.junit.Assert;
import org.junit.Before;
import org.junit.Test;
import org.junit.experimental.categories.Category;
import org.junit.runner.RunWith;

import java.util.Arrays;
import java.util.HashMap;
import java.util.HashSet;
import java.util.Map;
import java.util.Set;

@RunWith(IoTDBTestRunner.class)
@Category({MultiClusterIT2DualTreeAutoBasic.class})
public class IoTDBTreePatternFormatIT extends AbstractPipeDualTreeModelAutoIT {

  @Override
  @Before
  public void setUp() {
    super.setUp();
  }

  @Test
  public void testPrefixPattern() throws Exception {
    final DataNodeWrapper receiverDataNode = receiverEnv.getDataNodeWrapper(0);

    final String receiverIp = receiverDataNode.getIp();
    final int receiverPort = receiverDataNode.getPort();

    try (final SyncConfigNodeIServiceClient client =
        (SyncConfigNodeIServiceClient) senderEnv.getLeaderConfigNodeConnection()) {

      TestUtils.executeNonQueries(
          senderEnv,
          Arrays.asList(
              "insert into root.db.d1(time, s, s1, t) values (1, 1, 1, 1)",
              "insert into root.db.d2(time, s) values (1, 1)",
              "insert into root.db2.d1(time, s) values (1, 1)"),
          null);
      awaitUntilFlush(senderEnv);

      final Map<String, String> sourceAttributes = new HashMap<>();
      final Map<String, String> processorAttributes = new HashMap<>();
      final Map<String, String> sinkAttributes = new HashMap<>();

      sourceAttributes.put("source.pattern", "root.db.d1.s");
      sourceAttributes.put("source.inclusion", "data.insert");
      sourceAttributes.put("user", "root");

      sinkAttributes.put("sink", "iotdb-thrift-sink");
      sinkAttributes.put("sink.batch.enable", "false");
      sinkAttributes.put("sink.ip", receiverIp);
      sinkAttributes.put("sink.port", Integer.toString(receiverPort));

      final TSStatus status =
          client.createPipe(
              new TCreatePipeReq("p1", sinkAttributes)
                  .setExtractorAttributes(sourceAttributes)
                  .setProcessorAttributes(processorAttributes));

      Assert.assertEquals(TSStatusCode.SUCCESS_STATUS.getStatusCode(), status.getCode());

      Assert.assertEquals(
          TSStatusCode.SUCCESS_STATUS.getStatusCode(), client.startPipe("p1").getCode());

      final Set<String> expectedResSet = new HashSet<>();
      expectedResSet.add("1,1.0,1.0,");
      TestUtils.assertDataEventuallyOnEnv(
          receiverEnv,
          "select * from root.db.**",
          "Time,root.db.d1.s,root.db.d1.s1,",
          expectedResSet);
    }
  }

  @Test
  public void testIoTDBPattern() throws Exception {
    final DataNodeWrapper receiverDataNode = receiverEnv.getDataNodeWrapper(0);

    final String receiverIp = receiverDataNode.getIp();
    final int receiverPort = receiverDataNode.getPort();

    try (final SyncConfigNodeIServiceClient client =
        (SyncConfigNodeIServiceClient) senderEnv.getLeaderConfigNodeConnection()) {

      TestUtils.executeNonQueries(
          senderEnv,
          Arrays.asList(
              "insert into root.db.d1(time, s, s1, t) values (1, 1, 1, 1)",
              "insert into root.db.d2(time, s) values (1, 1)",
              "insert into root.db2.d1(time, s) values (1, 1)"),
          null);
      awaitUntilFlush(senderEnv);

      final Map<String, String> sourceAttributes = new HashMap<>();
      final Map<String, String> processorAttributes = new HashMap<>();
      final Map<String, String> sinkAttributes = new HashMap<>();

<<<<<<< HEAD
      sourceAttributes.put("source.path", "root.**.d1.s*");
      // When path is set, pattern should be ignored
      sourceAttributes.put("source.pattern", "root");
      sourceAttributes.put("source.inclusion", "data.insert");
      sourceAttributes.put("user", "root");
=======
      extractorAttributes.put("extractor.path", "root.**.d1.s*");
      extractorAttributes.put("extractor.inclusion", "data.insert");
>>>>>>> 274fc9ed

      sinkAttributes.put("sink", "iotdb-thrift-sink");
      sinkAttributes.put("sink.batch.enable", "false");
      sinkAttributes.put("sink.ip", receiverIp);
      sinkAttributes.put("sink.port", Integer.toString(receiverPort));

      final TSStatus status =
          client.createPipe(
              new TCreatePipeReq("p1", sinkAttributes)
                  .setExtractorAttributes(sourceAttributes)
                  .setProcessorAttributes(processorAttributes));

      Assert.assertEquals(TSStatusCode.SUCCESS_STATUS.getStatusCode(), status.getCode());

      Assert.assertEquals(
          TSStatusCode.SUCCESS_STATUS.getStatusCode(), client.startPipe("p1").getCode());

      final Set<String> expectedResSet = new HashSet<>();
      expectedResSet.add("1,1.0,1.0,1.0,");
      TestUtils.assertDataEventuallyOnEnv(
          receiverEnv,
          "select * from root.db2.**,root.db.**",
          "Time,root.db2.d1.s,root.db.d1.s,root.db.d1.s1,",
          expectedResSet);
    }
  }

  @Test
  public void testIoTDBPatternWithLegacySyntax() throws Exception {
    final DataNodeWrapper receiverDataNode = receiverEnv.getDataNodeWrapper(0);

    final String receiverIp = receiverDataNode.getIp();
    final int receiverPort = receiverDataNode.getPort();

    try (final SyncConfigNodeIServiceClient client =
        (SyncConfigNodeIServiceClient) senderEnv.getLeaderConfigNodeConnection()) {

      TestUtils.executeNonQueries(
          senderEnv,
          Arrays.asList(
              "insert into root.db.d1(time, s, s1, t) values (1, 1, 1, 1)",
              "insert into root.db.d2(time, s) values (1, 1)",
              "insert into root.db2.d1(time, s) values (1, 1)"),
          null);
      awaitUntilFlush(senderEnv);

      final Map<String, String> sourceAttributes = new HashMap<>();
      final Map<String, String> processorAttributes = new HashMap<>();
      final Map<String, String> sinkAttributes = new HashMap<>();

      sourceAttributes.put("source.pattern", "root.**.d1.s*");
      sourceAttributes.put("source.pattern.format", "iotdb");
      sourceAttributes.put("source.inclusion", "data.insert");
      sourceAttributes.put("user", "root");

      sinkAttributes.put("sink", "iotdb-thrift-sink");
      sinkAttributes.put("sink.batch.enable", "false");
      sinkAttributes.put("sink.ip", receiverIp);
      sinkAttributes.put("sink.port", Integer.toString(receiverPort));

      final TSStatus status =
          client.createPipe(
              new TCreatePipeReq("p1", sinkAttributes)
                  .setExtractorAttributes(sourceAttributes)
                  .setProcessorAttributes(processorAttributes));

      Assert.assertEquals(TSStatusCode.SUCCESS_STATUS.getStatusCode(), status.getCode());

      Assert.assertEquals(
          TSStatusCode.SUCCESS_STATUS.getStatusCode(), client.startPipe("p1").getCode());

      final Set<String> expectedResSet = new HashSet<>();
      expectedResSet.add("1,1.0,1.0,1.0,");
      TestUtils.assertDataEventuallyOnEnv(
          receiverEnv,
          "select * from root.db2.**,root.db.**",
          "Time,root.db2.d1.s,root.db.d1.s,root.db.d1.s1,",
          expectedResSet);
    }
  }

  @Test
  public void testMultiplePrefixPatternHistoricalData() throws Exception {
    final DataNodeWrapper receiverDataNode = receiverEnv.getDataNodeWrapper(0);

    final String receiverIp = receiverDataNode.getIp();
    final int receiverPort = receiverDataNode.getPort();

    try (final SyncConfigNodeIServiceClient client =
        (SyncConfigNodeIServiceClient) senderEnv.getLeaderConfigNodeConnection()) {
      final Map<String, String> extractorAttributes = new HashMap<>();
      final Map<String, String> processorAttributes = new HashMap<>();
      final Map<String, String> connectorAttributes = new HashMap<>();

      extractorAttributes.put("extractor.pattern", "root.db.d1.s, root.db2.d1.s");
      extractorAttributes.put("extractor.inclusion", "data.insert");

      connectorAttributes.put("connector", "iotdb-thrift-connector");
      connectorAttributes.put("connector.batch.enable", "false");
      connectorAttributes.put("connector.ip", receiverIp);
      connectorAttributes.put("connector.port", Integer.toString(receiverPort));

      TestUtils.executeNonQueries(
          senderEnv,
          Arrays.asList(
              "insert into root.db.d1(time, s, s1) values (1, 1, 1)",
              "insert into root.db.d2(time, s) values (2, 2)",
              "insert into root.db2.d1(time, s) values (3, 3)"),
          null);
      awaitUntilFlush(senderEnv);

      final TSStatus status =
          client.createPipe(
              new TCreatePipeReq("p1", connectorAttributes)
                  .setExtractorAttributes(extractorAttributes)
                  .setProcessorAttributes(processorAttributes));

      Assert.assertEquals(TSStatusCode.SUCCESS_STATUS.getStatusCode(), status.getCode());

      Assert.assertEquals(
          TSStatusCode.SUCCESS_STATUS.getStatusCode(), client.startPipe("p1").getCode());

      final Set<String> expectedResSet = new HashSet<>();
      expectedResSet.add("1,null,1.0,1.0,");
      expectedResSet.add("3,3.0,null,null,");
      TestUtils.assertDataEventuallyOnEnv(
          receiverEnv,
          "select * from root.db2.**,root.db.**",
          "Time,root.db2.d1.s,root.db.d1.s,root.db.d1.s1,",
          expectedResSet);
    }
  }

  @Test
  public void testMultipleIoTDBPatternHistoricalData() throws Exception {
    final DataNodeWrapper receiverDataNode = receiverEnv.getDataNodeWrapper(0);

    final String receiverIp = receiverDataNode.getIp();
    final int receiverPort = receiverDataNode.getPort();

    try (final SyncConfigNodeIServiceClient client =
        (SyncConfigNodeIServiceClient) senderEnv.getLeaderConfigNodeConnection()) {
      final Map<String, String> extractorAttributes = new HashMap<>();
      final Map<String, String> processorAttributes = new HashMap<>();
      final Map<String, String> connectorAttributes = new HashMap<>();

      extractorAttributes.put("extractor.path", "root.db.**, root.db2.d1.*");
      extractorAttributes.put("extractor.inclusion", "data.insert");

      connectorAttributes.put("connector", "iotdb-thrift-connector");
      connectorAttributes.put("connector.batch.enable", "false");
      connectorAttributes.put("connector.ip", receiverIp);
      connectorAttributes.put("connector.port", Integer.toString(receiverPort));

      TestUtils.executeNonQueries(
          senderEnv,
          Arrays.asList(
              "insert into root.db.d1(time, s, s1) values (1, 1, 1)",
              "insert into root.db.d2(time, s) values (2, 2)",
              "insert into root.db2.d1(time, s, t) values (3, 3, 3)",
              "insert into root.db3.d1(time, s) values (4, 4)"),
          null);
      awaitUntilFlush(senderEnv);

      final TSStatus status =
          client.createPipe(
              new TCreatePipeReq("p1", connectorAttributes)
                  .setExtractorAttributes(extractorAttributes)
                  .setProcessorAttributes(processorAttributes));

      Assert.assertEquals(TSStatusCode.SUCCESS_STATUS.getStatusCode(), status.getCode());

      Assert.assertEquals(
          TSStatusCode.SUCCESS_STATUS.getStatusCode(), client.startPipe("p1").getCode());

      final Set<String> expectedResSet = new HashSet<>();
      expectedResSet.add("1,null,null,1.0,1.0,null,");
      expectedResSet.add("2,null,null,null,null,2.0,");
      expectedResSet.add("3,3.0,3.0,null,null,null,");
      TestUtils.assertDataEventuallyOnEnv(
          receiverEnv,
          "select * from root.db2.**,root.db.**",
          "Time,root.db2.d1.s,root.db2.d1.t,root.db.d1.s,root.db.d1.s1,root.db.d2.s,",
          expectedResSet);
    }
  }

  @Test
  public void testMultipleHybridPatternHistoricalData() throws Exception {
    final DataNodeWrapper receiverDataNode = receiverEnv.getDataNodeWrapper(0);

    final String receiverIp = receiverDataNode.getIp();
    final int receiverPort = receiverDataNode.getPort();

    try (final SyncConfigNodeIServiceClient client =
        (SyncConfigNodeIServiceClient) senderEnv.getLeaderConfigNodeConnection()) {
      final Map<String, String> extractorAttributes = new HashMap<>();
      final Map<String, String> processorAttributes = new HashMap<>();
      final Map<String, String> connectorAttributes = new HashMap<>();

      extractorAttributes.put("extractor.path", "root.db.d1.*");
      extractorAttributes.put("extractor.pattern", "root.db2.d1.s");
      extractorAttributes.put("extractor.inclusion", "data.insert");

      connectorAttributes.put("connector", "iotdb-thrift-connector");
      connectorAttributes.put("connector.batch.enable", "false");
      connectorAttributes.put("connector.ip", receiverIp);
      connectorAttributes.put("connector.port", Integer.toString(receiverPort));

      TestUtils.executeNonQueries(
          senderEnv,
          Arrays.asList(
              "insert into root.db.d1(time, s, s1) values (1, 1, 1)",
              "insert into root.db2.d1(time, s) values (2, 2)",
              "insert into root.db3.d1(time, s) values (3, 3)"),
          null);
      awaitUntilFlush(senderEnv);

      final TSStatus status =
          client.createPipe(
              new TCreatePipeReq("p1", connectorAttributes)
                  .setExtractorAttributes(extractorAttributes)
                  .setProcessorAttributes(processorAttributes));

      Assert.assertEquals(TSStatusCode.SUCCESS_STATUS.getStatusCode(), status.getCode());

      Assert.assertEquals(
          TSStatusCode.SUCCESS_STATUS.getStatusCode(), client.startPipe("p1").getCode());

      final Set<String> expectedResSet = new HashSet<>();
      expectedResSet.add("1,1.0,1.0,null,");
      expectedResSet.add("2,null,null,2.0,");

      TestUtils.assertDataEventuallyOnEnv(
          receiverEnv,
          "select * from root.db.**,root.db2.**",
          "Time,root.db.d1.s,root.db.d1.s1,root.db2.d1.s,",
          expectedResSet);
    }
  }

  @Test
  public void testMultiplePrefixPatternRealtimeData() throws Exception {
    final DataNodeWrapper receiverDataNode = receiverEnv.getDataNodeWrapper(0);

    final String receiverIp = receiverDataNode.getIp();
    final int receiverPort = receiverDataNode.getPort();

    try (final SyncConfigNodeIServiceClient client =
        (SyncConfigNodeIServiceClient) senderEnv.getLeaderConfigNodeConnection()) {
      final Map<String, String> extractorAttributes = new HashMap<>();
      final Map<String, String> processorAttributes = new HashMap<>();
      final Map<String, String> connectorAttributes = new HashMap<>();

      extractorAttributes.put("extractor.pattern", "root.db.d1.s, root.db2.d1.s");
      extractorAttributes.put("extractor.inclusion", "data.insert");

      connectorAttributes.put("connector", "iotdb-thrift-connector");
      connectorAttributes.put("connector.batch.enable", "false");
      connectorAttributes.put("connector.ip", receiverIp);
      connectorAttributes.put("connector.port", Integer.toString(receiverPort));

      final TSStatus status =
          client.createPipe(
              new TCreatePipeReq("p1", connectorAttributes)
                  .setExtractorAttributes(extractorAttributes)
                  .setProcessorAttributes(processorAttributes));

      Assert.assertEquals(TSStatusCode.SUCCESS_STATUS.getStatusCode(), status.getCode());

      Assert.assertEquals(
          TSStatusCode.SUCCESS_STATUS.getStatusCode(), client.startPipe("p1").getCode());

      TestUtils.executeNonQueries(
          senderEnv,
          Arrays.asList(
              "insert into root.db.d1(time, s, s1) values (1, 1, 1)",
              "insert into root.db.d2(time, s) values (2, 2)",
              "insert into root.db2.d1(time, s) values (3, 3)"),
          null);
      awaitUntilFlush(senderEnv);

      final Set<String> expectedResSet = new HashSet<>();
      expectedResSet.add("1,null,1.0,1.0,");
      expectedResSet.add("3,3.0,null,null,");
      TestUtils.assertDataEventuallyOnEnv(
          receiverEnv,
          "select * from root.db2.**,root.db.**",
          "Time,root.db2.d1.s,root.db.d1.s,root.db.d1.s1,",
          expectedResSet);
    }
  }

  @Test
  public void testMultipleIoTDBPatternRealtimeData() throws Exception {
    final DataNodeWrapper receiverDataNode = receiverEnv.getDataNodeWrapper(0);

    final String receiverIp = receiverDataNode.getIp();
    final int receiverPort = receiverDataNode.getPort();

    try (final SyncConfigNodeIServiceClient client =
        (SyncConfigNodeIServiceClient) senderEnv.getLeaderConfigNodeConnection()) {
      final Map<String, String> extractorAttributes = new HashMap<>();
      final Map<String, String> processorAttributes = new HashMap<>();
      final Map<String, String> connectorAttributes = new HashMap<>();

      extractorAttributes.put("extractor.path", "root.db.**, root.db2.d1.*");
      extractorAttributes.put("extractor.inclusion", "data.insert");

      connectorAttributes.put("connector", "iotdb-thrift-connector");
      connectorAttributes.put("connector.batch.enable", "false");
      connectorAttributes.put("connector.ip", receiverIp);
      connectorAttributes.put("connector.port", Integer.toString(receiverPort));

      final TSStatus status =
          client.createPipe(
              new TCreatePipeReq("p1", connectorAttributes)
                  .setExtractorAttributes(extractorAttributes)
                  .setProcessorAttributes(processorAttributes));

      Assert.assertEquals(TSStatusCode.SUCCESS_STATUS.getStatusCode(), status.getCode());

      Assert.assertEquals(
          TSStatusCode.SUCCESS_STATUS.getStatusCode(), client.startPipe("p1").getCode());

      TestUtils.executeNonQueries(
          senderEnv,
          Arrays.asList(
              "insert into root.db.d1(time, s, s1) values (1, 1, 1)",
              "insert into root.db.d2(time, s) values (2, 2)",
              "insert into root.db2.d1(time, s, t) values (3, 3, 3)",
              "insert into root.db3.d1(time, s) values (4, 4)"),
          null);
      awaitUntilFlush(senderEnv);

      final Set<String> expectedResSet = new HashSet<>();
      expectedResSet.add("1,null,null,1.0,1.0,null,");
      expectedResSet.add("2,null,null,null,null,2.0,");
      expectedResSet.add("3,3.0,3.0,null,null,null,");
      TestUtils.assertDataEventuallyOnEnv(
          receiverEnv,
          "select * from root.db2.**,root.db.**",
          "Time,root.db2.d1.s,root.db2.d1.t,root.db.d1.s,root.db.d1.s1,root.db.d2.s,",
          expectedResSet);
    }
  }

  @Test
  public void testMultipleHybridPatternRealtimeData() throws Exception {
    final DataNodeWrapper receiverDataNode = receiverEnv.getDataNodeWrapper(0);

    final String receiverIp = receiverDataNode.getIp();
    final int receiverPort = receiverDataNode.getPort();

    try (final SyncConfigNodeIServiceClient client =
        (SyncConfigNodeIServiceClient) senderEnv.getLeaderConfigNodeConnection()) {
      final Map<String, String> extractorAttributes = new HashMap<>();
      final Map<String, String> processorAttributes = new HashMap<>();
      final Map<String, String> connectorAttributes = new HashMap<>();

      extractorAttributes.put("extractor.path", "root.db.d1.*");
      extractorAttributes.put("extractor.pattern", "root.db2.d1.s");
      extractorAttributes.put("extractor.inclusion", "data.insert");

      connectorAttributes.put("connector", "iotdb-thrift-connector");
      connectorAttributes.put("connector.batch.enable", "false");
      connectorAttributes.put("connector.ip", receiverIp);
      connectorAttributes.put("connector.port", Integer.toString(receiverPort));

      final TSStatus status =
          client.createPipe(
              new TCreatePipeReq("p1", connectorAttributes)
                  .setExtractorAttributes(extractorAttributes)
                  .setProcessorAttributes(processorAttributes));

      Assert.assertEquals(TSStatusCode.SUCCESS_STATUS.getStatusCode(), status.getCode());

      Assert.assertEquals(
          TSStatusCode.SUCCESS_STATUS.getStatusCode(), client.startPipe("p1").getCode());

      TestUtils.executeNonQueries(
          senderEnv,
          Arrays.asList(
              "insert into root.db.d1(time, s, s1) values (1, 1, 1)",
              "insert into root.db2.d1(time, s) values (2, 2)",
              "insert into root.db3.d1(time, s) values (3, 3)"),
          null);
      awaitUntilFlush(senderEnv);

      final Set<String> expectedResSet = new HashSet<>();
      expectedResSet.add("1,1.0,1.0,null,");
      expectedResSet.add("2,null,null,2.0,");

      TestUtils.assertDataEventuallyOnEnv(
          receiverEnv,
          "select * from root.db.**,root.db2.**",
          "Time,root.db.d1.s,root.db.d1.s1,root.db2.d1.s,",
          expectedResSet);
    }
  }
}<|MERGE_RESOLUTION|>--- conflicted
+++ resolved
@@ -127,16 +127,9 @@
       final Map<String, String> processorAttributes = new HashMap<>();
       final Map<String, String> sinkAttributes = new HashMap<>();
 
-<<<<<<< HEAD
       sourceAttributes.put("source.path", "root.**.d1.s*");
-      // When path is set, pattern should be ignored
-      sourceAttributes.put("source.pattern", "root");
       sourceAttributes.put("source.inclusion", "data.insert");
       sourceAttributes.put("user", "root");
-=======
-      extractorAttributes.put("extractor.path", "root.**.d1.s*");
-      extractorAttributes.put("extractor.inclusion", "data.insert");
->>>>>>> 274fc9ed
 
       sinkAttributes.put("sink", "iotdb-thrift-sink");
       sinkAttributes.put("sink.batch.enable", "false");
