--- conflicted
+++ resolved
@@ -69,11 +69,8 @@
         .setTimestampPrecision("ms")
         .setConfigNodeConsensusProtocolClass(ConsensusFactory.RATIS_CONSENSUS)
         .setSchemaRegionConsensusProtocolClass(ConsensusFactory.RATIS_CONSENSUS)
-<<<<<<< HEAD
         .setDnConnectionTimeoutMs(600000)
-=======
-        .setPipeMemoryManagementEnabled(false)
->>>>>>> 250e34bf
+            .setPipeMemoryManagementEnabled(false)
         .setIsPipeEnableMemoryCheck(false);
     receiverEnv
         .getConfig()
