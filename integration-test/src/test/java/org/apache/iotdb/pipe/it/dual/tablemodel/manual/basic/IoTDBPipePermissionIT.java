--- conflicted
+++ resolved
@@ -96,16 +96,8 @@
   }
 
   @Test
-<<<<<<< HEAD
   public void testSourcePermission() {
     TestUtils.executeNonQuery(senderEnv, "create user `thulab` 'passwD@123456'", null);
-=======
-  public void testSourcePermission() throws Exception {
-    if (!TestUtils.tryExecuteNonQueryWithRetry(
-        senderEnv, "create user `thulab` 'passwD@123456'", null)) {
-      return;
-    }
->>>>>>> e60408ce
 
     // Shall fail if username is specified without password
     try (final Connection connection = senderEnv.getConnection(BaseEnv.TABLE_SQL_DIALECT);
@@ -294,7 +286,6 @@
       final String dbName = "test";
       final String tbName = "test";
 
-<<<<<<< HEAD
       sourceAttributes.put("source.inclusion", "all");
       sourceAttributes.put("source.capture.tree", "false");
       sourceAttributes.put("source.capture.table", "true");
@@ -305,18 +296,6 @@
       sinkAttributes.put("sink.port", Integer.toString(receiverPort));
       sinkAttributes.put("sink.user", "testUser");
       sinkAttributes.put("sink.password", "passwD@123456");
-=======
-      sourceAttributes.put("extractor.inclusion", "all");
-      sourceAttributes.put("extractor.capture.tree", "false");
-      sourceAttributes.put("extractor.capture.table", "true");
-      sourceAttributes.put("user", "root");
-
-      sinkAttributes.put("connector", "iotdb-thrift-connector");
-      sinkAttributes.put("connector.ip", receiverIp);
-      sinkAttributes.put("connector.port", Integer.toString(receiverPort));
-      sinkAttributes.put("connector.user", "testUser");
-      sinkAttributes.put("connector.password", "passwD@123456");
->>>>>>> e60408ce
 
       final TSStatus status =
           client.createPipe(
