--- conflicted
+++ resolved
@@ -56,13 +56,10 @@
         .getCommonConfig()
         .setAutoCreateSchemaEnabled(false)
         .setConfigNodeConsensusProtocolClass(ConsensusFactory.RATIS_CONSENSUS)
-<<<<<<< HEAD
-        .setSchemaRegionConsensusProtocolClass(ConsensusFactory.RATIS_CONSENSUS);
-    senderEnv.getConfig().getDataNodeConfig().setDataNodeMemoryProportion("3:3:1:1:3:1");
-=======
         .setSchemaRegionConsensusProtocolClass(ConsensusFactory.RATIS_CONSENSUS)
         .setIsPipeEnableMemoryCheck(false);
->>>>>>> 24345354
+    senderEnv.getConfig().getDataNodeConfig().setDataNodeMemoryProportion("3:3:1:1:3:1");
+
     receiverEnv
         .getConfig()
         .getCommonConfig()
