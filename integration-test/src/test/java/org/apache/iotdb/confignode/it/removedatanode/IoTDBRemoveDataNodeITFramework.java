/*
 * Licensed to the Apache Software Foundation (ASF) under one
 * or more contributor license agreements.  See the NOTICE file
 * distributed with this work for additional information
 * regarding copyright ownership.  The ASF licenses this file
 * to you under the Apache License, Version 2.0 (the
 * "License"); you may not use this file except in compliance
 * with the License.  You may obtain a copy of the License at
 *
 *     http://www.apache.org/licenses/LICENSE-2.0
 *
 * Unless required by applicable law or agreed to in writing,
 * software distributed under the License is distributed on an
 * "AS IS" BASIS, WITHOUT WARRANTIES OR CONDITIONS OF ANY
 * KIND, either express or implied.  See the License for the
 * specific language governing permissions and limitations
 * under the License.
 */

package org.apache.iotdb.confignode.it.removedatanode;

import org.apache.iotdb.common.rpc.thrift.TDataNodeConfiguration;
import org.apache.iotdb.common.rpc.thrift.TDataNodeLocation;
import org.apache.iotdb.commons.client.sync.SyncConfigNodeIServiceClient;
import org.apache.iotdb.commons.schema.column.ColumnHeaderConstant;
import org.apache.iotdb.confignode.rpc.thrift.TDataNodeRemoveReq;
import org.apache.iotdb.confignode.rpc.thrift.TDataNodeRemoveResp;
import org.apache.iotdb.consensus.ConsensusFactory;
import org.apache.iotdb.it.env.EnvFactory;
import org.apache.iotdb.it.env.cluster.node.DataNodeWrapper;
import org.apache.iotdb.itbase.exception.InconsistentDataException;
import org.apache.iotdb.jdbc.IoTDBSQLException;
import org.apache.iotdb.relational.it.query.old.aligned.TableUtils;
import org.apache.iotdb.rpc.TSStatusCode;

import org.apache.thrift.TException;
import org.awaitility.Awaitility;
import org.awaitility.core.ConditionTimeoutException;
import org.junit.After;
import org.junit.Assert;
import org.junit.Before;
import org.slf4j.Logger;
import org.slf4j.LoggerFactory;

import java.sql.Connection;
import java.sql.ResultSet;
import java.sql.SQLException;
import java.sql.Statement;
import java.util.HashSet;
import java.util.List;
import java.util.Map;
import java.util.Set;
import java.util.concurrent.TimeUnit;
import java.util.concurrent.atomic.AtomicReference;
import java.util.stream.Collectors;

import static org.apache.iotdb.confignode.it.regionmigration.IoTDBRegionOperationReliabilityITFramework.getDataRegionMap;
import static org.apache.iotdb.util.MagicUtils.makeItCloseQuietly;

public class IoTDBRemoveDataNodeITFramework {
  private static final Logger LOGGER =
      LoggerFactory.getLogger(IoTDBRemoveDataNodeITFramework.class);
  private static final String TREE_MODEL_INSERTION =
      "INSERT INTO root.sg.d1(timestamp,speed,temperature) values(100, 1, 2)";

  private static final String SHOW_REGIONS = "show regions";
  private static final String SHOW_DATANODES = "show datanodes";

  private static final String defaultSchemaRegionGroupExtensionPolicy = "CUSTOM";
  private static final String defaultDataRegionGroupExtensionPolicy = "CUSTOM";

  public static final int NOT_USE_SQL = 0;
  public static final int TREE_MODEL_SQL = 1;
  public static final int TABLE_MODEL_SQL = 3;

  @Before
  public void setUp() throws Exception {
    EnvFactory.getEnv()
        .getConfig()
        .getCommonConfig()
        .setConfigNodeConsensusProtocolClass(ConsensusFactory.RATIS_CONSENSUS)
        .setSchemaRegionConsensusProtocolClass(ConsensusFactory.RATIS_CONSENSUS)
        .setDataRegionConsensusProtocolClass(ConsensusFactory.IOT_CONSENSUS)
        .setSchemaRegionGroupExtensionPolicy(defaultSchemaRegionGroupExtensionPolicy)
        .setDataRegionGroupExtensionPolicy(defaultDataRegionGroupExtensionPolicy);
  }

  @After
  public void tearDown() throws InterruptedException {
    EnvFactory.getEnv().cleanClusterEnvironment();
  }

  public void successTest(
      final int dataReplicateFactor,
      final int schemaReplicationFactor,
      final int configNodeNum,
      final int dataNodeNum,
      final int removeDataNodeNum,
      final int dataRegionPerDataNode,
      final boolean rejoinRemovedDataNode,
      final int SQLType)
      throws Exception {
    testRemoveDataNode(
        dataReplicateFactor,
        schemaReplicationFactor,
        configNodeNum,
        dataNodeNum,
        removeDataNodeNum,
        dataRegionPerDataNode,
        true,
        rejoinRemovedDataNode,
        SQLType);
  }

  public void failTest(
      final int dataReplicateFactor,
      final int schemaReplicationFactor,
      final int configNodeNum,
      final int dataNodeNum,
      final int removeDataNodeNum,
      final int dataRegionPerDataNode,
      final boolean rejoinRemovedDataNode,
      final int SQLType)
      throws Exception {
    testRemoveDataNode(
        dataReplicateFactor,
        schemaReplicationFactor,
        configNodeNum,
        dataNodeNum,
        removeDataNodeNum,
        dataRegionPerDataNode,
        false,
        rejoinRemovedDataNode,
        SQLType);
  }

  public void testRemoveDataNode(
      final int dataReplicateFactor,
      final int schemaReplicationFactor,
      final int configNodeNum,
      final int dataNodeNum,
      final int removeDataNodeNum,
      final int dataRegionPerDataNode,
      final boolean expectRemoveSuccess,
      final boolean rejoinRemovedDataNode,
      final int SQLType)
      throws Exception {
    // Set up the environment
    EnvFactory.getEnv()
        .getConfig()
        .getCommonConfig()
        .setSchemaReplicationFactor(schemaReplicationFactor)
        .setDataReplicationFactor(dataReplicateFactor)
        .setDefaultDataRegionGroupNumPerDatabase(
            dataRegionPerDataNode * dataNodeNum / dataReplicateFactor);
    EnvFactory.getEnv().initClusterEnvironment(configNodeNum, dataNodeNum);

<<<<<<< HEAD
    try (final Connection connection = closeQuietly(getConnectionWithSQLType(SQLType));
        final Statement statement = closeQuietly(connection.createStatement());
=======
    try (final Connection connection = makeItCloseQuietly(EnvFactory.getEnv().getConnection());
        final Statement statement = makeItCloseQuietly(connection.createStatement());
>>>>>>> 141b7ba6
        SyncConfigNodeIServiceClient client =
            (SyncConfigNodeIServiceClient) EnvFactory.getEnv().getLeaderConfigNodeConnection()) {

      if (SQLType == TABLE_MODEL_SQL) {
        // Insert data in table model
        TableUtils.insertData();
      } else {
        // Insert data in tree model
        statement.execute(TREE_MODEL_INSERTION);
      }

      Map<Integer, Set<Integer>> regionMap = getDataRegionMap(statement);
      regionMap.forEach(
          (key, valueSet) -> {
            LOGGER.info("Key: {}, Value: {}", key, valueSet);
            if (valueSet.size() != dataReplicateFactor) {
              Assert.fail();
            }
          });

      // Get all data nodes
      ResultSet result = statement.executeQuery(SHOW_DATANODES);
      Set<Integer> allDataNodeId = new HashSet<>();
      while (result.next()) {
        allDataNodeId.add(result.getInt(ColumnHeaderConstant.NODE_ID));
      }

      // Select data nodes to remove
      final Set<Integer> removeDataNodes =
          selectRemoveDataNodes(allDataNodeId, regionMap, removeDataNodeNum);

      List<DataNodeWrapper> removeDataNodeWrappers =
          removeDataNodes.stream()
              .map(dataNodeId -> EnvFactory.getEnv().dataNodeIdToWrapper(dataNodeId).get())
              .collect(Collectors.toList());

      AtomicReference<SyncConfigNodeIServiceClient> clientRef = new AtomicReference<>(client);
      List<TDataNodeLocation> removeDataNodeLocations =
          clientRef
              .get()
              .getDataNodeConfiguration(-1)
              .getDataNodeConfigurationMap()
              .values()
              .stream()
              .map(TDataNodeConfiguration::getLocation)
              .filter(location -> removeDataNodes.contains(location.getDataNodeId()))
              .collect(Collectors.toList());
      if (SQLType != NOT_USE_SQL) {
        String removeDataNodeSQL = generateRemoveString(removeDataNodes);
        LOGGER.info("Remove DataNodes SQL: {}", removeDataNodeSQL);
        try {
          statement.execute(removeDataNodeSQL);
        } catch (IoTDBSQLException e) {
          if (expectRemoveSuccess) {
            LOGGER.error("Remove DataNodes SQL execute fail: {}", e.getMessage());
            Assert.fail();
          } else {
            LOGGER.info("Submit Remove DataNodes fail, as expected");
            return;
          }
        }
        LOGGER.info("Remove DataNodes SQL submit successfully.");
      } else {
        TDataNodeRemoveReq removeReq = new TDataNodeRemoveReq(removeDataNodeLocations);

        // Remove data nodes
        TDataNodeRemoveResp removeResp = clientRef.get().removeDataNode(removeReq);
        LOGGER.info("Submit Remove DataNodes result {} ", removeResp);
        if (removeResp.getStatus().getCode() != TSStatusCode.SUCCESS_STATUS.getStatusCode()) {
          if (expectRemoveSuccess) {
            LOGGER.error("Submit Remove DataNodes fail");
            Assert.fail();
          } else {
            LOGGER.info("Submit Remove DataNodes fail, as expected.");
            return;
          }
        }
        LOGGER.info("Submit Remove DataNodes request: {}", removeReq);
      }

      // Wait until success
      boolean removeSuccess = false;
      try {
        awaitUntilSuccess(clientRef, removeDataNodeLocations);
        removeSuccess = true;
      } catch (ConditionTimeoutException e) {
        if (expectRemoveSuccess) {
          LOGGER.error("Remove DataNodes timeout in 2 minutes");
          Assert.fail();
        }
      }

      if (!expectRemoveSuccess && removeSuccess) {
        LOGGER.error("Remove DataNodes success, but expect fail");
        Assert.fail();
      }

      LOGGER.info("Remove DataNodes success");

      if (rejoinRemovedDataNode) {
        try {
          // Use sleep and restart to ensure that removeDataNodes restarts successfully
          Thread.sleep(30000);
          restartDataNodes(removeDataNodeWrappers);
          LOGGER.info("RemoveDataNodes:{} rejoined successfully.", removeDataNodes);
        } catch (Exception e) {
          LOGGER.error("RemoveDataNodes rejoin failed.");
          Assert.fail();
        }
      }
    } catch (InconsistentDataException e) {
      LOGGER.error("Unexpected error:", e);
    }

    try (final Connection connection = makeItCloseQuietly(EnvFactory.getEnv().getConnection());
        final Statement statement = makeItCloseQuietly(connection.createStatement())) {

      // Check the data region distribution after removing data nodes
      Map<Integer, Set<Integer>> afterRegionMap = getDataRegionMap(statement);
      afterRegionMap.forEach(
          (key, valueSet) -> {
            LOGGER.info("Key: {}, Value: {}", key, valueSet);
            if (valueSet.size() != dataReplicateFactor) {
              Assert.fail();
            }
          });

      if (rejoinRemovedDataNode) {
        ResultSet result = statement.executeQuery(SHOW_DATANODES);
        Set<Integer> allDataNodeId = new HashSet<>();
        while (result.next()) {
          allDataNodeId.add(result.getInt(ColumnHeaderConstant.NODE_ID));
        }
        Assert.assertEquals(allDataNodeId.size(), dataNodeNum);
      }
    } catch (InconsistentDataException e) {
      LOGGER.error("Unexpected error:", e);
    }
  }

  private static Set<Integer> selectRemoveDataNodes(
      Set<Integer> allDataNodeId, Map<Integer, Set<Integer>> regionMap, int removeDataNodeNum) {
    Set<Integer> removeDataNodeIds = new HashSet<>();
    for (int i = 0; i < removeDataNodeNum; i++) {
      int removeDataNodeId = allDataNodeId.iterator().next();
      removeDataNodeIds.add(removeDataNodeId);
      allDataNodeId.remove(removeDataNodeId);
    }
    return removeDataNodeIds;
  }

  private static void awaitUntilSuccess(
      AtomicReference<SyncConfigNodeIServiceClient> clientRef,
      List<TDataNodeLocation> removeDataNodeLocations) {
    AtomicReference<List<TDataNodeLocation>> lastTimeDataNodeLocations = new AtomicReference<>();
    AtomicReference<Exception> lastException = new AtomicReference<>();

    try {
      Awaitility.await()
          .atMost(2, TimeUnit.MINUTES)
          .pollDelay(2, TimeUnit.SECONDS)
          .until(
              () -> {
                try {
                  List<TDataNodeLocation> remainingDataNodes =
                      clientRef
                          .get()
                          .getDataNodeConfiguration(-1)
                          .getDataNodeConfigurationMap()
                          .values()
                          .stream()
                          .map(TDataNodeConfiguration::getLocation)
                          .collect(Collectors.toList());
                  lastTimeDataNodeLocations.set(remainingDataNodes);
                  for (TDataNodeLocation location : removeDataNodeLocations) {
                    if (remainingDataNodes.contains(location)) {
                      return false;
                    }
                  }
                  return true;
                } catch (TException e) {
                  clientRef.set(
                      (SyncConfigNodeIServiceClient)
                          EnvFactory.getEnv().getLeaderConfigNodeConnection());
                  lastException.set(e);
                  return false;
                } catch (Exception e) {
                  // Any exception can be ignored
                  lastException.set(e);
                  return false;
                }
              });
    } catch (ConditionTimeoutException e) {
      if (lastTimeDataNodeLocations.get() == null) {
        LOGGER.error(
            "Maybe getDataNodeConfiguration fail, lastTimeDataNodeLocations is null, last Exception:",
            lastException.get());
        throw e;
      }
      String actualSetStr = lastTimeDataNodeLocations.get().toString();
      lastTimeDataNodeLocations.get().removeAll(removeDataNodeLocations);
      String expectedSetStr = lastTimeDataNodeLocations.get().toString();
      LOGGER.error(
          "Remove DataNodes timeout in 2 minutes, expected set: {}, actual set: {}",
          expectedSetStr,
          actualSetStr);
      if (lastException.get() == null) {
        LOGGER.info("No exception during awaiting");
      } else {
        LOGGER.error("Last exception during awaiting:", lastException.get());
      }
      throw e;
    }

    LOGGER.info("DataNodes has been successfully changed to {}", lastTimeDataNodeLocations.get());
  }

  public void restartDataNodes(List<DataNodeWrapper> dataNodeWrappers) {
    dataNodeWrappers.parallelStream()
        .forEach(
            nodeWrapper -> {
              nodeWrapper.stopForcibly();
              Awaitility.await()
                  .atMost(1, TimeUnit.MINUTES)
                  .pollDelay(2, TimeUnit.SECONDS)
                  .until(() -> !nodeWrapper.isAlive());
              LOGGER.info("Node {} stopped.", nodeWrapper.getId());
              nodeWrapper.start();
              Awaitility.await()
                  .atMost(1, TimeUnit.MINUTES)
                  .pollDelay(2, TimeUnit.SECONDS)
                  .until(nodeWrapper::isAlive);
              try {
                TimeUnit.SECONDS.sleep(10);
              } catch (InterruptedException e) {
                Thread.currentThread().interrupt();
              }
              LOGGER.info("Node {} restarted.", nodeWrapper.getId());
            });
  }

  public static String generateRemoveString(Set<Integer> dataNodes) {
    StringBuilder sb = new StringBuilder("remove datanode ");

    for (Integer node : dataNodes) {
      sb.append(node).append(", ");
    }

    sb.setLength(sb.length() - 2);

    return sb.toString();
  }

  public Connection getConnectionWithSQLType(int SQLType) throws SQLException {
    if (SQLType == TABLE_MODEL_SQL) {
      return EnvFactory.getEnv().getTableConnection();
    } else {
      return EnvFactory.getEnv().getConnection();
    }
  }
}<|MERGE_RESOLUTION|>--- conflicted
+++ resolved
@@ -155,13 +155,8 @@
             dataRegionPerDataNode * dataNodeNum / dataReplicateFactor);
     EnvFactory.getEnv().initClusterEnvironment(configNodeNum, dataNodeNum);
 
-<<<<<<< HEAD
-    try (final Connection connection = closeQuietly(getConnectionWithSQLType(SQLType));
-        final Statement statement = closeQuietly(connection.createStatement());
-=======
-    try (final Connection connection = makeItCloseQuietly(EnvFactory.getEnv().getConnection());
+    try (final Connection connection = makeItCloseQuietly(getConnectionWithSQLType(SQLType));
         final Statement statement = makeItCloseQuietly(connection.createStatement());
->>>>>>> 141b7ba6
         SyncConfigNodeIServiceClient client =
             (SyncConfigNodeIServiceClient) EnvFactory.getEnv().getLeaderConfigNodeConnection()) {
 
