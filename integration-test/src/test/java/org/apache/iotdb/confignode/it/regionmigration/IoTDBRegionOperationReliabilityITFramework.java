/*
 * Licensed to the Apache Software Foundation (ASF) under one
 * or more contributor license agreements.  See the NOTICE file
 * distributed with this work for additional information
 * regarding copyright ownership.  The ASF licenses this file
 * to you under the Apache License, Version 2.0 (the
 * "License"); you may not use this file except in compliance
 * with the License.  You may obtain a copy of the License at
 *
 *     http://www.apache.org/licenses/LICENSE-2.0
 *
 * Unless required by applicable law or agreed to in writing,
 * software distributed under the License is distributed on an
 * "AS IS" BASIS, WITHOUT WARRANTIES OR CONDITIONS OF ANY
 * KIND, either express or implied.  See the License for the
 * specific language governing permissions and limitations
 * under the License.
 */

package org.apache.iotdb.confignode.it.regionmigration;

import org.apache.iotdb.common.rpc.thrift.TConsensusGroupType;
import org.apache.iotdb.commons.client.sync.SyncConfigNodeIServiceClient;
import org.apache.iotdb.commons.cluster.RegionStatus;
import org.apache.iotdb.commons.concurrent.IoTDBThreadPoolFactory;
import org.apache.iotdb.commons.conf.IoTDBConstant;
import org.apache.iotdb.commons.pipe.config.constant.SystemConstant;
import org.apache.iotdb.commons.schema.column.ColumnHeaderConstant;
import org.apache.iotdb.commons.utils.KillPoint.KillNode;
import org.apache.iotdb.commons.utils.KillPoint.KillPoint;
import org.apache.iotdb.confignode.rpc.thrift.TRegionInfo;
import org.apache.iotdb.confignode.rpc.thrift.TShowRegionReq;
import org.apache.iotdb.confignode.rpc.thrift.TShowRegionResp;
import org.apache.iotdb.consensus.ConsensusFactory;
import org.apache.iotdb.isession.SessionDataSet;
import org.apache.iotdb.it.env.EnvFactory;
import org.apache.iotdb.it.env.cluster.env.AbstractEnv;
import org.apache.iotdb.it.env.cluster.node.AbstractNodeWrapper;
import org.apache.iotdb.it.env.cluster.node.ConfigNodeWrapper;
import org.apache.iotdb.it.env.cluster.node.DataNodeWrapper;
import org.apache.iotdb.metrics.utils.SystemType;
import org.apache.iotdb.rpc.IoTDBConnectionException;
import org.apache.iotdb.rpc.StatementExecutionException;
import org.apache.iotdb.session.Session;

import org.apache.thrift.TException;
import org.apache.tsfile.read.common.Field;
import org.apache.tsfile.utils.Pair;
import org.awaitility.Awaitility;
import org.awaitility.core.ConditionTimeoutException;
import org.junit.After;
import org.junit.Assert;
import org.junit.Before;
import org.slf4j.Logger;
import org.slf4j.LoggerFactory;

import java.io.BufferedReader;
import java.io.File;
import java.io.IOException;
import java.io.InputStreamReader;
import java.sql.Connection;
import java.sql.ResultSet;
import java.sql.SQLException;
import java.sql.Statement;
import java.util.ArrayList;
import java.util.Arrays;
import java.util.Collections;
import java.util.HashMap;
import java.util.HashSet;
import java.util.List;
import java.util.Map;
import java.util.Objects;
import java.util.Optional;
import java.util.Set;
import java.util.TreeMap;
import java.util.concurrent.ConcurrentHashMap;
import java.util.concurrent.ConcurrentHashMap.KeySetView;
import java.util.concurrent.ExecutorService;
import java.util.concurrent.TimeUnit;
import java.util.concurrent.atomic.AtomicReference;
import java.util.function.Consumer;
import java.util.function.Predicate;
import java.util.stream.Collectors;

import static org.apache.iotdb.util.MagicUtils.makeItCloseQuietly;

public class IoTDBRegionOperationReliabilityITFramework {
  private static final Logger LOGGER =
      LoggerFactory.getLogger(IoTDBRegionOperationReliabilityITFramework.class);
  public static final String INSERTION1 =
      "INSERT INTO root.sg.d1(timestamp,speed,temperature) values(100, 1, 2)";
  private static final String INSERTION2 =
      "INSERT INTO root.sg.d1(timestamp,speed,temperature) values(101, 3, 4)";
  public static final String FLUSH_COMMAND = "flush on cluster";
  private static final String SHOW_REGIONS = "show regions";
  private static final String SHOW_DATANODES = "show datanodes";
  private static final String COUNT_TIMESERIES = "select count(*) from root.sg.**";
  private static final String REGION_MIGRATE_COMMAND_FORMAT = "migrate region %d from %d to %d";
  ExecutorService executorService = IoTDBThreadPoolFactory.newCachedThreadPool("regionMigrateIT");

  public static Consumer<KillPointContext> actionOfKillNode =
      context -> {
        context.getNodeWrapper().stopForcibly();
        LOGGER.info("Node {} stopped.", context.getNodeWrapper().getId());
        Assert.assertFalse(context.getNodeWrapper().isAlive());
        if (context.getNodeWrapper() instanceof ConfigNodeWrapper) {
          context.getNodeWrapper().start();
          LOGGER.info("Node {} restarted.", context.getNodeWrapper().getId());
          Assert.assertTrue(context.getNodeWrapper().isAlive());
        }
      };

  public static Consumer<KillPointContext> actionOfRestartCluster =
      context -> {
        context.getEnv().getNodeWrapperList().parallelStream()
            .forEach(AbstractNodeWrapper::stopForcibly);
        LOGGER.info("Cluster has been stopped");
        context.getEnv().getNodeWrapperList().parallelStream().forEach(AbstractNodeWrapper::start);
        LOGGER.info("Cluster has been restarted");
      };

  @Before
  public void setUp() throws Exception {
    EnvFactory.getEnv()
        .getConfig()
        .getCommonConfig()
        .setDataRegionConsensusProtocolClass(ConsensusFactory.IOT_CONSENSUS_V2)
        .setSchemaRegionConsensusProtocolClass(ConsensusFactory.RATIS_CONSENSUS)
        .setConfigNodeConsensusProtocolClass(ConsensusFactory.RATIS_CONSENSUS);
  }

  @After
  public void tearDown() throws InterruptedException {
    EnvFactory.getEnv().cleanClusterEnvironment();
  }

  public void successTest(
      final int dataReplicateFactor,
      final int schemaReplicationFactor,
      final int configNodeNum,
      final int dataNodeNum,
      KeySetView<String, Boolean> killConfigNodeKeywords,
      KeySetView<String, Boolean> killDataNodeKeywords,
      KillNode killNode)
      throws Exception {
    generalTestWithAllOptions(
        dataReplicateFactor,
        schemaReplicationFactor,
        configNodeNum,
        dataNodeNum,
        killConfigNodeKeywords,
        killDataNodeKeywords,
        actionOfKillNode,
        true,
        killNode);
  }

  public void failTest(
      final int dataReplicateFactor,
      final int schemaReplicationFactor,
      final int configNodeNum,
      final int dataNodeNum,
      KeySetView<String, Boolean> killConfigNodeKeywords,
      KeySetView<String, Boolean> killDataNodeKeywords,
      KillNode killNode)
      throws Exception {
    generalTestWithAllOptions(
        dataReplicateFactor,
        schemaReplicationFactor,
        configNodeNum,
        dataNodeNum,
        killConfigNodeKeywords,
        killDataNodeKeywords,
        actionOfKillNode,
        false,
        killNode);
  }

  public void killClusterTest(
      KeySetView<String, Boolean> configNodeKeywords, boolean expectMigrateSuccess)
      throws Exception {
    generalTestWithAllOptions(
        2,
        3,
        3,
        3,
        configNodeKeywords,
        noKillPoints(),
        actionOfRestartCluster,
        expectMigrateSuccess,
        KillNode.ALL_NODES);
  }

  // region general test

  public void generalTestWithAllOptions(
      final int dataReplicateFactor,
      final int schemaReplicationFactor,
      final int configNodeNum,
      final int dataNodeNum,
      KeySetView<String, Boolean> configNodeKeywords,
      KeySetView<String, Boolean> dataNodeKeywords,
      Consumer<KillPointContext> actionWhenDetectKeyWords,
      final boolean expectMigrateSuccess,
      KillNode killNode)
      throws Exception {
    // prepare env
    EnvFactory.getEnv()
        .getConfig()
        .getCommonConfig()
        .setDataReplicationFactor(dataReplicateFactor)
        .setSchemaReplicationFactor(schemaReplicationFactor);
    EnvFactory.getEnv().registerConfigNodeKillPoints(new ArrayList<>(configNodeKeywords));
    EnvFactory.getEnv().registerDataNodeKillPoints(new ArrayList<>(dataNodeKeywords));
    EnvFactory.getEnv().initClusterEnvironment(configNodeNum, dataNodeNum);

    try (final Connection connection = makeItCloseQuietly(EnvFactory.getEnv().getConnection());
        final Statement statement = makeItCloseQuietly(connection.createStatement());
        SyncConfigNodeIServiceClient client =
            (SyncConfigNodeIServiceClient) EnvFactory.getEnv().getLeaderConfigNodeConnection()) {
      // prepare data
      statement.execute(INSERTION1);
      statement.execute(FLUSH_COMMAND);

      // collect necessary information
      Map<Integer, Set<Integer>> regionMap = getDataRegionMap(statement);
      Set<Integer> allDataNodeId = getAllDataNodes(statement);

      // select region migration related DataNodes
      final int selectedRegion = selectRegion(regionMap);
      final int originalDataNode = selectOriginalDataNode(regionMap, selectedRegion);
      final int destDataNode =
          selectDataNodeNotContainsRegion(allDataNodeId, regionMap, selectedRegion);
      checkRegionFileExist(originalDataNode);

      // set kill points
      if (killNode == KillNode.ORIGINAL_DATANODE) {
        setDataNodeKillPoints(
            Collections.singletonList(
                EnvFactory.getEnv().dataNodeIdToWrapper(originalDataNode).get()),
            dataNodeKeywords,
            actionWhenDetectKeyWords);
      } else if (killNode == KillNode.DESTINATION_DATANODE) {
        setDataNodeKillPoints(
            Collections.singletonList(EnvFactory.getEnv().dataNodeIdToWrapper(destDataNode).get()),
            dataNodeKeywords,
            actionWhenDetectKeyWords);
      } else {
        setConfigNodeKillPoints(configNodeKeywords, actionWhenDetectKeyWords);
        setDataNodeKillPoints(
            EnvFactory.getEnv().getDataNodeWrapperList(),
            dataNodeKeywords,
            actionWhenDetectKeyWords);
      }

      LOGGER.info("DataNode set before migration: {}", regionMap.get(selectedRegion));

      System.out.println(
          "originalDataNode: "
              + EnvFactory.getEnv().dataNodeIdToWrapper(originalDataNode).get().getNodePath());
      System.out.println(
          "destDataNode: "
              + EnvFactory.getEnv().dataNodeIdToWrapper(destDataNode).get().getNodePath());

      // region migration start
      statement.execute(buildRegionMigrateCommand(selectedRegion, originalDataNode, destDataNode));

      boolean success = false;
      Predicate<TShowRegionResp> migrateRegionPredicate =
          tShowRegionResp -> {
            Map<Integer, Set<Integer>> newRegionMap =
                getRegionMap(tShowRegionResp.getRegionInfoList());
            Set<Integer> dataNodes = newRegionMap.get(selectedRegion);
            return !dataNodes.contains(originalDataNode) && dataNodes.contains(destDataNode);
          };
      try {
        awaitUntilSuccess(
            client,
            migrateRegionPredicate,
            Optional.of(destDataNode),
            Optional.of(originalDataNode));
        success = true;
      } catch (ConditionTimeoutException e) {
        if (expectMigrateSuccess) {
          LOGGER.error("Region migrate failed", e);
          Assert.fail();
        }
      }
      if (!expectMigrateSuccess && success) {
        LOGGER.error("Region migrate succeeded unexpectedly");
        Assert.fail();
      }

      // make sure all kill points have been triggered
      checkKillPointsAllTriggered(configNodeKeywords);
      checkKillPointsAllTriggered(dataNodeKeywords);

      // check the remaining file
      if (success) {
        checkRegionFileClearIfNodeAlive(originalDataNode);
        checkRegionFileExistIfNodeAlive(destDataNode);
        checkClusterStillWritable();
      } else {
        checkRegionFileClearIfNodeAlive(destDataNode);
        checkRegionFileExistIfNodeAlive(originalDataNode);
      }

      LOGGER.info("test pass");
    }
  }

  public static Set<Integer> getAllDataNodes(Statement statement) throws Exception {
    ResultSet result = statement.executeQuery(SHOW_DATANODES);
    Set<Integer> allDataNodeId = new HashSet<>();
    while (result.next()) {
      allDataNodeId.add(result.getInt(ColumnHeaderConstant.NODE_ID));
    }
    return allDataNodeId;
  }

  private void setConfigNodeKillPoints(
      KeySetView<String, Boolean> killConfigNodeKeywords, Consumer<KillPointContext> action) {
    EnvFactory.getEnv()
        .getConfigNodeWrapperList()
        .forEach(
            configNodeWrapper ->
                executorService.submit(
                    () ->
                        doActionWhenDetectKeywords(
                            configNodeWrapper, killConfigNodeKeywords, action)));
  }

  private void setDataNodeKillPoints(
      List<DataNodeWrapper> dataNodeWrappers,
      KeySetView<String, Boolean> killDataNodeKeywords,
      Consumer<KillPointContext> action) {
    dataNodeWrappers.forEach(
        dataNodeWrapper ->
            executorService.submit(
                () -> doActionWhenDetectKeywords(dataNodeWrapper, killDataNodeKeywords, action)));
  }

  /**
   * Monitor the node's log and kill it when detect specific log.
   *
   * @param nodeWrapper Easy to understand
   * @param keywords When detect these keywords in node's log, stop the node forcibly
   */
  private static void doActionWhenDetectKeywords(
      AbstractNodeWrapper nodeWrapper,
      KeySetView<String, Boolean> keywords,
      Consumer<KillPointContext> action) {
    if (keywords.isEmpty()) {
      return;
    }
    final String logFileName;
    if (nodeWrapper instanceof ConfigNodeWrapper) {
      logFileName = "log_confignode_all.log";
    } else {
      logFileName = "log_datanode_all.log";
    }
    SystemType type = SystemType.getSystemType();
    ProcessBuilder builder;
    if (type == SystemType.LINUX || type == SystemType.MAC) {
      builder =
          new ProcessBuilder(
              "tail",
              "-f",
              nodeWrapper.getNodePath() + File.separator + "logs" + File.separator + logFileName);
    } else if (type == SystemType.WINDOWS) {
      builder =
          new ProcessBuilder(
              "powershell",
              "-Command",
              "Get-Content "
                  + nodeWrapper.getNodePath()
                  + File.separator
                  + "logs"
                  + File.separator
                  + logFileName
                  + " -Wait");
    } else {
      throw new UnsupportedOperationException("Unsupported system type " + type);
    }
    builder.redirectErrorStream(true);

    try {
      Process process = builder.start();
      try (BufferedReader reader =
          new BufferedReader(new InputStreamReader(process.getInputStream()))) {
        String line;
        while ((line = reader.readLine()) != null) {
          // if trigger more than one keyword at a same time, test code may have mistakes
          Assert.assertTrue(
              line,
              keywords.stream().map(KillPoint::addKillPointPrefix).filter(line::contains).count()
                  <= 1);
          String finalLine = line;
          Optional<String> detectedKeyword =
              keywords.stream()
                  .filter(keyword -> finalLine.contains(KillPoint.addKillPointPrefix(keyword)))
                  .findAny();
          if (detectedKeyword.isPresent()) {
            // each keyword only trigger once
            keywords.remove(detectedKeyword.get());
            action.accept(new KillPointContext(nodeWrapper, (AbstractEnv) EnvFactory.getEnv()));
            LOGGER.info("Kill point triggered: {}", detectedKeyword.get());
          }
          if (keywords.isEmpty()) {
            break;
          }
        }
      } catch (AssertionError e) {
        LOGGER.error("gg", e);
        throw e;
      }
    } catch (IOException e) {
      throw new RuntimeException(e);
    }
  }

  void checkKillPointsAllTriggered(KeySetView<String, Boolean> killPoints) {
    if (!killPoints.isEmpty()) {
      killPoints.forEach(killPoint -> LOGGER.error("Kill point {} not triggered", killPoint));
      Assert.fail("Some kill points was not triggered");
    }
  }

  private static String buildRegionMigrateCommand(int who, int from, int to) {
    String result = String.format(REGION_MIGRATE_COMMAND_FORMAT, who, from, to);
    LOGGER.info(result);
    return result;
  }

  public static Map<Integer, Set<Integer>> getDataRegionMap(Statement statement) throws Exception {
    ResultSet showRegionsResult = statement.executeQuery(SHOW_REGIONS);
    Map<Integer, Set<Integer>> regionMap = new HashMap<>();
    while (showRegionsResult.next()) {
      if (String.valueOf(TConsensusGroupType.DataRegion)
              .equals(showRegionsResult.getString(ColumnHeaderConstant.TYPE))
          && !showRegionsResult
              .getString(ColumnHeaderConstant.DATABASE)
              .equals(SystemConstant.SYSTEM_DATABASE)) {
        int regionId = showRegionsResult.getInt(ColumnHeaderConstant.REGION_ID);
        int dataNodeId = showRegionsResult.getInt(ColumnHeaderConstant.DATA_NODE_ID);
        regionMap.computeIfAbsent(regionId, id -> new HashSet<>()).add(dataNodeId);
      }
    }
    return regionMap;
  }

  public static Map<Integer, Pair<Integer, Set<Integer>>> getDataRegionMapWithLeader(
      Statement statement) throws Exception {
    ResultSet showRegionsResult = statement.executeQuery(SHOW_REGIONS);
    Map<Integer, Pair<Integer, Set<Integer>>> regionMap = new HashMap<>();
    while (showRegionsResult.next()) {
      if (String.valueOf(TConsensusGroupType.DataRegion)
<<<<<<< HEAD
              .equals(showRegionsResult.getString(ColumnHeaderConstant.TYPE))
          && !showRegionsResult
              .getString(ColumnHeaderConstant.DATABASE)
              .equals(SystemConstant.SYSTEM_DATABASE)) {
=======
          .equals(showRegionsResult.getString(ColumnHeaderConstant.TYPE))) {
>>>>>>> a4cadf75
        int regionId = showRegionsResult.getInt(ColumnHeaderConstant.REGION_ID);
        int dataNodeId = showRegionsResult.getInt(ColumnHeaderConstant.DATA_NODE_ID);
        Pair<Integer, Set<Integer>> leaderNodesPair =
            regionMap.computeIfAbsent(regionId, id -> new Pair<>(-1, new HashSet<>()));
        leaderNodesPair.getRight().add(dataNodeId);
        if (showRegionsResult.getString(ColumnHeaderConstant.ROLE).equals("Leader")) {
          leaderNodesPair.setLeft(dataNodeId);
        }
      }
    }
    return regionMap;
  }

  public static Map<Integer, Set<Integer>> getAllRegionMap(Statement statement) throws Exception {
    ResultSet showRegionsResult = statement.executeQuery(SHOW_REGIONS);
    Map<Integer, Set<Integer>> regionMap = new HashMap<>();
    while (showRegionsResult.next()) {
      int regionId = showRegionsResult.getInt(ColumnHeaderConstant.REGION_ID);
      int dataNodeId = showRegionsResult.getInt(ColumnHeaderConstant.DATA_NODE_ID);
      regionMap.computeIfAbsent(regionId, id -> new HashSet<>()).add(dataNodeId);
    }
    return regionMap;
  }

  protected static Map<Integer, Set<Integer>> getRegionMap(List<TRegionInfo> regionInfoList) {
    Map<Integer, Set<Integer>> regionMap = new HashMap<>();
    regionInfoList.forEach(
        regionInfo -> {
          int regionId = regionInfo.getConsensusGroupId().getId();
          regionMap
              .computeIfAbsent(regionId, regionId1 -> new HashSet<>())
              .add(regionInfo.getDataNodeId());
        });
    return regionMap;
  }

  protected static Map<Integer, Set<Integer>> getRunningRegionMap(
      List<TRegionInfo> regionInfoList) {
    Map<Integer, Set<Integer>> regionMap = new HashMap<>();
    regionInfoList.stream()
        .filter(regionInfo -> RegionStatus.Running.getStatus().equals(regionInfo.getStatus()))
        .forEach(
            regionInfo -> {
              int regionId = regionInfo.getConsensusGroupId().getId();
              regionMap
                  .computeIfAbsent(regionId, regionId1 -> new HashSet<>())
                  .add(regionInfo.getDataNodeId());
            });
    return regionMap;
  }

  protected static int selectRegion(Map<Integer, Set<Integer>> regionMap) {
    return regionMap.keySet().stream().findAny().orElseThrow(() -> new RuntimeException("gg"));
  }

  private static int selectOriginalDataNode(
      Map<Integer, Set<Integer>> regionMap, int selectedRegion) {
    return regionMap.get(selectedRegion).stream()
        .findAny()
        .orElseThrow(() -> new RuntimeException("cannot find original DataNode"));
  }

  protected static int selectDataNodeNotContainsRegion(
      Set<Integer> dataNodeSet, Map<Integer, Set<Integer>> regionMap, int selectedRegion) {
    return dataNodeSet.stream()
        .filter(dataNodeId -> !regionMap.get(selectedRegion).contains(dataNodeId))
        .findAny()
        .orElseThrow(() -> new RuntimeException("cannot find dest DataNode"));
  }

  protected static int selectDataNodeContainsRegion(
      Set<Integer> dataNodeSet, Map<Integer, Set<Integer>> regionMap, int selectedRegion) {
    return dataNodeSet.stream()
        .filter(dataNodeId -> regionMap.get(selectedRegion).contains(dataNodeId))
        .findAny()
        .orElseThrow(() -> new RuntimeException("cannot find dest DataNode"));
  }

  // I believe this function is not necessary, just keep it here in case it's necessary
  private static void awaitUntilFlush(Statement statement, int originalDataNode) throws Exception {
    long startTime = System.currentTimeMillis();
    File sequence = new File(buildDataPath(originalDataNode, true));
    File unsequence = new File(buildDataPath(originalDataNode, false));
    Awaitility.await()
        .atMost(1, TimeUnit.MINUTES)
        .pollDelay(2, TimeUnit.SECONDS)
        .until(
            () -> {
              statement.execute(FLUSH_COMMAND);
              int fileNum = 0;
              if (sequence.exists() && sequence.listFiles() != null) {
                fileNum += Objects.requireNonNull(sequence.listFiles()).length;
              }
              if (unsequence.exists() && unsequence.listFiles() != null) {
                fileNum += Objects.requireNonNull(unsequence.listFiles()).length;
              }
              return fileNum > 0;
            });
    LOGGER.info("DataNode {} has been flushed", originalDataNode);
    LOGGER.info("Flush cost time: {}ms", System.currentTimeMillis() - startTime);
  }

  protected static void awaitUntilSuccess(
      SyncConfigNodeIServiceClient client,
      Predicate<TShowRegionResp> predicate,
      Optional<Integer> dataNodeExpectInRegionGroup,
      Optional<Integer> dataNodeExpectNotInRegionGroup) {
    AtomicReference<Set<Integer>> lastTimeDataNodes = new AtomicReference<>();
    AtomicReference<Exception> lastException = new AtomicReference<>();
    AtomicReference<SyncConfigNodeIServiceClient> clientRef = new AtomicReference<>(client);
    try {
      Awaitility.await()
          .atMost(2, TimeUnit.MINUTES)
          .pollDelay(2, TimeUnit.SECONDS)
          .until(
              () -> {
                try {
                  TShowRegionResp resp = clientRef.get().showRegion(new TShowRegionReq());
                  return predicate.test(resp);
                } catch (TException e) {
                  clientRef.set(
                      (SyncConfigNodeIServiceClient)
                          EnvFactory.getEnv().getLeaderConfigNodeConnection());
                  lastException.set(e);
                  return false;
                } catch (Exception e) {
                  // Any exception can be ignored
                  lastException.set(e);
                  return false;
                }
              });
    } catch (ConditionTimeoutException e) {
      if (lastTimeDataNodes.get() == null) {
        LOGGER.error(
            "maybe show regions fail, lastTimeDataNodes is null, last Exception:",
            lastException.get());
        throw e;
      }
      String actualSetStr = lastTimeDataNodes.get().toString();
      dataNodeExpectNotInRegionGroup.ifPresent(x -> lastTimeDataNodes.get().remove(x));
      dataNodeExpectInRegionGroup.ifPresent(x -> lastTimeDataNodes.get().add(x));
      String expectSetStr = lastTimeDataNodes.toString();
      LOGGER.error("DataNode Set {} is unexpected, expect {}", actualSetStr, expectSetStr);
      if (lastException.get() == null) {
        LOGGER.info("No exception during awaiting");
      } else {
        LOGGER.error("Last exception during awaiting:", lastException.get());
      }
      throw e;
    }
    LOGGER.info("DataNode set has been successfully changed to {}", lastTimeDataNodes.get());
  }

  private static void checkRegionFileExistIfNodeAlive(int dataNode) {
    if (EnvFactory.getEnv().dataNodeIdToWrapper(dataNode).get().isAlive()) {
      checkRegionFileExist(dataNode);
    }
  }

  private static void checkRegionFileExist(int dataNode) {
    File originalRegionDir = new File(buildRegionDirPath(dataNode));
    Assert.assertTrue(originalRegionDir.isDirectory());
    Assert.assertNotEquals(0, Objects.requireNonNull(originalRegionDir.listFiles()).length);
  }

  private static void checkRegionFileClearIfNodeAlive(int dataNode) {
    if (EnvFactory.getEnv().dataNodeIdToWrapper(dataNode).get().isAlive()) {
      checkRegionFileClear(dataNode);
    }
  }

  /** Check whether the original DataNode's region file has been deleted. */
  private static void checkRegionFileClear(int dataNode) {
    File originalRegionDir = new File(buildRegionDirPath(dataNode));
    Assert.assertTrue(originalRegionDir.isDirectory());
    File[] files = originalRegionDir.listFiles();
    try {
      int length = Objects.requireNonNull(files).length;
      // the node may still have a region of the system database
      Assert.assertTrue(length == 0 || length == 1 && files[0].getName().equals("1_1"));
    } catch (AssertionError e) {
      LOGGER.error(
          "Original DataNode {} region file not clear, these files is still remain: {}",
          dataNode,
          Arrays.toString(files));
      throw e;
    }
    LOGGER.info("Original DataNode {} region file clear", dataNode);
  }

  private void checkClusterStillWritable() {
    try (Connection connection = EnvFactory.getEnv().getConnection();
        Statement statement = connection.createStatement()) {
      // check old data
      ResultSet resultSet = statement.executeQuery(COUNT_TIMESERIES);
      resultSet.next();
      Assert.assertEquals(1, resultSet.getLong(1));
      Assert.assertEquals(1, resultSet.getLong(2));
      LOGGER.info("Old data is still remain");
      // write new data
      statement.execute(INSERTION2);
      resultSet = statement.executeQuery(COUNT_TIMESERIES);
      resultSet.next();
      Assert.assertEquals(2, resultSet.getLong(1));
      Assert.assertEquals(2, resultSet.getLong(2));
      LOGGER.info("Region group is still writable");
    } catch (SQLException e) {
      LOGGER.error("Something wrong", e);
      Assert.fail("Something wrong");
    }
  }

  private static String buildRegionDirPath(int dataNode) {
    String nodePath = EnvFactory.getEnv().dataNodeIdToWrapper(dataNode).get().getNodePath();
    return nodePath
        + File.separator
        + IoTDBConstant.DATA_FOLDER_NAME
        + File.separator
        + "datanode"
        + File.separator
        + IoTDBConstant.CONSENSUS_FOLDER_NAME
        + File.separator
        + IoTDBConstant.DATA_REGION_FOLDER_NAME;
  }

  private static String buildDataPath(int dataNode, boolean isSequence) {
    String nodePath = EnvFactory.getEnv().dataNodeIdToWrapper(dataNode).get().getNodePath();
    return nodePath
        + File.separator
        + IoTDBConstant.DATA_FOLDER_NAME
        + File.separator
        + "datanode"
        + File.separator
        + IoTDBConstant.DATA_FOLDER_NAME
        + File.separator
        + (isSequence ? IoTDBConstant.SEQUENCE_FOLDER_NAME : IoTDBConstant.UNSEQUENCE_FOLDER_NAME);
  }

  protected static KeySetView<String, Boolean> noKillPoints() {
    return ConcurrentHashMap.newKeySet();
  }

  @SafeVarargs
  protected static <T extends Enum<?>> KeySetView<String, Boolean> buildSet(T... keywords) {
    KeySetView<String, Boolean> result = ConcurrentHashMap.newKeySet();
    result.addAll(
        Arrays.stream(keywords).map(KillPoint::enumToString).collect(Collectors.toList()));
    return result;
  }

  protected static Map<Integer, String> getRegionStatusWithoutRunning(Session session)
      throws IoTDBConnectionException, StatementExecutionException {
    SessionDataSet dataSet = session.executeQueryStatement("show regions");
    final int regionIdIndex = dataSet.getColumnNames().indexOf("RegionId");
    final int regionStatusIndex = dataSet.getColumnNames().indexOf("Status");
    dataSet.setFetchSize(1024);
    Map<Integer, String> result = new TreeMap<>();
    while (dataSet.hasNext()) {
      List<Field> fields = dataSet.next().getFields();
      final int regionId = fields.get(regionIdIndex).getIntV();
      final String regionStatus = fields.get(regionStatusIndex).toString();
      if (!"Running".equals(regionStatus)) {
        result.putIfAbsent(regionId, regionStatus);
      }
    }
    return result;
  }
}<|MERGE_RESOLUTION|>--- conflicted
+++ resolved
@@ -455,14 +455,9 @@
     Map<Integer, Pair<Integer, Set<Integer>>> regionMap = new HashMap<>();
     while (showRegionsResult.next()) {
       if (String.valueOf(TConsensusGroupType.DataRegion)
-<<<<<<< HEAD
-              .equals(showRegionsResult.getString(ColumnHeaderConstant.TYPE))
-          && !showRegionsResult
-              .getString(ColumnHeaderConstant.DATABASE)
-              .equals(SystemConstant.SYSTEM_DATABASE)) {
-=======
-          .equals(showRegionsResult.getString(ColumnHeaderConstant.TYPE))) {
->>>>>>> a4cadf75
+          .equals(showRegionsResult.getString(ColumnHeaderConstant.TYPE)) && !showRegionsResult
+                .getString(ColumnHeaderConstant.DATABASE)
+                .equals(SystemConstant.SYSTEM_DATABASE)) {
         int regionId = showRegionsResult.getInt(ColumnHeaderConstant.REGION_ID);
         int dataNodeId = showRegionsResult.getInt(ColumnHeaderConstant.DATA_NODE_ID);
         Pair<Integer, Set<Integer>> leaderNodesPair =
