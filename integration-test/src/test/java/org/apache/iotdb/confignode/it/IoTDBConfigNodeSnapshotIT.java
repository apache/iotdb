--- conflicted
+++ resolved
@@ -261,20 +261,12 @@
       TriggerInformation triggerInformation =
           TriggerInformation.deserialize(resp.getAllTriggerInformation().get(i));
 
-<<<<<<< HEAD
       Assert.assertEquals(createTriggerReq.getTriggerName(), triggerInformation.getTriggerName());
       Assert.assertEquals(createTriggerReq.getClassName(), triggerInformation.getClassName());
       Assert.assertEquals(createTriggerReq.getJarName(), triggerInformation.getJarName());
       Assert.assertEquals(
           createTriggerReq.getTriggerEvent(), triggerInformation.getEvent().getId());
       Assert.assertEquals(
-=======
-      assertEquals(createTriggerReq.getTriggerName(), triggerInformation.getTriggerName());
-      assertEquals(createTriggerReq.getClassName(), triggerInformation.getClassName());
-      assertEquals(createTriggerReq.getJarPath(), triggerInformation.getJarName());
-      assertEquals(createTriggerReq.getTriggerEvent(), triggerInformation.getEvent().getId());
-      assertEquals(
->>>>>>> 576331b9
           createTriggerReq.getTriggerType(),
           triggerInformation.isStateful()
               ? TriggerType.STATEFUL.getId()
