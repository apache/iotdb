--- conflicted
+++ resolved
@@ -108,11 +108,7 @@
   }
 
   @Override
-<<<<<<< HEAD
-  void setUpConfig() {
-=======
   protected void setUpConfig() {
->>>>>>> fe52d5de
     super.setUpConfig();
 
     // Enable air gap receiver
