/*
 * Licensed to the Apache Software Foundation (ASF) under one
 * or more contributor license agreements.  See the NOTICE file
 * distributed with this work for additional information
 * regarding copyright ownership.  The ASF licenses this file
 * to you under the Apache License, Version 2.0 (the
 * "License"); you may not use this file except in compliance
 * with the License.  You may obtain a copy of the License at
 *
 *     http://www.apache.org/licenses/LICENSE-2.0
 *
 * Unless required by applicable law or agreed to in writing,
 * software distributed under the License is distributed on an
 * "AS IS" BASIS, WITHOUT WARRANTIES OR CONDITIONS OF ANY
 * KIND, either express or implied.  See the License for the
 * specific language governing permissions and limitations
 * under the License.
 */

package org.apache.iotdb.subscription.it.dual;

import org.apache.iotdb.commons.client.sync.SyncConfigNodeIServiceClient;
import org.apache.iotdb.confignode.rpc.thrift.TShowTopicInfo;
import org.apache.iotdb.confignode.rpc.thrift.TShowTopicReq;
import org.apache.iotdb.db.it.utils.TestUtils;
import org.apache.iotdb.isession.ISession;
import org.apache.iotdb.it.framework.IoTDBTestRunner;
import org.apache.iotdb.itbase.category.MultiClusterIT2Subscription;
import org.apache.iotdb.rpc.subscription.config.TopicConstant;
import org.apache.iotdb.session.subscription.SubscriptionMessage;
import org.apache.iotdb.session.subscription.SubscriptionPullConsumer;
import org.apache.iotdb.session.subscription.SubscriptionSession;
import org.apache.iotdb.session.subscription.SubscriptionSessionDataSets;
import org.apache.iotdb.subscription.it.IoTDBSubscriptionITConstant;

import org.apache.tsfile.write.record.Tablet;
import org.awaitility.Awaitility;
import org.junit.Assert;
import org.junit.Test;
import org.junit.experimental.categories.Category;
import org.junit.runner.RunWith;
import org.slf4j.Logger;
import org.slf4j.LoggerFactory;

import java.sql.Connection;
import java.sql.Statement;
import java.util.ArrayList;
import java.util.HashMap;
import java.util.HashSet;
import java.util.Iterator;
import java.util.List;
import java.util.Properties;
import java.util.Set;
import java.util.concurrent.TimeUnit;
import java.util.concurrent.atomic.AtomicBoolean;
import java.util.concurrent.locks.LockSupport;

import static org.junit.Assert.fail;

@RunWith(IoTDBTestRunner.class)
@Category({MultiClusterIT2Subscription.class})
public class IoTDBSubscriptionTopicIT extends AbstractSubscriptionDualIT {

  private static final Logger LOGGER = LoggerFactory.getLogger(IoTDBSubscriptionTopicIT.class);

  @Test
  public void testTopicPathSubscription() throws Exception {
    // Insert some historical data on sender
    try (final ISession session = senderEnv.getSessionConnection()) {
      for (int i = 0; i < 100; ++i) {
        session.executeNonQueryStatement(
            String.format("insert into root.db.d1(time, s) values (%s, 1)", i));
        session.executeNonQueryStatement(
            String.format("insert into root.db.d2(time, s) values (%s, 1)", i));
        session.executeNonQueryStatement(
            String.format("insert into root.db.d3(time, t) values (%s, 1)", i));
        session.executeNonQueryStatement(
            String.format("insert into root.db.t1(time, s1) values (%s, 1)", i));
      }
      session.executeNonQueryStatement("flush");
    } catch (final Exception e) {
      e.printStackTrace();
      fail(e.getMessage());
    }

    // Create topic on sender
    final String topicName = "topic1";
    final String host = senderEnv.getIP();
    final int port = Integer.parseInt(senderEnv.getPort());
    try (final SubscriptionSession session = new SubscriptionSession(host, port)) {
      session.open();
      final Properties config = new Properties();
      config.put(TopicConstant.PATH_KEY, "root.db.*.s");
      session.createTopic(topicName, config);
    } catch (final Exception e) {
      e.printStackTrace();
      fail(e.getMessage());
    }
    assertTopicCount(1);

    // Subscribe on sender and insert on receiver
    final AtomicBoolean isClosed = new AtomicBoolean(false);
    final Thread thread =
        new Thread(
            () -> {
              try (final SubscriptionPullConsumer consumer =
                      new SubscriptionPullConsumer.Builder()
                          .host(host)
                          .port(port)
                          .consumerId("c1")
                          .consumerGroupId("cg1")
                          .autoCommit(false)
                          .buildPullConsumer();
                  final ISession session = receiverEnv.getSessionConnection()) {
                consumer.open();
                consumer.subscribe(topicName);
                while (!isClosed.get()) {
                  LockSupport.parkNanos(IoTDBSubscriptionITConstant.SLEEP_NS); // wait some time
                  final List<SubscriptionMessage> messages =
                      consumer.poll(IoTDBSubscriptionITConstant.POLL_TIMEOUT_MS);
                  for (final SubscriptionMessage message : messages) {
                    final SubscriptionSessionDataSets payload =
                        (SubscriptionSessionDataSets) message.getPayload();
                    for (final Iterator<Tablet> it = payload.tabletIterator(); it.hasNext(); ) {
                      final Tablet tablet = it.next();
                      session.insertTablet(tablet);
                    }
                  }
                  consumer.commitSync(messages);
                }
                consumer.unsubscribe(topicName);
              } catch (final Exception e) {
                e.printStackTrace();
                // Avoid fail
              } finally {
                LOGGER.info("consumer exiting...");
              }
            });
    thread.start();

    // Check data on receiver
    try {
      try (final Connection connection = receiverEnv.getConnection();
          final Statement statement = connection.createStatement()) {
        // Keep retrying if there are execution failures
        Awaitility.await()
            .pollDelay(IoTDBSubscriptionITConstant.AWAITILITY_POLL_DELAY_SECOND, TimeUnit.SECONDS)
            .pollInterval(
                IoTDBSubscriptionITConstant.AWAITILITY_POLL_INTERVAL_SECOND, TimeUnit.SECONDS)
            .atMost(IoTDBSubscriptionITConstant.AWAITILITY_AT_MOST_SECOND, TimeUnit.SECONDS)
            .untilAsserted(
                () ->
                    TestUtils.assertSingleResultSetEqual(
                        TestUtils.executeQueryWithRetry(statement, "select count(*) from root.**"),
                        new HashMap<String, String>() {
                          {
                            put("count(root.db.d1.s)", "100");
                            put("count(root.db.d2.s)", "100");
                          }
                        }));
      }
    } catch (final Exception e) {
      e.printStackTrace();
      fail(e.getMessage());
    } finally {
      isClosed.set(true);
      thread.join();
    }
  }

  @Test
  public void testTopicTimeSubscription() throws Exception {
    // Insert some historical data on sender
    final long currentTime = System.currentTimeMillis();
    try (final ISession session = senderEnv.getSessionConnection()) {
      for (int i = 0; i < 100; ++i) {
        session.executeNonQueryStatement(
            String.format("insert into root.db.d1(time, s) values (%s, 1)", i));
        session.executeNonQueryStatement(
            String.format("insert into root.db.d2(time, s) values (%s, 1)", currentTime + i));
      }
      session.executeNonQueryStatement("flush");
    } catch (final Exception e) {
      e.printStackTrace();
      fail(e.getMessage());
    }

    // Create topic on sender
    final String topicName = "topic2";
    final String host = senderEnv.getIP();
    final int port = Integer.parseInt(senderEnv.getPort());
    try (final SubscriptionSession session = new SubscriptionSession(host, port)) {
      session.open();
      final Properties config = new Properties();
      config.put(TopicConstant.START_TIME_KEY, currentTime);
      session.createTopic(topicName, config);
    } catch (final Exception e) {
      e.printStackTrace();
      fail(e.getMessage());
    }
    assertTopicCount(1);

    // Subscribe on sender and insert on receiver
    final AtomicBoolean isClosed = new AtomicBoolean(false);
    final Thread thread =
        new Thread(
            () -> {
              try (final SubscriptionPullConsumer consumer =
                      new SubscriptionPullConsumer.Builder()
                          .host(host)
                          .port(port)
                          .consumerId("c1")
                          .consumerGroupId("cg1")
                          .autoCommit(false)
                          .buildPullConsumer();
                  final ISession session = receiverEnv.getSessionConnection()) {
                consumer.open();
                consumer.subscribe(topicName);
                while (!isClosed.get()) {
                  LockSupport.parkNanos(IoTDBSubscriptionITConstant.SLEEP_NS); // wait some time
                  final List<SubscriptionMessage> messages =
                      consumer.poll(IoTDBSubscriptionITConstant.POLL_TIMEOUT_MS);
                  for (final SubscriptionMessage message : messages) {
                    final SubscriptionSessionDataSets payload =
                        (SubscriptionSessionDataSets) message.getPayload();
                    for (final Iterator<Tablet> it = payload.tabletIterator(); it.hasNext(); ) {
                      final Tablet tablet = it.next();
                      session.insertTablet(tablet);
                    }
                  }
                  consumer.commitSync(messages);
                }
                consumer.unsubscribe(topicName);
              } catch (final Exception e) {
                e.printStackTrace();
                // Avoid failure
              } finally {
                LOGGER.info("consumer exiting...");
              }
            });
    thread.start();

    // Check data on receiver
    try {
      try (final Connection connection = receiverEnv.getConnection();
          final Statement statement = connection.createStatement()) {
        // Keep retrying if there are execution failures
        Awaitility.await()
            .pollDelay(IoTDBSubscriptionITConstant.AWAITILITY_POLL_DELAY_SECOND, TimeUnit.SECONDS)
            .pollInterval(
                IoTDBSubscriptionITConstant.AWAITILITY_POLL_INTERVAL_SECOND, TimeUnit.SECONDS)
            .atMost(IoTDBSubscriptionITConstant.AWAITILITY_AT_MOST_SECOND, TimeUnit.SECONDS)
            .untilAsserted(
                () ->
                    TestUtils.assertSingleResultSetEqual(
                        TestUtils.executeQueryWithRetry(statement, "select count(*) from root.**"),
                        new HashMap<String, String>() {
                          {
                            put("count(root.db.d2.s)", "100");
                          }
                        }));
      }
    } catch (final Exception e) {
      e.printStackTrace();
      fail(e.getMessage());
    } finally {
      isClosed.set(true);
      thread.join();
    }
  }

  @Test
  public void testTopicProcessorSubscription() throws Exception {
    // Insert some history data on sender
    try (final ISession session = senderEnv.getSessionConnection()) {
      session.executeNonQueryStatement(
          "insert into root.db.d1 (time, at1) values (1000, 1), (1500, 2), (2000, 3), (2500, 4), (3000, 5)");
      session.executeNonQueryStatement("flush");
    } catch (final Exception e) {
      e.printStackTrace();
      fail(e.getMessage());
    }

    // Create topic
    final String topicName = "topic3";
    final String host = senderEnv.getIP();
    final int port = Integer.parseInt(senderEnv.getPort());
    try (final SubscriptionSession session = new SubscriptionSession(host, port)) {
      session.open();
      final Properties config = new Properties();
      config.put("processor", "tumbling-time-sampling-processor");
      config.put("processor.tumbling-time.interval-seconds", "1");
      config.put("processor.down-sampling.split-file", "true");
      session.createTopic(topicName, config);
    } catch (final Exception e) {
      e.printStackTrace();
      fail(e.getMessage());
    }
    assertTopicCount(1);

    // Subscribe on sender and insert on receiver
    final AtomicBoolean isClosed = new AtomicBoolean(false);
    final Thread thread =
        new Thread(
            () -> {
              try (final SubscriptionPullConsumer consumer =
                      new SubscriptionPullConsumer.Builder()
                          .host(host)
                          .port(port)
                          .consumerId("c1")
                          .consumerGroupId("cg1")
                          .autoCommit(false)
                          .buildPullConsumer();
                  final ISession session = receiverEnv.getSessionConnection()) {
                consumer.open();
                consumer.subscribe(topicName);
                while (!isClosed.get()) {
                  LockSupport.parkNanos(IoTDBSubscriptionITConstant.SLEEP_NS); // wait some time
                  final List<SubscriptionMessage> messages =
                      consumer.poll(IoTDBSubscriptionITConstant.POLL_TIMEOUT_MS);
                  for (final SubscriptionMessage message : messages) {
                    final SubscriptionSessionDataSets payload =
                        (SubscriptionSessionDataSets) message.getPayload();
                    for (final Iterator<Tablet> it = payload.tabletIterator(); it.hasNext(); ) {
                      final Tablet tablet = it.next();
                      session.insertTablet(tablet);
                    }
                  }
                  consumer.commitSync(messages);
                }
                consumer.unsubscribe(topicName);
              } catch (final Exception e) {
                e.printStackTrace();
                // Avoid failure
              } finally {
                LOGGER.info("consumer exiting...");
              }
            });
    thread.start();

    // Check data on receiver
    final Set<String> expectedResSet = new HashSet<>();
    expectedResSet.add("1000,1.0,");
    expectedResSet.add("2000,3.0,");
    expectedResSet.add("3000,5.0,");
    try {
      try (final Connection connection = receiverEnv.getConnection();
          final Statement statement = connection.createStatement()) {
        // Keep retrying if there are execution failures
        Awaitility.await()
            .pollDelay(IoTDBSubscriptionITConstant.AWAITILITY_POLL_DELAY_SECOND, TimeUnit.SECONDS)
            .pollInterval(
                IoTDBSubscriptionITConstant.AWAITILITY_POLL_INTERVAL_SECOND, TimeUnit.SECONDS)
            .atMost(IoTDBSubscriptionITConstant.AWAITILITY_AT_MOST_SECOND, TimeUnit.SECONDS)
            .untilAsserted(
                () ->
                    TestUtils.assertResultSetEqual(
                        TestUtils.executeQueryWithRetry(statement, "select * from root.**"),
                        "Time,root.db.d1.at1,",
                        expectedResSet));
      }
    } catch (final Exception e) {
      e.printStackTrace();
      fail(e.getMessage());
    } finally {
      isClosed.set(true);
      thread.join();
    }
  }

  @Test
  public void testTopicNameWithBackQuote() throws Exception {
    // Insert some historical data on sender
    try (final ISession session = senderEnv.getSessionConnection()) {
      for (int i = 0; i < 100; ++i) {
        session.executeNonQueryStatement(
            String.format("insert into root.db.d1(time, s) values (%s, 1)", i));
      }
      for (int i = 100; i < 200; ++i) {
        session.executeNonQueryStatement(
            String.format("insert into root.db.d1(time, s) values (%s, 1)", i));
      }
      for (int i = 200; i < 300; ++i) {
        session.executeNonQueryStatement(
            String.format("insert into root.db.d1(time, s) values (%s, 1)", i));
      }
      session.executeNonQueryStatement("flush");
    } catch (final Exception e) {
      e.printStackTrace();
      fail(e.getMessage());
    }

    // Create topic on sender
    final String topic1 = "`topic1`";
    final String topic2 = "`'topic2'`";
    final String topic3 = "`\"topic3\"`";
    final String host = senderEnv.getIP();
    final int port = Integer.parseInt(senderEnv.getPort());
    try (final SubscriptionSession session = new SubscriptionSession(host, port)) {
      session.open();
      {
        final Properties config = new Properties();
        config.put(TopicConstant.START_TIME_KEY, 0);
        config.put(TopicConstant.END_TIME_KEY, 99);
        session.createTopic(topic1, config);
      }
      {
        final Properties config = new Properties();
        config.put(TopicConstant.START_TIME_KEY, 100);
        config.put(TopicConstant.END_TIME_KEY, 199);
        session.createTopic(topic2, config);
      }
      {
        final Properties config = new Properties();
        config.put(TopicConstant.START_TIME_KEY, 200);
        config.put(TopicConstant.END_TIME_KEY, 299);
        session.createTopic(topic3, config);
      }
    } catch (final Exception e) {
      e.printStackTrace();
      fail(e.getMessage());
    }
    assertTopicCount(3);

    // Subscribe on sender and insert on receiver
    final Set<String> topics = new HashSet<>();
    topics.add(topic1);
    topics.add(topic2);
    topics.add(topic3);
    final AtomicBoolean isClosed = new AtomicBoolean(false);
    final Thread thread =
        new Thread(
            () -> {
              try (final SubscriptionPullConsumer consumer =
                      new SubscriptionPullConsumer.Builder()
                          .host(host)
                          .port(port)
                          .consumerId("c1")
                          .consumerGroupId("cg1")
                          .autoCommit(false)
                          .buildPullConsumer();
                  final ISession session = receiverEnv.getSessionConnection()) {
                consumer.open();
                consumer.subscribe(topics);
                while (!isClosed.get()) {
                  LockSupport.parkNanos(IoTDBSubscriptionITConstant.SLEEP_NS); // wait some time
                  final List<SubscriptionMessage> messages =
                      consumer.poll(IoTDBSubscriptionITConstant.POLL_TIMEOUT_MS);
                  for (final SubscriptionMessage message : messages) {
                    final SubscriptionSessionDataSets payload =
                        (SubscriptionSessionDataSets) message.getPayload();
                    for (final Iterator<Tablet> it = payload.tabletIterator(); it.hasNext(); ) {
                      final Tablet tablet = it.next();
                      session.insertTablet(tablet);
                    }
                  }
                  consumer.commitSync(messages);
                }
                consumer.unsubscribe(topics);
              } catch (final Exception e) {
                e.printStackTrace();
                // Avoid failure
              } finally {
                LOGGER.info("consumer exiting...");
              }
            });
    thread.start();

    // Check data on receiver
    try {
      try (final Connection connection = receiverEnv.getConnection();
          final Statement statement = connection.createStatement()) {
        // Keep retrying if there are execution failures
        Awaitility.await()
            .pollDelay(IoTDBSubscriptionITConstant.AWAITILITY_POLL_DELAY_SECOND, TimeUnit.SECONDS)
            .pollInterval(
                IoTDBSubscriptionITConstant.AWAITILITY_POLL_INTERVAL_SECOND, TimeUnit.SECONDS)
            .atMost(IoTDBSubscriptionITConstant.AWAITILITY_AT_MOST_SECOND, TimeUnit.SECONDS)
            .untilAsserted(
                () ->
                    TestUtils.assertSingleResultSetEqual(
                        TestUtils.executeQueryWithRetry(statement, "select count(*) from root.**"),
                        new HashMap<String, String>() {
                          {
                            put("count(root.db.d1.s)", "300");
                          }
                        }));
      }
    } catch (final Exception e) {
      e.printStackTrace();
      fail(e.getMessage());
    } finally {
      isClosed.set(true);
      thread.join();
    }
  }

  @Test
<<<<<<< HEAD
  public void testInvalidTopicConfig() {
    final String host = senderEnv.getIP();
    final int port = Integer.parseInt(senderEnv.getPort());

    final List<Properties> configs = new ArrayList<>();
    {
      final Properties config = new Properties();
      config.put(TopicConstant.FORMAT_KEY, TopicConstant.FORMAT_TS_FILE_READER_VALUE);
      config.put(TopicConstant.PATH_KEY, "root.db.*.s");
      configs.add(config);
    }
    {
      final Properties config = new Properties();
      config.put(TopicConstant.FORMAT_KEY, TopicConstant.FORMAT_TS_FILE_READER_VALUE);
      config.put(TopicConstant.START_TIME_KEY, System.currentTimeMillis());
      configs.add(config);
    }
    {
      final Properties config = new Properties();
      config.put(TopicConstant.FORMAT_KEY, TopicConstant.FORMAT_TS_FILE_READER_VALUE);
      config.put("processor", "tumbling-time-sampling-processor");
      config.put("processor.tumbling-time.interval-seconds", "1");
      config.put("processor.down-sampling.split-file", "true");
      configs.add(config);
    }

    for (final Properties config : configs) {
      try (final SubscriptionSession session = new SubscriptionSession(host, port)) {
        session.open();
        session.createTopic("foo", config);
        fail();
      } catch (final Exception ignored) {
      }
=======
  public void testTopicInvalidConfig() throws Exception {
    final String host = senderEnv.getIP();
    final int port = Integer.parseInt(senderEnv.getPort());

    // Scenario 1: invalid time
    try (final SubscriptionSession session = new SubscriptionSession(host, port)) {
      session.open();
      final Properties properties = new Properties();
      properties.put(TopicConstant.START_TIME_KEY, "2024-01-32");
      properties.put(TopicConstant.END_TIME_KEY, "now");
      session.createTopic("topic1", properties);
      fail();
    } catch (final Exception ignored) {
    }
    assertTopicCount(0);

    // Scenario 2: test when 'start-time' is greater than 'end-time'
    try (final SubscriptionSession session = new SubscriptionSession(host, port)) {
      session.open();
      final Properties properties = new Properties();
      properties.put(TopicConstant.START_TIME_KEY, "2001.01.01T08:00:00");
      properties.put(TopicConstant.END_TIME_KEY, "2000.01.01T08:00:00");
      session.createTopic("topic1", properties);
      fail();
    } catch (final Exception ignored) {
    }
    assertTopicCount(0);
  }

  private void assertTopicCount(final int count) throws Exception {
    try (final SyncConfigNodeIServiceClient client =
        (SyncConfigNodeIServiceClient) senderEnv.getLeaderConfigNodeConnection()) {
      final List<TShowTopicInfo> showTopicResult =
          client.showTopic(new TShowTopicReq()).topicInfoList;
      Assert.assertEquals(count, showTopicResult.size());
>>>>>>> 2db087dc
    }
  }
}<|MERGE_RESOLUTION|>--- conflicted
+++ resolved
@@ -495,42 +495,6 @@
     }
   }
 
-  @Test
-<<<<<<< HEAD
-  public void testInvalidTopicConfig() {
-    final String host = senderEnv.getIP();
-    final int port = Integer.parseInt(senderEnv.getPort());
-
-    final List<Properties> configs = new ArrayList<>();
-    {
-      final Properties config = new Properties();
-      config.put(TopicConstant.FORMAT_KEY, TopicConstant.FORMAT_TS_FILE_READER_VALUE);
-      config.put(TopicConstant.PATH_KEY, "root.db.*.s");
-      configs.add(config);
-    }
-    {
-      final Properties config = new Properties();
-      config.put(TopicConstant.FORMAT_KEY, TopicConstant.FORMAT_TS_FILE_READER_VALUE);
-      config.put(TopicConstant.START_TIME_KEY, System.currentTimeMillis());
-      configs.add(config);
-    }
-    {
-      final Properties config = new Properties();
-      config.put(TopicConstant.FORMAT_KEY, TopicConstant.FORMAT_TS_FILE_READER_VALUE);
-      config.put("processor", "tumbling-time-sampling-processor");
-      config.put("processor.tumbling-time.interval-seconds", "1");
-      config.put("processor.down-sampling.split-file", "true");
-      configs.add(config);
-    }
-
-    for (final Properties config : configs) {
-      try (final SubscriptionSession session = new SubscriptionSession(host, port)) {
-        session.open();
-        session.createTopic("foo", config);
-        fail();
-      } catch (final Exception ignored) {
-      }
-=======
   public void testTopicInvalidConfig() throws Exception {
     final String host = senderEnv.getIP();
     final int port = Integer.parseInt(senderEnv.getPort());
@@ -558,6 +522,39 @@
     } catch (final Exception ignored) {
     }
     assertTopicCount(0);
+
+    // Scenario 3: test when 'format' is 'TsFileReader'
+    final List<Properties> configs = new ArrayList<>();
+    {
+      final Properties config = new Properties();
+      config.put(TopicConstant.FORMAT_KEY, TopicConstant.FORMAT_TS_FILE_READER_VALUE);
+      config.put(TopicConstant.PATH_KEY, "root.db.*.s");
+      configs.add(config);
+    }
+    {
+      final Properties config = new Properties();
+      config.put(TopicConstant.FORMAT_KEY, TopicConstant.FORMAT_TS_FILE_READER_VALUE);
+      config.put(TopicConstant.START_TIME_KEY, System.currentTimeMillis());
+      configs.add(config);
+    }
+    {
+      final Properties config = new Properties();
+      config.put(TopicConstant.FORMAT_KEY, TopicConstant.FORMAT_TS_FILE_READER_VALUE);
+      config.put("processor", "tumbling-time-sampling-processor");
+      config.put("processor.tumbling-time.interval-seconds", "1");
+      config.put("processor.down-sampling.split-file", "true");
+      configs.add(config);
+    }
+
+    for (final Properties config : configs) {
+      try (final SubscriptionSession session = new SubscriptionSession(host, port)) {
+        session.open();
+        session.createTopic("foo", config);
+        fail();
+      } catch (final Exception ignored) {
+      }
+    }
+    assertTopicCount(0);
   }
 
   private void assertTopicCount(final int count) throws Exception {
@@ -566,7 +563,6 @@
       final List<TShowTopicInfo> showTopicResult =
           client.showTopic(new TShowTopicReq()).topicInfoList;
       Assert.assertEquals(count, showTopicResult.size());
->>>>>>> 2db087dc
     }
   }
 }