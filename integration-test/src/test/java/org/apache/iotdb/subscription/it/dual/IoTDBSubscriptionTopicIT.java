--- conflicted
+++ resolved
@@ -511,11 +511,7 @@
       final Properties properties = new Properties();
       properties.put(TopicConstant.START_TIME_KEY, "2024-01-32");
       properties.put(TopicConstant.END_TIME_KEY, TopicConstant.NOW_TIME_VALUE);
-<<<<<<< HEAD
-      session.createTopic("topic1", properties);
-=======
       session.createTopic("topic7", properties);
->>>>>>> fe52d5de
       fail();
     } catch (final Exception ignored) {
     }
