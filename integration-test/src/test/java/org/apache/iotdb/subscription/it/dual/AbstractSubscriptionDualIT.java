/*
 * Licensed to the Apache Software Foundation (ASF) under one
 * or more contributor license agreements.  See the NOTICE file
 * distributed with this work for additional information
 * regarding copyright ownership.  The ASF licenses this file
 * to you under the Apache License, Version 2.0 (the
 * "License"); you may not use this file except in compliance
 * with the License.  You may obtain a copy of the License at
 *
 *     http://www.apache.org/licenses/LICENSE-2.0
 *
 * Unless required by applicable law or agreed to in writing,
 * software distributed under the License is distributed on an
 * "AS IS" BASIS, WITHOUT WARRANTIES OR CONDITIONS OF ANY
 * KIND, either express or implied.  See the License for the
 * specific language governing permissions and limitations
 * under the License.
 */

package org.apache.iotdb.subscription.it.dual;

import org.apache.iotdb.it.env.MultiEnvFactory;
import org.apache.iotdb.itbase.env.BaseEnv;

import org.junit.After;
import org.junit.Before;

abstract class AbstractSubscriptionDualIT {

  protected BaseEnv senderEnv;
  protected BaseEnv receiverEnv;

  @Before
  public void setUp() {
    MultiEnvFactory.createEnv(2);
    senderEnv = MultiEnvFactory.getEnv(0);
    receiverEnv = MultiEnvFactory.getEnv(1);

    setUpConfig();

    senderEnv.initClusterEnvironment();
    receiverEnv.initClusterEnvironment();
  }

  void setUpConfig() {
    // enable auto create schema
    senderEnv.getConfig().getCommonConfig().setAutoCreateSchemaEnabled(true);
    receiverEnv.getConfig().getCommonConfig().setAutoCreateSchemaEnabled(true);

    // 10 min, assert that the operations will not time out
<<<<<<< HEAD
    senderEnv.getConfig().getCommonConfig().setCnConnectionTimeoutMs(600_000);
    receiverEnv.getConfig().getCommonConfig().setCnConnectionTimeoutMs(600_000);

    // shorten heartbeat and sync interval to avoid timeout of query mode test
    senderEnv
        .getConfig()
        .getCommonConfig()
        .setPipeHeartbeatIntervalSecondsForCollectingPipeMeta(30);
    senderEnv.getConfig().getCommonConfig().setPipeMetaSyncerInitialSyncDelayMinutes(1);
    senderEnv.getConfig().getCommonConfig().setPipeMetaSyncerSyncIntervalMinutes(1);

    senderEnv.initClusterEnvironment();
    receiverEnv.initClusterEnvironment();
=======
    senderEnv.getConfig().getCommonConfig().setCnConnectionTimeoutMs(600000);
    receiverEnv.getConfig().getCommonConfig().setCnConnectionTimeoutMs(600000);
>>>>>>> 351ab307
  }

  @After
  public final void tearDown() {
    senderEnv.cleanClusterEnvironment();
    receiverEnv.cleanClusterEnvironment();
  }
}<|MERGE_RESOLUTION|>--- conflicted
+++ resolved
@@ -48,24 +48,8 @@
     receiverEnv.getConfig().getCommonConfig().setAutoCreateSchemaEnabled(true);
 
     // 10 min, assert that the operations will not time out
-<<<<<<< HEAD
-    senderEnv.getConfig().getCommonConfig().setCnConnectionTimeoutMs(600_000);
-    receiverEnv.getConfig().getCommonConfig().setCnConnectionTimeoutMs(600_000);
-
-    // shorten heartbeat and sync interval to avoid timeout of query mode test
-    senderEnv
-        .getConfig()
-        .getCommonConfig()
-        .setPipeHeartbeatIntervalSecondsForCollectingPipeMeta(30);
-    senderEnv.getConfig().getCommonConfig().setPipeMetaSyncerInitialSyncDelayMinutes(1);
-    senderEnv.getConfig().getCommonConfig().setPipeMetaSyncerSyncIntervalMinutes(1);
-
-    senderEnv.initClusterEnvironment();
-    receiverEnv.initClusterEnvironment();
-=======
     senderEnv.getConfig().getCommonConfig().setCnConnectionTimeoutMs(600000);
     receiverEnv.getConfig().getCommonConfig().setCnConnectionTimeoutMs(600000);
->>>>>>> 351ab307
   }
 
   @After
