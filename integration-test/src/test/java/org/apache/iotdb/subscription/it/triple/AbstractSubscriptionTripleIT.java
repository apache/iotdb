--- conflicted
+++ resolved
@@ -70,18 +70,15 @@
     receiver1.getConfig().getCommonConfig().setDnConnectionTimeoutMs(600000);
     receiver2.getConfig().getCommonConfig().setDnConnectionTimeoutMs(600000);
 
-<<<<<<< HEAD
-    sender.getConfig().getCommonConfig().setIsPipeEnableMemoryCheck(false);
-    receiver1.getConfig().getCommonConfig().setIsPipeEnableMemoryCheck(false);
-    receiver2.getConfig().getCommonConfig().setIsPipeEnableMemoryCheck(false);
-=======
     // reduce tsfile batch memory usage
-    sender.getConfig().getCommonConfig().setSubscriptionPrefetchTsFileBatchMaxDelayInMs(500);
     sender
         .getConfig()
         .getCommonConfig()
+        .setIsPipeEnableMemoryCheck(false)
+        .setSubscriptionPrefetchTsFileBatchMaxDelayInMs(500)
         .setSubscriptionPrefetchTsFileBatchMaxSizeInBytes(32 * 1024);
->>>>>>> 961127fb
+    receiver1.getConfig().getCommonConfig().setIsPipeEnableMemoryCheck(false);
+    receiver2.getConfig().getCommonConfig().setIsPipeEnableMemoryCheck(false);
   }
 
   @Override
