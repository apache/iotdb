--- conflicted
+++ resolved
@@ -77,15 +77,13 @@
         .setIsPipeEnableMemoryCheck(false)
         .setSubscriptionPrefetchTsFileBatchMaxDelayInMs(500)
         .setSubscriptionPrefetchTsFileBatchMaxSizeInBytes(32 * 1024);
-<<<<<<< HEAD
 
     sender.getConfig().getConfigNodeConfig().setLeaderDistributionPolicy("HASH");
     receiver1.getConfig().getConfigNodeConfig().setLeaderDistributionPolicy("HASH");
     receiver2.getConfig().getConfigNodeConfig().setLeaderDistributionPolicy("HASH");
-=======
+
     receiver1.getConfig().getCommonConfig().setIsPipeEnableMemoryCheck(false);
     receiver2.getConfig().getCommonConfig().setIsPipeEnableMemoryCheck(false);
->>>>>>> 24345354
   }
 
   @Override
