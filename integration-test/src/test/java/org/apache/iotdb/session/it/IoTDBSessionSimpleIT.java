/*
 * Licensed to the Apache Software Foundation (ASF) under one
 * or more contributor license agreements.  See the NOTICE file
 * distributed with this work for additional information
 * regarding copyright ownership.  The ASF licenses this file
 * to you under the Apache License, Version 2.0 (the
 * "License"); you may not use this file except in compliance
 * with the License.  You may obtain a copy of the License at
 *
 *     http://www.apache.org/licenses/LICENSE-2.0
 *
 * Unless required by applicable law or agreed to in writing,
 * software distributed under the License is distributed on an
 * "AS IS" BASIS, WITHOUT WARRANTIES OR CONDITIONS OF ANY
 * KIND, either express or implied.  See the License for the
 * specific language governing permissions and limitations
 * under the License.
 */
package org.apache.iotdb.session.it;

import org.apache.iotdb.common.rpc.thrift.TAggregationType;
import org.apache.iotdb.db.conf.IoTDBDescriptor;
import org.apache.iotdb.db.it.utils.TestUtils;
import org.apache.iotdb.db.protocol.thrift.OperationType;
import org.apache.iotdb.isession.ISession;
import org.apache.iotdb.isession.SessionDataSet;
import org.apache.iotdb.it.env.EnvFactory;
import org.apache.iotdb.it.framework.IoTDBTestRunner;
import org.apache.iotdb.itbase.category.ClusterIT;
import org.apache.iotdb.itbase.category.LocalStandaloneIT;
import org.apache.iotdb.rpc.BatchExecutionException;
import org.apache.iotdb.rpc.IoTDBConnectionException;
import org.apache.iotdb.rpc.StatementExecutionException;
import org.apache.iotdb.rpc.TSStatusCode;

import org.apache.commons.lang3.StringUtils;
import org.apache.tsfile.common.conf.TSFileConfig;
import org.apache.tsfile.common.constant.TsFileConstant;
import org.apache.tsfile.enums.TSDataType;
import org.apache.tsfile.exception.write.WriteProcessException;
import org.apache.tsfile.file.metadata.IDeviceID;
import org.apache.tsfile.file.metadata.IDeviceID.Factory;
import org.apache.tsfile.file.metadata.enums.CompressionType;
import org.apache.tsfile.file.metadata.enums.TSEncoding;
import org.apache.tsfile.read.common.Field;
import org.apache.tsfile.read.common.RowRecord;
import org.apache.tsfile.utils.Binary;
import org.apache.tsfile.write.TsFileWriter;
import org.apache.tsfile.write.record.TSRecord;
import org.apache.tsfile.write.record.Tablet;
import org.apache.tsfile.write.record.Tablet.ColumnCategory;
import org.apache.tsfile.write.schema.IMeasurementSchema;
import org.apache.tsfile.write.schema.MeasurementSchema;
import org.junit.After;
import org.junit.AfterClass;
import org.junit.Assert;
import org.junit.BeforeClass;
import org.junit.Test;
import org.junit.experimental.categories.Category;
import org.junit.runner.RunWith;
import org.slf4j.Logger;
import org.slf4j.LoggerFactory;

import java.io.File;
import java.io.IOException;
import java.security.SecureRandom;
import java.util.ArrayList;
import java.util.Arrays;
import java.util.Collections;
import java.util.HashMap;
import java.util.HashSet;
import java.util.List;
import java.util.Map;
import java.util.Set;
import java.util.concurrent.TimeUnit;

import static org.junit.Assert.assertArrayEquals;
import static org.junit.Assert.assertEquals;
import static org.junit.Assert.assertFalse;
import static org.junit.Assert.assertNull;
import static org.junit.Assert.assertTrue;
import static org.junit.Assert.fail;

@SuppressWarnings({"ThrowFromFinallyBlock", "ResultOfMethodCallIgnored"})
@RunWith(IoTDBTestRunner.class)
public class IoTDBSessionSimpleIT {

  private static Logger LOGGER = LoggerFactory.getLogger(IoTDBSessionSimpleIT.class);

  private static final String[] databasesToClear = new String[] {"root.sg", "root.sg1"};

  @BeforeClass
  public static void setUpClass() throws Exception {
    EnvFactory.getEnv().initClusterEnvironment();
  }

  @After
  public void tearDown() {
    for (String database : databasesToClear) {
      try (ISession session = EnvFactory.getEnv().getSessionConnection()) {
        session.executeNonQueryStatement("DELETE DATABASE " + database);
      } catch (Exception ignored) {

      }
    }
  }

  @AfterClass
  public static void tearDownClass() throws Exception {
    EnvFactory.getEnv().cleanClusterEnvironment();
  }

  @Test
  @Category({LocalStandaloneIT.class, ClusterIT.class})
  public void insertPartialTabletTest() {
    try (ISession session = EnvFactory.getEnv().getSessionConnection()) {
      List<IMeasurementSchema> schemaList = new ArrayList<>();
      schemaList.add(new MeasurementSchema("s1", TSDataType.INT64));
      schemaList.add(new MeasurementSchema("s2", TSDataType.DOUBLE));
      schemaList.add(new MeasurementSchema("s3", TSDataType.TEXT));

      Tablet tablet = new Tablet("root.sg.d", schemaList, 10);

      long timestamp = System.currentTimeMillis();

      for (long row = 0; row < 15; row++) {
        int rowIndex = tablet.getRowSize();
        tablet.addTimestamp(rowIndex, timestamp);
        tablet.addValue("s1", rowIndex, 1L);
        tablet.addValue("s2", rowIndex, 1D);
        tablet.addValue("s3", rowIndex, new Binary("1", TSFileConfig.STRING_CHARSET));
        if (tablet.getRowSize() == tablet.getMaxRowNumber()) {
          session.insertTablet(tablet, true);
          tablet.reset();
        }
        timestamp++;
      }

      if (tablet.getRowSize() != 0) {
        session.insertTablet(tablet);
        tablet.reset();
      }

      SessionDataSet dataSet = session.executeQueryStatement("select count(*) from root");
      while (dataSet.hasNext()) {
        RowRecord rowRecord = dataSet.next();
        assertEquals(15L, rowRecord.getFields().get(0).getLongV());
        assertEquals(15L, rowRecord.getFields().get(1).getLongV());
        assertEquals(15L, rowRecord.getFields().get(2).getLongV());
      }
    } catch (Exception e) {
      fail(e.getMessage());
    }
  }

  @Test
  @Category({LocalStandaloneIT.class, ClusterIT.class})
  public void insertPartialTabletsTest() {
    try (ISession session = EnvFactory.getEnv().getSessionConnection()) {
      session.createTimeseries(
          "root.sg.d2.s2", TSDataType.BOOLEAN, TSEncoding.PLAIN, CompressionType.SNAPPY);

      List<IMeasurementSchema> schemaList = new ArrayList<>();
      schemaList.add(new MeasurementSchema("s1", TSDataType.INT64));
      schemaList.add(new MeasurementSchema("s2", TSDataType.DOUBLE));
      schemaList.add(new MeasurementSchema("s3", TSDataType.TEXT));

      Tablet tablet1 = new Tablet("root.sg.d1", schemaList, 10);
      Tablet tablet2 = new Tablet("root.sg.d2", schemaList, 10);
      Tablet tablet3 = new Tablet("root.sg.d3", schemaList, 10);

      Map<String, Tablet> tabletMap = new HashMap<>();
      tabletMap.put("root.sg.d1", tablet1);
      tabletMap.put("root.sg.d2", tablet2);
      tabletMap.put("root.sg.d3", tablet3);

      long timestamp = System.currentTimeMillis();

      for (long row = 0; row < 15; row++) {
        int rowIndex1 = tablet1.getRowSize();
        tablet1.addTimestamp(rowIndex1, timestamp);
        tablet1.addValue("s1", rowIndex1, 1L);
        tablet1.addValue("s2", rowIndex1, 1D);
        tablet1.addValue("s3", rowIndex1, new Binary("1", TSFileConfig.STRING_CHARSET));

        int rowIndex2 = tablet2.getRowSize();
        tablet2.addTimestamp(rowIndex2, timestamp);
        tablet2.addValue("s1", rowIndex2, 1L);
        tablet2.addValue("s2", rowIndex2, 1D);
        tablet2.addValue("s3", rowIndex2, new Binary("1", TSFileConfig.STRING_CHARSET));

        int rowIndex3 = tablet3.getRowSize();
        tablet3.addTimestamp(rowIndex3, timestamp);
        tablet3.addValue("s1", rowIndex3, 1L);
        tablet3.addValue("s2", rowIndex3, 1D);
        tablet3.addValue("s3", rowIndex3, new Binary("1", TSFileConfig.STRING_CHARSET));

        if (tablet1.getRowSize() == tablet1.getMaxRowNumber()) {
          session.insertTablets(tabletMap);
          tablet1.reset();
          tablet2.reset();
          tablet3.reset();
        }
        timestamp++;
      }

      if (tablet1.getRowSize() != 0) {
        session.insertTablets(tabletMap);
        tablet1.reset();
        tablet2.reset();
        tablet3.reset();
      }
      fail();
    } catch (Exception e) {
      Assert.assertTrue(e.getMessage().contains("data type of root.sg.d2.s2 is not consistent"));
    }
  }

  @Test
  @Category({LocalStandaloneIT.class, ClusterIT.class})
  public void insertByStrAndInferTypeTest() {
    try (ISession session = EnvFactory.getEnv().getSessionConnection()) {
      String deviceId = "root.sg1.d1";
      List<String> measurements = new ArrayList<>();
      measurements.add("s1");
      measurements.add("s2");
      measurements.add("s3");
      measurements.add("s4");

      List<String> values = new ArrayList<>();
      values.add("1");
      values.add("1.2");
      values.add("true");
      values.add("dad");
      session.insertRecord(deviceId, 1L, measurements, values);

      Set<String> expected = new HashSet<>();
      expected.add(IoTDBDescriptor.getInstance().getConfig().getIntegerStringInferType().name());
      expected.add(IoTDBDescriptor.getInstance().getConfig().getFloatingStringInferType().name());
      expected.add(IoTDBDescriptor.getInstance().getConfig().getBooleanStringInferType().name());
      expected.add(TSDataType.TEXT.name());

      Set<String> actual = new HashSet<>();
      SessionDataSet dataSet = session.executeQueryStatement("show timeseries root.**");
      while (dataSet.hasNext()) {
        actual.add(dataSet.next().getFields().get(3).getStringValue());
      }

      assertEquals(expected, actual);
    } catch (Exception e) {
      e.printStackTrace();
      fail(e.getMessage());
    }
  }

  @Test
  @Category({LocalStandaloneIT.class, ClusterIT.class})
  public void insertWrongPathByStrAndInferTypeTest() {
    try (ISession session = EnvFactory.getEnv().getSessionConnection()) {
      String deviceId = "root.sg1..d1";
      List<String> measurements = new ArrayList<>();
      measurements.add("s1");
      measurements.add("s2");
      measurements.add("s3");
      measurements.add("s4");

      List<String> values = new ArrayList<>();
      values.add("1");
      values.add("1.2");
      values.add("true");
      values.add("dad");
      try {
        session.insertRecord(deviceId, 1L, measurements, values);
      } catch (Exception e) {
        LOGGER.error("", e);
      }

      SessionDataSet dataSet = session.executeQueryStatement("show timeseries root");
      assertFalse(dataSet.hasNext());

    } catch (Exception e) {
      e.printStackTrace();
      fail(e.getMessage());
    }
  }

  @Test
  @Category({LocalStandaloneIT.class, ClusterIT.class})
  public void insertIntoIllegalTimeseriesTest() {
    try (ISession session = EnvFactory.getEnv().getSessionConnection()) {
      String deviceId = "root.sg1.d1\n";
      List<String> measurements = new ArrayList<>();
      measurements.add("s1");
      measurements.add("s2");
      measurements.add("s3");
      measurements.add("s4");

      List<String> values = new ArrayList<>();
      values.add("1");
      values.add("1.2");
      values.add("true");
      values.add("dad");
      try {
        session.insertRecord(deviceId, 1L, measurements, values);
      } catch (Exception e) {
        LOGGER.error("", e);
      }

      SessionDataSet dataSet = session.executeQueryStatement("show timeseries root");
      assertFalse(dataSet.hasNext());

    } catch (Exception e) {
      e.printStackTrace();
      fail(e.getMessage());
    }
  }

  @Test
  @Category({LocalStandaloneIT.class, ClusterIT.class})
  public void insertByObjAndNotInferTypeTest() {
    try (ISession session = EnvFactory.getEnv().getSessionConnection()) {
      String deviceId = "root.sg1.d1";
      List<String> measurements = new ArrayList<>();
      measurements.add("s1");
      measurements.add("s2");
      measurements.add("s3");
      measurements.add("s4");

      List<TSDataType> dataTypes = new ArrayList<>();
      dataTypes.add(TSDataType.INT64);
      dataTypes.add(TSDataType.DOUBLE);
      dataTypes.add(TSDataType.TEXT);
      dataTypes.add(TSDataType.TEXT);

      List<Object> values = new ArrayList<>();
      values.add(1L);
      values.add(1.2d);
      values.add("true");
      values.add("dad");
      session.insertRecord(deviceId, 1L, measurements, dataTypes, values);

      Set<String> expected = new HashSet<>();
      expected.add(TSDataType.INT64.name());
      expected.add(TSDataType.DOUBLE.name());
      expected.add(TSDataType.TEXT.name());
      expected.add(TSDataType.TEXT.name());

      Set<String> actual = new HashSet<>();
      SessionDataSet dataSet = session.executeQueryStatement("show timeseries root.sg1.**");
      while (dataSet.hasNext()) {
        actual.add(dataSet.next().getFields().get(3).getStringValue());
      }

      assertEquals(expected, actual);
    } catch (Exception e) {
      e.printStackTrace();
      fail(e.getMessage());
    }
  }

  @Test
  @Category({LocalStandaloneIT.class, ClusterIT.class})
  public void createMultiTimeseriesTest() {
    try (ISession session = EnvFactory.getEnv().getSessionConnection()) {
      List<String> paths = new ArrayList<>();
      paths.add("root.sg1.d1.s1");
      paths.add("root.sg1.d1.s2");
      List<TSDataType> tsDataTypes = new ArrayList<>();
      tsDataTypes.add(TSDataType.DOUBLE);
      tsDataTypes.add(TSDataType.DOUBLE);
      List<TSEncoding> tsEncodings = new ArrayList<>();
      tsEncodings.add(TSEncoding.RLE);
      tsEncodings.add(TSEncoding.RLE);
      List<CompressionType> compressionTypes = new ArrayList<>();
      compressionTypes.add(CompressionType.SNAPPY);
      compressionTypes.add(CompressionType.SNAPPY);

      List<Map<String, String>> tagsList = new ArrayList<>();
      Map<String, String> tags = new HashMap<>();
      tags.put("tag1", "v1");
      tagsList.add(tags);
      tagsList.add(tags);

      session.createMultiTimeseries(
          paths, tsDataTypes, tsEncodings, compressionTypes, null, tagsList, null, null);

      assertTrue(session.checkTimeseriesExists("root.sg1.d1.s1"));
      assertTrue(session.checkTimeseriesExists("root.sg1.d1.s2"));
    } catch (Exception e) {
      e.printStackTrace();
      fail(e.getMessage());
    }
  }

  @Test
  @Category({LocalStandaloneIT.class, ClusterIT.class})
  public void chineseCharacterTest() {
    try (ISession session = EnvFactory.getEnv().getSessionConnection()) {
      if (!System.getProperty("sun.jnu.encoding").contains("UTF-8")) {
        LOGGER.error("The system does not support UTF-8, so skip Chinese test...");
        session.close();
        return;
      }
      String storageGroup = "root.存储组1";
      String[] devices = new String[] {"设备1.指标1", "设备1.s2", "d2.s1", "d2.指标2"};
      session.setStorageGroup(storageGroup);
      for (String path : devices) {
        String fullPath = storageGroup + TsFileConstant.PATH_SEPARATOR + path;
        session.createTimeseries(
            fullPath, TSDataType.INT64, TSEncoding.RLE, CompressionType.SNAPPY);
      }

      for (String path : devices) {
        for (int i = 0; i < 10; i++) {
          String[] ss = path.split("\\.");
          StringBuilder deviceId = new StringBuilder(storageGroup);
          for (int j = 0; j < ss.length - 1; j++) {
            deviceId.append(TsFileConstant.PATH_SEPARATOR).append(ss[j]);
          }
          String sensorId = ss[ss.length - 1];
          List<String> measurements = new ArrayList<>();
          List<Object> values = new ArrayList<>();
          List<TSDataType> types = new ArrayList<>();

          measurements.add(sensorId);
          types.add(TSDataType.INT64);
          values.add(100L);
          session.insertRecord(deviceId.toString(), i, measurements, types, values);
        }
      }

      SessionDataSet dataSet = session.executeQueryStatement("select * from root.存储组1.*");
      int count = 0;
      while (dataSet.hasNext()) {
        dataSet.next();
        count++;
      }
      assertEquals(10, count);
      session.deleteStorageGroup(storageGroup);
    } catch (Exception e) {
      e.printStackTrace();
      fail(e.getMessage());
    }
  }

  @Test
  @Category({LocalStandaloneIT.class, ClusterIT.class})
  public void insertTabletWithAlignedTimeseriesTest() {
    try (ISession session = EnvFactory.getEnv().getSessionConnection()) {
      List<IMeasurementSchema> schemaList = new ArrayList<>();
      schemaList.add(new MeasurementSchema("s1", TSDataType.INT64));
      schemaList.add(new MeasurementSchema("s2", TSDataType.INT32));
      schemaList.add(new MeasurementSchema("s3", TSDataType.TEXT));

      Tablet tablet = new Tablet("root.sg1.d1", schemaList);
      long timestamp = System.currentTimeMillis();

      for (long row = 0; row < 10; row++) {
        int rowIndex = tablet.getRowSize();
        tablet.addTimestamp(rowIndex, timestamp);
        tablet.addValue(
            schemaList.get(0).getMeasurementName(), rowIndex, new SecureRandom().nextLong());
        tablet.addValue(
            schemaList.get(1).getMeasurementName(), rowIndex, new SecureRandom().nextInt());
        tablet.addValue(
            schemaList.get(2).getMeasurementName(),
            rowIndex,
            new Binary("test", TSFileConfig.STRING_CHARSET));
        timestamp++;
      }

      if (tablet.getRowSize() != 0) {
        session.insertAlignedTablet(tablet);
        tablet.reset();
      }

      SessionDataSet dataSet = session.executeQueryStatement("select count(*) from root");
      while (dataSet.hasNext()) {
        RowRecord rowRecord = dataSet.next();
        assertEquals(10L, rowRecord.getFields().get(0).getLongV());
        assertEquals(10L, rowRecord.getFields().get(1).getLongV());
        assertEquals(10L, rowRecord.getFields().get(2).getLongV());
      }
    } catch (Exception e) {
      e.printStackTrace();
      fail(e.getMessage());
    }
  }

  @Test
  @Category({LocalStandaloneIT.class, ClusterIT.class})
  public void insertTabletWithNullValuesTest() throws InterruptedException {
    try (ISession session = EnvFactory.getEnv().getSessionConnection()) {
      List<IMeasurementSchema> schemaList = new ArrayList<>();
      schemaList.add(new MeasurementSchema("s0", TSDataType.DOUBLE, TSEncoding.RLE));
      schemaList.add(new MeasurementSchema("s1", TSDataType.FLOAT, TSEncoding.RLE));
      schemaList.add(new MeasurementSchema("s2", TSDataType.INT64, TSEncoding.RLE));
      schemaList.add(new MeasurementSchema("s3", TSDataType.INT32, TSEncoding.RLE));
      schemaList.add(new MeasurementSchema("s4", TSDataType.BOOLEAN, TSEncoding.RLE));
      schemaList.add(new MeasurementSchema("s5", TSDataType.TEXT, TSEncoding.RLE));

      Tablet tablet = new Tablet("root.sg1.d1", schemaList);
      for (long time = 0; time < 10; time++) {
        int rowIndex = tablet.getRowSize();
        tablet.addTimestamp(rowIndex, time);

        tablet.addValue(schemaList.get(0).getMeasurementName(), rowIndex, (double) time);
        tablet.addValue(schemaList.get(1).getMeasurementName(), rowIndex, (float) time);
        tablet.addValue(schemaList.get(2).getMeasurementName(), rowIndex, time);
        tablet.addValue(schemaList.get(3).getMeasurementName(), rowIndex, (int) time);
        tablet.addValue(schemaList.get(4).getMeasurementName(), rowIndex, time % 2 == 0);
        tablet.addValue(
            schemaList.get(5).getMeasurementName(),
            rowIndex,
            new Binary(String.valueOf(time), TSFileConfig.STRING_CHARSET));
      }

      for (int i = 0; i < schemaList.size(); i++) {
        tablet.getBitMaps()[i].mark(i);
      }

      if (tablet.getRowSize() != 0) {
        session.insertTablet(tablet);
        tablet.reset();
      }

      SessionDataSet dataSet = session.executeQueryStatement("select count(*) from root");
      while (dataSet.hasNext()) {
        RowRecord rowRecord = dataSet.next();
        assertEquals(6L, rowRecord.getFields().size());
        for (Field field : rowRecord.getFields()) {
          assertEquals(9L, field.getLongV());
        }
      }
      dataSet = session.executeQueryStatement("select s3 from root.sg1.d1");
      int result = 0;
      assertTrue(dataSet.hasNext());
      while (dataSet.hasNext()) {
        RowRecord rowRecord = dataSet.next();
        Field field = rowRecord.getFields().get(0);
        // skip null value
        if (result == 3) {
          result++;
        }
        assertEquals(result++, field.getIntV());
      }
    } catch (Exception e) {
      e.printStackTrace();
      fail(e.getMessage());
    }
    TimeUnit.MILLISECONDS.sleep(2000);

    TestUtils.stopForciblyAndRestartDataNodes();

    try (ISession session = EnvFactory.getEnv().getSessionConnection()) {
      SessionDataSet dataSet = session.executeQueryStatement("select s3 from root.sg1.d1");
      int result = 0;
      while (dataSet.hasNext()) {
        RowRecord rowRecord = dataSet.next();
        Field field = rowRecord.getFields().get(0);
        // skip null value
        if (result == 3) {
          result++;
        }
        assertEquals(result++, field.getIntV());
      }
    } catch (Exception e) {
      e.printStackTrace();
      fail(e.getMessage());
    }
  }

  @Test
  @Category({LocalStandaloneIT.class, ClusterIT.class})
  public void insertTabletWithStringValuesTest() {
    try (ISession session = EnvFactory.getEnv().getSessionConnection()) {
      List<IMeasurementSchema> schemaList = new ArrayList<>();
      schemaList.add(new MeasurementSchema("s0", TSDataType.DOUBLE, TSEncoding.RLE));
      schemaList.add(new MeasurementSchema("s1", TSDataType.FLOAT, TSEncoding.RLE));
      schemaList.add(new MeasurementSchema("s2", TSDataType.INT64, TSEncoding.RLE));
      schemaList.add(new MeasurementSchema("s3", TSDataType.INT32, TSEncoding.RLE));
      schemaList.add(new MeasurementSchema("s4", TSDataType.BOOLEAN, TSEncoding.RLE));
      schemaList.add(new MeasurementSchema("s5", TSDataType.TEXT, TSEncoding.RLE));
      schemaList.add(new MeasurementSchema("s6", TSDataType.TEXT, TSEncoding.RLE));

      Tablet tablet = new Tablet("root.sg1.d1", schemaList);
      for (long time = 0; time < 10; time++) {
        int rowIndex = tablet.getRowSize();
        tablet.addTimestamp(rowIndex, time);

        tablet.addValue(schemaList.get(0).getMeasurementName(), rowIndex, (double) time);
        tablet.addValue(schemaList.get(1).getMeasurementName(), rowIndex, (float) time);
        tablet.addValue(schemaList.get(2).getMeasurementName(), rowIndex, time);
        tablet.addValue(schemaList.get(3).getMeasurementName(), rowIndex, (int) time);
        tablet.addValue(schemaList.get(4).getMeasurementName(), rowIndex, time % 2 == 0);
        tablet.addValue(
            schemaList.get(5).getMeasurementName(),
            rowIndex,
            new Binary("Text" + time, TSFileConfig.STRING_CHARSET));
        tablet.addValue(schemaList.get(6).getMeasurementName(), rowIndex, "Text" + time);
      }

      if (tablet.getRowSize() != 0) {
        session.insertTablet(tablet);
        tablet.reset();
      }

      SessionDataSet dataSet = session.executeQueryStatement("select * from root.sg1.d1");
      while (dataSet.hasNext()) {
        RowRecord rowRecord = dataSet.next();
        List<Field> fields = rowRecord.getFields();
        // this test may occasionally fail by IndexOutOfBoundsException
        if (fields.size() != 7) {
          SessionDataSet showTimeseriesDataSet =
              session.executeQueryStatement("show timeseries root.sg1.d1.*");
          LOGGER.error("show timeseries result:");
          while (showTimeseriesDataSet.hasNext()) {
            RowRecord row = showTimeseriesDataSet.next();
            LOGGER.error(row.toString());
          }
          LOGGER.error("The number of fields is not correct. fields values: " + fields);
        }
        assertEquals(fields.get(5).getBinaryV(), fields.get(6).getBinaryV());
      }
    } catch (Exception e) {
      e.printStackTrace();
      fail(e.getMessage());
    }
  }

  @Test
  @Category({LocalStandaloneIT.class, ClusterIT.class})
  public void insertTabletWithNegativeTimestampTest() {
    try (ISession session = EnvFactory.getEnv().getSessionConnection()) {
      List<IMeasurementSchema> schemaList = new ArrayList<>();
      schemaList.add(new MeasurementSchema("s0", TSDataType.DOUBLE, TSEncoding.RLE));
      schemaList.add(new MeasurementSchema("s1", TSDataType.FLOAT, TSEncoding.RLE));
      schemaList.add(new MeasurementSchema("s2", TSDataType.INT64, TSEncoding.RLE));
      schemaList.add(new MeasurementSchema("s3", TSDataType.INT32, TSEncoding.RLE));
      schemaList.add(new MeasurementSchema("s4", TSDataType.BOOLEAN, TSEncoding.RLE));
      schemaList.add(new MeasurementSchema("s5", TSDataType.TEXT, TSEncoding.RLE));
      schemaList.add(new MeasurementSchema("s6", TSDataType.TEXT, TSEncoding.RLE));

      Tablet tablet = new Tablet("root.sg1.d1", schemaList);
      for (long time = 0; time < 10; time++) {
        int rowIndex = tablet.getRowSize();
        tablet.addTimestamp(rowIndex, -time);

        tablet.addValue(schemaList.get(0).getMeasurementName(), rowIndex, (double) time);
        tablet.addValue(schemaList.get(1).getMeasurementName(), rowIndex, (float) time);
        tablet.addValue(schemaList.get(2).getMeasurementName(), rowIndex, time);
        tablet.addValue(schemaList.get(3).getMeasurementName(), rowIndex, (int) time);
        tablet.addValue(schemaList.get(4).getMeasurementName(), rowIndex, time % 2 == 0);
        tablet.addValue(
            schemaList.get(5).getMeasurementName(),
            rowIndex,
            new Binary("Text" + time, TSFileConfig.STRING_CHARSET));
        tablet.addValue(schemaList.get(6).getMeasurementName(), rowIndex, "Text" + time);
      }

      if (tablet.getRowSize() != 0) {
        session.insertTablet(tablet);
        tablet.reset();
      }

      SessionDataSet dataSet = session.executeQueryStatement("select * from root.sg1.d1");
      long count = 0L;
      while (dataSet.hasNext()) {
        count++;
        RowRecord rowRecord = dataSet.next();
        assertEquals(count - 10, rowRecord.getTimestamp());
      }
    } catch (Exception e) {
      e.printStackTrace();
      fail(e.getMessage());
    }
  }

  @Test
  @Category({LocalStandaloneIT.class, ClusterIT.class})
  public void insertTabletWithWrongTimestampPrecisionTest() {
    try (ISession session = EnvFactory.getEnv().getSessionConnection()) {
      List<IMeasurementSchema> schemaList = new ArrayList<>();
      schemaList.add(new MeasurementSchema("s0", TSDataType.DOUBLE, TSEncoding.RLE));
      schemaList.add(new MeasurementSchema("s1", TSDataType.FLOAT, TSEncoding.RLE));
      schemaList.add(new MeasurementSchema("s2", TSDataType.INT64, TSEncoding.RLE));
      schemaList.add(new MeasurementSchema("s3", TSDataType.INT32, TSEncoding.RLE));
      schemaList.add(new MeasurementSchema("s4", TSDataType.BOOLEAN, TSEncoding.RLE));
      schemaList.add(new MeasurementSchema("s5", TSDataType.TEXT, TSEncoding.RLE));
      schemaList.add(new MeasurementSchema("s6", TSDataType.TEXT, TSEncoding.RLE));

      Tablet tablet = new Tablet("root.sg1.d1", schemaList);
      for (long time = 1694689856546000000L; time < 1694689856546000010L; time++) {
        int rowIndex = tablet.getRowSize();
        tablet.addTimestamp(rowIndex, time);

        tablet.addValue(schemaList.get(0).getMeasurementName(), rowIndex, (double) time);
        tablet.addValue(schemaList.get(1).getMeasurementName(), rowIndex, (float) time);
        tablet.addValue(schemaList.get(2).getMeasurementName(), rowIndex, time);
        tablet.addValue(schemaList.get(3).getMeasurementName(), rowIndex, (int) time);
        tablet.addValue(schemaList.get(4).getMeasurementName(), rowIndex, time % 2 == 0);
        tablet.addValue(
            schemaList.get(5).getMeasurementName(),
            rowIndex,
            new Binary("Text" + time, TSFileConfig.STRING_CHARSET));
        tablet.addValue(schemaList.get(6).getMeasurementName(), rowIndex, "Text" + time);
      }

      if (tablet.getRowSize() != 0) {
        session.insertTablet(tablet);
        tablet.reset();
      }
    } catch (Exception e) {
      Assert.assertTrue(e.getMessage().contains("Current system timestamp precision is ms"));
    }
  }

  @Test
  @Category({LocalStandaloneIT.class, ClusterIT.class})
  public void insertTabletWithDuplicatedMeasurementsTest() {
    try (ISession session = EnvFactory.getEnv().getSessionConnection()) {
      List<IMeasurementSchema> schemaList = new ArrayList<>();
      schemaList.add(new MeasurementSchema("s0", TSDataType.DOUBLE, TSEncoding.RLE));
      schemaList.add(new MeasurementSchema("s0", TSDataType.DOUBLE, TSEncoding.RLE));
      schemaList.add(new MeasurementSchema("s0", TSDataType.DOUBLE, TSEncoding.RLE));

      Tablet tablet = new Tablet("root.sg1.d1", schemaList);
      for (long time = 0L; time < 10L; time++) {
        int rowIndex = tablet.getRowSize();
        tablet.addTimestamp(rowIndex, time);

        tablet.addValue(schemaList.get(0).getMeasurementName(), rowIndex, (double) time);
        tablet.addValue(schemaList.get(1).getMeasurementName(), rowIndex, (double) time);
        tablet.addValue(schemaList.get(2).getMeasurementName(), rowIndex, (double) time);
      }

      if (tablet.getRowSize() != 0) {
        session.insertTablet(tablet);
        tablet.reset();
      }
    } catch (Exception e) {
      Assert.assertTrue(e.getMessage().contains("Insertion contains duplicated measurement: s0"));
    }
  }

  @Test
  @Category({LocalStandaloneIT.class, ClusterIT.class})
  public void createTimeSeriesWithDoubleTicksTest() {
    try (ISession session = EnvFactory.getEnv().getSessionConnection()) {
      if (!System.getProperty("sun.jnu.encoding").contains("UTF-8")) {
        LOGGER.error("The system does not support UTF-8, so skip Chinese test...");
        session.close();
        return;
      }
      String storageGroup = "root.sg";
      session.setStorageGroup(storageGroup);

      session.createTimeseries(
          "root.sg.`my.device.with.colon:`.s",
          TSDataType.INT64,
          TSEncoding.RLE,
          CompressionType.SNAPPY);

      final SessionDataSet dataSet = session.executeQueryStatement("SHOW TIMESERIES");
      assertTrue(dataSet.hasNext());

      session.deleteStorageGroup(storageGroup);
    } catch (Exception e) {
      e.printStackTrace();
      fail(e.getMessage());
    }
  }

  @Test
  @Category({LocalStandaloneIT.class, ClusterIT.class})
  public void createWrongTimeSeriesTest() {
    try (ISession session = EnvFactory.getEnv().getSessionConnection()) {
      if (!System.getProperty("sun.jnu.encoding").contains("UTF-8")) {
        LOGGER.error("The system does not support UTF-8, so skip Chinese test...");
        session.close();
        return;
      }
      String storageGroup = "root.sg";
      session.setStorageGroup(storageGroup);

      try {
        session.createTimeseries(
            "root.sg.d1..s1", TSDataType.INT64, TSEncoding.RLE, CompressionType.SNAPPY);
      } catch (IoTDBConnectionException | StatementExecutionException e) {
        LOGGER.error("", e);
      }

      try {
        session.createTimeseries("", TSDataType.INT64, TSEncoding.RLE, CompressionType.SNAPPY);
      } catch (IoTDBConnectionException | StatementExecutionException e) {
        LOGGER.error("", e);
      }

      final SessionDataSet dataSet = session.executeQueryStatement("SHOW TIMESERIES root.sg.**");
      assertFalse(dataSet.hasNext());

      session.deleteStorageGroup(storageGroup);
    } catch (Exception e) {
      e.printStackTrace();
      fail(e.getMessage());
    }
  }

  @Test
  @Category({ClusterIT.class})
  public void deleteNonExistTimeSeriesTest() {
    try (ISession session = EnvFactory.getEnv().getSessionConnection()) {
      session.insertRecord(
          "root.sg1.d1", 0, Arrays.asList("t1", "t2", "t3"), Arrays.asList("123", "333", "444"));
      try {
        session.deleteTimeseries(
            Arrays.asList("root.sg1.d1.t6", "root.sg1.d1.t2", "root.sg1.d1.t3"));
      } catch (BatchExecutionException e) {
        assertTrue(e.getMessage().contains("Path [root.sg1.d1.t6] does not exist;"));
      }
      assertTrue(session.checkTimeseriesExists("root.sg1.d1.t1"));
      assertFalse(session.checkTimeseriesExists("root.sg1.d1.t2"));
      assertFalse(session.checkTimeseriesExists("root.sg1.d1.t3"));
    } catch (Exception e) {
      e.printStackTrace();
      fail(e.getMessage());
    }
  }

  @Test
  @Category({LocalStandaloneIT.class, ClusterIT.class})
  public void insertOneDeviceRecordsTest() {
    try (ISession session = EnvFactory.getEnv().getSessionConnection()) {
      List<Long> times = new ArrayList<>();
      List<List<String>> measurements = new ArrayList<>();
      List<List<TSDataType>> datatypes = new ArrayList<>();
      List<List<Object>> values = new ArrayList<>();

      addLine(
          times,
          measurements,
          datatypes,
          values,
          3L,
          "s1",
          "s2",
          TSDataType.INT32,
          TSDataType.INT32,
          1,
          2);
      addLine(
          times,
          measurements,
          datatypes,
          values,
          2L,
          "s2",
          "s3",
          TSDataType.INT32,
          TSDataType.INT64,
          3,
          4L);
      addLine(
          times,
          measurements,
          datatypes,
          values,
          1L,
          "s4",
          "s5",
          TSDataType.FLOAT,
          TSDataType.BOOLEAN,
          5.0f,
          Boolean.TRUE);
      session.insertRecordsOfOneDevice("root.sg.d1", times, measurements, datatypes, values);
      checkResult(session);
    } catch (Exception e) {
      e.printStackTrace();
      fail(e.getMessage());
    }
  }

  private void addLine(
      List<Long> times,
      List<List<String>> measurements,
      List<List<TSDataType>> datatypes,
      List<List<Object>> values,
      long time,
      String s1,
      String s2,
      TSDataType s1type,
      TSDataType s2type,
      Object value1,
      Object value2) {
    List<String> tmpMeasurements = new ArrayList<>();
    List<TSDataType> tmpDataTypes = new ArrayList<>();
    List<Object> tmpValues = new ArrayList<>();
    tmpMeasurements.add(s1);
    tmpMeasurements.add(s2);
    tmpDataTypes.add(s1type);
    tmpDataTypes.add(s2type);
    tmpValues.add(value1);
    tmpValues.add(value2);
    times.add(time);
    measurements.add(tmpMeasurements);
    datatypes.add(tmpDataTypes);
    values.add(tmpValues);
  }

  private void checkResult(ISession session)
      throws StatementExecutionException, IoTDBConnectionException {
    SessionDataSet dataSet = session.executeQueryStatement("select * from root.sg.d1");
    dataSet.getColumnNames();
    assertArrayEquals(
        dataSet.getColumnNames().toArray(new String[0]),
        new String[] {
          "Time",
          "root.sg.d1.s3",
          "root.sg.d1.s4",
          "root.sg.d1.s5",
          "root.sg.d1.s1",
          "root.sg.d1.s2"
        });
    assertArrayEquals(
        dataSet.getColumnTypes().toArray(new String[0]),
        new String[] {
          String.valueOf(TSDataType.INT64),
          String.valueOf(TSDataType.INT64),
          String.valueOf(TSDataType.FLOAT),
          String.valueOf(TSDataType.BOOLEAN),
          String.valueOf(TSDataType.INT32),
          String.valueOf(TSDataType.INT32)
        });
    long time = 1L;
    //
    assertTrue(dataSet.hasNext());
    RowRecord record = dataSet.next();
    assertEquals(time, record.getTimestamp());
    time++;
    assertNulls(record, new int[] {0, 3, 4});
    assertEquals(5.0f, record.getFields().get(1).getFloatV(), 0.01);
    assertEquals(Boolean.TRUE, record.getFields().get(2).getBoolV());

    assertTrue(dataSet.hasNext());
    record = dataSet.next();
    assertEquals(time, record.getTimestamp());
    time++;
    assertNulls(record, new int[] {1, 2, 3});
    assertEquals(4L, record.getFields().get(0).getLongV());
    assertEquals(3, record.getFields().get(4).getIntV());

    assertTrue(dataSet.hasNext());
    record = dataSet.next();
    assertEquals(time, record.getTimestamp());
    assertNulls(record, new int[] {0, 1, 2});
    assertEquals(1, record.getFields().get(3).getIntV());
    assertEquals(2, record.getFields().get(4).getIntV());

    assertFalse(dataSet.hasNext());
    dataSet.closeOperationHandle();
  }

  private void assertNulls(RowRecord record, int[] index) {
    for (int i : index) {
      assertNull(record.getFields().get(i).getDataType());
    }
  }

  @Test
  @Category({LocalStandaloneIT.class, ClusterIT.class})
  public void insertOneDeviceRecordsWithOrderTest() {
    try (ISession session = EnvFactory.getEnv().getSessionConnection()) {
      List<Long> times = new ArrayList<>();
      List<List<String>> measurements = new ArrayList<>();
      List<List<TSDataType>> datatypes = new ArrayList<>();
      List<List<Object>> values = new ArrayList<>();

      addLine(
          times,
          measurements,
          datatypes,
          values,
          1L,
          "s4",
          "s5",
          TSDataType.FLOAT,
          TSDataType.BOOLEAN,
          5.0f,
          Boolean.TRUE);
      addLine(
          times,
          measurements,
          datatypes,
          values,
          2L,
          "s2",
          "s3",
          TSDataType.INT32,
          TSDataType.INT64,
          3,
          4L);
      addLine(
          times,
          measurements,
          datatypes,
          values,
          3L,
          "s1",
          "s2",
          TSDataType.INT32,
          TSDataType.INT32,
          1,
          2);

      session.insertRecordsOfOneDevice("root.sg.d1", times, measurements, datatypes, values, true);
      checkResult(session);
    } catch (Exception e) {
      e.printStackTrace();
      fail(e.getMessage());
    }
  }

  @Test
  @Category({LocalStandaloneIT.class, ClusterIT.class})
  public void insertOneDeviceRecordsWithIncorrectOrderTest() {
    try (ISession session = EnvFactory.getEnv().getSessionConnection()) {
      List<Long> times = new ArrayList<>();
      List<List<String>> measurements = new ArrayList<>();
      List<List<TSDataType>> datatypes = new ArrayList<>();
      List<List<Object>> values = new ArrayList<>();

      addLine(
          times,
          measurements,
          datatypes,
          values,
          2L,
          "s2",
          "s3",
          TSDataType.INT32,
          TSDataType.INT64,
          3,
          4L);
      addLine(
          times,
          measurements,
          datatypes,
          values,
          3L,
          "s1",
          "s2",
          TSDataType.INT32,
          TSDataType.INT32,
          1,
          2);
      addLine(
          times,
          measurements,
          datatypes,
          values,
          1L,
          "s4",
          "s5",
          TSDataType.FLOAT,
          TSDataType.BOOLEAN,
          5.0f,
          Boolean.TRUE);

      session.insertRecordsOfOneDevice("root.sg.d1", times, measurements, datatypes, values, true);
      checkResult(session);
    } catch (Exception e) {
      e.printStackTrace();
      fail(e.getMessage());
    }
  }

  @Test
  @Category({LocalStandaloneIT.class, ClusterIT.class})
  public void insertOneDeviceRecordsWithDuplicatedMeasurementsTest() {
    try (ISession session = EnvFactory.getEnv().getSessionConnection()) {
      List<Long> times = new ArrayList<>();
      List<List<String>> measurements = new ArrayList<>();
      List<List<TSDataType>> datatypes = new ArrayList<>();
      List<List<Object>> values = new ArrayList<>();

      addLine(
          times,
          measurements,
          datatypes,
          values,
          3L,
          "s1",
          "s2",
          TSDataType.INT32,
          TSDataType.INT32,
          1,
          2);
      addLine(
          times,
          measurements,
          datatypes,
          values,
          2L,
          "s2",
          "s2",
          TSDataType.INT32,
          TSDataType.INT32,
          3,
          4);
      addLine(
          times,
          measurements,
          datatypes,
          values,
          1L,
          "s4",
          "s5",
          TSDataType.FLOAT,
          TSDataType.BOOLEAN,
          5.0f,
          Boolean.TRUE);
      session.insertRecordsOfOneDevice("root.sg.d1", times, measurements, datatypes, values);
    } catch (Exception e) {
      Assert.assertTrue(e.getMessage().contains("Insertion contains duplicated measurement: s2"));
    }
  }

  @Test
  @Category({LocalStandaloneIT.class, ClusterIT.class})
  public void insertRecordsWithDuplicatedMeasurementsTest() {
    try (ISession session = EnvFactory.getEnv().getSessionConnection()) {
      List<Long> times = new ArrayList<>();
      List<List<String>> measurements = new ArrayList<>();
      List<List<TSDataType>> datatypes = new ArrayList<>();
      List<List<Object>> values = new ArrayList<>();
      List<String> devices = new ArrayList<>();

      devices.add("root.sg.d1");
      addLine(
          times,
          measurements,
          datatypes,
          values,
          3L,
          "s1",
          "s2",
          TSDataType.INT32,
          TSDataType.INT32,
          1,
          2);
      devices.add("root.sg.d2");
      addLine(
          times,
          measurements,
          datatypes,
          values,
          2L,
          "s2",
          "s2",
          TSDataType.INT32,
          TSDataType.INT32,
          3,
          4);
      devices.add("root.sg.d3");
      addLine(
          times,
          measurements,
          datatypes,
          values,
          1L,
          "s4",
          "s5",
          TSDataType.FLOAT,
          TSDataType.BOOLEAN,
          5.0f,
          Boolean.TRUE);
      session.insertRecords(devices, times, measurements, datatypes, values);
    } catch (Exception e) {
      Assert.assertTrue(e.getMessage().contains("Insertion contains duplicated measurement: s2"));
    }
  }

  @Test
  @Category({LocalStandaloneIT.class, ClusterIT.class})
  public void insertRecordsWithExpiredDataTest()
      throws IoTDBConnectionException, StatementExecutionException {
    try (ISession session = EnvFactory.getEnv().getSessionConnection()) {
      List<Long> times = new ArrayList<>();
      List<List<String>> measurements = new ArrayList<>();
      List<List<TSDataType>> datatypes = new ArrayList<>();
      List<List<Object>> values = new ArrayList<>();
      List<String> devices = new ArrayList<>();

      devices.add("root.sg.d1");
      addLine(
          times,
          measurements,
          datatypes,
          values,
          3L,
          "s1",
          "s2",
          TSDataType.INT32,
          TSDataType.INT32,
          1,
          2);
      session.executeNonQueryStatement("set ttl to root.sg.d1 1");
      try {
        session.insertRecords(devices, times, measurements, datatypes, values);
        fail();
      } catch (Exception e) {
        Assert.assertTrue(e.getMessage().contains("less than ttl time bound"));
      }
      session.executeNonQueryStatement("unset ttl to root.sg.d1");
      SessionDataSet dataSet = session.executeQueryStatement("select * from root.sg.d1");
      Assert.assertFalse(dataSet.hasNext());
    }
  }

  @Test
  @Category({LocalStandaloneIT.class, ClusterIT.class})
  public void insertStringRecordsOfOneDeviceWithOrderTest() {
    try (ISession session = EnvFactory.getEnv().getSessionConnection()) {
      List<Long> times = new ArrayList<>();
      List<List<String>> measurements = new ArrayList<>();
      List<List<String>> values = new ArrayList<>();

      addStringLine(times, measurements, values, 1L, "s4", "s5", "5.0", "true");
      addStringLine(times, measurements, values, 2L, "s2", "s3", "3", "4");
      addStringLine(times, measurements, values, 3L, "s1", "s2", "false", "6");

      session.insertStringRecordsOfOneDevice("root.sg.d1", times, measurements, values, true);
      checkResultForInsertStringRecordsOfOneDevice(session);
    } catch (Exception e) {
      e.printStackTrace();
      fail(e.getMessage());
    }
  }

  private void checkResultForInsertStringRecordsOfOneDevice(ISession session)
      throws StatementExecutionException, IoTDBConnectionException {
    SessionDataSet dataSet = session.executeQueryStatement("select * from root.sg.d1");
    dataSet.getColumnNames();
    assertArrayEquals(
        dataSet.getColumnNames().toArray(new String[0]),
        new String[] {
          "Time",
          "root.sg.d1.s3",
          "root.sg.d1.s4",
          "root.sg.d1.s5",
          "root.sg.d1.s1",
          "root.sg.d1.s2"
        });
    assertArrayEquals(
        dataSet.getColumnTypes().toArray(new String[0]),
        new String[] {
          String.valueOf(TSDataType.INT64),
          String.valueOf(TSDataType.DOUBLE),
          String.valueOf(TSDataType.DOUBLE),
          String.valueOf(TSDataType.BOOLEAN),
          String.valueOf(TSDataType.BOOLEAN),
          String.valueOf(TSDataType.DOUBLE)
        });
    long time = 1L;

    assertTrue(dataSet.hasNext());
    RowRecord record = dataSet.next();
    assertEquals(time, record.getTimestamp());
    time++;

    assertNulls(record, new int[] {0, 3, 4});
    assertEquals(5.0f, record.getFields().get(1).getDoubleV(), 0.01);
    assertEquals(Boolean.TRUE, record.getFields().get(2).getBoolV());

    assertTrue(dataSet.hasNext());
    record = dataSet.next();
    assertEquals(time, record.getTimestamp());
    time++;

    assertNulls(record, new int[] {1, 2, 3});
    assertEquals(4, record.getFields().get(0).getDoubleV(), 0.01);
    assertEquals(3, record.getFields().get(4).getDoubleV(), 0.01);

    assertTrue(dataSet.hasNext());
    record = dataSet.next();
    assertEquals(time, record.getTimestamp());

    assertNulls(record, new int[] {0, 1, 2});
    assertFalse(record.getFields().get(3).getBoolV());
    assertEquals(6, record.getFields().get(4).getDoubleV(), 0.01);

    assertFalse(dataSet.hasNext());
    dataSet.closeOperationHandle();
  }

  private void addStringLine(
      List<Long> times,
      List<List<String>> measurements,
      List<List<String>> values,
      long time,
      String s1,
      String s2,
      String value1,
      String value2) {
    List<String> tmpMeasurements = new ArrayList<>();
    List<String> tmpValues = new ArrayList<>();
    tmpMeasurements.add(s1);
    tmpMeasurements.add(s2);
    tmpValues.add(value1);
    tmpValues.add(value2);
    times.add(time);
    measurements.add(tmpMeasurements);
    values.add(tmpValues);
  }

  @Test
  @Category({LocalStandaloneIT.class, ClusterIT.class})
  public void insertStringRecordsOfOneDeviceWithIncorrectOrderTest() {
    try (ISession session = EnvFactory.getEnv().getSessionConnection()) {
      List<Long> times = new ArrayList<>();
      List<List<String>> measurements = new ArrayList<>();
      List<List<String>> values = new ArrayList<>();

      addStringLine(times, measurements, values, 2L, "s2", "s3", "3", "4");
      addStringLine(times, measurements, values, 1L, "s4", "s5", "5.0", "true");
      addStringLine(times, measurements, values, 3L, "s1", "s2", "false", "6");

      session.insertStringRecordsOfOneDevice("root.sg.d1", times, measurements, values);
      checkResultForInsertStringRecordsOfOneDevice(session);
    } catch (Exception e) {
      e.printStackTrace();
      fail(e.getMessage());
    }
  }

  @Test
  @Category({LocalStandaloneIT.class, ClusterIT.class})
  public void insertAlignedStringRecordsOfOneDeviceWithOrderTest() {
    try (ISession session = EnvFactory.getEnv().getSessionConnection()) {
      List<Long> times = new ArrayList<>();
      List<List<String>> measurements = new ArrayList<>();
      List<List<String>> values = new ArrayList<>();

      addStringLine(times, measurements, values, 1L, "s4", "s5", "5.0", "true");
      addStringLine(times, measurements, values, 2L, "s2", "s3", "3", "4");
      addStringLine(times, measurements, values, 3L, "s1", "s2", "false", "6");

      session.insertAlignedStringRecordsOfOneDevice(
          "root.sg.d1", times, measurements, values, true);
      checkResultForInsertStringRecordsOfOneDevice(session);
    } catch (Exception e) {
      e.printStackTrace();
      fail(e.getMessage());
    }
  }

  @Test
  @Category({LocalStandaloneIT.class, ClusterIT.class})
  public void insertAlignedStringRecordsOfOneDeviceWithIncorrectOrderTest() {
    try (ISession session = EnvFactory.getEnv().getSessionConnection()) {
      List<Long> times = new ArrayList<>();
      List<List<String>> measurements = new ArrayList<>();
      List<List<String>> values = new ArrayList<>();

      addStringLine(times, measurements, values, 2L, "s2", "s3", "3", "4");
      addStringLine(times, measurements, values, 1L, "s4", "s5", "5.0", "true");
      addStringLine(times, measurements, values, 3L, "s1", "s2", "false", "6");

      session.insertAlignedStringRecordsOfOneDevice("root.sg.d1", times, measurements, values);
      checkResultForInsertStringRecordsOfOneDevice(session);
    } catch (Exception e) {
      e.printStackTrace();
      fail(e.getMessage());
    }
  }

  @Test
  @Category({LocalStandaloneIT.class, ClusterIT.class})
  public void insertIllegalPathTest() {
    try (ISession session = EnvFactory.getEnv().getSessionConnection()) {
      String msg = "[%s] Exception occurred: %s failed. %s is not a legal path";
      String deviceId = "root.sg..d1";
      List<String> deviceIds = Arrays.asList("root.sg..d1", "root.sg.d2");
      List<Long> timestamps = Arrays.asList(1L, 1L);
      List<String> measurements = Arrays.asList("s1", "s2", "s3");
      List<List<String>> allMeasurements = Arrays.asList(measurements, measurements);
      List<TSDataType> tsDataTypes =
          Arrays.asList(TSDataType.INT32, TSDataType.FLOAT, TSDataType.TEXT);
      List<List<TSDataType>> allTsDataTypes = Arrays.asList(tsDataTypes, tsDataTypes);
      List<TSEncoding> tsEncodings =
          Arrays.asList(TSEncoding.PLAIN, TSEncoding.PLAIN, TSEncoding.PLAIN);
      List<CompressionType> compressionTypes =
          Arrays.asList(CompressionType.SNAPPY, CompressionType.SNAPPY, CompressionType.SNAPPY);
      List<Object> values = Arrays.asList(1, 2f, "3");
      List<List<Object>> allValues = Arrays.asList(values, values);
      List<String> stringValues = Arrays.asList("1", "2", "3");
      List<List<String>> allstringValues = Arrays.asList(stringValues, stringValues);

      try {
        session.insertRecords(deviceIds, timestamps, allMeasurements, allTsDataTypes, allValues);
        fail("Exception expected");
      } catch (StatementExecutionException e) {
        assertTrue(
            e.getMessage()
                .contains(
                    String.format(
                        msg, TSStatusCode.ILLEGAL_PATH, OperationType.INSERT_RECORDS, deviceId)));
      }

      try {
        session.insertRecords(deviceIds, Arrays.asList(2L, 2L), allMeasurements, allstringValues);
        fail("Exception expected");
      } catch (StatementExecutionException e) {
        assertTrue(
            e.getMessage()
                .contains(
                    String.format(
                        msg,
                        TSStatusCode.ILLEGAL_PATH,
                        OperationType.INSERT_STRING_RECORDS,
                        deviceIds.get(0))));
      }

      try {
        session.insertRecord(deviceId, 3L, measurements, tsDataTypes, values);
        fail("Exception expected");
      } catch (StatementExecutionException e) {
        assertTrue(
            e.getMessage()
                .contains(
                    String.format(
                        msg, TSStatusCode.ILLEGAL_PATH, OperationType.INSERT_RECORD, deviceId)));
      }

      try {
        session.insertRecord(deviceId, 4L, measurements, stringValues);
        fail("Exception expected");
      } catch (StatementExecutionException e) {
        assertTrue(
            e.getMessage()
                .contains(
                    String.format(
                        msg,
                        TSStatusCode.ILLEGAL_PATH,
                        OperationType.INSERT_STRING_RECORD,
                        deviceId)));
      }

      try {
        session.insertRecordsOfOneDevice(
            deviceId, Arrays.asList(5L, 6L), allMeasurements, allTsDataTypes, allValues);
        fail("Exception expected");
      } catch (StatementExecutionException e) {
        assertTrue(
            e.getMessage()
                .contains(
                    String.format(
                        msg,
                        TSStatusCode.ILLEGAL_PATH,
                        OperationType.INSERT_RECORDS_OF_ONE_DEVICE,
                        deviceId)));
      }

      try {
        session.deleteData(deviceId + ".s1", 6L);
        fail("Exception expected");
      } catch (StatementExecutionException e) {
        assertTrue(
            e.getMessage()
                .contains(
                    String.format(
                        msg,
                        TSStatusCode.ILLEGAL_PATH,
                        OperationType.DELETE_DATA,
                        deviceId + ".s1")));
      }

      try {
        Tablet tablet =
            new Tablet(
                deviceId,
                Arrays.asList(
                    new MeasurementSchema("s1", TSDataType.INT32),
                    new MeasurementSchema("s2", TSDataType.FLOAT)),
                5);
        long ts = 7L;
        for (long row = 0; row < 8; row++) {
          int rowIndex = tablet.getRowSize();
          tablet.addTimestamp(rowIndex, ts);
          tablet.addValue("s1", rowIndex, 1);
          tablet.addValue("s2", rowIndex, 1.0F);
          if (tablet.getRowSize() == tablet.getMaxRowNumber()) {
            session.insertTablet(tablet, true);
            tablet.reset();
          }
          ts++;
        }
        fail("Exception expected");
      } catch (StatementExecutionException e) {
        assertTrue(
            e.getMessage()
                .contains(
                    String.format(
                        msg, TSStatusCode.ILLEGAL_PATH, OperationType.INSERT_TABLET, deviceId)));
      }

      try {
        Tablet tablet1 =
            new Tablet(
                deviceId,
                Arrays.asList(
                    new MeasurementSchema("s1", TSDataType.INT32),
                    new MeasurementSchema("s2", TSDataType.FLOAT)),
                5);
        Tablet tablet2 =
            new Tablet(
                "root.sg.d2",
                Arrays.asList(
                    new MeasurementSchema("s1", TSDataType.INT32),
                    new MeasurementSchema("s2", TSDataType.FLOAT)),
                5);
        HashMap<String, Tablet> tablets = new HashMap<>();
        tablets.put(deviceId, tablet1);
        tablets.put("root.sg.d2", tablet2);
        long ts = 16L;
        for (long row = 0; row < 8; row++) {
          int row1 = tablet1.getRowSize();
          int row2 = tablet2.getRowSize();
          tablet1.addTimestamp(row1, ts);
          tablet2.addTimestamp(row2, ts);
          tablet1.addValue("s1", row1, 1);
          tablet1.addValue("s2", row1, 1.0F);
          tablet2.addValue("s1", row2, 1);
          tablet2.addValue("s2", row2, 1.0F);
          if (tablet1.getRowSize() == tablet1.getMaxRowNumber()) {
            session.insertTablets(tablets, true);
            tablet1.reset();
            tablet2.reset();
          }
          ts++;
        }
        fail("Exception expected");
      } catch (StatementExecutionException e) {
        assertTrue(
            e.getMessage()
                .contains(
                    String.format(
                        msg, TSStatusCode.ILLEGAL_PATH, OperationType.INSERT_TABLETS, deviceId)));
      }

      try {
        session.setStorageGroup("root..sg");
        fail("Exception expected");
      } catch (StatementExecutionException e) {
        assertTrue(
            e.getMessage()
                .contains(
                    String.format(
                        msg,
                        TSStatusCode.ILLEGAL_PATH,
                        OperationType.SET_STORAGE_GROUP,
                        "root..sg")));
      }

      try {
        session.createTimeseries(
            "root.sg..d1.s1", TSDataType.INT32, TSEncoding.PLAIN, CompressionType.SNAPPY);
        fail("Exception expected");
      } catch (StatementExecutionException e) {
        assertTrue(
            e.getMessage()
                .contains(
                    String.format(
                        msg,
                        TSStatusCode.ILLEGAL_PATH,
                        OperationType.CREATE_TIMESERIES,
                        "root.sg..d1.s1")));
      }

      try {
        session.createAlignedTimeseries(
            deviceId,
            measurements,
            tsDataTypes,
            tsEncodings,
            compressionTypes,
            Arrays.asList("alias1", "alias2", "alias3"),
            null,
            null);

        fail("Exception expected");
      } catch (StatementExecutionException e) {
        assertTrue(
            e.getMessage()
                .contains(
                    String.format(
                        msg,
                        TSStatusCode.ILLEGAL_PATH,
                        OperationType.CREATE_ALIGNED_TIMESERIES,
                        deviceId)));
      }

      try {
        session.createMultiTimeseries(
            Arrays.asList("root.sg.d1..s1", "root.sg.d1.s2", "root.sg.d1.s3"),
            tsDataTypes,
            tsEncodings,
            compressionTypes,
            null,
            null,
            null,
            null);
        fail("Exception expected");
      } catch (StatementExecutionException e) {
        assertTrue(
            e.getMessage()
                .contains(
                    String.format(
                        msg,
                        TSStatusCode.ILLEGAL_PATH,
                        OperationType.CREATE_MULTI_TIMESERIES,
                        "root.sg.d1..s1")));
      }

      try {
        session.deleteTimeseries("root.sg.d1..s1");
        fail("Exception expected");
      } catch (StatementExecutionException e) {
        assertTrue(
            e.getMessage()
                .contains(
                    String.format(
                        msg,
                        TSStatusCode.ILLEGAL_PATH,
                        OperationType.DELETE_TIMESERIES,
                        "root.sg.d1..s1")));
      }
    } catch (Exception e) {
      e.printStackTrace();
      fail(e.getMessage());
    }
  }

  @Test
  @Category({LocalStandaloneIT.class, ClusterIT.class})
  public void conversionFunctionTest() {
    try (ISession session = EnvFactory.getEnv().getSessionConnection()) {
      // prepare data
      String deviceId = "root.sg.d1";
      List<Long> times = new ArrayList<>();
      List<List<String>> measurementsList = new ArrayList<>();
      List<List<TSDataType>> typesList = new ArrayList<>();
      List<List<Object>> valuesList = new ArrayList<>();

      for (int i = 0; i <= 4; i++) {
        times.add((long) i * 2);
        measurementsList.add(Arrays.asList("s1", "s2", "s3", "s4", "s5", "s6"));
        typesList.add(
            Arrays.asList(
                TSDataType.INT32,
                TSDataType.INT64,
                TSDataType.FLOAT,
                TSDataType.DOUBLE,
                TSDataType.BOOLEAN,
                TSDataType.TEXT));
        valuesList.add(
            Arrays.asList(
                i,
                (long) i + 1,
                (float) i,
                (double) i * 2,
                new boolean[] {true, false}[i % 2],
                String.valueOf(i)));
      }
      // insert data
      session.insertRecordsOfOneDevice(deviceId, times, measurementsList, typesList, valuesList);

      // excepted
      String[] targetTypes = {"INT64", "INT32", "DOUBLE", "FLOAT", "TEXT"};
      String[] excepted = {
        "0\t0\t1\t0.0\t0.0\ttrue",
        "2\t1\t2\t1.0\t2.0\tfalse",
        "4\t2\t3\t2.0\t4.0\ttrue",
        "6\t3\t4\t3.0\t6.0\tfalse",
        "8\t4\t5\t4.0\t8.0\ttrue"
      };

      // query
      String[] casts = new String[targetTypes.length];
      StringBuffer buffer = new StringBuffer();
      buffer.append("select ");
      for (int i = 0; i < targetTypes.length; i++) {
        casts[i] = String.format("cast(s%s, 'type'='%s')", i + 1, targetTypes[i]);
      }
      buffer.append(StringUtils.join(casts, ","));
      buffer.append(" from root.sg.d1");
      String sql = buffer.toString();
      SessionDataSet sessionDataSet = session.executeQueryStatement(sql);

      // compare types
      List<String> columnTypes = sessionDataSet.getColumnTypes();
      columnTypes.remove(0);
      for (int i = 0; i < columnTypes.size(); i++) {
        assertEquals(targetTypes[i], columnTypes.get(i));
      }

      // compare results
      int index = 0;
      while (sessionDataSet.hasNext()) {
        RowRecord next = sessionDataSet.next();
        assertEquals(excepted[index], next.toString());
        index++;
      }
    } catch (Exception e) {
      e.printStackTrace();
      fail(e.getMessage());
    }
  }

  @Test
  @Category({LocalStandaloneIT.class, ClusterIT.class})
  public void insertPartialTablet2Test() {
    try (ISession session = EnvFactory.getEnv().getSessionConnection()) {
      if (!session.checkTimeseriesExists("root.sg.d.s1")) {
        session.createTimeseries(
            "root.sg.d.s1", TSDataType.INT64, TSEncoding.RLE, CompressionType.SNAPPY);
      }
      if (!session.checkTimeseriesExists("root.sg.d.s2")) {
        session.createTimeseries(
            "root.sg.d.s2", TSDataType.DOUBLE, TSEncoding.GORILLA, CompressionType.SNAPPY);
      }
      if (!session.checkTimeseriesExists("root.sg.d.s3")) {
        session.createTimeseries(
            "root.sg.d.s3", TSDataType.INT64, TSEncoding.RLE, CompressionType.SNAPPY);
      }
      List<IMeasurementSchema> schemaList = new ArrayList<>();
      schemaList.add(new MeasurementSchema("s1", TSDataType.INT64));
      schemaList.add(new MeasurementSchema("s2", TSDataType.DOUBLE));
      schemaList.add(new MeasurementSchema("s3", TSDataType.TEXT));

      Tablet tablet = new Tablet("root.sg.d", schemaList, 10);

      long timestamp = System.currentTimeMillis();

      for (long row = 0; row < 15; row++) {
        int rowIndex = tablet.getRowSize();
        tablet.addTimestamp(rowIndex, timestamp);
        tablet.addValue("s1", rowIndex, 1L);
        tablet.addValue("s2", rowIndex, 1D);
        tablet.addValue("s3", rowIndex, new Binary("1", TSFileConfig.STRING_CHARSET));
        if (tablet.getRowSize() == tablet.getMaxRowNumber()) {
          try {
            session.insertTablet(tablet, true);
          } catch (StatementExecutionException e) {
            assertTrue(e.getMessage().contains("insert measurements [s3] caused by"));
            assertTrue(e.getMessage().contains("data type of root.sg.d.s3 is not consistent"));
          }
          tablet.reset();
        }
        timestamp++;
      }

      if (tablet.getRowSize() != 0) {
        try {
          session.insertTablet(tablet);
        } catch (StatementExecutionException e) {
          assertTrue(e.getMessage().contains("insert measurements [s3] caused by"));
          assertTrue(e.getMessage().contains("data type of root.sg.d.s3 is not consistent"));
        }
        tablet.reset();
      }

      SessionDataSet dataSet =
          session.executeQueryStatement("select count(s1), count(s2), count(s3) from root.sg.d");
      while (dataSet.hasNext()) {
        RowRecord rowRecord = dataSet.next();
        assertEquals(15L, rowRecord.getFields().get(0).getLongV());
        assertEquals(15L, rowRecord.getFields().get(1).getLongV());
        assertEquals(0L, rowRecord.getFields().get(2).getLongV());
      }
    } catch (Exception e) {
      e.printStackTrace();
      fail(e.getMessage());
    }
  }

  @Test
  @Category({LocalStandaloneIT.class, ClusterIT.class})
  public void insertBinaryAsTextTest() {
    try (ISession session = EnvFactory.getEnv().getSessionConnection()) {
      // prepare binary data
      List<Object> bytesData = new ArrayList<>();
      for (int i = 0; i < 3; i++) {
        byte[] bytes = new byte[128];
        for (int j = 0; j < 128; j++) {
          bytes[j] = Byte.valueOf("" + (j - i), 10);
        }
        bytesData.add(bytes);
      }
      // insert data using insertRecord
      for (int i = 0; i < bytesData.size(); i++) {
        byte[] data = (byte[]) bytesData.get(i);
        Binary dataBinary = new Binary(data);
        session.insertRecord(
            "root.sg1.d1",
            i,
            Collections.singletonList("s0"),
            Collections.singletonList(TSDataType.TEXT),
            dataBinary);
      }
      // insert data using insertTablet
      List<IMeasurementSchema> schemaList = new ArrayList<>();
      schemaList.add(new MeasurementSchema("s1", TSDataType.TEXT));
      Tablet tablet = new Tablet("root.sg1.d1", schemaList, 100);
      for (int i = 0; i < bytesData.size(); i++) {
        byte[] data = (byte[]) bytesData.get(i);
        int rowIndex = tablet.getRowSize();
        tablet.addTimestamp(rowIndex, i);
        Binary dataBinary = new Binary(data);
        tablet.addValue(schemaList.get(0).getMeasurementName(), rowIndex, dataBinary);
      }
      session.insertTablet(tablet);
      // check result
      SessionDataSet dataSet = session.executeQueryStatement("select ** from root.sg1.d1");
      assertArrayEquals(
          dataSet.getColumnNames().toArray(new String[0]),
          new String[] {"Time", "root.sg1.d1.s0", "root.sg1.d1.s1"});
      while (dataSet.hasNext()) {
        RowRecord rowRecord = dataSet.next();
        for (int i = 0; i < 2; i++) {
          // get Binary value from SessionDataSet
          byte[] actualBytes = rowRecord.getFields().get(i).getBinaryV().getValues();
          // compare Binary value to origin bytesData
          byte[] expectedBytes = (byte[]) bytesData.get((int) rowRecord.getTimestamp());
          assertArrayEquals(expectedBytes, actualBytes);
        }
      }
      dataSet.closeOperationHandle();
    } catch (Exception e) {
      e.printStackTrace();
      fail(e.getMessage());
    }
  }

  @Test
  @Category({LocalStandaloneIT.class, ClusterIT.class})
  public void illegalDatabaseNameTest() {
    try (ISession session = EnvFactory.getEnv().getSessionConnection()) {
      session.createDatabase("root.db");
      try {
        session.createDatabase("");
        fail();
      } catch (StatementExecutionException e) {
        Assert.assertTrue(e.getMessage().contains(" is not a legal path"));
      }

      try {
        session.deleteDatabases(Arrays.asList("root.db", ""));
        fail();
      } catch (StatementExecutionException e) {
        Assert.assertTrue(e.getMessage().contains(" is not a legal path"));
      }

      session.deleteDatabase("root.db");

      final SessionDataSet dataSet = session.executeQueryStatement("SHOW DATABASES");
      assertFalse(dataSet.hasNext());

    } catch (Exception e) {
      e.printStackTrace();
      fail(e.getMessage());
    }
  }

  @Test
  @Category({LocalStandaloneIT.class, ClusterIT.class})
  public void convertRecordsToTabletsTest() {
    List<String> measurements = new ArrayList<>();
    List<TSDataType> types = new ArrayList<>();
    List<Object> value = new ArrayList<>();
    for (int measurement = 0; measurement < 100; measurement++) {
      types.add(TSDataType.INT64);
      measurements.add("s" + measurement);
      value.add((long) measurement);
    }
    List<String> devices = new ArrayList<>();
    List<List<String>> measurementsList = new ArrayList<>();
    List<List<TSDataType>> typeList = new ArrayList<>();
    List<List<Object>> values = new ArrayList<>();
    List<Long> timestamps = new ArrayList<>();
    for (long row = 0; row < 1000; row++) {
      devices.add("root.sg1.d1");
      measurementsList.add(measurements);
      typeList.add(types);
      values.add(value);
      timestamps.add(row);
    }
    List<String> queryMeasurement = new ArrayList<>();
    queryMeasurement.add("root.sg1.d1.s1");
    List<TAggregationType> queryType = new ArrayList<>();
    queryType.add(TAggregationType.COUNT);
    try (ISession session = EnvFactory.getEnv().getSessionConnection()) {
      session.insertRecords(devices, timestamps, measurementsList, typeList, values);
      SessionDataSet dataSet = session.executeAggregationQuery(queryMeasurement, queryType);
      assertEquals(1000, dataSet.next().getFields().get(0).getLongV());
    } catch (IoTDBConnectionException | StatementExecutionException e) {
      e.printStackTrace();
    }
  }

  @Test
<<<<<<< HEAD
  public void insertTimeOnlyTest() throws IoTDBConnectionException, StatementExecutionException {
    try (ISession session = EnvFactory.getEnv().getSessionConnection()) {

      List<IMeasurementSchema> schemaList = Collections.emptyList();
      final List<ColumnCategory> columnTypes = Collections.emptyList();

      Tablet tablet =
          new Tablet(
              "root.sg1.d1",
              IMeasurementSchema.getMeasurementNameList(schemaList),
              IMeasurementSchema.getDataTypeList(schemaList),
              columnTypes);

      long timestamp = 0;
      for (int row = 0; row < 10; row++) {
        tablet.addTimestamp(row, timestamp++);
      }
      session.insertTablet(tablet);
      tablet.setDeviceId("root.sg1.d2");
      session.insertAlignedTablet(tablet);
      tablet.reset();

      try {
        session.executeNonQueryStatement(
            String.format("INSERT INTO root.sg1.d3 (time) VALUES (%d)", timestamp++));
        fail("Exception expected");
      } catch (StatementExecutionException e) {
        assertEquals(
            "701: InsertStatement should contain at least one measurement", e.getMessage());
      }

      try {
        session.executeNonQueryStatement(
            String.format("INSERT INTO root.sg1.d4 (time) ALIGNED VALUES (%d)", timestamp++));
      } catch (StatementExecutionException e) {
        assertEquals(
            "701: InsertStatement should contain at least one measurement", e.getMessage());
      }

      SessionDataSet dataSet = session.executeQueryStatement("select count(*) from root.sg1.**");
      assertFalse(dataSet.hasNext());
=======
  @Category({LocalStandaloneIT.class, ClusterIT.class})
  public void insertMinMaxTimeTest() throws IoTDBConnectionException, StatementExecutionException {
    try {
      try (ISession session = EnvFactory.getEnv().getSessionConnection()) {
        try {
          session.executeNonQueryStatement(
              "SET CONFIGURATION \"timestamp_precision_check_enabled\"=\"false\"");
        } catch (StatementExecutionException e) {
          // run in IDE will trigger this, ignore it
          if (!e.getMessage().contains("Unable to find the configuration file")) {
            throw e;
          }
        }

        session.executeNonQueryStatement(
            String.format(
                "INSERT INTO root.testInsertMinMax.d1(timestamp, s1) VALUES (%d, 1)",
                Long.MIN_VALUE));
        session.executeNonQueryStatement(
            String.format(
                "INSERT INTO root.testInsertMinMax.d1(timestamp, s1) VALUES (%d, 1)",
                Long.MAX_VALUE));

        SessionDataSet dataSet =
            session.executeQueryStatement("SELECT * FROM root.testInsertMinMax.d1");
        RowRecord record = dataSet.next();
        assertEquals(Long.MIN_VALUE, record.getTimestamp());
        record = dataSet.next();
        assertEquals(Long.MAX_VALUE, record.getTimestamp());
        assertFalse(dataSet.hasNext());

        session.executeNonQueryStatement("FLUSH");
        dataSet = session.executeQueryStatement("SELECT * FROM root.testInsertMinMax.d1");
        record = dataSet.next();
        assertEquals(Long.MIN_VALUE, record.getTimestamp());
        record = dataSet.next();
        assertEquals(Long.MAX_VALUE, record.getTimestamp());
        assertFalse(dataSet.hasNext());
      }
    } finally {
      try (ISession session = EnvFactory.getEnv().getSessionConnection()) {
        try {
          session.executeNonQueryStatement(
              "SET CONFIGURATION \"timestamp_precision_check_enabled\"=\"true\"");
        } catch (StatementExecutionException e) {
          // run in IDE will trigger this, ignore it
          if (!e.getMessage().contains("Unable to find the configuration file")) {
            throw e;
          }
        }
      }
    }
  }

  @Test
  @Category({LocalStandaloneIT.class, ClusterIT.class})
  public void loadMinMaxTimeNonAlignedTest()
      throws IoTDBConnectionException,
          StatementExecutionException,
          IOException,
          WriteProcessException {
    File file = new File("target", "test.tsfile");
    try (TsFileWriter writer = new TsFileWriter(file)) {
      IDeviceID deviceID = Factory.DEFAULT_FACTORY.create("root.testLoadMinMax.d1");
      writer.registerTimeseries(deviceID, new MeasurementSchema("s1", TSDataType.INT32));
      TSRecord record = new TSRecord(deviceID, Long.MIN_VALUE);
      record.addPoint("s1", 1);
      writer.writeRecord(record);
      record.setTime(Long.MAX_VALUE);
      writer.writeRecord(record);
    }

    try (ISession session = EnvFactory.getEnv().getSessionConnection()) {
      try {
        session.executeNonQueryStatement(
            "SET CONFIGURATION \"timestamp_precision_check_enabled\"=\"false\"");
      } catch (StatementExecutionException e) {
        // run in IDE will trigger this, ignore it
        if (!e.getMessage().contains("Unable to find the configuration file")) {
          throw e;
        }
      }
      session.executeNonQueryStatement("LOAD \"" + file.getAbsolutePath() + "\"");

      SessionDataSet dataSet =
          session.executeQueryStatement("SELECT * FROM root.testLoadMinMax.d1");
      RowRecord record = dataSet.next();
      assertEquals(Long.MIN_VALUE, record.getTimestamp());
      record = dataSet.next();
      assertEquals(Long.MAX_VALUE, record.getTimestamp());
      assertFalse(dataSet.hasNext());
    } finally {
      try (ISession session = EnvFactory.getEnv().getSessionConnection()) {
        try {
          session.executeNonQueryStatement(
              "SET CONFIGURATION \"timestamp_precision_check_enabled\"=\"true\"");
        } catch (StatementExecutionException e) {
          // run in IDE will trigger this, ignore it
          if (!e.getMessage().contains("Unable to find the configuration file")) {
            throw e;
          }
        }
      }
      file.delete();
    }
  }

  @Test
  @Category({LocalStandaloneIT.class, ClusterIT.class})
  public void loadMinMaxTimeAlignedTest()
      throws IoTDBConnectionException,
          StatementExecutionException,
          IOException,
          WriteProcessException {
    File file = new File("target", "test.tsfile");
    try (TsFileWriter writer = new TsFileWriter(file)) {
      IDeviceID deviceID = Factory.DEFAULT_FACTORY.create("root.testLoadMinMaxAligned.d1");
      writer.registerAlignedTimeseries(
          deviceID, Collections.singletonList(new MeasurementSchema("s1", TSDataType.INT32)));
      TSRecord record = new TSRecord(deviceID, Long.MIN_VALUE);
      record.addPoint("s1", 1);
      writer.writeRecord(record);
      record.setTime(Long.MAX_VALUE);
      writer.writeRecord(record);
    }

    try (ISession session = EnvFactory.getEnv().getSessionConnection()) {
      try {
        session.executeNonQueryStatement(
            "SET CONFIGURATION \"timestamp_precision_check_enabled\"=\"false\"");
      } catch (StatementExecutionException e) {
        // run in IDE will trigger this, ignore it
        if (!e.getMessage().contains("Unable to find the configuration file")) {
          throw e;
        }
      }
      session.executeNonQueryStatement("LOAD \"" + file.getAbsolutePath() + "\"");

      SessionDataSet dataSet =
          session.executeQueryStatement("SELECT * FROM root.testLoadMinMaxAligned.d1");
      RowRecord record = dataSet.next();
      assertEquals(Long.MIN_VALUE, record.getTimestamp());
      record = dataSet.next();
      assertEquals(Long.MAX_VALUE, record.getTimestamp());
      assertFalse(dataSet.hasNext());
    } finally {
      try (ISession session = EnvFactory.getEnv().getSessionConnection()) {
        try {
          session.executeNonQueryStatement(
              "SET CONFIGURATION \"timestamp_precision_check_enabled\"=\"true\"");
        } catch (StatementExecutionException e) {
          // run in IDE will trigger this, ignore it
          if (!e.getMessage().contains("Unable to find the configuration file")) {
            throw e;
          }
        }
      }
      file.delete();
>>>>>>> dc841827
    }
  }

  @Test
  public void testWriteRestartAndDeleteDB()
      throws IoTDBConnectionException, StatementExecutionException {
    try (ISession session = EnvFactory.getEnv().getSessionConnection()) {
      session.insertRecord("root.sg1.d1", 1, Arrays.asList("s3"), Arrays.asList("1"));

      TestUtils.stopForciblyAndRestartDataNodes();

      SessionDataSet dataSet = session.executeQueryStatement("select s3 from root.sg1.d1");
      dataSet.next();
      dataSet.close();

      session.executeNonQueryStatement("DELETE DATABASE root.sg1");

      session.insertRecord(
          "root.sg1.d1", 1, Arrays.asList("s1", "s2", "s3"), Arrays.asList("1", "1", "1"));

      dataSet = session.executeQueryStatement("SELECT * FROM root.sg1.d1");
      RowRecord record = dataSet.next();
      assertEquals(3, record.getFields().size());
    }
  }
}<|MERGE_RESOLUTION|>--- conflicted
+++ resolved
@@ -1909,7 +1909,7 @@
   }
 
   @Test
-<<<<<<< HEAD
+  @Category({LocalStandaloneIT.class, ClusterIT.class})
   public void insertTimeOnlyTest() throws IoTDBConnectionException, StatementExecutionException {
     try (ISession session = EnvFactory.getEnv().getSessionConnection()) {
 
@@ -1951,7 +1951,10 @@
 
       SessionDataSet dataSet = session.executeQueryStatement("select count(*) from root.sg1.**");
       assertFalse(dataSet.hasNext());
-=======
+    }
+  }
+
+  @Test
   @Category({LocalStandaloneIT.class, ClusterIT.class})
   public void insertMinMaxTimeTest() throws IoTDBConnectionException, StatementExecutionException {
     try {
@@ -2110,11 +2113,11 @@
         }
       }
       file.delete();
->>>>>>> dc841827
-    }
-  }
-
-  @Test
+    }
+  }
+
+  @Test
+  @Category({LocalStandaloneIT.class, ClusterIT.class})
   public void testWriteRestartAndDeleteDB()
       throws IoTDBConnectionException, StatementExecutionException {
     try (ISession session = EnvFactory.getEnv().getSessionConnection()) {
