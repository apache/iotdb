--- conflicted
+++ resolved
@@ -167,24 +167,14 @@
         tablet.addValue("id1", rowIndex, "id:" + row);
         tablet.addValue("attr1", rowIndex, "attr:" + row);
         tablet.addValue("m1", rowIndex, row * 1.0);
-<<<<<<< HEAD
-        if (tablet.getRowSize() == tablet.getMaxRowNumber()) {
-          session.insertRelationalTablet(tablet, true);
-=======
-        if (tablet.rowSize == tablet.getMaxRowNumber()) {
-          session.insert(tablet);
->>>>>>> e0c6cf63
-          tablet.reset();
-        }
-      }
-
-<<<<<<< HEAD
-      if (tablet.getRowSize() != 0) {
-        session.insertRelationalTablet(tablet);
-=======
-      if (tablet.rowSize != 0) {
+        if (tablet.getRowSize() == tablet.getMaxRowNumber()) {
+          session.insert(tablet);
+          tablet.reset();
+        }
+      }
+
+      if (tablet.getRowSize() != 0) {
         session.insert(tablet);
->>>>>>> e0c6cf63
         tablet.reset();
       }
 
@@ -196,24 +186,14 @@
         tablet.addValue("id1", rowIndex, "id:" + row);
         tablet.addValue("attr1", rowIndex, "attr:" + row);
         tablet.addValue("m1", rowIndex, row * 1.0);
-<<<<<<< HEAD
-        if (tablet.getRowSize() == tablet.getMaxRowNumber()) {
-          session.insertRelationalTablet(tablet, true);
-=======
-        if (tablet.rowSize == tablet.getMaxRowNumber()) {
-          session.insert(tablet);
->>>>>>> e0c6cf63
-          tablet.reset();
-        }
-      }
-
-<<<<<<< HEAD
-      if (tablet.getRowSize() != 0) {
-        session.insertRelationalTablet(tablet);
-=======
-      if (tablet.rowSize != 0) {
+        if (tablet.getRowSize() == tablet.getMaxRowNumber()) {
+          session.insert(tablet);
+          tablet.reset();
+        }
+      }
+
+      if (tablet.getRowSize() != 0) {
         session.insert(tablet);
->>>>>>> e0c6cf63
         tablet.reset();
       }
 
@@ -282,18 +262,48 @@
 
   @Test
   @Category({LocalStandaloneIT.class, ClusterIT.class})
-<<<<<<< HEAD
-  public void partialInsertRelationalRowTest()
-      throws IoTDBConnectionException, StatementExecutionException {
-    try (ISession session = EnvFactory.getEnv().getSessionConnection(TREE_SQL_DIALECT)) {
+  public void partialInsertSQLTest() throws IoTDBConnectionException, StatementExecutionException {
+    try (ISession session = EnvFactory.getEnv().getSessionConnection()) {
       // disable auto-creation only for this test
       session.executeNonQueryStatement("SET CONFIGURATION \"enable_auto_create_schema\"=\"false\"");
     }
-    try (ISession session = EnvFactory.getEnv().getSessionConnection(TABLE_SQL_DIALECT)) {
+    try (ITableSession session = EnvFactory.getEnv().getTableSessionConnection()) {
       session.executeNonQueryStatement("USE \"db1\"");
       // the table is missing column "m2"
       session.executeNonQueryStatement(
-          "CREATE TABLE table2 (id1 string id, attr1 string attribute, "
+          "CREATE TABLE table2_2 (id1 string id, attr1 string attribute, "
+              + "m1 double "
+              + "measurement)");
+      try {
+        session.executeNonQueryStatement(
+            "INSERT INTO table2_2 (time, id1, attr1, m1, m2) values (1, '1', '1', 1.0, 2.0)");
+        fail("Exception expected");
+      } catch (StatementExecutionException e) {
+        assertEquals(
+            "616: Unknown column category for m2. Cannot auto create column.", e.getMessage());
+      }
+
+    } finally {
+      try (ISession session = EnvFactory.getEnv().getSessionConnection()) {
+        session.executeNonQueryStatement(
+            "SET CONFIGURATION \"enable_auto_create_schema\"=\"true\"");
+      }
+    }
+  }
+
+  @Test
+  @Category({LocalStandaloneIT.class, ClusterIT.class})
+  public void partialInsertRelationalTabletTest()
+      throws IoTDBConnectionException, StatementExecutionException {
+    try (ISession session = EnvFactory.getEnv().getSessionConnection()) {
+      // disable auto-creation only for this test
+      session.executeNonQueryStatement("SET CONFIGURATION \"enable_auto_create_schema\"=\"false\"");
+    }
+    try (ITableSession session = EnvFactory.getEnv().getTableSessionConnection()) {
+      session.executeNonQueryStatement("USE \"db1\"");
+      // the table is missing column "m2"
+      session.executeNonQueryStatement(
+          "CREATE TABLE table4 (id1 string id, attr1 string attribute, "
               + "m1 double "
               + "measurement)");
 
@@ -309,237 +319,6 @@
               ColumnCategory.ATTRIBUTE,
               ColumnCategory.MEASUREMENT,
               ColumnCategory.MEASUREMENT);
-      List<String> measurementIds =
-          schemaList.stream()
-              .map(IMeasurementSchema::getMeasurementName)
-              .collect(Collectors.toList());
-      List<TSDataType> dataTypes = IMeasurementSchema.getDataTypeList(schemaList);
-
-      long timestamp = 0;
-
-      for (long row = 0; row < 15; row++) {
-        Object[] values = new Object[] {"id:" + row, "attr:" + row, row * 1.0, row * 1.0};
-        try {
-          session.insertRelationalRecord(
-              "table2", timestamp + row, measurementIds, dataTypes, columnTypes, values);
-        } catch (StatementExecutionException e) {
-          if (!e.getMessage()
-              .equals(
-                  "507: Fail to insert measurements [m2] caused by [Column m2 does not exists or fails to be created]")) {
-            throw e;
-          }
-        }
-      }
-
-      session.executeNonQueryStatement("FLush");
-
-      for (long row = 15; row < 30; row++) {
-        Object[] values = new Object[] {"id:" + row, "attr:" + row, row * 1.0, row * 1.0};
-        try {
-          session.insertRelationalRecord(
-              "table2", timestamp + row, measurementIds, dataTypes, columnTypes, values);
-        } catch (StatementExecutionException e) {
-          if (!e.getMessage()
-              .equals(
-                  "507: Fail to insert measurements [m2] caused by [Column m2 does not exists or fails to be created]")) {
-            throw e;
-          }
-        }
-      }
-
-      SessionDataSet dataSet = session.executeQueryStatement("select * from table2 order by time");
-      int cnt = 0;
-      while (dataSet.hasNext()) {
-        RowRecord rowRecord = dataSet.next();
-        timestamp = rowRecord.getFields().get(0).getLongV();
-        assertEquals("id:" + timestamp, rowRecord.getFields().get(1).getBinaryV().toString());
-        assertEquals("attr:" + timestamp, rowRecord.getFields().get(2).getBinaryV().toString());
-        assertEquals(timestamp * 1.0, rowRecord.getFields().get(3).getDoubleV(), 0.0001);
-        // "m2" should not be present
-        assertEquals(4, rowRecord.getFields().size());
-        cnt++;
-      }
-      assertEquals(30, cnt);
-    } finally {
-      try (ISession session = EnvFactory.getEnv().getSessionConnection(TREE_SQL_DIALECT)) {
-        session.executeNonQueryStatement(
-            "SET CONFIGURATION \"enable_auto_create_schema\"=\"true\"");
-      }
-    }
-  }
-
-  @Test
-  @Category({LocalStandaloneIT.class, ClusterIT.class})
-=======
->>>>>>> e0c6cf63
-  public void partialInsertSQLTest() throws IoTDBConnectionException, StatementExecutionException {
-    try (ISession session = EnvFactory.getEnv().getSessionConnection()) {
-      // disable auto-creation only for this test
-      session.executeNonQueryStatement("SET CONFIGURATION \"enable_auto_create_schema\"=\"false\"");
-    }
-    try (ITableSession session = EnvFactory.getEnv().getTableSessionConnection()) {
-      session.executeNonQueryStatement("USE \"db1\"");
-      // the table is missing column "m2"
-      session.executeNonQueryStatement(
-          "CREATE TABLE table2_2 (id1 string id, attr1 string attribute, "
-              + "m1 double "
-              + "measurement)");
-      try {
-        session.executeNonQueryStatement(
-            "INSERT INTO table2_2 (time, id1, attr1, m1, m2) values (1, '1', '1', 1.0, 2.0)");
-        fail("Exception expected");
-      } catch (StatementExecutionException e) {
-        assertEquals(
-            "616: Unknown column category for m2. Cannot auto create column.", e.getMessage());
-      }
-
-    } finally {
-      try (ISession session = EnvFactory.getEnv().getSessionConnection()) {
-        session.executeNonQueryStatement(
-            "SET CONFIGURATION \"enable_auto_create_schema\"=\"true\"");
-      }
-    }
-  }
-
-  @Test
-  @Category({LocalStandaloneIT.class, ClusterIT.class})
-<<<<<<< HEAD
-  public void partialInsertRelationalRowFailTest()
-      throws IoTDBConnectionException, StatementExecutionException {
-    try (ISession session = EnvFactory.getEnv().getSessionConnection(TREE_SQL_DIALECT)) {
-      // disable auto-creation only for this test
-      session.executeNonQueryStatement("SET CONFIGURATION \"enable_auto_create_schema\"=\"false\"");
-      session.executeNonQueryStatement("SET CONFIGURATION \"enable_partial_insert\"=\"false\"");
-    }
-    try (ISession session = EnvFactory.getEnv().getSessionConnection(TABLE_SQL_DIALECT)) {
-      session.executeNonQueryStatement("USE \"db1\"");
-      // the table is missing column "m2"
-      session.executeNonQueryStatement(
-          "CREATE TABLE table2_3 (id1 string id, attr1 string attribute, "
-              + "m1 double "
-              + "measurement)");
-
-      // the insertion contains "m2"
-      List<IMeasurementSchema> schemaList = new ArrayList<>();
-      schemaList.add(new MeasurementSchema("id1", TSDataType.STRING));
-      schemaList.add(new MeasurementSchema("attr1", TSDataType.STRING));
-      schemaList.add(new MeasurementSchema("m1", TSDataType.DOUBLE));
-      schemaList.add(new MeasurementSchema("m2", TSDataType.DOUBLE));
-      final List<ColumnCategory> columnTypes =
-          Arrays.asList(
-              ColumnCategory.ID,
-              ColumnCategory.ATTRIBUTE,
-              ColumnCategory.MEASUREMENT,
-              ColumnCategory.MEASUREMENT);
-      List<String> measurementIds =
-          schemaList.stream()
-              .map(IMeasurementSchema::getMeasurementName)
-              .collect(Collectors.toList());
-      List<TSDataType> dataTypes = IMeasurementSchema.getDataTypeList(schemaList);
-
-      Object[] values = new Object[] {"id:" + 1, "attr:" + 1, 1 * 1.0, 1 * 1.0};
-      try {
-        session.insertRelationalRecord(
-            "table2_3", 1, measurementIds, dataTypes, columnTypes, values);
-        fail("Exception expected");
-      } catch (StatementExecutionException e) {
-        assertEquals(
-            "507: Fail to insert measurements [m2] caused by [Column m2 does not exists or fails to be created]",
-            e.getMessage());
-      }
-
-    } finally {
-      try (ISession session = EnvFactory.getEnv().getSessionConnection(TREE_SQL_DIALECT)) {
-        session.executeNonQueryStatement(
-            "SET CONFIGURATION \"enable_auto_create_schema\"=\"true\"");
-        session.executeNonQueryStatement("SET CONFIGURATION \"enable_partial_insert\"=\"true\"");
-      }
-    }
-  }
-
-  @Test
-  @Category({LocalStandaloneIT.class, ClusterIT.class})
-  public void insertRelationalRowTest()
-      throws IoTDBConnectionException, StatementExecutionException {
-    try (ISession session = EnvFactory.getEnv().getSessionConnection(TABLE_SQL_DIALECT)) {
-      session.executeNonQueryStatement("USE \"db1\"");
-      session.executeNonQueryStatement(
-          "CREATE TABLE table3 (id1 string id, attr1 string attribute, "
-              + "m1 double "
-              + "measurement)");
-
-      List<IMeasurementSchema> schemaList = new ArrayList<>();
-      schemaList.add(new MeasurementSchema("id1", TSDataType.STRING));
-      schemaList.add(new MeasurementSchema("attr1", TSDataType.STRING));
-      schemaList.add(new MeasurementSchema("m1", TSDataType.DOUBLE));
-      final List<ColumnCategory> columnTypes =
-          Arrays.asList(ColumnCategory.ID, ColumnCategory.ATTRIBUTE, ColumnCategory.MEASUREMENT);
-      List<String> measurementIds =
-          schemaList.stream()
-              .map(IMeasurementSchema::getMeasurementName)
-              .collect(Collectors.toList());
-      List<TSDataType> dataTypes = IMeasurementSchema.getDataTypeList(schemaList);
-
-      long timestamp = 0;
-
-      for (long row = 0; row < 15; row++) {
-        Object[] values = new Object[] {"id:" + row, "attr:" + row, row * 1.0};
-        session.insertRelationalRecord(
-            "table3", timestamp + row, measurementIds, dataTypes, columnTypes, values);
-      }
-
-      session.executeNonQueryStatement("FLush");
-
-      for (long row = 15; row < 30; row++) {
-        Object[] values = new Object[] {"id:" + row, "attr:" + row, row * 1.0};
-        session.insertRelationalRecord(
-            "table3", timestamp + row, measurementIds, dataTypes, columnTypes, values);
-      }
-
-      SessionDataSet dataSet = session.executeQueryStatement("select * from table3 order by time");
-      int cnt = 0;
-      while (dataSet.hasNext()) {
-        RowRecord rowRecord = dataSet.next();
-        timestamp = rowRecord.getFields().get(0).getLongV();
-        assertEquals("id:" + timestamp, rowRecord.getFields().get(1).getBinaryV().toString());
-        assertEquals("attr:" + timestamp, rowRecord.getFields().get(2).getBinaryV().toString());
-        assertEquals(timestamp * 1.0, rowRecord.getFields().get(3).getDoubleV(), 0.0001);
-        cnt++;
-      }
-      assertEquals(30, cnt);
-    }
-  }
-
-  @Test
-  @Category({LocalStandaloneIT.class, ClusterIT.class})
-=======
->>>>>>> e0c6cf63
-  public void partialInsertRelationalTabletTest()
-      throws IoTDBConnectionException, StatementExecutionException {
-    try (ISession session = EnvFactory.getEnv().getSessionConnection()) {
-      // disable auto-creation only for this test
-      session.executeNonQueryStatement("SET CONFIGURATION \"enable_auto_create_schema\"=\"false\"");
-    }
-    try (ITableSession session = EnvFactory.getEnv().getTableSessionConnection()) {
-      session.executeNonQueryStatement("USE \"db1\"");
-      // the table is missing column "m2"
-      session.executeNonQueryStatement(
-          "CREATE TABLE table4 (id1 string id, attr1 string attribute, "
-              + "m1 double "
-              + "measurement)");
-
-      // the insertion contains "m2"
-      List<IMeasurementSchema> schemaList = new ArrayList<>();
-      schemaList.add(new MeasurementSchema("id1", TSDataType.STRING));
-      schemaList.add(new MeasurementSchema("attr1", TSDataType.STRING));
-      schemaList.add(new MeasurementSchema("m1", TSDataType.DOUBLE));
-      schemaList.add(new MeasurementSchema("m2", TSDataType.DOUBLE));
-      final List<ColumnCategory> columnTypes =
-          Arrays.asList(
-              ColumnCategory.ID,
-              ColumnCategory.ATTRIBUTE,
-              ColumnCategory.MEASUREMENT,
-              ColumnCategory.MEASUREMENT);
 
       long timestamp = 0;
       Tablet tablet =
@@ -675,24 +454,14 @@
         tablet.addValue("id1", rowIndex, "id:" + row);
         tablet.addValue("attr1", rowIndex, "attr:" + row);
         tablet.addValue("m1", rowIndex, row * 1.0);
-<<<<<<< HEAD
-        if (tablet.getRowSize() == tablet.getMaxRowNumber()) {
-          session.insertRelationalTablet(tablet, true);
-=======
-        if (tablet.rowSize == tablet.getMaxRowNumber()) {
-          session.insert(tablet);
->>>>>>> e0c6cf63
-          tablet.reset();
-        }
-      }
-
-<<<<<<< HEAD
-      if (tablet.getRowSize() != 0) {
-        session.insertRelationalTablet(tablet);
-=======
-      if (tablet.rowSize != 0) {
+        if (tablet.getRowSize() == tablet.getMaxRowNumber()) {
+          session.insert(tablet);
+          tablet.reset();
+        }
+      }
+
+      if (tablet.getRowSize() != 0) {
         session.insert(tablet);
->>>>>>> e0c6cf63
         tablet.reset();
       }
 
@@ -704,24 +473,14 @@
         tablet.addValue("id1", rowIndex, "id:" + row);
         tablet.addValue("attr1", rowIndex, "attr:" + row);
         tablet.addValue("m1", rowIndex, row * 1.0);
-<<<<<<< HEAD
-        if (tablet.getRowSize() == tablet.getMaxRowNumber()) {
-          session.insertRelationalTablet(tablet, true);
-=======
-        if (tablet.rowSize == tablet.getMaxRowNumber()) {
-          session.insert(tablet);
->>>>>>> e0c6cf63
-          tablet.reset();
-        }
-      }
-
-<<<<<<< HEAD
-      if (tablet.getRowSize() != 0) {
-        session.insertRelationalTablet(tablet);
-=======
-      if (tablet.rowSize != 0) {
+        if (tablet.getRowSize() == tablet.getMaxRowNumber()) {
+          session.insert(tablet);
+          tablet.reset();
+        }
+      }
+
+      if (tablet.getRowSize() != 0) {
         session.insert(tablet);
->>>>>>> e0c6cf63
         tablet.reset();
       }
 
@@ -772,24 +531,14 @@
         tablet.addValue("id1", rowIndex, "id:" + row);
         tablet.addValue("attr1", rowIndex, "attr:" + row);
         tablet.addValue("m1", rowIndex, row * 1.0);
-<<<<<<< HEAD
-        if (tablet.getRowSize() == tablet.getMaxRowNumber()) {
-          session.insertRelationalTablet(tablet, true);
-=======
-        if (tablet.rowSize == tablet.getMaxRowNumber()) {
-          session.insert(tablet);
->>>>>>> e0c6cf63
-          tablet.reset();
-        }
-      }
-
-<<<<<<< HEAD
-      if (tablet.getRowSize() != 0) {
-        session.insertRelationalTablet(tablet);
-=======
-      if (tablet.rowSize != 0) {
+        if (tablet.getRowSize() == tablet.getMaxRowNumber()) {
+          session.insert(tablet);
+          tablet.reset();
+        }
+      }
+
+      if (tablet.getRowSize() != 0) {
         session.insert(tablet);
->>>>>>> e0c6cf63
         tablet.reset();
       }
 
@@ -802,24 +551,14 @@
         tablet.addValue("id1", rowIndex, "id:" + (row - 15));
         tablet.addValue("attr1", rowIndex, "attr:" + (row - 15));
         tablet.addValue("m1", rowIndex, row * 1.0);
-<<<<<<< HEAD
-        if (tablet.getRowSize() == tablet.getMaxRowNumber()) {
-          session.insertRelationalTablet(tablet, true);
-=======
-        if (tablet.rowSize == tablet.getMaxRowNumber()) {
-          session.insert(tablet);
->>>>>>> e0c6cf63
-          tablet.reset();
-        }
-      }
-
-<<<<<<< HEAD
-      if (tablet.getRowSize() != 0) {
-        session.insertRelationalTablet(tablet);
-=======
-      if (tablet.rowSize != 0) {
+        if (tablet.getRowSize() == tablet.getMaxRowNumber()) {
+          session.insert(tablet);
+          tablet.reset();
+        }
+      }
+
+      if (tablet.getRowSize() != 0) {
         session.insert(tablet);
->>>>>>> e0c6cf63
         tablet.reset();
       }
 
@@ -854,88 +593,10 @@
       schemaList.add(new MeasurementSchema("id1", TSDataType.STRING));
       schemaList.add(new MeasurementSchema("attr1", TSDataType.STRING));
       schemaList.add(new MeasurementSchema("m1", TSDataType.DOUBLE));
-<<<<<<< HEAD
       final List<ColumnCategory> columnTypes =
           Arrays.asList(ColumnCategory.ID, ColumnCategory.ATTRIBUTE, ColumnCategory.MEASUREMENT);
-      List<String> measurementIds =
-          schemaList.stream()
-              .map(IMeasurementSchema::getMeasurementName)
-              .collect(Collectors.toList());
-      List<TSDataType> dataTypes = IMeasurementSchema.getDataTypeList(schemaList);
-=======
-      final List<ColumnType> columnTypes =
-          Arrays.asList(ColumnType.ID, ColumnType.ATTRIBUTE, ColumnType.MEASUREMENT);
->>>>>>> e0c6cf63
 
       long timestamp = 0;
-      Tablet tablet = new Tablet("table7", schemaList, columnTypes, 15);
-
-      for (long row = 0; row < 15; row++) {
-        int rowIndex = tablet.rowSize++;
-        tablet.addTimestamp(rowIndex, timestamp + row);
-        tablet.addValue("id1", rowIndex, "id:" + row);
-        tablet.addValue("attr1", rowIndex, "attr:" + row);
-        tablet.addValue("m1", rowIndex, row * 1.0);
-        if (tablet.rowSize == tablet.getMaxRowNumber()) {
-          session.insert(tablet);
-          tablet.reset();
-        }
-      }
-
-      if (tablet.rowSize != 0) {
-        session.insert(tablet);
-        tablet.reset();
-      }
-
-      session.executeNonQueryStatement("FLush");
-
-      for (long row = 15; row < 30; row++) {
-        int rowIndex = tablet.rowSize++;
-        tablet.addTimestamp(rowIndex, timestamp + row);
-        tablet.addValue("id1", rowIndex, "id:" + row);
-        tablet.addValue("attr1", rowIndex, "attr:" + row);
-        tablet.addValue("m1", rowIndex, row * 1.0);
-        if (tablet.rowSize == tablet.getMaxRowNumber()) {
-          session.insert(tablet);
-          tablet.reset();
-        }
-      }
-
-      if (tablet.rowSize != 0) {
-        session.insert(tablet);
-        tablet.reset();
-      }
-
-      SessionDataSet dataSet = session.executeQueryStatement("select * from table7 order by time");
-      int cnt = 0;
-      while (dataSet.hasNext()) {
-        RowRecord rowRecord = dataSet.next();
-        timestamp = rowRecord.getFields().get(0).getLongV();
-        assertEquals("id:" + timestamp, rowRecord.getFields().get(1).getBinaryV().toString());
-        assertEquals("attr:" + timestamp, rowRecord.getFields().get(2).getBinaryV().toString());
-        assertEquals(timestamp * 1.0, rowRecord.getFields().get(3).getDoubleV(), 0.0001);
-        cnt++;
-      }
-      assertEquals(30, cnt);
-    }
-  }
-
-  @Test
-  @Category({LocalStandaloneIT.class, ClusterIT.class})
-  public void autoCreateTableTest() throws IoTDBConnectionException, StatementExecutionException {
-    try (ITableSession session = EnvFactory.getEnv().getTableSessionConnection()) {
-      session.executeNonQueryStatement("USE \"db1\"");
-      // no table created here
-
-      List<IMeasurementSchema> schemaList = new ArrayList<>();
-      schemaList.add(new MeasurementSchema("id1", TSDataType.STRING));
-      schemaList.add(new MeasurementSchema("attr1", TSDataType.STRING));
-      schemaList.add(new MeasurementSchema("m1", TSDataType.DOUBLE));
-      final List<ColumnCategory> columnTypes =
-          Arrays.asList(ColumnCategory.ID, ColumnCategory.ATTRIBUTE, ColumnCategory.MEASUREMENT);
-
-      long timestamp = 0;
-<<<<<<< HEAD
       Tablet tablet =
           new Tablet(
               "table7",
@@ -946,65 +607,99 @@
 
       for (long row = 0; row < 15; row++) {
         int rowIndex = tablet.getRowSize();
-=======
-      Tablet tablet = new Tablet("table6", schemaList, columnTypes, 15);
+        tablet.addTimestamp(rowIndex, timestamp + row);
+        tablet.addValue("id1", rowIndex, "id:" + row);
+        tablet.addValue("attr1", rowIndex, "attr:" + row);
+        tablet.addValue("m1", rowIndex, row * 1.0);
+        if (tablet.getRowSize() == tablet.getMaxRowNumber()) {
+          session.insert(tablet);
+          tablet.reset();
+        }
+      }
+
+      if (tablet.getRowSize() != 0) {
+        session.insert(tablet);
+        tablet.reset();
+      }
+
+      session.executeNonQueryStatement("FLush");
+
+      for (long row = 15; row < 30; row++) {
+        int rowIndex = tablet.getRowSize();
+        tablet.addTimestamp(rowIndex, timestamp + row);
+        tablet.addValue("id1", rowIndex, "id:" + row);
+        tablet.addValue("attr1", rowIndex, "attr:" + row);
+        tablet.addValue("m1", rowIndex, row * 1.0);
+        if (tablet.getRowSize() == tablet.getMaxRowNumber()) {
+          session.insert(tablet);
+          tablet.reset();
+        }
+      }
+
+      if (tablet.getRowSize() != 0) {
+        session.insert(tablet);
+        tablet.reset();
+      }
+
+      SessionDataSet dataSet = session.executeQueryStatement("select * from table7 order by time");
+      int cnt = 0;
+      while (dataSet.hasNext()) {
+        RowRecord rowRecord = dataSet.next();
+        timestamp = rowRecord.getFields().get(0).getLongV();
+        assertEquals("id:" + timestamp, rowRecord.getFields().get(1).getBinaryV().toString());
+        assertEquals("attr:" + timestamp, rowRecord.getFields().get(2).getBinaryV().toString());
+        assertEquals(timestamp * 1.0, rowRecord.getFields().get(3).getDoubleV(), 0.0001);
+        cnt++;
+      }
+      assertEquals(30, cnt);
+    }
+  }
+
+  @Test
+  @Category({LocalStandaloneIT.class, ClusterIT.class})
+  public void autoCreateTableTest() throws IoTDBConnectionException, StatementExecutionException {
+    try (ITableSession session = EnvFactory.getEnv().getTableSessionConnection()) {
+      session.executeNonQueryStatement("USE \"db1\"");
+      // no table created here
+
+      List<IMeasurementSchema> schemaList = new ArrayList<>();
+      schemaList.add(new MeasurementSchema("id1", TSDataType.STRING));
+      schemaList.add(new MeasurementSchema("attr1", TSDataType.STRING));
+      schemaList.add(new MeasurementSchema("m1", TSDataType.DOUBLE));
+      final List<ColumnCategory> columnTypes =
+          Arrays.asList(ColumnCategory.ID, ColumnCategory.ATTRIBUTE, ColumnCategory.MEASUREMENT);
+
+      long timestamp = 0;
+      Tablet tablet =
+          new Tablet(
+              "table6",
+              IMeasurementSchema.getMeasurementNameList(schemaList),
+              IMeasurementSchema.getDataTypeList(schemaList),
+              columnTypes,
+              15);
 
       for (int row = 0; row < 15; row++) {
-        int rowIndex = tablet.rowSize++;
->>>>>>> e0c6cf63
+        int rowIndex = tablet.getRowSize();
         tablet.addTimestamp(rowIndex, timestamp + row);
         tablet.addValue("id1", rowIndex, "id:" + row);
         tablet.addValue("attr1", rowIndex, "attr:" + row);
         tablet.addValue("m1", rowIndex, row * 1.0);
-<<<<<<< HEAD
-        if (tablet.getRowSize() == tablet.getMaxRowNumber()) {
-          session.insertRelationalTablet(tablet, true);
-          tablet.reset();
-        }
-      }
-
-      if (tablet.getRowSize() != 0) {
-        session.insertRelationalTablet(tablet);
-        tablet.reset();
-=======
->>>>>>> e0c6cf63
       }
       session.insert(tablet);
       tablet.reset();
 
       session.executeNonQueryStatement("FLush");
 
-<<<<<<< HEAD
-      for (long row = 15; row < 30; row++) {
-        int rowIndex = tablet.getRowSize();
-=======
       for (int row = 15; row < 30; row++) {
-        int rowIndex = tablet.rowSize++;
->>>>>>> e0c6cf63
+        int rowIndex = tablet.getRowSize();
         tablet.addTimestamp(rowIndex, timestamp + row);
         tablet.addValue("id1", rowIndex, "id:" + row);
         tablet.addValue("attr1", rowIndex, "attr:" + row);
         tablet.addValue("m1", rowIndex, row * 1.0);
-<<<<<<< HEAD
-        if (tablet.getRowSize() == tablet.getMaxRowNumber()) {
-          session.insertRelationalTablet(tablet, true);
-          tablet.reset();
-        }
-=======
->>>>>>> e0c6cf63
       }
       session.insert(tablet);
       tablet.reset();
 
-<<<<<<< HEAD
-      if (tablet.getRowSize() != 0) {
-        session.insertRelationalTablet(tablet);
-        tablet.reset();
-      }
-
-      SessionDataSet dataSet = session.executeQueryStatement("select * from table7 order by time");
-=======
->>>>>>> e0c6cf63
       int cnt = 0;
       SessionDataSet dataSet = session.executeQueryStatement("select * from table6 order by time");
       while (dataSet.hasNext()) {
@@ -1050,24 +745,14 @@
         tablet.addValue("id2", rowIndex, "id:" + row);
         tablet.addValue("attr1", rowIndex, "attr:" + row);
         tablet.addValue("m1", rowIndex, row * 1.0);
-<<<<<<< HEAD
-        if (tablet.getRowSize() == tablet.getMaxRowNumber()) {
-          session.insertRelationalTablet(tablet, true);
-=======
-        if (tablet.rowSize == tablet.getMaxRowNumber()) {
-          session.insert(tablet);
->>>>>>> e0c6cf63
-          tablet.reset();
-        }
-      }
-
-<<<<<<< HEAD
-      if (tablet.getRowSize() != 0) {
-        session.insertRelationalTablet(tablet);
-=======
-      if (tablet.rowSize != 0) {
+        if (tablet.getRowSize() == tablet.getMaxRowNumber()) {
+          session.insert(tablet);
+          tablet.reset();
+        }
+      }
+
+      if (tablet.getRowSize() != 0) {
         session.insert(tablet);
->>>>>>> e0c6cf63
         tablet.reset();
       }
 
@@ -1079,24 +764,14 @@
         tablet.addValue("id2", rowIndex, "id:" + row);
         tablet.addValue("attr1", rowIndex, "attr:" + row);
         tablet.addValue("m1", rowIndex, row * 1.0);
-<<<<<<< HEAD
-        if (tablet.getRowSize() == tablet.getMaxRowNumber()) {
-          session.insertRelationalTablet(tablet, true);
-=======
-        if (tablet.rowSize == tablet.getMaxRowNumber()) {
-          session.insert(tablet);
->>>>>>> e0c6cf63
-          tablet.reset();
-        }
-      }
-
-<<<<<<< HEAD
-      if (tablet.getRowSize() != 0) {
-        session.insertRelationalTablet(tablet);
-=======
-      if (tablet.rowSize != 0) {
+        if (tablet.getRowSize() == tablet.getMaxRowNumber()) {
+          session.insert(tablet);
+          tablet.reset();
+        }
+      }
+
+      if (tablet.getRowSize() != 0) {
         session.insert(tablet);
->>>>>>> e0c6cf63
         tablet.reset();
       }
 
@@ -1133,28 +808,20 @@
       schemaList.add(new MeasurementSchema("id1", TSDataType.STRING));
       schemaList.add(new MeasurementSchema("attr1", TSDataType.STRING));
       schemaList.add(new MeasurementSchema("m1", TSDataType.DOUBLE));
-<<<<<<< HEAD
       final List<ColumnCategory> columnTypes =
           Arrays.asList(
               ColumnCategory.ID,
               ColumnCategory.ID,
               ColumnCategory.ATTRIBUTE,
               ColumnCategory.MEASUREMENT);
-      List<String> measurementIds =
-          schemaList.stream()
-              .map(IMeasurementSchema::getMeasurementName)
-              .collect(Collectors.toList());
+      List<String> measurementIds = IMeasurementSchema.getMeasurementNameList(schemaList);
       List<TSDataType> dataTypes = IMeasurementSchema.getDataTypeList(schemaList);
-=======
-      final List<ColumnType> columnTypes =
-          Arrays.asList(ColumnType.ID, ColumnType.ID, ColumnType.ATTRIBUTE, ColumnType.MEASUREMENT);
->>>>>>> e0c6cf63
 
       long timestamp = 0;
-      Tablet tablet = new Tablet("table9", schemaList, columnTypes, 15);
+      Tablet tablet = new Tablet("table9", measurementIds, dataTypes, columnTypes, 15);
 
       for (long row = 0; row < 15; row++) {
-        int rowIndex = tablet.rowSize++;
+        int rowIndex = tablet.getRowSize();
         tablet.addTimestamp(rowIndex, timestamp + row);
         tablet.addValue("id2", rowIndex, "id2:" + row);
         tablet.addValue("id1", rowIndex, "id1:" + row);
@@ -1167,7 +834,7 @@
       session.executeNonQueryStatement("FLush");
 
       for (long row = 15; row < 30; row++) {
-        int rowIndex = tablet.rowSize++;
+        int rowIndex = tablet.getRowSize();
         tablet.addTimestamp(rowIndex, timestamp + row);
         tablet.addValue("id2", rowIndex, "id2:" + row);
         tablet.addValue("id1", rowIndex, "id1:" + row);
