--- conflicted
+++ resolved
@@ -527,7 +527,6 @@
   }
 
   @Override
-<<<<<<< HEAD
   public CommonConfig setSubscriptionPrefetchTsFileBatchMaxDelayInMs(
       int subscriptionPrefetchTsFileBatchMaxDelayInMs) {
     setProperty(
@@ -542,10 +541,11 @@
     setProperty(
         "subscription_prefetch_ts_file_batch_max_size_in_bytes",
         String.valueOf(subscriptionPrefetchTsFileBatchMaxSizeInBytes));
-=======
+    return this;
+  }
+
   public CommonConfig setSubscriptionEnabled(boolean subscriptionEnabled) {
     setProperty("subscription_enabled", String.valueOf(subscriptionEnabled));
->>>>>>> 16ad6c1a
     return this;
   }
 
