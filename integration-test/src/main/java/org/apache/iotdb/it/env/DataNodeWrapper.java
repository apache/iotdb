/*
 * Licensed to the Apache Software Foundation (ASF) under one
 * or more contributor license agreements.  See the NOTICE file
 * distributed with this work for additional information
 * regarding copyright ownership.  The ASF licenses this file
 * to you under the Apache License, Version 2.0 (the
 * "License"); you may not use this file except in compliance
 * with the License.  You may obtain a copy of the License at
 *
 *     http://www.apache.org/licenses/LICENSE-2.0
 *
 * Unless required by applicable law or agreed to in writing,
 * software distributed under the License is distributed on an
 * "AS IS" BASIS, WITHOUT WARRANTIES OR CONDITIONS OF ANY
 * KIND, either express or implied.  See the License for the
 * specific language governing permissions and limitations
 * under the License.
 */
package org.apache.iotdb.it.env;

import org.apache.iotdb.commons.conf.IoTDBConstant;

import java.io.File;
import java.util.Arrays;
import java.util.List;
import java.util.Properties;

public class DataNodeWrapper extends AbstractNodeWrapper {

  private final String targetConfigNode;
  private int mppDataExchangePort;
  private int internalPort;
  private String internal_address;
  private final int dataRegionConsensusPort;
  private final int schemaRegionConsensusPort;
  private final int mqttPort;

  public DataNodeWrapper(
      String targetConfigNode, String testClassName, String testMethodName, int[] portList) {
    super(testClassName, testMethodName, portList);
    this.targetConfigNode = targetConfigNode;
    this.mppDataExchangePort = portList[1];
    this.internalPort = portList[2];
    this.dataRegionConsensusPort = portList[3];
    this.schemaRegionConsensusPort = portList[4];
<<<<<<< HEAD
    internal_address = super.getIp();
=======
    this.mqttPort = portList[5];
>>>>>>> fb656879
  }

  @Override
  protected void updateConfig(Properties properties) {
    properties.setProperty(IoTDBConstant.RPC_ADDRESS, super.getIp());
    properties.setProperty(IoTDBConstant.RPC_PORT, String.valueOf(super.getPort()));
    properties.setProperty(IoTDBConstant.INTERNAL_ADDRESS, this.internal_address);
    properties.setProperty(IoTDBConstant.INTERNAL_PORT, String.valueOf(this.internalPort));
    properties.setProperty("mpp_data_exchange_port", String.valueOf(this.mppDataExchangePort));
    properties.setProperty(
        "data_region_consensus_port", String.valueOf(this.dataRegionConsensusPort));
    properties.setProperty(
        "schema_region_consensus_port", String.valueOf(this.schemaRegionConsensusPort));
    properties.setProperty("mqtt_host", super.getIp());
    properties.setProperty("mqtt_port", String.valueOf(this.mqttPort));
    properties.setProperty("connection_timeout_ms", "30000");
    if (this.targetConfigNode != null) {
      properties.setProperty(IoTDBConstant.TARGET_CONFIG_NODES, this.targetConfigNode);
    }
    properties.setProperty("max_tsblock_size_in_bytes", "1024");
    properties.setProperty("page_size_in_byte", "1024");
  }

  @Override
  protected String getConfigPath() {
    return workDirFilePath("datanode" + File.separator + "conf", "iotdb-datanode.properties");
  }

  @Override
  public final String getId() {
    return "DataNode" + getPort();
  }

  @Override
  protected void addStartCmdParams(List<String> params) {
    final String workDir = getNodePath() + File.separator + "datanode";
    final String confDir = workDir + File.separator + "conf";
    params.addAll(
        Arrays.asList(
            "-Dlogback.configurationFile=" + confDir + File.separator + "logback-datanode.xml",
            "-DIOTDB_HOME=" + workDir,
            "-DTSFILE_HOME=" + workDir,
            "-DIOTDB_CONF=" + confDir,
            "-DTSFILE_CONF=" + confDir,
            mainClassName(),
            "-s"));
  }

  @Override
  public void renameFile() {
    String dataNodeName = "DataNode";
    // rename log file
    String oldLogFilePath = getLogDirPath() + File.separator + dataNodeName + portList[0] + ".log";
    String newLogFilePath = getLogDirPath() + File.separator + getId() + ".log";
    File oldLogFile = new File(oldLogFilePath);
    oldLogFile.renameTo(new File(newLogFilePath));

    // rename node dir
    String oldNodeDirPath =
        System.getProperty("user.dir")
            + File.separator
            + "target"
            + File.separator
            + dataNodeName
            + portList[0];
    String newNodeDirPath = getNodePath();
    File oldNodeDir = new File(oldNodeDirPath);
    oldNodeDir.renameTo(new File(newNodeDirPath));
  }

  protected String mainClassName() {
    return "org.apache.iotdb.db.service.DataNode";
  }

  public int getMppDataExchangePort() {
    return mppDataExchangePort;
  }

  public void setMppDataExchangePort(int mppDataExchangePort) {
    this.mppDataExchangePort = mppDataExchangePort;
  }

  public int getInternalPort() {
    return internalPort;
  }

  public void setInternalPort(int internalPort) {
    this.internalPort = internalPort;
  }

  public int getDataRegionConsensusPort() {
    return dataRegionConsensusPort;
  }

  public int getSchemaRegionConsensusPort() {
    return schemaRegionConsensusPort;
  }

  public int getMqttPort() {
    return mqttPort;
  }
}<|MERGE_RESOLUTION|>--- conflicted
+++ resolved
@@ -39,15 +39,12 @@
       String targetConfigNode, String testClassName, String testMethodName, int[] portList) {
     super(testClassName, testMethodName, portList);
     this.targetConfigNode = targetConfigNode;
+    this.internal_address = super.getIp();
     this.mppDataExchangePort = portList[1];
     this.internalPort = portList[2];
     this.dataRegionConsensusPort = portList[3];
     this.schemaRegionConsensusPort = portList[4];
-<<<<<<< HEAD
-    internal_address = super.getIp();
-=======
     this.mqttPort = portList[5];
->>>>>>> fb656879
   }
 
   @Override
