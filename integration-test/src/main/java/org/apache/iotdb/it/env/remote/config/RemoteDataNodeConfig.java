/*
 * Licensed to the Apache Software Foundation (ASF) under one
 * or more contributor license agreements.  See the NOTICE file
 * distributed with this work for additional information
 * regarding copyright ownership.  The ASF licenses this file
 * to you under the Apache License, Version 2.0 (the
 * "License"); you may not use this file except in compliance
 * with the License.  You may obtain a copy of the License at
 *
 *     http://www.apache.org/licenses/LICENSE-2.0
 *
 * Unless required by applicable law or agreed to in writing,
 * software distributed under the License is distributed on an
 * "AS IS" BASIS, WITHOUT WARRANTIES OR CONDITIONS OF ANY
 * KIND, either express or implied.  See the License for the
 * specific language governing permissions and limitations
 * under the License.
 */
package org.apache.iotdb.it.env.remote.config;

import org.apache.iotdb.itbase.env.DataNodeConfig;

import java.util.List;

public class RemoteDataNodeConfig implements DataNodeConfig {
  @Override
  public DataNodeConfig setMetricReporterType(List<String> metricReporterTypes) {
    return this;
  }

  @Override
  public DataNodeConfig setEnableRestService(boolean enableRestService) {
    return this;
  }

  @Override
  public DataNodeConfig setConnectionTimeoutInMS(int connectionTimeoutInMS) {
    return this;
  }

  @Override
  public DataNodeConfig setLoadTsFileAnalyzeSchemaMemorySizeInBytes(
      long loadTsFileAnalyzeSchemaMemorySizeInBytes) {
    return this;
  }

  @Override
<<<<<<< HEAD
  public DataNodeConfig setCompactionScheduleIntervalInMs(int compactionScheduleIntervalInMs) {
=======
  public DataNodeConfig setCompactionScheduleInterval(long compactionScheduleInterval) {
>>>>>>> 52da6981
    return this;
  }
}<|MERGE_RESOLUTION|>--- conflicted
+++ resolved
@@ -45,11 +45,7 @@
   }
 
   @Override
-<<<<<<< HEAD
-  public DataNodeConfig setCompactionScheduleIntervalInMs(int compactionScheduleIntervalInMs) {
-=======
   public DataNodeConfig setCompactionScheduleInterval(long compactionScheduleInterval) {
->>>>>>> 52da6981
     return this;
   }
 }