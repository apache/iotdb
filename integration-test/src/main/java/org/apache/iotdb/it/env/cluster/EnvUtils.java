--- conflicted
+++ resolved
@@ -73,11 +73,7 @@
           continue;
         }
         List<Integer> requiredPorts =
-<<<<<<< HEAD
-            IntStream.rangeClosed(randomPortStart, randomPortStart + 10)
-=======
             IntStream.rangeClosed(randomPortStart, randomPortStart + length)
->>>>>>> 31d0c5bc
                 .boxed()
                 .collect(Collectors.toList());
         if (checkPortsAvailable(requiredPorts)) {
