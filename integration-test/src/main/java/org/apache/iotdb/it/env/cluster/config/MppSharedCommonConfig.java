--- conflicted
+++ resolved
@@ -83,15 +83,6 @@
   }
 
   @Override
-<<<<<<< HEAD
-=======
-  public CommonConfig setEncryptKeyPath(String encryptKeyPath) {
-    cnConfig.setProperty("encrypt_key_path", encryptKeyPath);
-    dnConfig.setProperty("encrypt_key_path", encryptKeyPath);
-    return this;
-  }
-
-  @Override
   public CommonConfig setEnableGrantOption(boolean enableGrantOption) {
     cnConfig.setEnableGrantOption(enableGrantOption);
     dnConfig.setEnableGrantOption(enableGrantOption);
@@ -99,7 +90,6 @@
   }
 
   @Override
->>>>>>> 51fe585d
   public CommonConfig setConfigRegionRatisRPCLeaderElectionTimeoutMaxMs(int maxMs) {
     cnConfig.setConfigRegionRatisRPCLeaderElectionTimeoutMaxMs(maxMs);
     dnConfig.setConfigRegionRatisRPCLeaderElectionTimeoutMaxMs(maxMs);
