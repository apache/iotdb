/*
 * Licensed to the Apache Software Foundation (ASF) under one
 * or more contributor license agreements.  See the NOTICE file
 * distributed with this work for additional information
 * regarding copyright ownership.  The ASF licenses this file
 * to you under the Apache License, Version 2.0 (the
 * "License"); you may not use this file except in compliance
 * with the License.  You may obtain a copy of the License at
 *
 *     http://www.apache.org/licenses/LICENSE-2.0
 *
 * Unless required by applicable law or agreed to in writing,
 * software distributed under the License is distributed on an
 * "AS IS" BASIS, WITHOUT WARRANTIES OR CONDITIONS OF ANY
 * KIND, either express or implied.  See the License for the
 * specific language governing permissions and limitations
 * under the License.
 */

package org.apache.iotdb.it.env.cluster.config;

import org.apache.iotdb.itbase.env.CommonConfig;

import java.util.concurrent.TimeUnit;

public class MppSharedCommonConfig implements CommonConfig {

  private final MppCommonConfig cnConfig;
  private final MppCommonConfig dnConfig;

  public MppSharedCommonConfig(MppCommonConfig cnConfig, MppCommonConfig dnConfig) {
    this.cnConfig = cnConfig;
    this.dnConfig = dnConfig;
  }

  @Override
  public CommonConfig setMaxNumberOfPointsInPage(int maxNumberOfPointsInPage) {
    cnConfig.setMaxNumberOfPointsInPage(maxNumberOfPointsInPage);
    dnConfig.setMaxNumberOfPointsInPage(maxNumberOfPointsInPage);
    return this;
  }

  @Override
  public CommonConfig setPageSizeInByte(int pageSizeInByte) {
    cnConfig.setPageSizeInByte(pageSizeInByte);
    dnConfig.setPageSizeInByte(pageSizeInByte);
    return this;
  }

  @Override
  public CommonConfig setGroupSizeInByte(int groupSizeInByte) {
    cnConfig.setGroupSizeInByte(groupSizeInByte);
    dnConfig.setGroupSizeInByte(groupSizeInByte);
    return this;
  }

  @Override
  public CommonConfig setMemtableSizeThreshold(long memtableSizeThreshold) {
    cnConfig.setMemtableSizeThreshold(memtableSizeThreshold);
    dnConfig.setMemtableSizeThreshold(memtableSizeThreshold);
    return this;
  }

  @Override
  public CommonConfig setPartitionInterval(long partitionInterval) {
    cnConfig.setPartitionInterval(partitionInterval);
    dnConfig.setPartitionInterval(partitionInterval);
    return this;
  }

  @Override
  public CommonConfig setCompressor(String compressor) {
    cnConfig.setCompressor(compressor);
    dnConfig.setCompressor(compressor);
    return this;
  }

  @Override
  public CommonConfig setEncryptType(String encryptType) {
    cnConfig.setProperty("encrypt_type", encryptType);
    dnConfig.setProperty("encrypt_type", encryptType);
    return this;
  }

  @Override
  public CommonConfig setEncryptKeyPath(String encryptKeyPath) {
    cnConfig.setProperty("encrypt_key_path", encryptKeyPath);
    dnConfig.setProperty("encrypt_key_path", encryptKeyPath);
    return this;
  }

  @Override
  public CommonConfig setConfigRegionRatisRPCLeaderElectionTimeoutMaxMs(int maxMs) {
    cnConfig.setConfigRegionRatisRPCLeaderElectionTimeoutMaxMs(maxMs);
    dnConfig.setConfigRegionRatisRPCLeaderElectionTimeoutMaxMs(maxMs);
    return this;
  }

  @Override
  public CommonConfig setUdfMemoryBudgetInMB(float udfCollectorMemoryBudgetInMB) {
    cnConfig.setUdfMemoryBudgetInMB(udfCollectorMemoryBudgetInMB);
    dnConfig.setUdfMemoryBudgetInMB(udfCollectorMemoryBudgetInMB);
    return this;
  }

  @Override
  public CommonConfig setEnableSeqSpaceCompaction(boolean enableSeqSpaceCompaction) {
    cnConfig.setEnableSeqSpaceCompaction(enableSeqSpaceCompaction);
    dnConfig.setEnableSeqSpaceCompaction(enableSeqSpaceCompaction);
    return this;
  }

  @Override
  public CommonConfig setEnableUnseqSpaceCompaction(boolean enableUnseqSpaceCompaction) {
    cnConfig.setEnableUnseqSpaceCompaction(enableUnseqSpaceCompaction);
    dnConfig.setEnableUnseqSpaceCompaction(enableUnseqSpaceCompaction);
    return this;
  }

  @Override
  public CommonConfig setEnableMemControl(boolean enableMemControl) {
    cnConfig.setEnableMemControl(enableMemControl);
    dnConfig.setEnableMemControl(enableMemControl);
    return this;
  }

  @Override
  public CommonConfig setEnableCrossSpaceCompaction(boolean enableCrossSpaceCompaction) {
    cnConfig.setEnableCrossSpaceCompaction(enableCrossSpaceCompaction);
    dnConfig.setEnableCrossSpaceCompaction(enableCrossSpaceCompaction);
    return this;
  }

  @Override
  public CommonConfig setInnerCompactionCandidateFileNum(int maxInnerCompactionCandidateFileNum) {
    cnConfig.setInnerCompactionCandidateFileNum(maxInnerCompactionCandidateFileNum);
    dnConfig.setInnerCompactionCandidateFileNum(maxInnerCompactionCandidateFileNum);
    return this;
  }

  @Override
  public CommonConfig setAutoCreateSchemaEnabled(boolean enableAutoCreateSchema) {
    cnConfig.setAutoCreateSchemaEnabled(enableAutoCreateSchema);
    dnConfig.setAutoCreateSchemaEnabled(enableAutoCreateSchema);
    return this;
  }

  @Override
  public CommonConfig setEnableLastCache(boolean lastCacheEnable) {
    cnConfig.setEnableLastCache(lastCacheEnable);
    dnConfig.setEnableLastCache(lastCacheEnable);
    return this;
  }

  @Override
  public CommonConfig setPrimitiveArraySize(int primitiveArraySize) {
    cnConfig.setPrimitiveArraySize(primitiveArraySize);
    dnConfig.setPrimitiveArraySize(primitiveArraySize);
    return this;
  }

  @Override
  public CommonConfig setTargetChunkPointNum(int targetChunkPointNum) {
    cnConfig.setTargetChunkPointNum(targetChunkPointNum);
    dnConfig.setTargetChunkPointNum(targetChunkPointNum);
    return this;
  }

  @Override
  public CommonConfig setMaxTsBlockLineNumber(int maxTsBlockLineNumber) {
    cnConfig.setMaxTsBlockLineNumber(maxTsBlockLineNumber);
    dnConfig.setMaxTsBlockLineNumber(maxTsBlockLineNumber);
    return this;
  }

  @Override
  public CommonConfig setConfigNodeConsensusProtocolClass(String configNodeConsensusProtocolClass) {
    cnConfig.setConfigNodeConsensusProtocolClass(configNodeConsensusProtocolClass);
    dnConfig.setConfigNodeConsensusProtocolClass(configNodeConsensusProtocolClass);
    return this;
  }

  @Override
  public CommonConfig setSchemaRegionConsensusProtocolClass(
      String schemaRegionConsensusProtocolClass) {
    cnConfig.setSchemaRegionConsensusProtocolClass(schemaRegionConsensusProtocolClass);
    dnConfig.setSchemaRegionConsensusProtocolClass(schemaRegionConsensusProtocolClass);
    return this;
  }

  @Override
  public CommonConfig setDataRegionConsensusProtocolClass(String dataRegionConsensusProtocolClass) {
    cnConfig.setDataRegionConsensusProtocolClass(dataRegionConsensusProtocolClass);
    dnConfig.setDataRegionConsensusProtocolClass(dataRegionConsensusProtocolClass);
    return this;
  }

  @Override
  public CommonConfig setIoTConsensusV2Mode(String ioTConsensusV2Mode) {
    cnConfig.setIoTConsensusV2Mode(ioTConsensusV2Mode);
    dnConfig.setIoTConsensusV2Mode(ioTConsensusV2Mode);
    return this;
  }

  @Override
  public CommonConfig setSchemaRegionGroupExtensionPolicy(String schemaRegionGroupExtensionPolicy) {
    cnConfig.setSchemaRegionGroupExtensionPolicy(schemaRegionGroupExtensionPolicy);
    dnConfig.setSchemaRegionGroupExtensionPolicy(schemaRegionGroupExtensionPolicy);
    return this;
  }

  @Override
  public CommonConfig setDefaultSchemaRegionGroupNumPerDatabase(int schemaRegionGroupPerDatabase) {
    cnConfig.setDefaultSchemaRegionGroupNumPerDatabase(schemaRegionGroupPerDatabase);
    dnConfig.setDefaultSchemaRegionGroupNumPerDatabase(schemaRegionGroupPerDatabase);
    return this;
  }

  @Override
  public CommonConfig setDataRegionGroupExtensionPolicy(String dataRegionGroupExtensionPolicy) {
    cnConfig.setDataRegionGroupExtensionPolicy(dataRegionGroupExtensionPolicy);
    dnConfig.setDataRegionGroupExtensionPolicy(dataRegionGroupExtensionPolicy);
    return this;
  }

  @Override
  public CommonConfig setDefaultDataRegionGroupNumPerDatabase(int dataRegionGroupPerDatabase) {
    cnConfig.setDefaultDataRegionGroupNumPerDatabase(dataRegionGroupPerDatabase);
    dnConfig.setDefaultDataRegionGroupNumPerDatabase(dataRegionGroupPerDatabase);
    return this;
  }

  @Override
  public CommonConfig setSchemaReplicationFactor(int schemaReplicationFactor) {
    cnConfig.setSchemaReplicationFactor(schemaReplicationFactor);
    dnConfig.setSchemaReplicationFactor(schemaReplicationFactor);
    return this;
  }

  @Override
  public CommonConfig setDataReplicationFactor(int dataReplicationFactor) {
    cnConfig.setDataReplicationFactor(dataReplicationFactor);
    dnConfig.setDataReplicationFactor(dataReplicationFactor);
    return this;
  }

  @Override
  public CommonConfig setTimePartitionInterval(long timePartitionInterval) {
    cnConfig.setTimePartitionInterval(timePartitionInterval);
    dnConfig.setTimePartitionInterval(timePartitionInterval);
    return this;
  }

  @Override
  public CommonConfig setTTLCheckInterval(long ttlCheckInterval) {
    cnConfig.setTTLCheckInterval(ttlCheckInterval);
    dnConfig.setTTLCheckInterval(ttlCheckInterval);
    return this;
  }

  @Override
  public CommonConfig setTimePartitionOrigin(long timePartitionOrigin) {
    cnConfig.setTimePartitionOrigin(timePartitionOrigin);
    dnConfig.setTimePartitionOrigin(timePartitionOrigin);
    return this;
  }

  @Override
  public CommonConfig setTimestampPrecision(String timestampPrecision) {
    cnConfig.setTimestampPrecision(timestampPrecision);
    dnConfig.setTimestampPrecision(timestampPrecision);
    return this;
  }

  @Override
  public TimeUnit getTimestampPrecision() {
    String precision = dnConfig.properties.getProperty("timestamp_precision", "ms");
    switch (precision) {
      case "ms":
        return TimeUnit.MILLISECONDS;
      case "us":
        return TimeUnit.MICROSECONDS;
      case "ns":
        return TimeUnit.NANOSECONDS;
      default:
        throw new UnsupportedOperationException(precision);
    }
  }

  @Override
  public CommonConfig setTimestampPrecisionCheckEnabled(boolean timestampPrecisionCheckEnabled) {
    cnConfig.setTimestampPrecisionCheckEnabled(timestampPrecisionCheckEnabled);
    dnConfig.setTimestampPrecisionCheckEnabled(timestampPrecisionCheckEnabled);
    return this;
  }

  @Override
  public CommonConfig setConfigNodeRatisSnapshotTriggerThreshold(
      int ratisSnapshotTriggerThreshold) {
    cnConfig.setConfigNodeRatisSnapshotTriggerThreshold(ratisSnapshotTriggerThreshold);
    dnConfig.setConfigNodeRatisSnapshotTriggerThreshold(ratisSnapshotTriggerThreshold);
    return this;
  }

  @Override
  public CommonConfig setMaxDegreeOfIndexNode(int maxDegreeOfIndexNode) {
    cnConfig.setMaxDegreeOfIndexNode(maxDegreeOfIndexNode);
    dnConfig.setMaxDegreeOfIndexNode(maxDegreeOfIndexNode);
    return this;
  }

  @Override
  public CommonConfig setEnableMQTTService(boolean enableMQTTService) {
    cnConfig.setEnableMQTTService(enableMQTTService);
    dnConfig.setEnableMQTTService(enableMQTTService);
    return this;
  }

  @Override
  public CommonConfig setMqttPayloadFormatter(String mqttPayloadFormatter) {
    cnConfig.setMqttPayloadFormatter(mqttPayloadFormatter);
    dnConfig.setMqttPayloadFormatter(mqttPayloadFormatter);
    return this;
  }

  @Override
  public CommonConfig setSchemaEngineMode(String schemaEngineMode) {
    cnConfig.setSchemaEngineMode(schemaEngineMode);
    dnConfig.setSchemaEngineMode(schemaEngineMode);
    return this;
  }

  @Override
  public CommonConfig setSelectIntoInsertTabletPlanRowLimit(
      int selectIntoInsertTabletPlanRowLimit) {
    cnConfig.setSelectIntoInsertTabletPlanRowLimit(selectIntoInsertTabletPlanRowLimit);
    dnConfig.setSelectIntoInsertTabletPlanRowLimit(selectIntoInsertTabletPlanRowLimit);
    return this;
  }

  @Override
  public CommonConfig setEnableAutoLeaderBalanceForRatisConsensus(
      boolean enableAutoLeaderBalanceForRatisConsensus) {
    cnConfig.setEnableAutoLeaderBalanceForRatisConsensus(enableAutoLeaderBalanceForRatisConsensus);
    dnConfig.setEnableAutoLeaderBalanceForRatisConsensus(enableAutoLeaderBalanceForRatisConsensus);
    return this;
  }

  @Override
  public CommonConfig setEnableAutoLeaderBalanceForIoTConsensus(
      boolean enableAutoLeaderBalanceForIoTConsensus) {
    cnConfig.setEnableAutoLeaderBalanceForIoTConsensus(enableAutoLeaderBalanceForIoTConsensus);
    dnConfig.setEnableAutoLeaderBalanceForIoTConsensus(enableAutoLeaderBalanceForIoTConsensus);
    return this;
  }

  @Override
  public CommonConfig setQueryThreadCount(int queryThreadCount) {
    cnConfig.setQueryThreadCount(queryThreadCount);
    dnConfig.setQueryThreadCount(queryThreadCount);
    return this;
  }

  @Override
  public CommonConfig setWalBufferSize(int walBufferSize) {
    cnConfig.setWalBufferSize(walBufferSize);
    dnConfig.setWalBufferSize(walBufferSize);
    return this;
  }

  @Override
  public CommonConfig setDegreeOfParallelism(int degreeOfParallelism) {
    cnConfig.setDegreeOfParallelism(degreeOfParallelism);
    dnConfig.setDegreeOfParallelism(degreeOfParallelism);
    return this;
  }

  @Override
  public CommonConfig setDataRatisTriggerSnapshotThreshold(long threshold) {
    cnConfig.setDataRatisTriggerSnapshotThreshold(threshold);
    dnConfig.setDataRatisTriggerSnapshotThreshold(threshold);
    return this;
  }

  @Override
  public CommonConfig setSeriesSlotNum(int seriesSlotNum) {
    cnConfig.setSeriesSlotNum(seriesSlotNum);
    dnConfig.setSeriesSlotNum(seriesSlotNum);
    return this;
  }

  @Override
  public CommonConfig setSeriesPartitionExecutorClass(String seriesPartitionExecutorClass) {
    cnConfig.setSeriesPartitionExecutorClass(seriesPartitionExecutorClass);
    dnConfig.setSeriesPartitionExecutorClass(seriesPartitionExecutorClass);
    return this;
  }

  @Override
  public CommonConfig setSchemaMemoryAllocate(String schemaMemoryAllocate) {
    dnConfig.setSchemaMemoryAllocate(schemaMemoryAllocate);
    cnConfig.setSchemaMemoryAllocate(schemaMemoryAllocate);
    return this;
  }

  @Override
  public CommonConfig setWriteMemoryProportion(String writeMemoryProportion) {
    dnConfig.setWriteMemoryProportion(writeMemoryProportion);
    cnConfig.setWriteMemoryProportion(writeMemoryProportion);
    return this;
  }

  @Override
  public CommonConfig setQuotaEnable(boolean quotaEnable) {
    dnConfig.setQuotaEnable(quotaEnable);
    cnConfig.setQuotaEnable(quotaEnable);
    return this;
  }

  @Override
  public CommonConfig setSortBufferSize(long sortBufferSize) {
    dnConfig.setSortBufferSize(sortBufferSize);
    cnConfig.setSortBufferSize(sortBufferSize);
    return this;
  }

  @Override
  public CommonConfig setMaxTsBlockSizeInByte(long maxTsBlockSizeInByte) {
    dnConfig.setMaxTsBlockSizeInByte(maxTsBlockSizeInByte);
    cnConfig.setMaxTsBlockSizeInByte(maxTsBlockSizeInByte);
    return this;
  }

  @Override
  public CommonConfig setClusterTimeseriesLimitThreshold(long clusterSchemaLimitThreshold) {
    dnConfig.setClusterTimeseriesLimitThreshold(clusterSchemaLimitThreshold);
    cnConfig.setClusterTimeseriesLimitThreshold(clusterSchemaLimitThreshold);
    return this;
  }

  @Override
  public CommonConfig setClusterDeviceLimitThreshold(long clusterDeviceLimitThreshold) {
    dnConfig.setClusterDeviceLimitThreshold(clusterDeviceLimitThreshold);
    cnConfig.setClusterDeviceLimitThreshold(clusterDeviceLimitThreshold);
    return this;
  }

  @Override
  public CommonConfig setDatabaseLimitThreshold(long databaseLimitThreshold) {
    dnConfig.setDatabaseLimitThreshold(databaseLimitThreshold);
    cnConfig.setDatabaseLimitThreshold(databaseLimitThreshold);
    return this;
  }

  @Override
  public CommonConfig setDataRegionPerDataNode(double dataRegionPerDataNode) {
    dnConfig.setDataRegionPerDataNode(dataRegionPerDataNode);
    cnConfig.setDataRegionPerDataNode(dataRegionPerDataNode);
    return this;
  }

  @Override
  public CommonConfig setSchemaRegionPerDataNode(double schemaRegionPerDataNode) {
    dnConfig.setSchemaRegionPerDataNode(schemaRegionPerDataNode);
    cnConfig.setSchemaRegionPerDataNode(schemaRegionPerDataNode);
    return this;
  }

  @Override
  public CommonConfig setPipeAirGapReceiverEnabled(boolean isPipeAirGapReceiverEnabled) {
    dnConfig.setPipeAirGapReceiverEnabled(isPipeAirGapReceiverEnabled);
    cnConfig.setPipeAirGapReceiverEnabled(isPipeAirGapReceiverEnabled);
    return this;
  }

  @Override
  public CommonConfig setDriverTaskExecutionTimeSliceInMs(long driverTaskExecutionTimeSliceInMs) {
    dnConfig.setDriverTaskExecutionTimeSliceInMs(driverTaskExecutionTimeSliceInMs);
    cnConfig.setDriverTaskExecutionTimeSliceInMs(driverTaskExecutionTimeSliceInMs);
    return this;
  }

  @Override
  public CommonConfig setWalMode(String walMode) {
    dnConfig.setWalMode(walMode);
    cnConfig.setWalMode(walMode);
    return this;
  }

  @Override
  public CommonConfig setTagAttributeTotalSize(int tagAttributeTotalSize) {
    dnConfig.setTagAttributeTotalSize(tagAttributeTotalSize);
    cnConfig.setTagAttributeTotalSize(tagAttributeTotalSize);
    return this;
  }

  @Override
  public CommonConfig setDnConnectionTimeoutMs(int connectionTimeoutMs) {
    dnConfig.setDnConnectionTimeoutMs(connectionTimeoutMs);
    cnConfig.setDnConnectionTimeoutMs(connectionTimeoutMs);
    return this;
  }

  @Override
  public CommonConfig setPipeHeartbeatIntervalSecondsForCollectingPipeMeta(
      int pipeHeartbeatIntervalSecondsForCollectingPipeMeta) {
    dnConfig.setPipeHeartbeatIntervalSecondsForCollectingPipeMeta(
        pipeHeartbeatIntervalSecondsForCollectingPipeMeta);
    cnConfig.setPipeHeartbeatIntervalSecondsForCollectingPipeMeta(
        pipeHeartbeatIntervalSecondsForCollectingPipeMeta);
    return this;
  }

  @Override
  public CommonConfig setPipeMetaSyncerInitialSyncDelayMinutes(
      long pipeMetaSyncerInitialSyncDelayMinutes) {
    dnConfig.setPipeMetaSyncerInitialSyncDelayMinutes(pipeMetaSyncerInitialSyncDelayMinutes);
    cnConfig.setPipeMetaSyncerInitialSyncDelayMinutes(pipeMetaSyncerInitialSyncDelayMinutes);
    return this;
  }

  @Override
  public CommonConfig setPipeMetaSyncerSyncIntervalMinutes(long pipeMetaSyncerSyncIntervalMinutes) {
    dnConfig.setPipeMetaSyncerSyncIntervalMinutes(pipeMetaSyncerSyncIntervalMinutes);
    cnConfig.setPipeMetaSyncerSyncIntervalMinutes(pipeMetaSyncerSyncIntervalMinutes);
    return this;
  }

  @Override
  public CommonConfig setPipeConnectorRequestSliceThresholdBytes(
      int pipeConnectorRequestSliceThresholdBytes) {
    dnConfig.setPipeConnectorRequestSliceThresholdBytes(pipeConnectorRequestSliceThresholdBytes);
    cnConfig.setPipeConnectorRequestSliceThresholdBytes(pipeConnectorRequestSliceThresholdBytes);
    return this;
  }

  @Override
  public CommonConfig setQueryMemoryProportion(String queryMemoryProportion) {
    dnConfig.setQueryMemoryProportion(queryMemoryProportion);
    cnConfig.setQueryMemoryProportion(queryMemoryProportion);
    return this;
  }

  @Override
<<<<<<< HEAD
  public CommonConfig setSubscriptionPrefetchTsFileBatchMaxDelayInMs(
      int subscriptionPrefetchTsFileBatchMaxDelayInMs) {
    dnConfig.setSubscriptionPrefetchTsFileBatchMaxDelayInMs(
        subscriptionPrefetchTsFileBatchMaxDelayInMs);
    cnConfig.setSubscriptionPrefetchTsFileBatchMaxDelayInMs(
        subscriptionPrefetchTsFileBatchMaxDelayInMs);
    return this;
  }

  @Override
  public CommonConfig setSubscriptionPrefetchTsFileBatchMaxSizeInBytes(
      int subscriptionPrefetchTsFileBatchMaxSizeInBytes) {
    dnConfig.setSubscriptionPrefetchTsFileBatchMaxSizeInBytes(
        subscriptionPrefetchTsFileBatchMaxSizeInBytes);
    cnConfig.setSubscriptionPrefetchTsFileBatchMaxSizeInBytes(
        subscriptionPrefetchTsFileBatchMaxSizeInBytes);
=======
  public CommonConfig setSubscriptionEnabled(boolean subscriptionEnabled) {
    dnConfig.setSubscriptionEnabled(subscriptionEnabled);
    cnConfig.setSubscriptionEnabled(subscriptionEnabled);
>>>>>>> 16ad6c1a
    return this;
  }

  @Override
  public CommonConfig setDefaultStorageGroupLevel(int defaultStorageGroupLevel) {
    dnConfig.setDefaultStorageGroupLevel(defaultStorageGroupLevel);
    cnConfig.setDefaultStorageGroupLevel(defaultStorageGroupLevel);
    return this;
  }
}<|MERGE_RESOLUTION|>--- conflicted
+++ resolved
@@ -542,7 +542,6 @@
   }
 
   @Override
-<<<<<<< HEAD
   public CommonConfig setSubscriptionPrefetchTsFileBatchMaxDelayInMs(
       int subscriptionPrefetchTsFileBatchMaxDelayInMs) {
     dnConfig.setSubscriptionPrefetchTsFileBatchMaxDelayInMs(
@@ -559,11 +558,12 @@
         subscriptionPrefetchTsFileBatchMaxSizeInBytes);
     cnConfig.setSubscriptionPrefetchTsFileBatchMaxSizeInBytes(
         subscriptionPrefetchTsFileBatchMaxSizeInBytes);
-=======
+    return this;
+  }
+
   public CommonConfig setSubscriptionEnabled(boolean subscriptionEnabled) {
     dnConfig.setSubscriptionEnabled(subscriptionEnabled);
     cnConfig.setSubscriptionEnabled(subscriptionEnabled);
->>>>>>> 16ad6c1a
     return this;
   }
 
