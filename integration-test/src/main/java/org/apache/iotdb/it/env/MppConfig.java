--- conflicted
+++ resolved
@@ -255,11 +255,12 @@
   }
 
   @Override
-<<<<<<< HEAD
   public BaseConfig setRatisSnapshotTriggerThreshold(int ratisSnapshotTriggerThreshold) {
     confignodeProperties.setProperty(
         "ratis_snapshot_trigger_threshold", String.valueOf(ratisSnapshotTriggerThreshold));
-=======
+  }
+
+  @Override
   public BaseConfig setConcurrentCompactionThread(int concurrentCompactionThread) {
     confignodeProperties.setProperty(
         "concurrent_compaction_thread", String.valueOf(concurrentCompactionThread));
@@ -269,7 +270,6 @@
   @Override
   public BaseConfig setMaxDegreeOfIndexNode(int maxDegreeOfIndexNode) {
     engineProperties.setProperty("max_degree_of_index_node", String.valueOf(maxDegreeOfIndexNode));
->>>>>>> ef0eb6f2
     return this;
   }
 }