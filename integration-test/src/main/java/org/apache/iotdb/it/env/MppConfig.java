/*
 * Licensed to the Apache Software Foundation (ASF) under one
 * or more contributor license agreements.  See the NOTICE file
 * distributed with this work for additional information
 * regarding copyright ownership.  The ASF licenses this file
 * to you under the Apache License, Version 2.0 (the
 * "License"); you may not use this file except in compliance
 * with the License.  You may obtain a copy of the License at
 *
 *     http://www.apache.org/licenses/LICENSE-2.0
 *
 * Unless required by applicable law or agreed to in writing,
 * software distributed under the License is distributed on an
 * "AS IS" BASIS, WITHOUT WARRANTIES OR CONDITIONS OF ANY
 * KIND, either express or implied.  See the License for the
 * specific language governing permissions and limitations
 * under the License.
 */
package org.apache.iotdb.it.env;

import org.apache.iotdb.itbase.env.BaseConfig;

import java.util.Properties;

public class MppConfig implements BaseConfig {
  private final Properties engineProperties;
  private final Properties confignodeProperties;

  public MppConfig() {
    engineProperties = new Properties();
    confignodeProperties = new Properties();
  }

  @Override
  public void clearAllProperties() {
    engineProperties.clear();
    confignodeProperties.clear();
  }

  @Override
  public Properties getEngineProperties() {
    return this.engineProperties;
  }

  @Override
  public Properties getConfignodeProperties() {
    return this.confignodeProperties;
  }

  @Override
  public BaseConfig setMaxNumberOfPointsInPage(int maxNumberOfPointsInPage) {
    engineProperties.setProperty(
        "max_number_of_points_in_page", String.valueOf(maxNumberOfPointsInPage));
    return this;
  }

  @Override
  public BaseConfig setPageSizeInByte(int pageSizeInByte) {
    engineProperties.setProperty("page_size_in_byte", String.valueOf(pageSizeInByte));
    return this;
  }

  @Override
  public BaseConfig setGroupSizeInByte(int groupSizeInByte) {
    engineProperties.setProperty("group_size_in_byte", String.valueOf(groupSizeInByte));
    return this;
  }

  @Override
  public BaseConfig setMemtableSizeThreshold(long memtableSizeThreshold) {
    engineProperties.setProperty("memtable_size_threshold", String.valueOf(memtableSizeThreshold));
    return this;
  }

  @Override
  public BaseConfig setDataRegionNum(int dataRegionNum) {
    engineProperties.setProperty("data_region_num", String.valueOf(dataRegionNum));
    return this;
  }

  @Override
  public BaseConfig setPartitionInterval(long partitionInterval) {
    engineProperties.setProperty("partition_interval", String.valueOf(partitionInterval));
    return this;
  }

  @Override
  public BaseConfig setTimePartitionIntervalForStorage(long partitionInterval) {
    engineProperties.setProperty(
        "time_partition_interval_for_storage", String.valueOf(partitionInterval));
    return this;
  }

  @Override
  public BaseConfig setCompressor(String compressor) {
    engineProperties.setProperty("compressor", compressor);
    return this;
  }

  @Override
  public BaseConfig setMaxQueryDeduplicatedPathNum(int maxQueryDeduplicatedPathNum) {
    engineProperties.setProperty(
        "max_deduplicated_path_num", String.valueOf(maxQueryDeduplicatedPathNum));
    return this;
  }

  @Override
  public BaseConfig setRpcThriftCompressionEnable(boolean rpcThriftCompressionEnable) {
    engineProperties.setProperty(
        "rpc_thrift_compression_enable", String.valueOf(rpcThriftCompressionEnable));
    return this;
  }

  @Override
  public BaseConfig setRpcAdvancedCompressionEnable(boolean rpcAdvancedCompressionEnable) {
    engineProperties.setProperty(
        "rpc_advanced_compression_enable", String.valueOf(rpcAdvancedCompressionEnable));
    return this;
  }

  @Override
  public BaseConfig setEnablePartition(boolean enablePartition) {
    engineProperties.setProperty("enable_partition", String.valueOf(enablePartition));
    return this;
  }

  @Override
  public BaseConfig setUdfCollectorMemoryBudgetInMB(float udfCollectorMemoryBudgetInMB) {
    // udf_memory_budget_in_mb
    // udf_reader_transformer_collector_memory_proportion
    engineProperties.setProperty(
        "udf_memory_budget_in_mb", String.valueOf(udfCollectorMemoryBudgetInMB * 3));
    return this;
  }

  @Override
  public BaseConfig setUdfTransformerMemoryBudgetInMB(float udfTransformerMemoryBudgetInMB) {
    engineProperties.setProperty(
        "udf_memory_budget_in_mb", String.valueOf(udfTransformerMemoryBudgetInMB * 3));
    return this;
  }

  @Override
  public BaseConfig setUdfReaderMemoryBudgetInMB(float udfReaderMemoryBudgetInMB) {
    engineProperties.setProperty(
        "udf_memory_budget_in_mb", String.valueOf(udfReaderMemoryBudgetInMB * 3));
    return this;
  }

  @Override
  public BaseConfig setEnableSeqSpaceCompaction(boolean enableSeqSpaceCompaction) {
    engineProperties.setProperty(
        "enable_seq_space_compaction", String.valueOf(enableSeqSpaceCompaction));
    return this;
  }

  @Override
  public BaseConfig setEnableUnseqSpaceCompaction(boolean enableUnseqSpaceCompaction) {
    engineProperties.setProperty(
        "enable_unseq_space_compaction", String.valueOf(enableUnseqSpaceCompaction));
    return this;
  }

  @Override
  public BaseConfig setEnableCrossSpaceCompaction(boolean enableCrossSpaceCompaction) {
    engineProperties.setProperty(
        "enable_cross_space_compaction", String.valueOf(enableCrossSpaceCompaction));
    return this;
  }

  @Override
  public BaseConfig setEnableIDTable(boolean isEnableIDTable) {
    engineProperties.setProperty("enable_id_table", String.valueOf(isEnableIDTable));
    return this;
  }

  @Override
  public BaseConfig setDeviceIDTransformationMethod(String deviceIDTransformationMethod) {
    engineProperties.setProperty("device_id_transformation_method", deviceIDTransformationMethod);
    return this;
  }

  @Override
  public BaseConfig setAutoCreateSchemaEnabled(boolean enableAutoCreateSchema) {
    engineProperties.setProperty(
        "enable_auto_create_schema", String.valueOf(enableAutoCreateSchema));
    return this;
  }

  @Override
  public BaseConfig setEnableLastCache(boolean lastCacheEnable) {
    engineProperties.setProperty("enable_last_cache", String.valueOf(lastCacheEnable));
    return this;
  }

  @Override
  public BaseConfig setPrimitiveArraySize(int primitiveArraySize) {
    engineProperties.setProperty("primitive_array_size", String.valueOf(primitiveArraySize));
    return this;
  }

  @Override
  public BaseConfig setAvgSeriesPointNumberThreshold(int avgSeriesPointNumberThreshold) {
    engineProperties.setProperty(
        "avg_series_point_number_threshold", String.valueOf(avgSeriesPointNumberThreshold));
    return this;
  }

  @Override
  public BaseConfig setMaxTsBlockLineNumber(int maxTsBlockLineNumber) {
    engineProperties.setProperty("max_tsblock_line_number", String.valueOf(maxTsBlockLineNumber));
    return this;
  }

  @Override
  public BaseConfig setConfigNodeConsesusProtocolClass(String configNodeConsesusProtocolClass) {
    confignodeProperties.setProperty(
        "config_node_consensus_protocol_class", configNodeConsesusProtocolClass);
    return this;
  }

  @Override
  public BaseConfig setSchemaRegionConsensusProtocolClass(
      String schemaRegionConsensusProtocolClass) {
    confignodeProperties.setProperty(
        "schema_region_consensus_protocol_class", schemaRegionConsensusProtocolClass);
    return this;
  }

  @Override
  public BaseConfig setDataRegionConsensusProtocolClass(String dataRegionConsensusProtocolClass) {
    confignodeProperties.setProperty(
        "data_region_consensus_protocol_class", dataRegionConsensusProtocolClass);
    return this;
  }

  @Override
  public BaseConfig setSchemaReplicationFactor(int schemaReplicationFactor) {
    confignodeProperties.setProperty(
        "schema_replication_factor", String.valueOf(schemaReplicationFactor));
    return this;
  }

  @Override
  public BaseConfig setDataReplicationFactor(int dataReplicationFactor) {
    confignodeProperties.setProperty(
        "data_replication_factor", String.valueOf(dataReplicationFactor));
    return this;
  }

  @Override
  public BaseConfig setTimePartitionIntervalForRouting(long timePartitionInterval) {
    confignodeProperties.setProperty(
        "time_partition_interval_for_routing", String.valueOf(timePartitionInterval));
    return this;
  }

  @Override
  public BaseConfig setEnableMemControl(boolean enableMemControl) {
    confignodeProperties.setProperty("enable_mem_control", String.valueOf(enableMemControl));
    return this;
  }

  @Override
  public BaseConfig setRatisSnapshotTriggerThreshold(int ratisSnapshotTriggerThreshold) {
    confignodeProperties.setProperty(
        "partition_region_ratis_snapshot_trigger_threshold",
        String.valueOf(ratisSnapshotTriggerThreshold));
    return this;
  }

  @Override
  public BaseConfig setConcurrentCompactionThread(int concurrentCompactionThread) {
    confignodeProperties.setProperty(
        "concurrent_compaction_thread", String.valueOf(concurrentCompactionThread));
    return this;
  }

  @Override
  public BaseConfig setMaxDegreeOfIndexNode(int maxDegreeOfIndexNode) {
    engineProperties.setProperty("max_degree_of_index_node", String.valueOf(maxDegreeOfIndexNode));
    return this;
  }

  @Override
<<<<<<< HEAD
  public BaseConfig setSelectIntoInsertTabletPlanRowLimit(int selectIntoInsertTabletPlanRowLimit) {
    engineProperties.setProperty(
        "select_into_insert_tablet_plan_row_limit",
        String.valueOf(selectIntoInsertTabletPlanRowLimit));
=======
  public BaseConfig setEnableWatermark(boolean enableWatermark) {
    engineProperties.setProperty("watermark_module_opened", String.valueOf(enableWatermark));
    return this;
  }

  @Override
  public BaseConfig setWatermarkSecretKey(String watermarkSecretKey) {
    engineProperties.setProperty("watermark_secret_key", watermarkSecretKey);
    return this;
  }

  @Override
  public BaseConfig setWatermarkBitString(String watermarkBitString) {
    engineProperties.setProperty("watermark_bit_string", watermarkBitString);
    return this;
  }

  @Override
  public BaseConfig setWatermarkMethod(String watermarkMethod) {
    engineProperties.setProperty("watermark_method", watermarkMethod);
    return this;
  }

  @Override
  public BaseConfig setEnableMQTTService(boolean enableMQTTService) {
    engineProperties.setProperty("enable_mqtt_service", String.valueOf(enableMQTTService));
>>>>>>> e9a5850e
    return this;
  }
}<|MERGE_RESOLUTION|>--- conflicted
+++ resolved
@@ -283,39 +283,40 @@
   }
 
   @Override
-<<<<<<< HEAD
+  public BaseConfig setEnableWatermark(boolean enableWatermark) {
+    engineProperties.setProperty("watermark_module_opened", String.valueOf(enableWatermark));
+    return this;
+  }
+
+  @Override
+  public BaseConfig setWatermarkSecretKey(String watermarkSecretKey) {
+    engineProperties.setProperty("watermark_secret_key", watermarkSecretKey);
+    return this;
+  }
+
+  @Override
+  public BaseConfig setWatermarkBitString(String watermarkBitString) {
+    engineProperties.setProperty("watermark_bit_string", watermarkBitString);
+    return this;
+  }
+
+  @Override
+  public BaseConfig setWatermarkMethod(String watermarkMethod) {
+    engineProperties.setProperty("watermark_method", watermarkMethod);
+    return this;
+  }
+
+  @Override
+  public BaseConfig setEnableMQTTService(boolean enableMQTTService) {
+    engineProperties.setProperty("enable_mqtt_service", String.valueOf(enableMQTTService));
+    return this;
+  }
+
+  @Override
   public BaseConfig setSelectIntoInsertTabletPlanRowLimit(int selectIntoInsertTabletPlanRowLimit) {
     engineProperties.setProperty(
         "select_into_insert_tablet_plan_row_limit",
         String.valueOf(selectIntoInsertTabletPlanRowLimit));
-=======
-  public BaseConfig setEnableWatermark(boolean enableWatermark) {
-    engineProperties.setProperty("watermark_module_opened", String.valueOf(enableWatermark));
-    return this;
-  }
-
-  @Override
-  public BaseConfig setWatermarkSecretKey(String watermarkSecretKey) {
-    engineProperties.setProperty("watermark_secret_key", watermarkSecretKey);
-    return this;
-  }
-
-  @Override
-  public BaseConfig setWatermarkBitString(String watermarkBitString) {
-    engineProperties.setProperty("watermark_bit_string", watermarkBitString);
-    return this;
-  }
-
-  @Override
-  public BaseConfig setWatermarkMethod(String watermarkMethod) {
-    engineProperties.setProperty("watermark_method", watermarkMethod);
-    return this;
-  }
-
-  @Override
-  public BaseConfig setEnableMQTTService(boolean enableMQTTService) {
-    engineProperties.setProperty("enable_mqtt_service", String.valueOf(enableMQTTService));
->>>>>>> e9a5850e
     return this;
   }
 }