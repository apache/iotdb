--- conflicted
+++ resolved
@@ -313,15 +313,16 @@
   }
 
   @Override
-<<<<<<< HEAD
+  public BaseConfig setSchemaEngineMode(String schemaEngineMode) {
+    engineProperties.setProperty("schema_engine_mode", schemaEngineMode);
+    return this;
+  }
+
+  @Override
   public BaseConfig setSelectIntoInsertTabletPlanRowLimit(int selectIntoInsertTabletPlanRowLimit) {
     engineProperties.setProperty(
         "select_into_insert_tablet_plan_row_limit",
         String.valueOf(selectIntoInsertTabletPlanRowLimit));
-=======
-  public BaseConfig setSchemaEngineMode(String schemaEngineMode) {
-    engineProperties.setProperty("schema_engine_mode", schemaEngineMode);
->>>>>>> 8a68f3a8
     return this;
   }
 }