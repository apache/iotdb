/*
 * Licensed to the Apache Software Foundation (ASF) under one
 * or more contributor license agreements.  See the NOTICE file
 * distributed with this work for additional information
 * regarding copyright ownership.  The ASF licenses this file
 * to you under the Apache License, Version 2.0 (the
 * "License"); you may not use this file except in compliance
 * with the License.  You may obtain a copy of the License at
 *
 *     http://www.apache.org/licenses/LICENSE-2.0
 *
 * Unless required by applicable law or agreed to in writing,
 * software distributed under the License is distributed on an
 * "AS IS" BASIS, WITHOUT WARRANTIES OR CONDITIONS OF ANY
 * KIND, either express or implied.  See the License for the
 * specific language governing permissions and limitations
 * under the License.
 */
package org.apache.iotdb.it.env;

import org.apache.iotdb.confignode.rpc.thrift.IConfigNodeRPCService;
import org.apache.iotdb.itbase.env.BaseEnv;
import org.apache.iotdb.jdbc.Config;
import org.apache.iotdb.jdbc.Constant;
import org.apache.iotdb.rpc.IoTDBConnectionException;
import org.apache.iotdb.session.ISession;
<<<<<<< HEAD
=======
import org.apache.iotdb.session.Session;
>>>>>>> 31b1ea19

import java.io.IOException;
import java.sql.Connection;
import java.sql.DriverManager;
import java.sql.SQLException;
import java.sql.Statement;
import java.util.List;

import static org.apache.iotdb.jdbc.Config.VERSION;
import static org.junit.Assert.fail;

public class RemoteServerEnv implements BaseEnv {
  private String ip_addr = System.getProperty("RemoteIp", "127.0.0.1");
  private String port = System.getProperty("RemotePort", "6667");
  private String user = System.getProperty("RemoteUser", "root");
  private String password = System.getProperty("RemotePassword", "root");

  @Override
  public void initBeforeClass() {
    try (Connection connection = EnvFactory.getEnv().getConnection();
        Statement statement = connection.createStatement()) {
      statement.execute("SET STORAGE GROUP TO root.init;");
      statement.execute("DELETE STORAGE GROUP root;");
    } catch (Exception e) {
      e.printStackTrace();
      fail(e.getMessage());
    }
  }

  @Override
  public void cleanAfterClass() {}

  @Override
  public void initBeforeTest() {
    try (Connection connection = EnvFactory.getEnv().getConnection();
        Statement statement = connection.createStatement()) {
      statement.execute("SET STORAGE GROUP TO root.init;");
      statement.execute("DELETE STORAGE GROUP root;");
    } catch (Exception e) {
      e.printStackTrace();
      fail(e.getMessage());
    }
  }

  @Override
  public void cleanAfterTest() {}

  @Override
  public Connection getConnection(String username, String password) throws SQLException {
    Connection connection = null;
    try {
      Class.forName(Config.JDBC_DRIVER_NAME);
      connection =
          DriverManager.getConnection(
              Config.IOTDB_URL_PREFIX + ip_addr + ":" + port, this.user, this.password);
    } catch (ClassNotFoundException e) {
      e.printStackTrace();
      fail();
    }
    return connection;
  }

  @Override
  public Connection getConnection(Constant.Version version, String username, String password)
      throws SQLException {
    Connection connection = null;
    try {
      Class.forName(Config.JDBC_DRIVER_NAME);
      connection =
          DriverManager.getConnection(
              Config.IOTDB_URL_PREFIX
                  + ip_addr
                  + ":"
                  + port
                  + "?"
                  + VERSION
                  + "="
                  + version.toString(),
              this.user,
              this.password);
    } catch (ClassNotFoundException e) {
      e.printStackTrace();
      fail();
    }
    return connection;
  }

  public void setTestMethodName(String testCaseName) {
    // Do nothing
  }

  @Override
  public void dumpTestJVMSnapshot() {
    // Do nothing
  }

  @Override
  public List<ConfigNodeWrapper> getConfigNodeWrapperList() {
    return null;
  }

  @Override
  public void setConfigNodeWrapperList(List<ConfigNodeWrapper> configNodeWrapperList) {
    // Do nothing
  }

  @Override
  public List<DataNodeWrapper> getDataNodeWrapperList() {
    return null;
  }

  @Override
  public void setDataNodeWrapperList(List<DataNodeWrapper> dataNodeWrapperList) {
    // Do nothing
  }

  @Override
  public IConfigNodeRPCService.Iface getConfigNodeConnection() throws IOException {
    return null;
  }

<<<<<<< HEAD
  // TODO
  @Override
  public ISession getSessionConnection() throws IoTDBConnectionException {
    return null;
=======
  @Override
  public ISession getSessionConnection() throws IoTDBConnectionException {
    Session session = new Session(ip_addr, Integer.parseInt(port));
    session.open();
    return session;
>>>>>>> 31b1ea19
  }
}<|MERGE_RESOLUTION|>--- conflicted
+++ resolved
@@ -24,10 +24,7 @@
 import org.apache.iotdb.jdbc.Constant;
 import org.apache.iotdb.rpc.IoTDBConnectionException;
 import org.apache.iotdb.session.ISession;
-<<<<<<< HEAD
-=======
 import org.apache.iotdb.session.Session;
->>>>>>> 31b1ea19
 
 import java.io.IOException;
 import java.sql.Connection;
@@ -149,17 +146,10 @@
     return null;
   }
 
-<<<<<<< HEAD
-  // TODO
-  @Override
-  public ISession getSessionConnection() throws IoTDBConnectionException {
-    return null;
-=======
   @Override
   public ISession getSessionConnection() throws IoTDBConnectionException {
     Session session = new Session(ip_addr, Integer.parseInt(port));
     session.open();
     return session;
->>>>>>> 31b1ea19
   }
 }