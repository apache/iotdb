--- conflicted
+++ resolved
@@ -60,19 +60,11 @@
   }
 
   @Override
-<<<<<<< HEAD
-=======
-  public CommonConfig setEncryptKeyPath(String encryptKeyPath) {
-    return this;
-  }
-
-  @Override
   public CommonConfig setEnableGrantOption(boolean enableGrantOption) {
     return this;
   }
 
   @Override
->>>>>>> 51fe585d
   public CommonConfig setConfigRegionRatisRPCLeaderElectionTimeoutMaxMs(int maxMs) {
     return this;
   }
