/*
 * Licensed to the Apache Software Foundation (ASF) under one
 * or more contributor license agreements.  See the NOTICE file
 * distributed with this work for additional information
 * regarding copyright ownership.  The ASF licenses this file
 * to you under the Apache License, Version 2.0 (the
 * "License"); you may not use this file except in compliance
 * with the License.  You may obtain a copy of the License at
 *
 *     http://www.apache.org/licenses/LICENSE-2.0
 *
 * Unless required by applicable law or agreed to in writing,
 * software distributed under the License is distributed on an
 * "AS IS" BASIS, WITHOUT WARRANTIES OR CONDITIONS OF ANY
 * KIND, either express or implied.  See the License for the
 * specific language governing permissions and limitations
 * under the License.
 */

package org.apache.iotdb.it.env.remote.config;

import org.apache.iotdb.itbase.env.CommonConfig;

import java.util.concurrent.TimeUnit;

public class RemoteCommonConfig implements CommonConfig {
  @Override
  public CommonConfig setMaxNumberOfPointsInPage(int maxNumberOfPointsInPage) {
    return this;
  }

  @Override
  public CommonConfig setPageSizeInByte(int pageSizeInByte) {
    return this;
  }

  @Override
  public CommonConfig setGroupSizeInByte(int groupSizeInByte) {
    return this;
  }

  @Override
  public CommonConfig setMemtableSizeThreshold(long memtableSizeThreshold) {
    return this;
  }

  @Override
  public CommonConfig setPartitionInterval(long partitionInterval) {
    return this;
  }

  @Override
  public CommonConfig setCompressor(String compressor) {
    return this;
  }

  @Override
  public CommonConfig setEncryptType(String encryptType) {
    return this;
  }

  @Override
  public CommonConfig setEncryptKeyPath(String encryptKeyPath) {
    return this;
  }

  @Override
  public CommonConfig setConfigRegionRatisRPCLeaderElectionTimeoutMaxMs(int maxMs) {
    return this;
  }

  @Override
  public CommonConfig setUdfMemoryBudgetInMB(float udfCollectorMemoryBudgetInMB) {
    return this;
  }

  @Override
  public CommonConfig setEnableSeqSpaceCompaction(boolean enableSeqSpaceCompaction) {
    return this;
  }

  @Override
  public CommonConfig setEnableUnseqSpaceCompaction(boolean enableUnseqSpaceCompaction) {
    return this;
  }

  @Override
  public CommonConfig setEnableMemControl(boolean enableMemControl) {
    return this;
  }

  @Override
  public CommonConfig setEnableCrossSpaceCompaction(boolean enableCrossSpaceCompaction) {
    return this;
  }

  @Override
  public CommonConfig setInnerCompactionCandidateFileNum(int maxInnerCompactionCandidateFileNum) {
    return this;
  }

  @Override
  public CommonConfig setAutoCreateSchemaEnabled(boolean enableAutoCreateSchema) {
    return this;
  }

  @Override
  public CommonConfig setEnableLastCache(boolean lastCacheEnable) {
    return this;
  }

  @Override
  public CommonConfig setPrimitiveArraySize(int primitiveArraySize) {
    return this;
  }

  @Override
  public CommonConfig setTargetChunkPointNum(int targetChunkPointNum) {
    return this;
  }

  @Override
  public CommonConfig setMaxTsBlockLineNumber(int maxTsBlockLineNumber) {
    return this;
  }

  @Override
  public CommonConfig setConfigNodeConsensusProtocolClass(String configNodeConsensusProtocolClass) {
    return this;
  }

  @Override
  public CommonConfig setSchemaRegionConsensusProtocolClass(
      String schemaRegionConsensusProtocolClass) {
    return this;
  }

  @Override
  public CommonConfig setDataRegionConsensusProtocolClass(String dataRegionConsensusProtocolClass) {
    return this;
  }

  @Override
  public CommonConfig setIoTConsensusV2Mode(String ioTConsensusV2Mode) {
    return this;
  }

  @Override
  public CommonConfig setSchemaRegionGroupExtensionPolicy(String schemaRegionGroupExtensionPolicy) {
    return this;
  }

  @Override
  public CommonConfig setDefaultSchemaRegionGroupNumPerDatabase(int schemaRegionGroupPerDatabase) {
    return this;
  }

  @Override
  public CommonConfig setDataRegionGroupExtensionPolicy(String dataRegionGroupExtensionPolicy) {
    return this;
  }

  @Override
  public CommonConfig setDefaultDataRegionGroupNumPerDatabase(int dataRegionGroupPerDatabase) {
    return this;
  }

  @Override
  public CommonConfig setSchemaReplicationFactor(int schemaReplicationFactor) {
    return this;
  }

  @Override
  public CommonConfig setDataReplicationFactor(int dataReplicationFactor) {
    return this;
  }

  @Override
  public CommonConfig setTimePartitionInterval(long timePartitionInterval) {
    return this;
  }

  @Override
  public CommonConfig setTTLCheckInterval(long ttlCheckInterval) {
    return this;
  }

  @Override
  public CommonConfig setTimePartitionOrigin(long timePartitionOrigin) {
    return this;
  }

  @Override
  public CommonConfig setTimestampPrecision(String timestampPrecision) {
    return this;
  }

  @Override
  public TimeUnit getTimestampPrecision() {
    return TimeUnit.MILLISECONDS;
  }

  @Override
  public CommonConfig setTimestampPrecisionCheckEnabled(boolean timestampPrecisionCheckEnabled) {
    return this;
  }

  @Override
  public CommonConfig setConfigNodeRatisSnapshotTriggerThreshold(
      int ratisSnapshotTriggerThreshold) {
    return this;
  }

  @Override
  public CommonConfig setMaxDegreeOfIndexNode(int maxDegreeOfIndexNode) {
    return this;
  }

  @Override
  public CommonConfig setEnableMQTTService(boolean enableMQTTService) {
    return this;
  }

  @Override
  public CommonConfig setMqttPayloadFormatter(String mqttPayloadFormatter) {
    return this;
  }

  @Override
  public CommonConfig setSchemaEngineMode(String schemaEngineMode) {
    return this;
  }

  @Override
  public CommonConfig setSelectIntoInsertTabletPlanRowLimit(
      int selectIntoInsertTabletPlanRowLimit) {
    return this;
  }

  @Override
  public CommonConfig setEnableAutoLeaderBalanceForRatisConsensus(
      boolean enableAutoLeaderBalanceForRatisConsensus) {
    return this;
  }

  @Override
  public CommonConfig setEnableAutoLeaderBalanceForIoTConsensus(
      boolean enableAutoLeaderBalanceForIoTConsensus) {
    return this;
  }

  @Override
  public CommonConfig setQueryThreadCount(int queryThreadCount) {
    return this;
  }

  @Override
  public CommonConfig setWalBufferSize(int walBufferSize) {
    return this;
  }

  @Override
  public CommonConfig setDegreeOfParallelism(int degreeOfParallelism) {
    return this;
  }

  @Override
  public CommonConfig setDataRatisTriggerSnapshotThreshold(long threshold) {
    return this;
  }

  @Override
  public CommonConfig setSeriesSlotNum(int seriesSlotNum) {
    return this;
  }

  @Override
  public CommonConfig setSeriesPartitionExecutorClass(String seriesPartitionExecutorClass) {
    return this;
  }

  @Override
  public CommonConfig setSchemaMemoryAllocate(String schemaMemoryAllocate) {
    return this;
  }

  @Override
  public CommonConfig setWriteMemoryProportion(String writeMemoryProportion) {
    return this;
  }

  @Override
  public CommonConfig setQuotaEnable(boolean quotaEnable) {
    return this;
  }

  @Override
  public CommonConfig setSortBufferSize(long sortBufferSize) {
    return this;
  }

  @Override
  public CommonConfig setMaxTsBlockSizeInByte(long maxTsBlockSizeInByte) {
    return this;
  }

  @Override
  public CommonConfig setClusterTimeseriesLimitThreshold(long clusterSchemaLimitThreshold) {
    return this;
  }

  @Override
  public CommonConfig setClusterDeviceLimitThreshold(long clusterDeviceLimitThreshold) {
    return null;
  }

  @Override
  public CommonConfig setDatabaseLimitThreshold(long databaseLimitThreshold) {
    return this;
  }

  @Override
  public CommonConfig setDataRegionPerDataNode(double dataRegionPerDataNode) {
    return this;
  }

  public CommonConfig setSchemaRegionPerDataNode(double schemaRegionPerDataNode) {
    return this;
  }

  @Override
  public CommonConfig setPipeMemoryManagementEnabled(boolean pipeMemoryManagementEnabled) {
    return this;
  }

  @Override
  public CommonConfig setIsPipeEnableMemoryCheck(boolean isPipeEnableMemoryCheck) {
    return this;
  }

  @Override
  public CommonConfig setPipeAirGapReceiverEnabled(boolean isPipeAirGapReceiverEnabled) {
    return this;
  }

  @Override
  public CommonConfig setDriverTaskExecutionTimeSliceInMs(long driverTaskExecutionTimeSliceInMs) {
    return this;
  }

  @Override
  public CommonConfig setWalMode(String walMode) {
    return this;
  }

  @Override
  public CommonConfig setTagAttributeTotalSize(int tagAttributeTotalSize) {
    return this;
  }

  @Override
  public CommonConfig setDnConnectionTimeoutMs(int connectionTimeoutMs) {
    return this;
  }

  @Override
  public CommonConfig setPipeHeartbeatIntervalSecondsForCollectingPipeMeta(
      int pipeHeartbeatIntervalSecondsForCollectingPipeMeta) {
    return this;
  }

  @Override
  public CommonConfig setPipeMetaSyncerInitialSyncDelayMinutes(
      long pipeMetaSyncerInitialSyncDelayMinutes) {
    return this;
  }

  @Override
  public CommonConfig setPipeMetaSyncerSyncIntervalMinutes(long pipeMetaSyncerSyncIntervalMinutes) {
    return this;
  }

  @Override
  public CommonConfig setPipeConnectorRequestSliceThresholdBytes(
      int pipeConnectorRequestSliceThresholdBytes) {
    return this;
  }

  @Override
  public CommonConfig setQueryMemoryProportion(String queryMemoryProportion) {
    return this;
  }

  @Override
  public CommonConfig setEnforceStrongPassword(boolean enforceStrongPassword) {
    return this;
  }

  @Override
  public CommonConfig setSubscriptionPrefetchTsFileBatchMaxDelayInMs(
      int subscriptionPrefetchTsFileBatchMaxDelayInMs) {
    return this;
  }

  @Override
  public CommonConfig setSubscriptionPrefetchTsFileBatchMaxSizeInBytes(
      int subscriptionPrefetchTsFileBatchMaxSizeInBytes) {
    return this;
  }

  @Override
  public CommonConfig setSubscriptionEnabled(boolean subscriptionEnabled) {
    return this;
  }

  @Override
<<<<<<< HEAD
  public CommonConfig setEnableInternalSSL(boolean enableInternalSSL) {
    return this;
  }

  @Override
  public CommonConfig setKeyStorePath(String keyStorePath) {
    return this;
  }

  @Override
  public CommonConfig setTrustStorePath(String trustStorePath) {
    return this;
  }

  @Override
  public CommonConfig setKeyStorePwd(String keyStorePwd) {
    return this;
  }

  @Override
  public CommonConfig setTrustStorePwd(String trustStorePwd) {
=======
  public CommonConfig setDatanodeMemoryProportion(String datanodeMemoryProportion) {
>>>>>>> c372bb7f
    return this;
  }
}<|MERGE_RESOLUTION|>--- conflicted
+++ resolved
@@ -414,7 +414,6 @@
   }
 
   @Override
-<<<<<<< HEAD
   public CommonConfig setEnableInternalSSL(boolean enableInternalSSL) {
     return this;
   }
@@ -436,9 +435,11 @@
 
   @Override
   public CommonConfig setTrustStorePwd(String trustStorePwd) {
-=======
+    return this;
+  }
+
+  @Override
   public CommonConfig setDatanodeMemoryProportion(String datanodeMemoryProportion) {
->>>>>>> c372bb7f
     return this;
   }
 }