--- conflicted
+++ resolved
@@ -382,11 +382,12 @@
   }
 
   @Override
-<<<<<<< HEAD
   public CommonConfig setEnforceStrongPassword(boolean enforceStrongPassword) {
-=======
+    return this;
+  }
+
+  @Override
   public CommonConfig setSubscriptionEnabled(boolean subscriptionEnabled) {
->>>>>>> a0a4700b
     return this;
   }
 }