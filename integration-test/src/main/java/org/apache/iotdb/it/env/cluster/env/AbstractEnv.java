/*
 * Licensed to the Apache Software Foundation (ASF) under one
 * or more contributor license agreements.  See the NOTICE file
 * distributed with this work for additional information
 * regarding copyright ownership.  The ASF licenses this file
 * to you under the Apache License, Version 2.0 (the
 * "License"); you may not use this file except in compliance
 * with the License.  You may obtain a copy of the License at
 *
 *     http://www.apache.org/licenses/LICENSE-2.0
 *
 * Unless required by applicable law or agreed to in writing,
 * software distributed under the License is distributed on an
 * "AS IS" BASIS, WITHOUT WARRANTIES OR CONDITIONS OF ANY
 * KIND, either express or implied.  See the License for the
 * specific language governing permissions and limitations
 * under the License.
 */

package org.apache.iotdb.it.env.cluster.env;

import org.apache.iotdb.common.rpc.thrift.TConsensusGroupType;
import org.apache.iotdb.common.rpc.thrift.TEndPoint;
import org.apache.iotdb.commons.client.ClientPoolFactory;
import org.apache.iotdb.commons.client.IClientManager;
import org.apache.iotdb.commons.client.exception.ClientManagerException;
import org.apache.iotdb.commons.client.sync.SyncConfigNodeIServiceClient;
import org.apache.iotdb.commons.cluster.NodeStatus;
import org.apache.iotdb.confignode.rpc.thrift.IConfigNodeRPCService;
import org.apache.iotdb.confignode.rpc.thrift.TDataNodeInfo;
import org.apache.iotdb.confignode.rpc.thrift.TRegionInfo;
import org.apache.iotdb.confignode.rpc.thrift.TShowClusterResp;
import org.apache.iotdb.confignode.rpc.thrift.TShowDataNodesResp;
import org.apache.iotdb.confignode.rpc.thrift.TShowRegionReq;
import org.apache.iotdb.confignode.rpc.thrift.TShowRegionResp;
import org.apache.iotdb.isession.ISession;
import org.apache.iotdb.isession.ITableSession;
import org.apache.iotdb.isession.SessionConfig;
import org.apache.iotdb.isession.pool.ISessionPool;
import org.apache.iotdb.isession.pool.ITableSessionPool;
import org.apache.iotdb.it.env.EnvFactory;
import org.apache.iotdb.it.env.cluster.EnvUtils;
import org.apache.iotdb.it.env.cluster.config.*;
import org.apache.iotdb.it.env.cluster.node.AINodeWrapper;
import org.apache.iotdb.it.env.cluster.node.AbstractNodeWrapper;
import org.apache.iotdb.it.env.cluster.node.ConfigNodeWrapper;
import org.apache.iotdb.it.env.cluster.node.DataNodeWrapper;
import org.apache.iotdb.it.framework.IoTDBTestLogger;
import org.apache.iotdb.itbase.env.BaseEnv;
import org.apache.iotdb.itbase.env.BaseNodeWrapper;
import org.apache.iotdb.itbase.env.ClusterConfig;
import org.apache.iotdb.itbase.runtime.*;
import org.apache.iotdb.jdbc.Config;
import org.apache.iotdb.jdbc.Constant;
import org.apache.iotdb.jdbc.IoTDBConnection;
import org.apache.iotdb.rpc.IoTDBConnectionException;
import org.apache.iotdb.rpc.TSStatusCode;
import org.apache.iotdb.session.Session;
import org.apache.iotdb.session.TableSessionBuilder;
import org.apache.iotdb.session.pool.SessionPool;
import org.apache.iotdb.session.pool.TableSessionPoolBuilder;

import org.apache.thrift.TException;
import org.apache.thrift.transport.TTransportException;
import org.slf4j.Logger;

import java.io.File;
import java.io.IOException;
import java.sql.Connection;
import java.sql.DriverManager;
import java.sql.SQLException;
import java.time.ZoneId;
import java.util.*;
import java.util.concurrent.TimeUnit;
import java.util.function.Predicate;
import java.util.stream.Collectors;
import java.util.stream.Stream;

import static org.apache.iotdb.it.env.cluster.ClusterConstant.*;
import static org.apache.iotdb.jdbc.Config.VERSION;

public abstract class AbstractEnv implements BaseEnv {
  private static final Logger logger = IoTDBTestLogger.logger;

  private final Random rand = new Random();
  protected List<ConfigNodeWrapper> configNodeWrapperList = Collections.emptyList();
  protected List<DataNodeWrapper> dataNodeWrapperList = Collections.emptyList();
  protected List<AINodeWrapper> aiNodeWrapperList = Collections.emptyList();
  protected String testMethodName = null;
  protected int index = 0;
  protected long startTime;
  protected int retryCount = 30;
  private IClientManager<TEndPoint, SyncConfigNodeIServiceClient> clientManager;
  private List<String> configNodeKillPoints = new ArrayList<>();
  private List<String> dataNodeKillPoints = new ArrayList<>();

  /**
   * This config object stores the properties set by developers during the test. It will be cleared
   * after each call of cleanupEnvironment.
   */
  private MppClusterConfig clusterConfig;

  // For single environment ITs, time can be unified in this level.
  protected AbstractEnv() {
    this.startTime = System.currentTimeMillis();
    this.clusterConfig = new MppClusterConfig();
  }

  // For multiple environment ITs, time must be consistent across environments.
  protected AbstractEnv(final long startTime) {
    this.startTime = startTime;
    this.clusterConfig = new MppClusterConfig();
  }

  @Override
  public ClusterConfig getConfig() {
    return clusterConfig;
  }

  @Override
  public List<String> getMetricPrometheusReporterContents() {
    final List<String> result = new ArrayList<>();
    // get all report content of confignodes
    for (final ConfigNodeWrapper configNode : this.configNodeWrapperList) {
      final String configNodeMetricContent =
          getUrlContent(
              Config.IOTDB_HTTP_URL_PREFIX
                  + configNode.getIp()
                  + ":"
                  + configNode.getMetricPort()
                  + "/metrics");
      result.add(configNodeMetricContent);
    }
    // get all report content of datanodes
    for (final DataNodeWrapper dataNode : this.dataNodeWrapperList) {
      final String dataNodeMetricContent =
          getUrlContent(
              Config.IOTDB_HTTP_URL_PREFIX
                  + dataNode.getIp()
                  + ":"
                  + dataNode.getMetricPort()
                  + "/metrics");
      result.add(dataNodeMetricContent);
    }
    return result;
  }

  protected void initEnvironment(final int configNodesNum, final int dataNodesNum) {
    initEnvironment(configNodesNum, dataNodesNum, retryCount);
  }

  protected void initEnvironment(
      final int configNodesNum, final int dataNodesNum, final int testWorkingRetryCount) {
    initEnvironment(configNodesNum, dataNodesNum, testWorkingRetryCount, false);
  }

  protected void initEnvironment(
      final int configNodesNum,
      final int dataNodesNum,
      final int retryCount,
      final boolean addAINode) {
    this.retryCount = retryCount;
    this.configNodeWrapperList = new ArrayList<>();
    this.dataNodeWrapperList = new ArrayList<>();

    clientManager =
        new IClientManager.Factory<TEndPoint, SyncConfigNodeIServiceClient>()
            .createClientManager(new ClientPoolFactory.SyncConfigNodeIServiceClientPoolFactory());

    final String testClassName = getTestClassName();

    final ConfigNodeWrapper seedConfigNodeWrapper =
        new ConfigNodeWrapper(
            true,
            "",
            testClassName,
            testMethodName,
            EnvUtils.searchAvailablePorts(),
            index,
            this instanceof MultiClusterEnv,
            startTime);
    seedConfigNodeWrapper.createNodeDir();
    seedConfigNodeWrapper.changeConfig(
        (MppConfigNodeConfig) clusterConfig.getConfigNodeConfig(),
        (MppCommonConfig) clusterConfig.getConfigNodeCommonConfig(),
        (MppJVMConfig) clusterConfig.getConfigNodeJVMConfig());
    seedConfigNodeWrapper.createLogDir();
    seedConfigNodeWrapper.setKillPoints(configNodeKillPoints);
    seedConfigNodeWrapper.start();
    final String seedConfigNode = seedConfigNodeWrapper.getIpAndPortString();
    this.configNodeWrapperList.add(seedConfigNodeWrapper);

    // Check if the Seed-ConfigNode started successfully
    try (final SyncConfigNodeIServiceClient ignored =
        (SyncConfigNodeIServiceClient) getLeaderConfigNodeConnection()) {
      // Do nothing
      logger.info("The Seed-ConfigNode started successfully!");
    } catch (final Exception e) {
      logger.error("Failed to get connection to the Seed-ConfigNode", e);
    }

    final List<String> configNodeEndpoints = new ArrayList<>();
    final RequestDelegate<Void> configNodesDelegate =
        new SerialRequestDelegate<>(configNodeEndpoints);
    for (int i = 1; i < configNodesNum; i++) {
      final ConfigNodeWrapper configNodeWrapper =
          new ConfigNodeWrapper(
              false,
              seedConfigNode,
              testClassName,
              testMethodName,
              EnvUtils.searchAvailablePorts(),
              index,
              this instanceof MultiClusterEnv,
              startTime);
      this.configNodeWrapperList.add(configNodeWrapper);
      configNodeEndpoints.add(configNodeWrapper.getIpAndPortString());
      configNodeWrapper.createNodeDir();
      configNodeWrapper.changeConfig(
          (MppConfigNodeConfig) clusterConfig.getConfigNodeConfig(),
          (MppCommonConfig) clusterConfig.getConfigNodeCommonConfig(),
          (MppJVMConfig) clusterConfig.getConfigNodeJVMConfig());
      configNodeWrapper.createLogDir();
      configNodeWrapper.setKillPoints(configNodeKillPoints);
      configNodesDelegate.addRequest(
          () -> {
            configNodeWrapper.start();
            return null;
          });
    }
    try {
      configNodesDelegate.requestAll();
    } catch (final SQLException e) {
      logger.error("Start configNodes failed", e);
      throw new AssertionError();
    }

    final List<String> dataNodeEndpoints = new ArrayList<>();
    final RequestDelegate<Void> dataNodesDelegate =
        new ParallelRequestDelegate<>(dataNodeEndpoints, NODE_START_TIMEOUT);
    for (int i = 0; i < dataNodesNum; i++) {
      final DataNodeWrapper dataNodeWrapper =
          new DataNodeWrapper(
              seedConfigNode,
              testClassName,
              testMethodName,
              EnvUtils.searchAvailablePorts(),
              index,
              this instanceof MultiClusterEnv,
              startTime);
      this.dataNodeWrapperList.add(dataNodeWrapper);
      dataNodeEndpoints.add(dataNodeWrapper.getIpAndPortString());
      dataNodeWrapper.createNodeDir();
      dataNodeWrapper.changeConfig(
          (MppDataNodeConfig) clusterConfig.getDataNodeConfig(),
          (MppCommonConfig) clusterConfig.getDataNodeCommonConfig(),
          (MppJVMConfig) clusterConfig.getDataNodeJVMConfig());
      dataNodeWrapper.createLogDir();
      dataNodeWrapper.setKillPoints(dataNodeKillPoints);
      dataNodesDelegate.addRequest(
          () -> {
            dataNodeWrapper.start();
            return null;
          });
    }

    try {
      dataNodesDelegate.requestAll();
    } catch (final SQLException e) {
      logger.error("Start dataNodes failed", e);
      throw new AssertionError();
    }

    if (addAINode) {
      this.aiNodeWrapperList = new ArrayList<>();
      startAINode(seedConfigNode, testClassName);
    }

    checkClusterStatusWithoutUnknown();
  }

  private void startAINode(final String seedConfigNode, final String testClassName) {
    final String aiNodeEndPoint;
    final AINodeWrapper aiNodeWrapper =
        new AINodeWrapper(
            seedConfigNode,
            testClassName,
            testMethodName,
            index,
            EnvUtils.searchAvailablePorts(),
            startTime);
    aiNodeWrapperList.add(aiNodeWrapper);
    aiNodeEndPoint = aiNodeWrapper.getIpAndPortString();
    aiNodeWrapper.createNodeDir();
    aiNodeWrapper.createLogDir();
    final RequestDelegate<Void> aiNodesDelegate =
        new ParallelRequestDelegate<>(
            Collections.singletonList(aiNodeEndPoint), NODE_START_TIMEOUT);

    aiNodesDelegate.addRequest(
        () -> {
          aiNodeWrapper.start();
          return null;
        });

    try {
      aiNodesDelegate.requestAll();
    } catch (final SQLException e) {
      logger.error("Start aiNodes failed", e);
    }
  }

  public String getTestClassName() {
    final StackTraceElement[] stack = Thread.currentThread().getStackTrace();
    for (final StackTraceElement stackTraceElement : stack) {
      final String className = stackTraceElement.getClassName();
      if (className.endsWith("IT")) {
        final String result = className.substring(className.lastIndexOf(".") + 1);
        if (!result.startsWith("Abstract")) {
          return result;
        }
      }
    }
    return "UNKNOWN-IT";
  }

  private Map<String, Integer> countNodeStatus(final Map<Integer, String> nodeStatus) {
    final Map<String, Integer> result = new HashMap<>();
    nodeStatus.values().forEach(status -> result.put(status, result.getOrDefault(status, 0) + 1));
    return result;
  }

  public void checkClusterStatusWithoutUnknown() {
    checkClusterStatus(
        nodeStatusMap -> nodeStatusMap.values().stream().noneMatch("Unknown"::equals));
    testJDBCConnection();
  }

  public void checkClusterStatusOneUnknownOtherRunning() {
    checkClusterStatus(
        nodeStatus -> {
          Map<String, Integer> count = countNodeStatus(nodeStatus);
          return count.getOrDefault("Unknown", 0) == 1
              && count.getOrDefault("Running", 0) == nodeStatus.size() - 1;
        });
    testJDBCConnection();
  }

  /**
   * check whether all nodes' status match the provided predicate with RPC. after retryCount times,
   * if the status of all nodes still not match the predicate, throw AssertionError.
   *
   * @param statusCheck the predicate to test the status of nodes
   */
  public void checkClusterStatus(final Predicate<Map<Integer, String>> statusCheck) {
    logger.info("Testing cluster environment...");
    TShowClusterResp showClusterResp;
    Exception lastException = null;
    boolean flag;
    for (int i = 0; i < retryCount; i++) {
      try (final SyncConfigNodeIServiceClient client =
          (SyncConfigNodeIServiceClient) getLeaderConfigNodeConnection()) {
        flag = true;
        showClusterResp = client.showCluster();

        // Check resp status
        if (showClusterResp.getStatus().getCode() != TSStatusCode.SUCCESS_STATUS.getStatusCode()) {
          flag = false;
        }

        // Check the number of nodes
        if (showClusterResp.getNodeStatus().size()
            != configNodeWrapperList.size()
                + dataNodeWrapperList.size()
                + aiNodeWrapperList.size()) {
          flag = false;
        }

        // Check the status of nodes
        if (flag) {
          flag = statusCheck.test(showClusterResp.getNodeStatus());
        }

        if (flag) {
          logger.info("The cluster is now ready for testing!");
          return;
        }
      } catch (final Exception e) {
        lastException = e;
      }
      try {
        TimeUnit.SECONDS.sleep(1L);
      } catch (final InterruptedException e) {
        lastException = e;
        Thread.currentThread().interrupt();
      }
    }
    if (lastException != null) {
      logger.error(
          "exception in test Cluster with RPC, message: {}",
          lastException.getMessage(),
          lastException);
    }
    throw new AssertionError(
        String.format("After %d times retry, the cluster can't work!", retryCount));
  }

  @Override
  public void cleanClusterEnvironment() {
    final List<AbstractNodeWrapper> allNodeWrappers =
        Stream.concat(
                dataNodeWrapperList.stream(),
                Stream.concat(configNodeWrapperList.stream(), aiNodeWrapperList.stream()))
            .collect(Collectors.toList());
    allNodeWrappers.stream()
        .findAny()
        .ifPresent(
            nodeWrapper -> logger.info("You can find logs at {}", nodeWrapper.getLogDirPath()));
    for (final AbstractNodeWrapper nodeWrapper : allNodeWrappers) {
      nodeWrapper.stopForcibly();
      nodeWrapper.destroyDir();
      final String lockPath = EnvUtils.getLockFilePath(nodeWrapper.getPort());
      if (!new File(lockPath).delete()) {
        logger.error("Delete lock file {} failed", lockPath);
      }
    }
    if (clientManager != null) {
      clientManager.close();
    }
    testMethodName = null;
    clusterConfig = new MppClusterConfig();
  }

  @Override
  public Connection getConnection(
      final String username, final String password, final String sqlDialect) throws SQLException {
    return new ClusterTestConnection(
        getWriteConnection(null, username, password, sqlDialect),
        getReadConnections(null, username, password, sqlDialect));
  }

  @Override
  public Connection getWriteOnlyConnectionWithSpecifiedDataNode(
      final DataNodeWrapper dataNode,
      final String username,
      final String password,
      String sqlDialect)
      throws SQLException {
    return new ClusterTestConnection(
        getWriteConnectionWithSpecifiedDataNode(
            dataNode,
            null,
            username,
            password,
            TABLE_SQL_DIALECT.equals(sqlDialect) ? TABLE_SQL_DIALECT : TREE_SQL_DIALECT),
        Collections.emptyList());
  }

  @Override
  public Connection getConnectionWithSpecifiedDataNode(
      final DataNodeWrapper dataNode, final String username, final String password)
      throws SQLException {
    return new ClusterTestConnection(
        getWriteConnectionWithSpecifiedDataNode(
            dataNode, null, username, password, TREE_SQL_DIALECT),
        getReadConnections(null, username, password, TREE_SQL_DIALECT));
  }

  @Override
  public Connection getConnection(
      final Constant.Version version,
      final String username,
      final String password,
      final String sqlDialect)
      throws SQLException {
    return System.getProperty("ReadAndVerifyWithMultiNode", "true").equalsIgnoreCase("true")
        ? new ClusterTestConnection(
            getWriteConnection(version, username, password, sqlDialect),
            getReadConnections(version, username, password, sqlDialect))
        : getWriteConnection(version, username, password, sqlDialect).getUnderlyingConnecton();
  }

  @Override
<<<<<<< HEAD
  public ISession getSessionConnection(final String sqlDialect) throws IoTDBConnectionException {
    final DataNodeWrapper dataNode =
        this.dataNodeWrapperList.get(rand.nextInt(this.dataNodeWrapperList.size()));
    final Session session =
        new Session.Builder()
            .host(dataNode.getIp())
            .port(dataNode.getPort())
            .sqlDialect(sqlDialect)
            .build();
    session.open();
    return session;
  }

  @Override
  public ISession getSessionConnection(final String sqlDialect, final ZoneId zoneId)
      throws IoTDBConnectionException {
    final DataNodeWrapper dataNode =
        this.dataNodeWrapperList.get(rand.nextInt(this.dataNodeWrapperList.size()));
    final Session session =
        new Session.Builder()
            .host(dataNode.getIp())
            .port(dataNode.getPort())
            .sqlDialect(sqlDialect)
            .zoneId(zoneId)
            .build();
    session.open();
    return session;
  }

  @Override
  public ISession getSessionConnectionWithDB(final String sqlDialect, final String database)
      throws IoTDBConnectionException {
=======
  public ISession getSessionConnection() throws IoTDBConnectionException {
>>>>>>> 05ea4738
    final DataNodeWrapper dataNode =
        this.dataNodeWrapperList.get(rand.nextInt(this.dataNodeWrapperList.size()));
    final Session session =
        new Session.Builder().host(dataNode.getIp()).port(dataNode.getPort()).build();
    session.open();
    return session;
  }

  @Override
  public ISession getSessionConnection(final String userName, final String password)
      throws IoTDBConnectionException {
    final DataNodeWrapper dataNode =
        this.dataNodeWrapperList.get(rand.nextInt(this.dataNodeWrapperList.size()));
    final Session session =
        new Session.Builder()
            .host(dataNode.getIp())
            .port(dataNode.getPort())
            .username(userName)
            .password(password)
            .build();
    session.open();
    return session;
  }

  @Override
  public ISession getSessionConnection(final List<String> nodeUrls)
      throws IoTDBConnectionException {
    final Session session =
        new Session.Builder()
            .nodeUrls(nodeUrls)
            .username(SessionConfig.DEFAULT_USER)
            .password(SessionConfig.DEFAULT_PASSWORD)
            .fetchSize(SessionConfig.DEFAULT_FETCH_SIZE)
            .zoneId(null)
            .thriftDefaultBufferSize(SessionConfig.DEFAULT_INITIAL_BUFFER_CAPACITY)
            .thriftMaxFrameSize(SessionConfig.DEFAULT_MAX_FRAME_SIZE)
            .enableRedirection(SessionConfig.DEFAULT_REDIRECTION_MODE)
            .version(SessionConfig.DEFAULT_VERSION)
            .build();
    session.open();
    return session;
  }

  @Override
  public ITableSession getTableSessionConnection() throws IoTDBConnectionException {
    final DataNodeWrapper dataNode =
        this.dataNodeWrapperList.get(rand.nextInt(this.dataNodeWrapperList.size()));
    return new TableSessionBuilder()
        .nodeUrls(Collections.singletonList(dataNode.getIpAndPortString()))
        .build();
  }

  @Override
  public ITableSession getTableSessionConnectionWithDB(final String database)
      throws IoTDBConnectionException {
    final DataNodeWrapper dataNode =
        this.dataNodeWrapperList.get(rand.nextInt(this.dataNodeWrapperList.size()));
    return new TableSessionBuilder()
        .nodeUrls(Collections.singletonList(dataNode.getIpAndPortString()))
        .database(database)
        .build();
  }

  public ITableSession getTableSessionConnection(List<String> nodeUrls)
      throws IoTDBConnectionException {
    return new TableSessionBuilder()
        .nodeUrls(nodeUrls)
        .username(SessionConfig.DEFAULT_USER)
        .password(SessionConfig.DEFAULT_PASSWORD)
        .fetchSize(SessionConfig.DEFAULT_FETCH_SIZE)
        .zoneId(null)
        .thriftDefaultBufferSize(SessionConfig.DEFAULT_INITIAL_BUFFER_CAPACITY)
        .thriftMaxFrameSize(SessionConfig.DEFAULT_MAX_FRAME_SIZE)
        .enableRedirection(SessionConfig.DEFAULT_REDIRECTION_MODE)
        .build();
  }

  @Override
  public ISessionPool getSessionPool(final int maxSize) {
    final DataNodeWrapper dataNode =
        this.dataNodeWrapperList.get(rand.nextInt(this.dataNodeWrapperList.size()));
    return new SessionPool.Builder()
        .host(dataNode.getIp())
        .port(dataNode.getPort())
        .user(SessionConfig.DEFAULT_USER)
        .password(SessionConfig.DEFAULT_PASSWORD)
        .maxSize(maxSize)
        .build();
  }

  @Override
  public ITableSessionPool getTableSessionPool(final int maxSize) {
    final DataNodeWrapper dataNode =
        this.dataNodeWrapperList.get(rand.nextInt(this.dataNodeWrapperList.size()));
    return new TableSessionPoolBuilder()
        .nodeUrls(Collections.singletonList(dataNode.getIpAndPortString()))
        .user(SessionConfig.DEFAULT_USER)
        .password(SessionConfig.DEFAULT_PASSWORD)
        .maxSize(maxSize)
        .build();
  }

  @Override
  public ITableSessionPool getTableSessionPool(final int maxSize, final String database) {
    DataNodeWrapper dataNode =
        this.dataNodeWrapperList.get(rand.nextInt(this.dataNodeWrapperList.size()));
    return new TableSessionPoolBuilder()
        .nodeUrls(Collections.singletonList(dataNode.getIpAndPortString()))
        .user(SessionConfig.DEFAULT_USER)
        .password(SessionConfig.DEFAULT_PASSWORD)
        .database(database)
        .maxSize(maxSize)
        .build();
  }

  protected NodeConnection getWriteConnection(
      Constant.Version version, String username, String password, String sqlDialect)
      throws SQLException {
    DataNodeWrapper dataNode;

    if (System.getProperty("RandomSelectWriteNode", "true").equalsIgnoreCase("true")) {
      // Randomly choose a node for handling write requests
      dataNode = this.dataNodeWrapperList.get(rand.nextInt(this.dataNodeWrapperList.size()));
    } else {
      dataNode = this.dataNodeWrapperList.get(0);
    }

    return getWriteConnectionFromDataNodeList(
        this.dataNodeWrapperList, version, username, password, sqlDialect);
  }

  protected NodeConnection getWriteConnectionWithSpecifiedDataNode(
      final DataNodeWrapper dataNode,
      final Constant.Version version,
      final String username,
      final String password,
      final String sqlDialect)
      throws SQLException {
    final String endpoint = dataNode.getIp() + ":" + dataNode.getPort();
    final Connection writeConnection =
        DriverManager.getConnection(
            Config.IOTDB_URL_PREFIX
                + endpoint
                + getParam(version, NODE_NETWORK_TIMEOUT_MS, ZERO_TIME_ZONE),
            BaseEnv.constructProperties(username, password, sqlDialect));
    return new NodeConnection(
        endpoint,
        NodeConnection.NodeRole.DATA_NODE,
        NodeConnection.ConnectionRole.WRITE,
        writeConnection);
  }

  protected NodeConnection getWriteConnectionFromDataNodeList(
      final List<DataNodeWrapper> dataNodeList,
      final Constant.Version version,
      final String username,
      final String password,
      final String sqlDialect)
      throws SQLException {
    final List<DataNodeWrapper> dataNodeWrapperListCopy = new ArrayList<>(dataNodeList);
    Collections.shuffle(dataNodeWrapperListCopy);
    SQLException lastException = null;
    for (final DataNodeWrapper dataNode : dataNodeWrapperListCopy) {
      try {
        return getWriteConnectionWithSpecifiedDataNode(
            dataNode, version, username, password, sqlDialect);
      } catch (final SQLException e) {
        lastException = e;
      }
    }
    if (!(lastException.getCause() instanceof TTransportException)) {
      logger.error("Failed to get connection from any DataNode, last exception is ", lastException);
    }
    throw lastException;
  }

  protected List<NodeConnection> getReadConnections(
      final Constant.Version version,
      final String username,
      final String password,
      final String sqlDialect)
      throws SQLException {
    final List<String> endpoints = new ArrayList<>();
    final ParallelRequestDelegate<NodeConnection> readConnRequestDelegate =
        new ParallelRequestDelegate<>(endpoints, NODE_START_TIMEOUT);

    dataNodeWrapperList.stream()
        .map(AbstractNodeWrapper::getIpAndPortString)
        .forEach(
            endpoint -> {
              endpoints.add(endpoint);
              readConnRequestDelegate.addRequest(
                  () ->
                      new NodeConnection(
                          endpoint,
                          NodeConnection.NodeRole.DATA_NODE,
                          NodeConnection.ConnectionRole.READ,
                          DriverManager.getConnection(
                              Config.IOTDB_URL_PREFIX
                                  + endpoint
                                  + getParam(version, NODE_NETWORK_TIMEOUT_MS, ZERO_TIME_ZONE),
                              BaseEnv.constructProperties(username, password, sqlDialect))));
            });
    return readConnRequestDelegate.requestAll();
  }

  // use this to avoid some runtimeExceptions when try to get jdbc connections.
  // because it is hard to add retry and handle exception when getting jdbc connections in
  // getWriteConnectionWithSpecifiedDataNode and getReadConnections.
  // so use this function to add retry when cluster is ready.
  // after retryCount times, if the jdbc can't connect, throw
  // AssertionError.
  protected void testJDBCConnection() {
    logger.info("Testing JDBC connection...");
    final List<String> endpoints =
        dataNodeWrapperList.stream()
            .map(DataNodeWrapper::getIpAndPortString)
            .collect(Collectors.toList());
    final RequestDelegate<Void> testDelegate =
        new ParallelRequestDelegate<>(endpoints, NODE_START_TIMEOUT);
    for (final DataNodeWrapper dataNode : dataNodeWrapperList) {
      final String dataNodeEndpoint = dataNode.getIpAndPortString();
      testDelegate.addRequest(
          () -> {
            Exception lastException = null;
            for (int i = 0; i < retryCount; i++) {
              try (final IoTDBConnection ignored =
                  (IoTDBConnection)
                      DriverManager.getConnection(
                          Config.IOTDB_URL_PREFIX
                              + dataNodeEndpoint
                              + getParam(null, NODE_NETWORK_TIMEOUT_MS, ZERO_TIME_ZONE),
                          System.getProperty("User", "root"),
                          System.getProperty("Password", "root"))) {
                logger.info("Successfully connecting to DataNode: {}.", dataNodeEndpoint);
                return null;
              } catch (final Exception e) {
                lastException = e;
                TimeUnit.SECONDS.sleep(1L);
              }
            }
            if (lastException != null) {
              throw lastException;
            }
            return null;
          });
    }
    try {
      testDelegate.requestAll();
    } catch (final Exception e) {
      logger.error("exception in test Cluster with RPC, message: {}", e.getMessage(), e);
      throw new AssertionError(
          String.format("After %d times retry, the cluster can't work!", retryCount));
    }
  }

  private String getParam(
      final Constant.Version version, final int timeout, final String timeZone) {
    final StringBuilder sb = new StringBuilder("?");
    sb.append(Config.NETWORK_TIMEOUT).append("=").append(timeout);
    if (version != null) {
      sb.append("&").append(VERSION).append("=").append(version);
    }
    if (timeZone != null) {
      sb.append("&").append(Config.TIME_ZONE).append("=").append(timeZone);
    }
    return sb.toString();
  }

  public String getTestMethodName() {
    return testMethodName;
  }

  @Override
  public void setTestMethodName(final String testMethodName) {
    this.testMethodName = testMethodName;
  }

  @Override
  public void dumpTestJVMSnapshot() {
    configNodeWrapperList.forEach(
        configNodeWrapper -> configNodeWrapper.executeJstack(testMethodName));
    dataNodeWrapperList.forEach(dataNodeWrapper -> dataNodeWrapper.executeJstack(testMethodName));
  }

  @Override
  public List<AbstractNodeWrapper> getNodeWrapperList() {
    final List<AbstractNodeWrapper> result = new ArrayList<>(configNodeWrapperList);
    result.addAll(dataNodeWrapperList);
    return result;
  }

  @Override
  public List<ConfigNodeWrapper> getConfigNodeWrapperList() {
    return configNodeWrapperList;
  }

  @Override
  public List<DataNodeWrapper> getDataNodeWrapperList() {
    return dataNodeWrapperList;
  }

  /**
   * Get connection to ConfigNode-Leader in ClusterIT environment
   *
   * <p>Notice: The caller should always use try-with-resource to invoke this interface in order to
   * return client to ClientPool automatically
   *
   * @return {@link SyncConfigNodeIServiceClient} that connects to the ConfigNode-Leader
   */
  @Override
  public IConfigNodeRPCService.Iface getLeaderConfigNodeConnection()
      throws IOException, InterruptedException {
    Exception lastException = null;
    ConfigNodeWrapper lastErrorNode = null;
    for (int i = 0; i < retryCount; i++) {
      for (final ConfigNodeWrapper configNodeWrapper : configNodeWrapperList) {
        try {
          lastErrorNode = configNodeWrapper;
          final SyncConfigNodeIServiceClient client =
              clientManager.borrowClient(
                  new TEndPoint(configNodeWrapper.getIp(), configNodeWrapper.getPort()));
          final TShowClusterResp resp = client.showCluster();

          if (resp.getStatus().getCode() == TSStatusCode.SUCCESS_STATUS.getStatusCode()) {
            // Only the ConfigNodeClient who connects to the ConfigNode-leader
            // will respond the SUCCESS_STATUS
            return client;
          } else {
            // Return client otherwise
            client.close();
            throw new Exception(
                "Bad status: "
                    + resp.getStatus().getCode()
                    + " message: "
                    + resp.getStatus().getMessage());
          }
        } catch (final Exception e) {
          lastException = e;
        }

        // Sleep 1s before next retry
        TimeUnit.SECONDS.sleep(1);
      }
    }
    if (lastErrorNode != null) {
      throw new IOException(
          "Failed to get connection to ConfigNode-Leader. Last error configNode: "
              + lastErrorNode.getIpAndPortString(),
          lastException);
    } else {
      throw new IOException("Empty configNode set");
    }
  }

  @Override
  public IConfigNodeRPCService.Iface getConfigNodeConnection(int index) throws Exception {
    Exception lastException = null;
    final ConfigNodeWrapper configNodeWrapper = configNodeWrapperList.get(index);
    for (int i = 0; i < 30; i++) {
      try {
        return clientManager.borrowClient(
            new TEndPoint(configNodeWrapper.getIp(), configNodeWrapper.getPort()));
      } catch (final Exception e) {
        lastException = e;
      }
      // Sleep 1s before next retry
      TimeUnit.SECONDS.sleep(1);
    }
    throw new IOException(
        "Failed to get connection to this ConfigNode. Last error: " + lastException);
  }

  @Override
  public int getFirstLeaderSchemaRegionDataNodeIndex() throws IOException, InterruptedException {
    Exception lastException = null;
    ConfigNodeWrapper lastErrorNode = null;
    for (int retry = 0; retry < 30; retry++) {
      for (int configNodeId = 0; configNodeId < configNodeWrapperList.size(); configNodeId++) {
        final ConfigNodeWrapper configNodeWrapper = configNodeWrapperList.get(configNodeId);
        lastErrorNode = configNodeWrapper;
        try (final SyncConfigNodeIServiceClient client =
            clientManager.borrowClient(
                new TEndPoint(configNodeWrapper.getIp(), configNodeWrapper.getPort()))) {
          TShowRegionResp resp =
              client.showRegion(
                  new TShowRegionReq().setConsensusGroupType(TConsensusGroupType.SchemaRegion));
          // Only the ConfigNodeClient who connects to the ConfigNode-leader
          // will respond the SUCCESS_STATUS

          String ip;
          int port;

          if (resp.getStatus().getCode() == TSStatusCode.SUCCESS_STATUS.getStatusCode()) {
            for (final TRegionInfo tRegionInfo : resp.getRegionInfoList()) {
              if (tRegionInfo.getRoleType().equals("Leader")) {
                ip = tRegionInfo.getClientRpcIp();
                port = tRegionInfo.getClientRpcPort();
                for (int dataNodeId = 0; dataNodeId < dataNodeWrapperList.size(); ++dataNodeId) {
                  final DataNodeWrapper dataNodeWrapper = dataNodeWrapperList.get(dataNodeId);
                  if (dataNodeWrapper.getIp().equals(ip) && dataNodeWrapper.getPort() == port) {
                    return dataNodeId;
                  }
                }
              }
            }
            logger.error("No leaders in all schemaRegions.");
            return -1;
          } else {
            throw new Exception(
                "Bad status: "
                    + resp.getStatus().getCode()
                    + " message: "
                    + resp.getStatus().getMessage());
          }
        } catch (final Exception e) {
          lastException = e;
        }

        // Sleep 1s before next retry
        TimeUnit.SECONDS.sleep(1);
      }
    }
    if (lastErrorNode != null) {
      throw new IOException(
          "Failed to get the index of SchemaRegion-Leader from configNode. Last error configNode: "
              + lastErrorNode.getIpAndPortString(),
          lastException);
    } else {
      throw new IOException("Empty configNode set");
    }
  }

  @Override
  public int getLeaderConfigNodeIndex() throws IOException, InterruptedException {
    Exception lastException = null;
    ConfigNodeWrapper lastErrorNode = null;
    for (int retry = 0; retry < retryCount; retry++) {
      for (int configNodeId = 0; configNodeId < configNodeWrapperList.size(); configNodeId++) {
        final ConfigNodeWrapper configNodeWrapper = configNodeWrapperList.get(configNodeId);
        lastErrorNode = configNodeWrapper;
        try (final SyncConfigNodeIServiceClient client =
            clientManager.borrowClient(
                new TEndPoint(configNodeWrapper.getIp(), configNodeWrapper.getPort()))) {
          final TShowClusterResp resp = client.showCluster();
          // Only the ConfigNodeClient who connects to the ConfigNode-leader
          // will respond the SUCCESS_STATUS
          if (resp.getStatus().getCode() == TSStatusCode.SUCCESS_STATUS.getStatusCode()) {
            return configNodeId;
          } else {
            throw new Exception(
                "Bad status: "
                    + resp.getStatus().getCode()
                    + " message: "
                    + resp.getStatus().getMessage());
          }
        } catch (final Exception e) {
          lastException = e;
        }

        // Sleep 1s before next retry
        TimeUnit.SECONDS.sleep(1);
      }
    }

    if (lastErrorNode != null) {
      throw new IOException(
          "Failed to get the index of ConfigNode-Leader. Last error configNode: "
              + lastErrorNode.getIpAndPortString(),
          lastException);
    } else {
      throw new IOException("Empty configNode set");
    }
  }

  @Override
  public void startConfigNode(final int index) {
    configNodeWrapperList.get(index).start();
  }

  @Override
  public void startAllConfigNodes() {
    configNodeWrapperList.forEach(AbstractNodeWrapper::start);
  }

  @Override
  public void shutdownConfigNode(int index) {
    configNodeWrapperList.get(index).stop();
  }

  @Override
  public void shutdownAllConfigNodes() {
    configNodeWrapperList.forEach(AbstractNodeWrapper::stop);
  }

  @Override
  public ConfigNodeWrapper getConfigNodeWrapper(final int index) {
    return configNodeWrapperList.get(index);
  }

  @Override
  public DataNodeWrapper getDataNodeWrapper(final int index) {
    return dataNodeWrapperList.get(index);
  }

  @Override
  public ConfigNodeWrapper generateRandomConfigNodeWrapper() {
    final ConfigNodeWrapper newConfigNodeWrapper =
        new ConfigNodeWrapper(
            false,
            configNodeWrapperList.get(0).getIpAndPortString(),
            getTestClassName(),
            getTestMethodName(),
            EnvUtils.searchAvailablePorts(),
            index,
            this instanceof MultiClusterEnv,
            startTime);
    configNodeWrapperList.add(newConfigNodeWrapper);
    newConfigNodeWrapper.createNodeDir();
    newConfigNodeWrapper.changeConfig(
        (MppConfigNodeConfig) clusterConfig.getConfigNodeConfig(),
        (MppCommonConfig) clusterConfig.getConfigNodeCommonConfig(),
        (MppJVMConfig) clusterConfig.getConfigNodeJVMConfig());
    newConfigNodeWrapper.createLogDir();
    return newConfigNodeWrapper;
  }

  @Override
  public DataNodeWrapper generateRandomDataNodeWrapper() {
    final DataNodeWrapper newDataNodeWrapper =
        new DataNodeWrapper(
            configNodeWrapperList.get(0).getIpAndPortString(),
            getTestClassName(),
            getTestMethodName(),
            EnvUtils.searchAvailablePorts(),
            index,
            this instanceof MultiClusterEnv,
            startTime);
    dataNodeWrapperList.add(newDataNodeWrapper);
    newDataNodeWrapper.createNodeDir();
    newDataNodeWrapper.changeConfig(
        (MppDataNodeConfig) clusterConfig.getDataNodeConfig(),
        (MppCommonConfig) clusterConfig.getDataNodeCommonConfig(),
        (MppJVMConfig) clusterConfig.getDataNodeJVMConfig());
    newDataNodeWrapper.createLogDir();
    return newDataNodeWrapper;
  }

  @Override
  public void registerNewDataNode(final boolean isNeedVerify) {
    registerNewDataNode(generateRandomDataNodeWrapper(), isNeedVerify);
  }

  @Override
  public void registerNewConfigNode(final boolean isNeedVerify) {
    registerNewConfigNode(generateRandomConfigNodeWrapper(), isNeedVerify);
  }

  @Override
  public void registerNewConfigNode(
      final ConfigNodeWrapper newConfigNodeWrapper, final boolean isNeedVerify) {
    // Start new ConfigNode
    final RequestDelegate<Void> configNodeDelegate =
        new ParallelRequestDelegate<>(
            Collections.singletonList(newConfigNodeWrapper.getIpAndPortString()),
            NODE_START_TIMEOUT);
    configNodeDelegate.addRequest(
        () -> {
          newConfigNodeWrapper.start();
          return null;
        });

    try {
      configNodeDelegate.requestAll();
    } catch (final SQLException e) {
      logger.error("Start configNode failed", e);
      throw new AssertionError();
    }

    if (isNeedVerify) {
      // Test whether register success
      checkClusterStatusWithoutUnknown();
    }
  }

  @Override
  public void registerNewDataNode(
      final DataNodeWrapper newDataNodeWrapper, final boolean isNeedVerify) {
    // Start new DataNode
    final List<String> dataNodeEndpoints =
        Collections.singletonList(newDataNodeWrapper.getIpAndPortString());
    final RequestDelegate<Void> dataNodesDelegate =
        new ParallelRequestDelegate<>(dataNodeEndpoints, NODE_START_TIMEOUT);
    dataNodesDelegate.addRequest(
        () -> {
          newDataNodeWrapper.start();
          return null;
        });
    try {
      dataNodesDelegate.requestAll();
    } catch (final SQLException e) {
      logger.error("Start dataNodes failed", e);
      throw new AssertionError();
    }

    if (isNeedVerify) {
      // Test whether register success
      checkClusterStatusWithoutUnknown();
    }
  }

  @Override
  public void startDataNode(final int index) {
    dataNodeWrapperList.get(index).start();
  }

  @Override
  public void startAllDataNodes() {
    dataNodeWrapperList.forEach(AbstractNodeWrapper::start);
  }

  @Override
  public void shutdownDataNode(final int index) {
    dataNodeWrapperList.get(index).stop();
  }

  @Override
  public void shutdownAllDataNodes() {
    dataNodeWrapperList.forEach(AbstractNodeWrapper::stop);
  }

  @Override
  public void ensureNodeStatus(
      final List<BaseNodeWrapper> nodes, final List<NodeStatus> targetStatus)
      throws IllegalStateException {
    Throwable lastException = null;
    for (int i = 0; i < retryCount; i++) {
      try (final SyncConfigNodeIServiceClient client =
          (SyncConfigNodeIServiceClient) EnvFactory.getEnv().getLeaderConfigNodeConnection()) {
        final List<String> errorMessages = new ArrayList<>(nodes.size());
        final Map<String, Integer> nodeIds = new HashMap<>(nodes.size());
        final TShowClusterResp showClusterResp = client.showCluster();
        showClusterResp
            .getConfigNodeList()
            .forEach(
                node ->
                    nodeIds.put(
                        node.getInternalEndPoint().getIp()
                            + ":"
                            + node.getInternalEndPoint().getPort(),
                        node.getConfigNodeId()));
        showClusterResp
            .getDataNodeList()
            .forEach(
                node ->
                    nodeIds.put(
                        node.getClientRpcEndPoint().getIp()
                            + ":"
                            + node.getClientRpcEndPoint().getPort(),
                        node.getDataNodeId()));
        for (int j = 0; j < nodes.size(); j++) {
          final String endpoint = nodes.get(j).getIpAndPortString();
          if (!nodeIds.containsKey(endpoint)) {
            // Node not exist
            // Notice: Never modify this line, since the NodeLocation might be modified in IT
            errorMessages.add("The node " + nodes.get(j).getIpAndPortString() + " is not found!");
            continue;
          }
          final String status = showClusterResp.getNodeStatus().get(nodeIds.get(endpoint));
          if (!targetStatus.get(j).getStatus().equals(status)) {
            // Error status
            errorMessages.add(
                String.format(
                    "Node %s is in status %s, but expected %s",
                    endpoint, status, targetStatus.get(j)));
          }
        }
        if (errorMessages.isEmpty()) {
          return;
        } else {
          lastException = new IllegalStateException(String.join(". ", errorMessages));
        }
      } catch (final TException | ClientManagerException | IOException | InterruptedException e) {
        lastException = e;
      }
      try {
        TimeUnit.SECONDS.sleep(1);
      } catch (final InterruptedException e) {
        throw new RuntimeException(e);
      }
    }
    throw new IllegalStateException(lastException);
  }

  @Override
  public int getMqttPort() {
    return dataNodeWrapperList
        .get(new Random(System.currentTimeMillis()).nextInt(dataNodeWrapperList.size()))
        .getMqttPort();
  }

  @Override
  public String getIP() {
    return dataNodeWrapperList.get(0).getIp();
  }

  @Override
  public String getPort() {
    return String.valueOf(dataNodeWrapperList.get(0).getPort());
  }

  @Override
  public String getSbinPath() {
    return TEMPLATE_NODE_PATH + File.separator + "sbin";
  }

  @Override
  public String getToolsPath() {
    return TEMPLATE_NODE_PATH + File.separator + "tools";
  }

  @Override
  public String getLibPath() {
    return TEMPLATE_NODE_LIB_PATH;
  }

  @Override
  public Optional<DataNodeWrapper> dataNodeIdToWrapper(final int nodeId) {
    try (final SyncConfigNodeIServiceClient leaderClient =
        (SyncConfigNodeIServiceClient) getLeaderConfigNodeConnection()) {
      final TShowDataNodesResp resp = leaderClient.showDataNodes();
      for (final TDataNodeInfo dataNodeInfo : resp.getDataNodesInfoList()) {
        if (dataNodeInfo.getDataNodeId() == nodeId) {
          return dataNodeWrapperList.stream()
              .filter(dataNodeWrapper -> dataNodeWrapper.getPort() == dataNodeInfo.getRpcPort())
              .findAny();
        }
      }
      return Optional.empty();
    } catch (final Exception e) {
      return Optional.empty();
    }
  }

  @Override
  public void registerConfigNodeKillPoints(final List<String> killPoints) {
    this.configNodeKillPoints = killPoints;
  }

  @Override
  public void registerDataNodeKillPoints(final List<String> killPoints) {
    this.dataNodeKillPoints = killPoints;
  }
}<|MERGE_RESOLUTION|>--- conflicted
+++ resolved
@@ -69,7 +69,6 @@
 import java.sql.Connection;
 import java.sql.DriverManager;
 import java.sql.SQLException;
-import java.time.ZoneId;
 import java.util.*;
 import java.util.concurrent.TimeUnit;
 import java.util.function.Predicate;
@@ -481,42 +480,7 @@
   }
 
   @Override
-<<<<<<< HEAD
-  public ISession getSessionConnection(final String sqlDialect) throws IoTDBConnectionException {
-    final DataNodeWrapper dataNode =
-        this.dataNodeWrapperList.get(rand.nextInt(this.dataNodeWrapperList.size()));
-    final Session session =
-        new Session.Builder()
-            .host(dataNode.getIp())
-            .port(dataNode.getPort())
-            .sqlDialect(sqlDialect)
-            .build();
-    session.open();
-    return session;
-  }
-
-  @Override
-  public ISession getSessionConnection(final String sqlDialect, final ZoneId zoneId)
-      throws IoTDBConnectionException {
-    final DataNodeWrapper dataNode =
-        this.dataNodeWrapperList.get(rand.nextInt(this.dataNodeWrapperList.size()));
-    final Session session =
-        new Session.Builder()
-            .host(dataNode.getIp())
-            .port(dataNode.getPort())
-            .sqlDialect(sqlDialect)
-            .zoneId(zoneId)
-            .build();
-    session.open();
-    return session;
-  }
-
-  @Override
-  public ISession getSessionConnectionWithDB(final String sqlDialect, final String database)
-      throws IoTDBConnectionException {
-=======
   public ISession getSessionConnection() throws IoTDBConnectionException {
->>>>>>> 05ea4738
     final DataNodeWrapper dataNode =
         this.dataNodeWrapperList.get(rand.nextInt(this.dataNodeWrapperList.size()));
     final Session session =
