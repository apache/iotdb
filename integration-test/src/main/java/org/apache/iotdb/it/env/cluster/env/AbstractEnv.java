/*
 * Licensed to the Apache Software Foundation (ASF) under one
 * or more contributor license agreements.  See the NOTICE file
 * distributed with this work for additional information
 * regarding copyright ownership.  The ASF licenses this file
 * to you under the Apache License, Version 2.0 (the
 * "License"); you may not use this file except in compliance
 * with the License.  You may obtain a copy of the License at
 *
 *     http://www.apache.org/licenses/LICENSE-2.0
 *
 * Unless required by applicable law or agreed to in writing,
 * software distributed under the License is distributed on an
 * "AS IS" BASIS, WITHOUT WARRANTIES OR CONDITIONS OF ANY
 * KIND, either express or implied.  See the License for the
 * specific language governing permissions and limitations
 * under the License.
 */

package org.apache.iotdb.it.env.cluster.env;

import org.apache.iotdb.common.rpc.thrift.TConfigNodeLocation;
import org.apache.iotdb.common.rpc.thrift.TConsensusGroupType;
import org.apache.iotdb.common.rpc.thrift.TDataNodeLocation;
import org.apache.iotdb.common.rpc.thrift.TEndPoint;
import org.apache.iotdb.commons.client.ClientPoolFactory;
import org.apache.iotdb.commons.client.IClientManager;
import org.apache.iotdb.commons.client.exception.ClientManagerException;
import org.apache.iotdb.commons.client.sync.SyncConfigNodeIServiceClient;
import org.apache.iotdb.commons.cluster.NodeStatus;
import org.apache.iotdb.confignode.rpc.thrift.IConfigNodeRPCService;
import org.apache.iotdb.confignode.rpc.thrift.TRegionInfo;
import org.apache.iotdb.confignode.rpc.thrift.TShowClusterResp;
import org.apache.iotdb.confignode.rpc.thrift.TShowRegionReq;
import org.apache.iotdb.confignode.rpc.thrift.TShowRegionResp;
import org.apache.iotdb.isession.ISession;
import org.apache.iotdb.isession.SessionConfig;
import org.apache.iotdb.isession.pool.ISessionPool;
import org.apache.iotdb.it.env.EnvFactory;
import org.apache.iotdb.it.env.cluster.EnvUtils;
import org.apache.iotdb.it.env.cluster.config.*;
import org.apache.iotdb.it.env.cluster.node.AbstractNodeWrapper;
import org.apache.iotdb.it.env.cluster.node.ConfigNodeWrapper;
import org.apache.iotdb.it.env.cluster.node.DataNodeWrapper;
import org.apache.iotdb.it.framework.IoTDBTestLogger;
import org.apache.iotdb.itbase.env.BaseEnv;
import org.apache.iotdb.itbase.env.BaseNodeWrapper;
import org.apache.iotdb.itbase.env.ClusterConfig;
import org.apache.iotdb.itbase.runtime.*;
import org.apache.iotdb.jdbc.Config;
import org.apache.iotdb.jdbc.Constant;
import org.apache.iotdb.jdbc.IoTDBConnection;
import org.apache.iotdb.rpc.IoTDBConnectionException;
import org.apache.iotdb.rpc.TSStatusCode;
import org.apache.iotdb.session.Session;
import org.apache.iotdb.session.pool.SessionPool;

import org.apache.thrift.TException;
import org.slf4j.Logger;

import java.io.File;
import java.io.IOException;
import java.sql.Connection;
import java.sql.DriverManager;
import java.sql.SQLException;
import java.util.*;
import java.util.concurrent.TimeUnit;
import java.util.function.Predicate;
import java.util.stream.Collectors;
import java.util.stream.Stream;

import static org.apache.iotdb.it.env.cluster.ClusterConstant.*;
import static org.apache.iotdb.jdbc.Config.VERSION;

public abstract class AbstractEnv implements BaseEnv {
  private static final Logger logger = IoTDBTestLogger.logger;

  private final Random rand = new Random();
  protected List<ConfigNodeWrapper> configNodeWrapperList = Collections.emptyList();
  protected List<DataNodeWrapper> dataNodeWrapperList = Collections.emptyList();
  protected String testMethodName = null;
  protected int index = 0;
  protected long startTime;
  protected int retryCount = 30;
  private IClientManager<TEndPoint, SyncConfigNodeIServiceClient> clientManager;

  /**
   * This config object stores the properties set by developers during the test. It will be cleared
   * after each call of cleanupEnvironment.
   */
  private MppClusterConfig clusterConfig;

  // For single environment ITs, time can be unified in this level.
  protected AbstractEnv() {
    this.startTime = System.currentTimeMillis();
    this.clusterConfig = new MppClusterConfig();
  }

  // For multiple environment ITs, time must be consistent across environments.
  protected AbstractEnv(long startTime) {
    this.startTime = startTime;
    this.clusterConfig = new MppClusterConfig();
  }

  @Override
  public ClusterConfig getConfig() {
    return clusterConfig;
  }

  @Override
  public List<String> getMetricPrometheusReporterContents() {
    List<String> result = new ArrayList<>();
    // get all report content of confignodes
    for (ConfigNodeWrapper configNode : this.configNodeWrapperList) {
      String configNodeMetricContent =
          getUrlContent(
              Config.IOTDB_HTTP_URL_PREFIX
                  + configNode.getIp()
                  + ":"
                  + configNode.getMetricPort()
                  + "/metrics");
      result.add(configNodeMetricContent);
    }
    // get all report content of datanodes
    for (DataNodeWrapper dataNode : this.dataNodeWrapperList) {
      String dataNodeMetricContent =
          getUrlContent(
              Config.IOTDB_HTTP_URL_PREFIX
                  + dataNode.getIp()
                  + ":"
                  + dataNode.getMetricPort()
                  + "/metrics");
      result.add(dataNodeMetricContent);
    }
    return result;
  }

  protected void initEnvironment(int configNodesNum, int dataNodesNum) {
    initEnvironment(configNodesNum, dataNodesNum, retryCount);
  }

  protected void initEnvironment(int configNodesNum, int dataNodesNum, int retryCount) {
    this.retryCount = retryCount;
    this.configNodeWrapperList = new ArrayList<>();
    this.dataNodeWrapperList = new ArrayList<>();

    clientManager =
        new IClientManager.Factory<TEndPoint, SyncConfigNodeIServiceClient>()
            .createClientManager(new ClientPoolFactory.SyncConfigNodeIServiceClientPoolFactory());

    final String testClassName = getTestClassName();

    ConfigNodeWrapper seedConfigNodeWrapper =
        new ConfigNodeWrapper(
            true,
            "",
            testClassName,
            testMethodName,
            EnvUtils.searchAvailablePorts(),
            index,
            this instanceof MultiClusterEnv,
            startTime);
    seedConfigNodeWrapper.createNodeDir();
    seedConfigNodeWrapper.changeConfig(
        (MppConfigNodeConfig) clusterConfig.getConfigNodeConfig(),
        (MppCommonConfig) clusterConfig.getConfigNodeCommonConfig(),
        (MppJVMConfig) clusterConfig.getConfigNodeJVMConfig());
    seedConfigNodeWrapper.createLogDir();
    seedConfigNodeWrapper.start();
    String seedConfigNode = seedConfigNodeWrapper.getIpAndPortString();
    this.configNodeWrapperList.add(seedConfigNodeWrapper);

    // Check if the Seed-ConfigNode started successfully
    try (SyncConfigNodeIServiceClient ignored =
        (SyncConfigNodeIServiceClient) getLeaderConfigNodeConnection()) {
      // Do nothing
      logger.info("The Seed-ConfigNode started successfully!");
    } catch (Exception e) {
      logger.error("Failed to get connection to the Seed-ConfigNode", e);
    }

    List<String> configNodeEndpoints = new ArrayList<>();
    RequestDelegate<Void> configNodesDelegate = new SerialRequestDelegate<>(configNodeEndpoints);
    for (int i = 1; i < configNodesNum; i++) {
      ConfigNodeWrapper configNodeWrapper =
          new ConfigNodeWrapper(
              false,
              seedConfigNode,
              testClassName,
              testMethodName,
              EnvUtils.searchAvailablePorts(),
              index,
              this instanceof MultiClusterEnv,
              startTime);
      this.configNodeWrapperList.add(configNodeWrapper);
      configNodeEndpoints.add(configNodeWrapper.getIpAndPortString());
      configNodeWrapper.createNodeDir();
      configNodeWrapper.changeConfig(
          (MppConfigNodeConfig) clusterConfig.getConfigNodeConfig(),
          (MppCommonConfig) clusterConfig.getConfigNodeCommonConfig(),
          (MppJVMConfig) clusterConfig.getConfigNodeJVMConfig());
      configNodeWrapper.createLogDir();
      configNodesDelegate.addRequest(
          () -> {
            configNodeWrapper.start();
            return null;
          });
    }
    try {
      configNodesDelegate.requestAll();
    } catch (SQLException e) {
      logger.error("Start configNodes failed", e);
      throw new AssertionError();
    }

    List<String> dataNodeEndpoints = new ArrayList<>();
    RequestDelegate<Void> dataNodesDelegate =
        new ParallelRequestDelegate<>(dataNodeEndpoints, NODE_START_TIMEOUT);
    for (int i = 0; i < dataNodesNum; i++) {
      DataNodeWrapper dataNodeWrapper =
          new DataNodeWrapper(
              seedConfigNode,
              testClassName,
              testMethodName,
              EnvUtils.searchAvailablePorts(),
              index,
              this instanceof MultiClusterEnv,
              startTime);
      this.dataNodeWrapperList.add(dataNodeWrapper);
      dataNodeEndpoints.add(dataNodeWrapper.getIpAndPortString());
      dataNodeWrapper.createNodeDir();
      dataNodeWrapper.changeConfig(
          (MppDataNodeConfig) clusterConfig.getDataNodeConfig(),
          (MppCommonConfig) clusterConfig.getDataNodeCommonConfig(),
          (MppJVMConfig) clusterConfig.getDataNodeJVMConfig());
      dataNodeWrapper.createLogDir();
      dataNodesDelegate.addRequest(
          () -> {
            dataNodeWrapper.start();
            return null;
          });
    }

    try {
      dataNodesDelegate.requestAll();
    } catch (SQLException e) {
      logger.error("Start dataNodes failed", e);
      throw new AssertionError();
    }

    checkClusterStatusWithoutUnknown();
  }

  public String getTestClassName() {
    StackTraceElement[] stack = Thread.currentThread().getStackTrace();
    for (StackTraceElement stackTraceElement : stack) {
      String className = stackTraceElement.getClassName();
      if (className.endsWith("IT")) {
        String result = className.substring(className.lastIndexOf(".") + 1);
        if (!result.startsWith("Abstract")) {
          return result;
        }
      }
    }
    return "UNKNOWN-IT";
  }

  private Map<String, Integer> countNodeStatus(Map<Integer, String> nodeStatus) {
    Map<String, Integer> result = new HashMap<>();
    nodeStatus.values().forEach(status -> result.put(status, result.getOrDefault(status, 0) + 1));
    return result;
  }

  public boolean checkClusterStatusWithoutUnknown() {
    return checkClusterStatus(
            nodeStatusMap -> nodeStatusMap.values().stream().noneMatch("Unknown"::equals))
        && testJDBCConnection();
  }

  public boolean checkClusterStatusOneUnknownOtherRunning() {
    return checkClusterStatus(
            nodeStatus -> {
              Map<String, Integer> count = countNodeStatus(nodeStatus);
              return count.getOrDefault("Unknown", 0) == 1
                  && count.getOrDefault("Running", 0) == nodeStatus.size() - 1;
            })
        && testJDBCConnection();
  }
  /**
   * Returns whether the all nodes' status all match the provided predicate. check nodes with RPC
   *
   * @param statusCheck the predicate to test the status of nodes
   * @return {@code true} if all nodes' status of the cluster match the provided predicate,
   *     otherwise {@code false}
   */
  public boolean checkClusterStatus(Predicate<Map<Integer, String>> statusCheck) {
    logger.info("Testing cluster environment...");
    TShowClusterResp showClusterResp;
    Exception lastException = null;
    boolean flag;
    for (int i = 0; i < retryCount; i++) {
      try (SyncConfigNodeIServiceClient client =
          (SyncConfigNodeIServiceClient) getLeaderConfigNodeConnection()) {
        flag = true;
        showClusterResp = client.showCluster();

        // Check resp status
        if (showClusterResp.getStatus().getCode() != TSStatusCode.SUCCESS_STATUS.getStatusCode()) {
          flag = false;
        }

        // Check the number of nodes
        if (showClusterResp.getNodeStatus().size()
            != configNodeWrapperList.size() + dataNodeWrapperList.size()) {
          flag = false;
        }

        // Check the status of nodes
        if (flag) {
          Map<Integer, String> nodeStatus = showClusterResp.getNodeStatus();
          flag = statusCheck.test(nodeStatus);
        }

        if (flag) {
          logger.info("The cluster is now ready for testing!");
          return true;
        }
      } catch (Exception e) {
        lastException = e;
      }
      try {
        TimeUnit.SECONDS.sleep(1L);
      } catch (InterruptedException e) {
        lastException = e;
        Thread.currentThread().interrupt();
      }
    }
    if (lastException != null) {
      logger.error(
          "exception in testWorking of ClusterID, message: {}",
          lastException.getMessage(),
          lastException);
    }
    logger.info("checkNodeHeartbeat failed after {} retries", retryCount);
    return false;
  }

  @Override
  public void cleanClusterEnvironment() {
    for (AbstractNodeWrapper nodeWrapper :
        Stream.concat(this.dataNodeWrapperList.stream(), this.configNodeWrapperList.stream())
            .collect(Collectors.toList())) {
      nodeWrapper.stop();
      nodeWrapper.destroyDir();
      String lockPath = EnvUtils.getLockFilePath(nodeWrapper.getPort());
      if (!new File(lockPath).delete()) {
        logger.error("Delete lock file {} failed", lockPath);
      }
    }
    clientManager.close();
    testMethodName = null;
    clusterConfig = new MppClusterConfig();
  }

  @Override
  public Connection getConnection(String username, String password) throws SQLException {
    return new ClusterTestConnection(
        getWriteConnection(null, username, password), getReadConnections(null, username, password));
  }

  @Override
  public Connection getWriteOnlyConnectionWithSpecifiedDataNode(
<<<<<<< HEAD
      DataNodeWrapper dataNode, String username, String password) throws SQLException {
    return new ClusterTestConnection(
        getWriteConnectionWithSpecifiedDataNode(dataNode, null, username, password),
        Collections.emptyList());
  }

  @Override
  public Connection getConnectionWithSpecifiedDataNode(
=======
>>>>>>> eca40156
      DataNodeWrapper dataNode, String username, String password) throws SQLException {
    return new ClusterTestConnection(
        getWriteConnectionWithSpecifiedDataNode(dataNode, null, username, password),
        Collections.emptyList());
  }

  @Override
  public Connection getConnectionWithSpecifiedDataNode(
      DataNodeWrapper dataNode, String username, String password) throws SQLException {
    return new ClusterTestConnection(
        getWriteConnectionWithSpecifiedDataNode(dataNode, null, username, password),
        getReadConnections(null, username, password));
  }

  @Override
  public Connection getConnection(Constant.Version version, String username, String password)
      throws SQLException {
    if (System.getProperty("ReadAndVerifyWithMultiNode", "true").equalsIgnoreCase("true")) {
      return new ClusterTestConnection(
          getWriteConnection(version, username, password),
          getReadConnections(version, username, password));
    } else {
      return getWriteConnection(version, username, password).getUnderlyingConnecton();
    }
  }

  @Override
  public ISession getSessionConnection() throws IoTDBConnectionException {
    DataNodeWrapper dataNode =
        this.dataNodeWrapperList.get(rand.nextInt(this.dataNodeWrapperList.size()));
    Session session = new Session(dataNode.getIp(), dataNode.getPort());
    session.open();
    return session;
  }

  @Override
  public ISession getSessionConnection(String userName, String password)
      throws IoTDBConnectionException {
    DataNodeWrapper dataNode =
        this.dataNodeWrapperList.get(rand.nextInt(this.dataNodeWrapperList.size()));
    Session session = new Session(dataNode.getIp(), dataNode.getPort(), userName, password);
    session.open();
    return session;
  }

  @Override
  public ISession getSessionConnection(List<String> nodeUrls) throws IoTDBConnectionException {
    Session session =
        new Session(
            nodeUrls,
            SessionConfig.DEFAULT_USER,
            SessionConfig.DEFAULT_PASSWORD,
            SessionConfig.DEFAULT_FETCH_SIZE,
            null,
            SessionConfig.DEFAULT_INITIAL_BUFFER_CAPACITY,
            SessionConfig.DEFAULT_MAX_FRAME_SIZE,
            SessionConfig.DEFAULT_REDIRECTION_MODE,
            SessionConfig.DEFAULT_VERSION);
    session.open();
    return session;
  }

  @Override
  public ISessionPool getSessionPool(int maxSize) {
    DataNodeWrapper dataNode =
        this.dataNodeWrapperList.get(rand.nextInt(this.dataNodeWrapperList.size()));
    return new SessionPool(
        dataNode.getIp(),
        dataNode.getPort(),
        SessionConfig.DEFAULT_USER,
        SessionConfig.DEFAULT_PASSWORD,
        maxSize);
  }

  protected NodeConnection getWriteConnection(
      Constant.Version version, String username, String password) throws SQLException {
    DataNodeWrapper dataNode;

    if (System.getProperty("RandomSelectWriteNode", "true").equalsIgnoreCase("true")) {
      // Randomly choose a node for handling write requests
      dataNode = this.dataNodeWrapperList.get(rand.nextInt(this.dataNodeWrapperList.size()));
    } else {
      dataNode = this.dataNodeWrapperList.get(0);
    }

    return getWriteConnectionWithSpecifiedDataNode(dataNode, version, username, password);
  }

  protected NodeConnection getWriteConnectionWithSpecifiedDataNode(
      DataNodeWrapper dataNode, Constant.Version version, String username, String password)
      throws SQLException {
    String endpoint = dataNode.getIp() + ":" + dataNode.getPort();
    Connection writeConnection =
        DriverManager.getConnection(
            Config.IOTDB_URL_PREFIX + endpoint + getParam(version, NODE_NETWORK_TIMEOUT_MS),
            System.getProperty("User", username),
            System.getProperty("Password", password));
    return new NodeConnection(
        endpoint,
        NodeConnection.NodeRole.DATA_NODE,
        NodeConnection.ConnectionRole.WRITE,
        writeConnection);
  }

  protected List<NodeConnection> getReadConnections(
      Constant.Version version, String username, String password) throws SQLException {
    List<String> endpoints = new ArrayList<>();
    ParallelRequestDelegate<NodeConnection> readConnRequestDelegate =
        new ParallelRequestDelegate<>(endpoints, NODE_START_TIMEOUT);
    for (DataNodeWrapper dataNodeWrapper : this.dataNodeWrapperList) {
      final String endpoint = dataNodeWrapper.getIpAndPortString();
      endpoints.add(endpoint);
      readConnRequestDelegate.addRequest(
          () -> {
            Connection readConnection =
                DriverManager.getConnection(
                    Config.IOTDB_URL_PREFIX + endpoint + getParam(version, NODE_NETWORK_TIMEOUT_MS),
                    System.getProperty("User", username),
                    System.getProperty("Password", password));
            return new NodeConnection(
                endpoint,
                NodeConnection.NodeRole.DATA_NODE,
                NodeConnection.ConnectionRole.READ,
                readConnection);
          });
    }
    return readConnRequestDelegate.requestAll();
  }

  // use this to avoid some runtimeExceptions when try to get jdbc connections.
  // because it is hard to add retry and handle exception when getting jdbc connections in
  // getWriteConnectionWithSpecifiedDataNode and getReadConnections.
  // so use this function to add retry when cluster is ready.
  protected boolean testJDBCConnection() {
    logger.info("Testing JDBC connection...");
    List<String> endpoints =
        dataNodeWrapperList.stream()
            .map(DataNodeWrapper::getIpAndPortString)
            .collect(Collectors.toList());
    RequestDelegate<Void> testDelegate =
        new ParallelRequestDelegate<>(endpoints, NODE_START_TIMEOUT);
    for (DataNodeWrapper dataNode : dataNodeWrapperList) {
      final String dataNodeEndpoint = dataNode.getIpAndPortString();
      testDelegate.addRequest(
          () -> {
            Exception lastException = null;
            for (int i = 0; i < retryCount; i++) {
              try (IoTDBConnection ignored =
                  (IoTDBConnection)
                      DriverManager.getConnection(
                          Config.IOTDB_URL_PREFIX
                              + dataNodeEndpoint
                              + getParam(null, NODE_NETWORK_TIMEOUT_MS),
                          System.getProperty("User", "root"),
                          System.getProperty("Password", "root"))) {
                logger.info("Successfully connecting to DataNode: {}.", dataNodeEndpoint);
                return null;
              } catch (Exception e) {
                lastException = e;
                TimeUnit.SECONDS.sleep(1L);
              }
            }
            if (lastException != null) {
              throw lastException;
            }
            return null;
          });
    }
    try {
      testDelegate.requestAll();
    } catch (Exception e) {
      logger.error("Failed to connect to DataNode", e);
      return false;
    }
    return true;
  }

  private String getParam(Constant.Version version, int timeout) {
    StringBuilder sb = new StringBuilder("?");
    sb.append(Config.NETWORK_TIMEOUT).append("=").append(timeout);
    if (version != null) {
      sb.append("&").append(VERSION).append("=").append(version);
    }
    return sb.toString();
  }

  public String getTestMethodName() {
    return testMethodName;
  }

  @Override
  public void setTestMethodName(String testMethodName) {
    this.testMethodName = testMethodName;
  }

  @Override
  public void dumpTestJVMSnapshot() {
    for (ConfigNodeWrapper configNodeWrapper : configNodeWrapperList) {
      configNodeWrapper.dumpJVMSnapshot(testMethodName);
    }
    for (DataNodeWrapper dataNodeWrapper : dataNodeWrapperList) {
      dataNodeWrapper.dumpJVMSnapshot(testMethodName);
    }
  }

  @Override
  public List<ConfigNodeWrapper> getConfigNodeWrapperList() {
    return configNodeWrapperList;
  }

  @Override
  public List<DataNodeWrapper> getDataNodeWrapperList() {
    return dataNodeWrapperList;
  }

  /**
   * Get connection to ConfigNode-Leader in ClusterIT environment
   *
   * <p>Notice: The caller should always use try-with-resource to invoke this interface in order to
   * return client to ClientPool automatically
   *
   * @return {@link SyncConfigNodeIServiceClient} that connects to the ConfigNode-Leader
   */
  @Override
  public IConfigNodeRPCService.Iface getLeaderConfigNodeConnection()
      throws IOException, InterruptedException {
    Exception lastException = null;
    ConfigNodeWrapper lastErrorNode = null;
    for (int i = 0; i < retryCount; i++) {
      for (ConfigNodeWrapper configNodeWrapper : configNodeWrapperList) {
        try {
          lastErrorNode = configNodeWrapper;
          SyncConfigNodeIServiceClient client =
              clientManager.borrowClient(
                  new TEndPoint(configNodeWrapper.getIp(), configNodeWrapper.getPort()));
          TShowClusterResp resp = client.showCluster();

          if (resp.getStatus().getCode() == TSStatusCode.SUCCESS_STATUS.getStatusCode()) {
            // Only the ConfigNodeClient who connects to the ConfigNode-leader
            // will respond the SUCCESS_STATUS
            return client;
          } else {
            // Return client otherwise
            client.close();
            throw new Exception(
                "Bad status: "
                    + resp.getStatus().getCode()
                    + " message: "
                    + resp.getStatus().getMessage());
          }
        } catch (Exception e) {
          lastException = e;
        }

        // Sleep 1s before next retry
        TimeUnit.SECONDS.sleep(1);
      }
    }
    if (lastErrorNode != null) {
      throw new IOException(
          "Failed to get connection to ConfigNode-Leader. Last error configNode: "
              + lastErrorNode.getIpAndPortString(),
          lastException);
    } else {
      throw new IOException("Empty configNode set");
    }
  }

  @Override
  public IConfigNodeRPCService.Iface getConfigNodeConnection(int index) throws Exception {
    Exception lastException = null;
    ConfigNodeWrapper configNodeWrapper = configNodeWrapperList.get(index);
    for (int i = 0; i < 30; i++) {
      try {
        return clientManager.borrowClient(
            new TEndPoint(configNodeWrapper.getIp(), configNodeWrapper.getPort()));
      } catch (Exception e) {
        lastException = e;
      }
      // Sleep 1s before next retry
      TimeUnit.SECONDS.sleep(1);
    }
    throw new IOException(
        "Failed to get connection to this ConfigNode. Last error: " + lastException);
  }

  @Override
  public int getFirstLeaderSchemaRegionDataNodeIndex() throws IOException, InterruptedException {
<<<<<<< HEAD
    Exception lastException = null;
    ConfigNodeWrapper lastErrorNode = null;
    for (int retry = 0; retry < 30; retry++) {
      for (int configNodeId = 0; configNodeId < configNodeWrapperList.size(); configNodeId++) {
        ConfigNodeWrapper configNodeWrapper = configNodeWrapperList.get(configNodeId);
        lastErrorNode = configNodeWrapper;
        try (SyncConfigNodeIServiceClient client =
            clientManager.borrowClient(
                new TEndPoint(configNodeWrapper.getIp(), configNodeWrapper.getPort()))) {
          TShowRegionResp resp =
              client.showRegion(
                  new TShowRegionReq().setConsensusGroupType(TConsensusGroupType.SchemaRegion));
          // Only the ConfigNodeClient who connects to the ConfigNode-leader
          // will respond the SUCCESS_STATUS

          String ip;
          int port;

          if (resp.getStatus().getCode() == TSStatusCode.SUCCESS_STATUS.getStatusCode()) {
            for (TRegionInfo tRegionInfo : resp.getRegionInfoList()) {
              if (tRegionInfo.getRoleType().equals("Leader")) {
                ip = tRegionInfo.getClientRpcIp();
                port = tRegionInfo.getClientRpcPort();
                for (int dataNodeId = 0; dataNodeId < dataNodeWrapperList.size(); ++dataNodeId) {
                  DataNodeWrapper dataNodeWrapper = dataNodeWrapperList.get(dataNodeId);
                  if (dataNodeWrapper.getIp().equals(ip) && dataNodeWrapper.getPort() == port) {
                    return dataNodeId;
                  }
                }
              }
            }
            logger.error("No leaders in all schemaRegions.");
            return -1;
          } else {
            throw new Exception(
                "Bad status: "
                    + resp.getStatus().getCode()
                    + " message: "
                    + resp.getStatus().getMessage());
          }
        } catch (Exception e) {
          lastException = e;
        }

        // Sleep 1s before next retry
        TimeUnit.SECONDS.sleep(1);
      }
    }
    if (lastErrorNode != null) {
      throw new IOException(
          "Failed to get the index of SchemaRegion-Leader from configNode. Last error configNode: "
              + lastErrorNode.getIpAndPortString(),
          lastException);
    } else {
      throw new IOException("Empty configNode set");
    }
  }

  @Override
  public int getLeaderConfigNodeIndex() throws IOException, InterruptedException {
=======
>>>>>>> eca40156
    Exception lastException = null;
    ConfigNodeWrapper lastErrorNode = null;
    for (int retry = 0; retry < 30; retry++) {
      for (int configNodeId = 0; configNodeId < configNodeWrapperList.size(); configNodeId++) {
        ConfigNodeWrapper configNodeWrapper = configNodeWrapperList.get(configNodeId);
        lastErrorNode = configNodeWrapper;
        try (SyncConfigNodeIServiceClient client =
            clientManager.borrowClient(
                new TEndPoint(configNodeWrapper.getIp(), configNodeWrapper.getPort()))) {
          TShowRegionResp resp =
              client.showRegion(
                  new TShowRegionReq().setConsensusGroupType(TConsensusGroupType.SchemaRegion));
          // Only the ConfigNodeClient who connects to the ConfigNode-leader
          // will respond the SUCCESS_STATUS

          String ip;
          int port;

          if (resp.getStatus().getCode() == TSStatusCode.SUCCESS_STATUS.getStatusCode()) {
            for (TRegionInfo tRegionInfo : resp.getRegionInfoList()) {
              if (tRegionInfo.getRoleType().equals("Leader")) {
                ip = tRegionInfo.getClientRpcIp();
                port = tRegionInfo.getClientRpcPort();
                for (int dataNodeId = 0; dataNodeId < dataNodeWrapperList.size(); ++dataNodeId) {
                  DataNodeWrapper dataNodeWrapper = dataNodeWrapperList.get(dataNodeId);
                  if (dataNodeWrapper.getIp().equals(ip) && dataNodeWrapper.getPort() == port) {
                    return dataNodeId;
                  }
                }
              }
            }
            logger.error("No leaders in all schemaRegions.");
            return -1;
          } else {
            throw new Exception(
                "Bad status: "
                    + resp.getStatus().getCode()
                    + " message: "
                    + resp.getStatus().getMessage());
          }
        } catch (Exception e) {
          lastException = e;
        }

        // Sleep 1s before next retry
        TimeUnit.SECONDS.sleep(1);
      }
    }
    if (lastErrorNode != null) {
      throw new IOException(
          "Failed to get the index of SchemaRegion-Leader from configNode. Last error configNode: "
              + lastErrorNode.getIpAndPortString(),
          lastException);
    } else {
      throw new IOException("Empty configNode set");
    }
  }

  @Override
  public int getLeaderConfigNodeIndex() throws IOException, InterruptedException {
    Exception lastException = null;
    ConfigNodeWrapper lastErrorNode = null;
    for (int retry = 0; retry < retryCount; retry++) {
      for (int configNodeId = 0; configNodeId < configNodeWrapperList.size(); configNodeId++) {
        ConfigNodeWrapper configNodeWrapper = configNodeWrapperList.get(configNodeId);
        lastErrorNode = configNodeWrapper;
        try (SyncConfigNodeIServiceClient client =
            clientManager.borrowClient(
                new TEndPoint(configNodeWrapper.getIp(), configNodeWrapper.getPort()))) {
          TShowClusterResp resp = client.showCluster();
          // Only the ConfigNodeClient who connects to the ConfigNode-leader
          // will respond the SUCCESS_STATUS
          if (resp.getStatus().getCode() == TSStatusCode.SUCCESS_STATUS.getStatusCode()) {
            return configNodeId;
          } else {
            throw new Exception(
                "Bad status: "
                    + resp.getStatus().getCode()
                    + " message: "
                    + resp.getStatus().getMessage());
          }
        } catch (Exception e) {
          lastException = e;
        }

        // Sleep 1s before next retry
        TimeUnit.SECONDS.sleep(1);
      }
    }

    if (lastErrorNode != null) {
      throw new IOException(
          "Failed to get the index of ConfigNode-Leader. Last error configNode: "
              + lastErrorNode.getIpAndPortString(),
          lastException);
    } else {
      throw new IOException("Empty configNode set");
    }
  }

  @Override
  public void startConfigNode(int index) {
    configNodeWrapperList.get(index).start();
  }

  @Override
  public void startAllConfigNodes() {
    for (ConfigNodeWrapper configNodeWrapper : configNodeWrapperList) {
      configNodeWrapper.start();
    }
  }

  @Override
  public void shutdownConfigNode(int index) {
    configNodeWrapperList.get(index).stop();
  }

  @Override
  public void shutdownAllConfigNodes() {
    for (ConfigNodeWrapper configNodeWrapper : configNodeWrapperList) {
      configNodeWrapper.stop();
    }
  }

  @Override
  public ConfigNodeWrapper getConfigNodeWrapper(int index) {
    return configNodeWrapperList.get(index);
  }

  @Override
  public DataNodeWrapper getDataNodeWrapper(int index) {
    return dataNodeWrapperList.get(index);
  }

  @Override
  public ConfigNodeWrapper generateRandomConfigNodeWrapper() {
    ConfigNodeWrapper newConfigNodeWrapper =
        new ConfigNodeWrapper(
            false,
            configNodeWrapperList.get(0).getIpAndPortString(),
            getTestClassName(),
            getTestMethodName(),
            EnvUtils.searchAvailablePorts(),
            index,
            this instanceof MultiClusterEnv,
            startTime);
    configNodeWrapperList.add(newConfigNodeWrapper);
    newConfigNodeWrapper.createNodeDir();
    newConfigNodeWrapper.changeConfig(
        (MppConfigNodeConfig) clusterConfig.getConfigNodeConfig(),
        (MppCommonConfig) clusterConfig.getConfigNodeCommonConfig(),
        (MppJVMConfig) clusterConfig.getConfigNodeJVMConfig());
    newConfigNodeWrapper.createLogDir();
    return newConfigNodeWrapper;
  }

  @Override
  public DataNodeWrapper generateRandomDataNodeWrapper() {
    DataNodeWrapper newDataNodeWrapper =
        new DataNodeWrapper(
            configNodeWrapperList.get(0).getIpAndPortString(),
            getTestClassName(),
            getTestMethodName(),
            EnvUtils.searchAvailablePorts(),
            index,
            this instanceof MultiClusterEnv,
            startTime);
    dataNodeWrapperList.add(newDataNodeWrapper);
    newDataNodeWrapper.createNodeDir();
    newDataNodeWrapper.changeConfig(
        (MppDataNodeConfig) clusterConfig.getDataNodeConfig(),
        (MppCommonConfig) clusterConfig.getDataNodeCommonConfig(),
        (MppJVMConfig) clusterConfig.getDataNodeJVMConfig());
    newDataNodeWrapper.createLogDir();
    return newDataNodeWrapper;
  }

  @Override
  public void registerNewDataNode(boolean isNeedVerify) {
    registerNewDataNode(generateRandomDataNodeWrapper(), isNeedVerify);
  }

  @Override
  public void registerNewConfigNode(boolean isNeedVerify) {
    registerNewConfigNode(generateRandomConfigNodeWrapper(), isNeedVerify);
  }

  @Override
  public void registerNewConfigNode(ConfigNodeWrapper newConfigNodeWrapper, boolean isNeedVerify) {
    // Start new ConfigNode
    RequestDelegate<Void> configNodeDelegate =
        new ParallelRequestDelegate<>(
            Collections.singletonList(newConfigNodeWrapper.getIpAndPortString()),
            NODE_START_TIMEOUT);
    configNodeDelegate.addRequest(
        () -> {
          newConfigNodeWrapper.start();
          return null;
        });

    try {
      configNodeDelegate.requestAll();
    } catch (SQLException e) {
      logger.error("Start configNode failed", e);
      throw new AssertionError();
    }

    if (isNeedVerify) {
      // Test whether register success
      checkClusterStatusWithoutUnknown();
    }
  }

  @Override
  public void registerNewDataNode(DataNodeWrapper newDataNodeWrapper, boolean isNeedVerify) {
    // Start new DataNode
    List<String> dataNodeEndpoints =
        Collections.singletonList(newDataNodeWrapper.getIpAndPortString());
    RequestDelegate<Void> dataNodesDelegate =
        new ParallelRequestDelegate<>(dataNodeEndpoints, NODE_START_TIMEOUT);
    dataNodesDelegate.addRequest(
        () -> {
          newDataNodeWrapper.start();
          return null;
        });
    try {
      dataNodesDelegate.requestAll();
    } catch (SQLException e) {
      logger.error("Start dataNodes failed", e);
      throw new AssertionError();
    }

    if (isNeedVerify) {
      // Test whether register success
      checkClusterStatusWithoutUnknown();
    }
  }

  @Override
  public void startDataNode(int index) {
    dataNodeWrapperList.get(index).start();
  }

  @Override
  public void startAllDataNodes() {
    for (DataNodeWrapper dataNodeWrapper : dataNodeWrapperList) {
      dataNodeWrapper.start();
    }
  }

  @Override
  public void shutdownDataNode(int index) {
    dataNodeWrapperList.get(index).stop();
  }

  @Override
  public void shutdownAllDataNodes() {
    for (DataNodeWrapper dataNodeWrapper : dataNodeWrapperList) {
      dataNodeWrapper.stop();
    }
  }

  @Override
  public void ensureNodeStatus(List<BaseNodeWrapper> nodes, List<NodeStatus> targetStatus)
      throws IllegalStateException {
    Throwable lastException = null;
    for (int i = 0; i < retryCount; i++) {
      try (SyncConfigNodeIServiceClient client =
          (SyncConfigNodeIServiceClient) EnvFactory.getEnv().getLeaderConfigNodeConnection()) {
        List<String> errorMessages = new ArrayList<>(nodes.size());
        Map<String, Integer> nodeIds = new HashMap<>(nodes.size());
        TShowClusterResp showClusterResp = client.showCluster();
        for (TConfigNodeLocation node : showClusterResp.getConfigNodeList()) {
          nodeIds.put(
              node.getInternalEndPoint().getIp() + ":" + node.getInternalEndPoint().getPort(),
              node.getConfigNodeId());
        }
        for (TDataNodeLocation node : showClusterResp.getDataNodeList()) {
          nodeIds.put(
              node.getClientRpcEndPoint().getIp() + ":" + node.getClientRpcEndPoint().getPort(),
              node.getDataNodeId());
        }
        for (int j = 0; j < nodes.size(); j++) {
          String endpoint = nodes.get(j).getIpAndPortString();
          if (!nodeIds.containsKey(endpoint)) {
            // Node not exist
            // Notice: Never modify this line, since the NodeLocation might be modified in IT
            errorMessages.add("The node " + nodes.get(j).getIpAndPortString() + " is not found!");
            continue;
          }
          String status = showClusterResp.getNodeStatus().get(nodeIds.get(endpoint));
          if (!targetStatus.get(j).getStatus().equals(status)) {
            // Error status
            errorMessages.add(
                String.format(
                    "Node %s is in status %s, but expected %s",
                    endpoint, status, targetStatus.get(j)));
          }
        }
        if (errorMessages.isEmpty()) {
          return;
        } else {
          lastException = new IllegalStateException(String.join(". ", errorMessages));
        }
      } catch (TException | ClientManagerException | IOException | InterruptedException e) {
        lastException = e;
      }
      try {
        TimeUnit.SECONDS.sleep(1);
      } catch (InterruptedException e) {
        throw new RuntimeException(e);
      }
    }
    throw new IllegalStateException(lastException);
  }

  @Override
  public int getMqttPort() {
    int randomIndex = new Random(System.currentTimeMillis()).nextInt(dataNodeWrapperList.size());
    return dataNodeWrapperList.get(randomIndex).getMqttPort();
  }

  @Override
  public String getIP() {
    return dataNodeWrapperList.get(0).getIp();
  }

  @Override
  public String getPort() {
    return String.valueOf(dataNodeWrapperList.get(0).getPort());
  }

  @Override
  public String getSbinPath() {
    return TEMPLATE_NODE_PATH + File.separator + "sbin";
  }

  @Override
  public String getToolsPath() {
    return TEMPLATE_NODE_PATH + File.separator + "tools";
  }

  @Override
  public String getLibPath() {
    return TEMPLATE_NODE_LIB_PATH;
  }
}<|MERGE_RESOLUTION|>--- conflicted
+++ resolved
@@ -370,17 +370,6 @@
 
   @Override
   public Connection getWriteOnlyConnectionWithSpecifiedDataNode(
-<<<<<<< HEAD
-      DataNodeWrapper dataNode, String username, String password) throws SQLException {
-    return new ClusterTestConnection(
-        getWriteConnectionWithSpecifiedDataNode(dataNode, null, username, password),
-        Collections.emptyList());
-  }
-
-  @Override
-  public Connection getConnectionWithSpecifiedDataNode(
-=======
->>>>>>> eca40156
       DataNodeWrapper dataNode, String username, String password) throws SQLException {
     return new ClusterTestConnection(
         getWriteConnectionWithSpecifiedDataNode(dataNode, null, username, password),
@@ -669,7 +658,6 @@
 
   @Override
   public int getFirstLeaderSchemaRegionDataNodeIndex() throws IOException, InterruptedException {
-<<<<<<< HEAD
     Exception lastException = null;
     ConfigNodeWrapper lastErrorNode = null;
     for (int retry = 0; retry < 30; retry++) {
@@ -730,68 +718,6 @@
 
   @Override
   public int getLeaderConfigNodeIndex() throws IOException, InterruptedException {
-=======
->>>>>>> eca40156
-    Exception lastException = null;
-    ConfigNodeWrapper lastErrorNode = null;
-    for (int retry = 0; retry < 30; retry++) {
-      for (int configNodeId = 0; configNodeId < configNodeWrapperList.size(); configNodeId++) {
-        ConfigNodeWrapper configNodeWrapper = configNodeWrapperList.get(configNodeId);
-        lastErrorNode = configNodeWrapper;
-        try (SyncConfigNodeIServiceClient client =
-            clientManager.borrowClient(
-                new TEndPoint(configNodeWrapper.getIp(), configNodeWrapper.getPort()))) {
-          TShowRegionResp resp =
-              client.showRegion(
-                  new TShowRegionReq().setConsensusGroupType(TConsensusGroupType.SchemaRegion));
-          // Only the ConfigNodeClient who connects to the ConfigNode-leader
-          // will respond the SUCCESS_STATUS
-
-          String ip;
-          int port;
-
-          if (resp.getStatus().getCode() == TSStatusCode.SUCCESS_STATUS.getStatusCode()) {
-            for (TRegionInfo tRegionInfo : resp.getRegionInfoList()) {
-              if (tRegionInfo.getRoleType().equals("Leader")) {
-                ip = tRegionInfo.getClientRpcIp();
-                port = tRegionInfo.getClientRpcPort();
-                for (int dataNodeId = 0; dataNodeId < dataNodeWrapperList.size(); ++dataNodeId) {
-                  DataNodeWrapper dataNodeWrapper = dataNodeWrapperList.get(dataNodeId);
-                  if (dataNodeWrapper.getIp().equals(ip) && dataNodeWrapper.getPort() == port) {
-                    return dataNodeId;
-                  }
-                }
-              }
-            }
-            logger.error("No leaders in all schemaRegions.");
-            return -1;
-          } else {
-            throw new Exception(
-                "Bad status: "
-                    + resp.getStatus().getCode()
-                    + " message: "
-                    + resp.getStatus().getMessage());
-          }
-        } catch (Exception e) {
-          lastException = e;
-        }
-
-        // Sleep 1s before next retry
-        TimeUnit.SECONDS.sleep(1);
-      }
-    }
-    if (lastErrorNode != null) {
-      throw new IOException(
-          "Failed to get the index of SchemaRegion-Leader from configNode. Last error configNode: "
-              + lastErrorNode.getIpAndPortString(),
-          lastException);
-    } else {
-      throw new IOException("Empty configNode set");
-    }
-  }
-
-  @Override
-  public int getLeaderConfigNodeIndex() throws IOException, InterruptedException {
     Exception lastException = null;
     ConfigNodeWrapper lastErrorNode = null;
     for (int retry = 0; retry < retryCount; retry++) {
