/*
 * Licensed to the Apache Software Foundation (ASF) under one
 * or more contributor license agreements.  See the NOTICE file
 * distributed with this work for additional information
 * regarding copyright ownership.  The ASF licenses this file
 * to you under the Apache License, Version 2.0 (the
 * "License"); you may not use this file except in compliance
 * with the License.  You may obtain a copy of the License at
 *
 *     http://www.apache.org/licenses/LICENSE-2.0
 *
 * Unless required by applicable law or agreed to in writing,
 * software distributed under the License is distributed on an
 * "AS IS" BASIS, WITHOUT WARRANTIES OR CONDITIONS OF ANY
 * KIND, either express or implied.  See the License for the
 * specific language governing permissions and limitations
 * under the License.
 */

package org.apache.iotdb.it.env.cluster.env;

import org.apache.iotdb.common.rpc.thrift.TConfigNodeLocation;
import org.apache.iotdb.common.rpc.thrift.TDataNodeLocation;
import org.apache.iotdb.common.rpc.thrift.TEndPoint;
import org.apache.iotdb.commons.client.ClientPoolFactory;
import org.apache.iotdb.commons.client.IClientManager;
import org.apache.iotdb.commons.client.exception.ClientManagerException;
import org.apache.iotdb.commons.client.sync.SyncConfigNodeIServiceClient;
import org.apache.iotdb.commons.cluster.NodeStatus;
import org.apache.iotdb.confignode.rpc.thrift.IConfigNodeRPCService;
import org.apache.iotdb.confignode.rpc.thrift.TShowClusterResp;
import org.apache.iotdb.isession.ISession;
import org.apache.iotdb.isession.SessionConfig;
import org.apache.iotdb.isession.pool.ISessionPool;
import org.apache.iotdb.it.env.EnvFactory;
import org.apache.iotdb.it.env.cluster.EnvUtils;
import org.apache.iotdb.it.env.cluster.config.MppClusterConfig;
import org.apache.iotdb.it.env.cluster.config.MppCommonConfig;
import org.apache.iotdb.it.env.cluster.config.MppConfigNodeConfig;
import org.apache.iotdb.it.env.cluster.config.MppDataNodeConfig;
import org.apache.iotdb.it.env.cluster.config.MppJVMConfig;
import org.apache.iotdb.it.env.cluster.node.AbstractNodeWrapper;
import org.apache.iotdb.it.env.cluster.node.ConfigNodeWrapper;
import org.apache.iotdb.it.env.cluster.node.DataNodeWrapper;
import org.apache.iotdb.it.framework.IoTDBTestLogger;
import org.apache.iotdb.itbase.env.BaseEnv;
import org.apache.iotdb.itbase.env.BaseNodeWrapper;
import org.apache.iotdb.itbase.env.ClusterConfig;
import org.apache.iotdb.itbase.runtime.ClusterTestConnection;
import org.apache.iotdb.itbase.runtime.NodeConnection;
import org.apache.iotdb.itbase.runtime.ParallelRequestDelegate;
import org.apache.iotdb.itbase.runtime.RequestDelegate;
import org.apache.iotdb.itbase.runtime.SerialRequestDelegate;
import org.apache.iotdb.jdbc.Config;
import org.apache.iotdb.jdbc.Constant;
import org.apache.iotdb.jdbc.IoTDBConnection;
import org.apache.iotdb.rpc.IoTDBConnectionException;
import org.apache.iotdb.rpc.TSStatusCode;
import org.apache.iotdb.session.Session;
import org.apache.iotdb.session.pool.SessionPool;

import org.apache.thrift.TException;
import org.slf4j.Logger;

import java.io.File;
import java.io.IOException;
import java.sql.Connection;
import java.sql.DriverManager;
import java.sql.SQLException;
import java.util.ArrayList;
import java.util.Collections;
import java.util.HashMap;
import java.util.List;
import java.util.Map;
import java.util.Random;
import java.util.concurrent.TimeUnit;
import java.util.function.Predicate;
import java.util.stream.Collectors;
import java.util.stream.Stream;

import static org.apache.iotdb.it.env.cluster.ClusterConstant.NODE_NETWORK_TIMEOUT_MS;
import static org.apache.iotdb.it.env.cluster.ClusterConstant.NODE_START_TIMEOUT;
import static org.apache.iotdb.it.env.cluster.ClusterConstant.PROBE_TIMEOUT_MS;
import static org.apache.iotdb.it.env.cluster.ClusterConstant.TEMPLATE_NODE_LIB_PATH;
import static org.apache.iotdb.it.env.cluster.ClusterConstant.TEMPLATE_NODE_PATH;
import static org.apache.iotdb.jdbc.Config.VERSION;

public abstract class AbstractEnv implements BaseEnv {
  private static final Logger logger = IoTDBTestLogger.logger;

  private final Random rand = new Random();
  protected List<ConfigNodeWrapper> configNodeWrapperList = Collections.emptyList();
  protected List<DataNodeWrapper> dataNodeWrapperList = Collections.emptyList();
  protected String testMethodName = null;
  protected int index = 0;
  protected long startTime;
  protected int testWorkingRetryCount = 30;

  private IClientManager<TEndPoint, SyncConfigNodeIServiceClient> clientManager;

  /**
   * This config object stores the properties set by developers during the test. It will be cleared
   * after each call of cleanupEnvironment.
   */
  private MppClusterConfig clusterConfig;

  // For single environment ITs, time can be unified in this level.
  protected AbstractEnv() {
    this.startTime = System.currentTimeMillis();
    this.clusterConfig = new MppClusterConfig();
  }

  // For multiple environment ITs, time must be consistent across environments.
  protected AbstractEnv(long startTime) {
    this.startTime = startTime;
    this.clusterConfig = new MppClusterConfig();
  }

  @Override
  public ClusterConfig getConfig() {
    return clusterConfig;
  }

  protected void initEnvironment(int configNodesNum, int dataNodesNum) {
    initEnvironment(configNodesNum, dataNodesNum, 30);
  }

  protected void initEnvironment(int configNodesNum, int dataNodesNum, int testWorkingRetryCount) {
    this.testWorkingRetryCount = testWorkingRetryCount;
    this.configNodeWrapperList = new ArrayList<>();
    this.dataNodeWrapperList = new ArrayList<>();

    clientManager =
        new IClientManager.Factory<TEndPoint, SyncConfigNodeIServiceClient>()
            .createClientManager(new ClientPoolFactory.SyncConfigNodeIServiceClientPoolFactory());

    final String testClassName = getTestClassName();

    ConfigNodeWrapper seedConfigNodeWrapper =
        new ConfigNodeWrapper(
            true,
            "",
            testClassName,
            testMethodName,
            EnvUtils.searchAvailablePorts(),
            index,
            this instanceof MultiClusterEnv,
            startTime);
    seedConfigNodeWrapper.createNodeDir();
    seedConfigNodeWrapper.changeConfig(
        (MppConfigNodeConfig) clusterConfig.getConfigNodeConfig(),
        (MppCommonConfig) clusterConfig.getConfigNodeCommonConfig(),
        (MppJVMConfig) clusterConfig.getConfigNodeJVMConfig());
    seedConfigNodeWrapper.createLogDir();
    seedConfigNodeWrapper.start();
    String targetConfigNode = seedConfigNodeWrapper.getIpAndPortString();
    this.configNodeWrapperList.add(seedConfigNodeWrapper);

    // Check if the Seed-ConfigNode started successfully
    try (SyncConfigNodeIServiceClient ignored =
        (SyncConfigNodeIServiceClient) getLeaderConfigNodeConnection()) {
      // Do nothing
      logger.info("The Seed-ConfigNode started successfully!");
    } catch (Exception e) {
      logger.error("Failed to get connection to the Seed-ConfigNode", e);
    }

    List<String> configNodeEndpoints = new ArrayList<>();
    RequestDelegate<Void> configNodesDelegate = new SerialRequestDelegate<>(configNodeEndpoints);
    for (int i = 1; i < configNodesNum; i++) {
      ConfigNodeWrapper configNodeWrapper =
          new ConfigNodeWrapper(
              false,
              targetConfigNode,
              testClassName,
              testMethodName,
              EnvUtils.searchAvailablePorts(),
              index,
              this instanceof MultiClusterEnv,
              startTime);
      this.configNodeWrapperList.add(configNodeWrapper);
      configNodeEndpoints.add(configNodeWrapper.getIpAndPortString());
      configNodeWrapper.createNodeDir();
      configNodeWrapper.changeConfig(
          (MppConfigNodeConfig) clusterConfig.getConfigNodeConfig(),
          (MppCommonConfig) clusterConfig.getConfigNodeCommonConfig(),
          (MppJVMConfig) clusterConfig.getConfigNodeJVMConfig());
      configNodeWrapper.createLogDir();
      configNodesDelegate.addRequest(
          () -> {
            configNodeWrapper.start();
            return null;
          });
    }
    try {
      configNodesDelegate.requestAll();
    } catch (SQLException e) {
      logger.error("Start configNodes failed", e);
      throw new AssertionError();
    }

    List<String> dataNodeEndpoints = new ArrayList<>();
    RequestDelegate<Void> dataNodesDelegate =
        new ParallelRequestDelegate<>(dataNodeEndpoints, NODE_START_TIMEOUT);
    for (int i = 0; i < dataNodesNum; i++) {
      DataNodeWrapper dataNodeWrapper =
          new DataNodeWrapper(
              targetConfigNode,
              testClassName,
              testMethodName,
              EnvUtils.searchAvailablePorts(),
              index,
              this instanceof MultiClusterEnv,
              startTime);
      this.dataNodeWrapperList.add(dataNodeWrapper);
      dataNodeEndpoints.add(dataNodeWrapper.getIpAndPortString());
      dataNodeWrapper.createNodeDir();
      dataNodeWrapper.changeConfig(
          (MppDataNodeConfig) clusterConfig.getDataNodeConfig(),
          (MppCommonConfig) clusterConfig.getDataNodeCommonConfig(),
          (MppJVMConfig) clusterConfig.getDataNodeJVMConfig());
      dataNodeWrapper.createLogDir();
      dataNodesDelegate.addRequest(
          () -> {
            dataNodeWrapper.start();
            return null;
          });
    }

    try {
      dataNodesDelegate.requestAll();
    } catch (SQLException e) {
      logger.error("Start dataNodes failed", e);
      throw new AssertionError();
    }

    testWorkingNoUnknown();
  }

  public String getTestClassName() {
    StackTraceElement[] stack = Thread.currentThread().getStackTrace();
    for (StackTraceElement stackTraceElement : stack) {
      String className = stackTraceElement.getClassName();
      if (className.endsWith("IT")) {
        return className.substring(className.lastIndexOf(".") + 1);
      }
    }
    return "UNKNOWN-IT";
  }

  private Map<String, Integer> countNodeStatus(Map<Integer, String> nodeStatus) {
    Map<String, Integer> result = new HashMap<>();
    nodeStatus.values().forEach(status -> result.put(status, result.getOrDefault(status, 0) + 1));
    return result;
  }

  public void testWorkingNoUnknown() {
    testWorking(nodeStatusMap -> nodeStatusMap.values().stream().noneMatch("Unknown"::equals));
  }

  public void testWorkingOneUnknownOtherRunning() {
    testWorking(
        nodeStatus -> {
          Map<String, Integer> count = countNodeStatus(nodeStatus);
          return count.getOrDefault("Unknown", 0) == 1
              && count.getOrDefault("Running", 0) == nodeStatus.size() - 1;
        });
  }

  public void testWorking(Predicate<Map<Integer, String>> statusCheck) {
    logger.info("Testing DataNode connection...");
    List<String> endpoints =
        dataNodeWrapperList.stream()
            .map(DataNodeWrapper::getIpAndPortString)
            .collect(Collectors.toList());
    RequestDelegate<Void> testDelegate =
        new ParallelRequestDelegate<>(endpoints, NODE_START_TIMEOUT);
    for (DataNodeWrapper dataNode : dataNodeWrapperList) {
      final String dataNodeEndpoint = dataNode.getIpAndPortString();
      testDelegate.addRequest(
          () -> {
            Exception lastException = null;
            for (int i = 0; i < testWorkingRetryCount; i++) {
              try (Connection ignored = getConnection(dataNodeEndpoint, PROBE_TIMEOUT_MS)) {
                logger.info("Successfully connecting to DataNode: {}.", dataNodeEndpoint);
                return null;
              } catch (Exception e) {
                lastException = e;
                TimeUnit.SECONDS.sleep(1L);
              }
            }
            throw lastException;
          });
    }
    try {
      long startTime = System.currentTimeMillis();
      testDelegate.requestAll();
      if (!configNodeWrapperList.isEmpty()) {
        checkNodeHeartbeat(statusCheck);
      }
      logger.info("Start cluster costs: {}s", (System.currentTimeMillis() - startTime) / 1000.0);
    } catch (Exception e) {
      logger.error("exception in testWorking of ClusterID, message: {}", e.getMessage(), e);
<<<<<<< HEAD
      throw new AssertionError("After 30 times retry, the cluster can't work!");
=======
      fail(String.format("After %d times retry, the cluster can't work!", testWorkingRetryCount));
>>>>>>> 0f2cf0a3
    }
  }

  private void checkNodeHeartbeat(Predicate<Map<Integer, String>> statusCheck) throws Exception {
    logger.info("Testing cluster environment...");
    TShowClusterResp showClusterResp;
    Exception lastException = null;
    boolean flag;
    for (int i = 0; i < 30; i++) {
      try (SyncConfigNodeIServiceClient client =
          (SyncConfigNodeIServiceClient) getLeaderConfigNodeConnection()) {
        flag = true;
        showClusterResp = client.showCluster();

        // Check resp status
        if (showClusterResp.getStatus().getCode() != TSStatusCode.SUCCESS_STATUS.getStatusCode()) {
          flag = false;
        }

        // Check the number of nodes
        if (showClusterResp.getNodeStatus().size()
            != configNodeWrapperList.size() + dataNodeWrapperList.size()) {
          flag = false;
        }

        // Check the status of nodes
        if (flag) {
          Map<Integer, String> nodeStatus = showClusterResp.getNodeStatus();
          flag = statusCheck.test(nodeStatus);
        }

        if (flag) {
          logger.info("The cluster is now ready for testing!");
          return;
        }
      } catch (Exception e) {
        lastException = e;
      }
      TimeUnit.SECONDS.sleep(1L);
    }

    if (lastException != null) {
      throw lastException;
    }
    throw new Exception("Check not pass");
  }

  @Override
  public void cleanClusterEnvironment() {
    for (AbstractNodeWrapper nodeWrapper :
        Stream.concat(this.dataNodeWrapperList.stream(), this.configNodeWrapperList.stream())
            .collect(Collectors.toList())) {
      nodeWrapper.stop();
      nodeWrapper.destroyDir();
      String lockPath = EnvUtils.getLockFilePath(nodeWrapper.getPort());
      if (!new File(lockPath).delete()) {
        logger.error("Delete lock file {} failed", lockPath);
      }
    }
    clientManager.close();
    testMethodName = null;
    clusterConfig = new MppClusterConfig();
  }

  @Override
  public Connection getConnection(String username, String password) throws SQLException {
    return new ClusterTestConnection(
        getWriteConnection(null, username, password), getReadConnections(null, username, password));
  }

  @Override
  public Connection getConnectionWithSpecifiedDataNode(
      DataNodeWrapper dataNode, String username, String password) throws SQLException {
    return new ClusterTestConnection(
        getWriteConnectionWithSpecifiedDataNode(dataNode, null, username, password),
        getReadConnections(null, username, password));
  }

  private Connection getConnection(String endpoint, int queryTimeout) throws SQLException {
    IoTDBConnection connection =
        (IoTDBConnection)
            DriverManager.getConnection(
                Config.IOTDB_URL_PREFIX + endpoint + getParam(null, queryTimeout),
                System.getProperty("User", "root"),
                System.getProperty("Password", "root"));
    connection.setQueryTimeout(queryTimeout);

    return connection;
  }

  @Override
  public Connection getConnection(Constant.Version version, String username, String password)
      throws SQLException {
    if (System.getProperty("ReadAndVerifyWithMultiNode", "true").equalsIgnoreCase("true")) {
      return new ClusterTestConnection(
          getWriteConnection(version, username, password),
          getReadConnections(version, username, password));
    } else {
      return getWriteConnection(version, username, password).getUnderlyingConnecton();
    }
  }

  @Override
  public ISession getSessionConnection() throws IoTDBConnectionException {
    DataNodeWrapper dataNode =
        this.dataNodeWrapperList.get(rand.nextInt(this.dataNodeWrapperList.size()));
    Session session = new Session(dataNode.getIp(), dataNode.getPort());
    session.open();
    return session;
  }

  @Override
  public ISession getSessionConnection(String userName, String password)
      throws IoTDBConnectionException {
    DataNodeWrapper dataNode =
        this.dataNodeWrapperList.get(rand.nextInt(this.dataNodeWrapperList.size()));
    Session session = new Session(dataNode.getIp(), dataNode.getPort(), userName, password);
    session.open();
    return session;
  }

  @Override
  public ISession getSessionConnection(List<String> nodeUrls) throws IoTDBConnectionException {
    Session session =
        new Session(
            nodeUrls,
            SessionConfig.DEFAULT_USER,
            SessionConfig.DEFAULT_PASSWORD,
            SessionConfig.DEFAULT_FETCH_SIZE,
            null,
            SessionConfig.DEFAULT_INITIAL_BUFFER_CAPACITY,
            SessionConfig.DEFAULT_MAX_FRAME_SIZE,
            SessionConfig.DEFAULT_REDIRECTION_MODE,
            SessionConfig.DEFAULT_VERSION);
    session.open();
    return session;
  }

  @Override
  public ISessionPool getSessionPool(int maxSize) {
    DataNodeWrapper dataNode =
        this.dataNodeWrapperList.get(rand.nextInt(this.dataNodeWrapperList.size()));
    return new SessionPool(
        dataNode.getIp(),
        dataNode.getPort(),
        SessionConfig.DEFAULT_USER,
        SessionConfig.DEFAULT_PASSWORD,
        maxSize);
  }

  protected NodeConnection getWriteConnection(
      Constant.Version version, String username, String password) throws SQLException {
    DataNodeWrapper dataNode;

    if (System.getProperty("RandomSelectWriteNode", "true").equalsIgnoreCase("true")) {
      // Randomly choose a node for handling write requests
      dataNode = this.dataNodeWrapperList.get(rand.nextInt(this.dataNodeWrapperList.size()));
    } else {
      dataNode = this.dataNodeWrapperList.get(0);
    }

    return getWriteConnectionWithSpecifiedDataNode(dataNode, version, username, password);
  }

  protected NodeConnection getWriteConnectionWithSpecifiedDataNode(
      DataNodeWrapper dataNode, Constant.Version version, String username, String password)
      throws SQLException {
    String endpoint = dataNode.getIp() + ":" + dataNode.getPort();
    Connection writeConnection =
        DriverManager.getConnection(
            Config.IOTDB_URL_PREFIX + endpoint + getParam(version, NODE_NETWORK_TIMEOUT_MS),
            System.getProperty("User", username),
            System.getProperty("Password", password));
    return new NodeConnection(
        endpoint,
        NodeConnection.NodeRole.DATA_NODE,
        NodeConnection.ConnectionRole.WRITE,
        writeConnection);
  }

  protected List<NodeConnection> getReadConnections(
      Constant.Version version, String username, String password) throws SQLException {
    List<String> endpoints = new ArrayList<>();
    ParallelRequestDelegate<NodeConnection> readConnRequestDelegate =
        new ParallelRequestDelegate<>(endpoints, NODE_START_TIMEOUT);
    for (DataNodeWrapper dataNodeWrapper : this.dataNodeWrapperList) {
      final String endpoint = dataNodeWrapper.getIpAndPortString();
      endpoints.add(endpoint);
      readConnRequestDelegate.addRequest(
          () -> {
            Connection readConnection =
                DriverManager.getConnection(
                    Config.IOTDB_URL_PREFIX + endpoint + getParam(version, NODE_NETWORK_TIMEOUT_MS),
                    System.getProperty("User", username),
                    System.getProperty("Password", password));
            return new NodeConnection(
                endpoint,
                NodeConnection.NodeRole.DATA_NODE,
                NodeConnection.ConnectionRole.READ,
                readConnection);
          });
    }
    return readConnRequestDelegate.requestAll();
  }

  private String getParam(Constant.Version version, int timeout) {
    StringBuilder sb = new StringBuilder("?");
    sb.append(Config.NETWORK_TIMEOUT).append("=").append(timeout);
    if (version != null) {
      sb.append("&").append(VERSION).append("=").append(version);
    }
    return sb.toString();
  }

  public String getTestMethodName() {
    return testMethodName;
  }

  @Override
  public void setTestMethodName(String testMethodName) {
    this.testMethodName = testMethodName;
  }

  @Override
  public void dumpTestJVMSnapshot() {
    for (ConfigNodeWrapper configNodeWrapper : configNodeWrapperList) {
      configNodeWrapper.dumpJVMSnapshot(testMethodName);
    }
    for (DataNodeWrapper dataNodeWrapper : dataNodeWrapperList) {
      dataNodeWrapper.dumpJVMSnapshot(testMethodName);
    }
  }

  @Override
  public List<ConfigNodeWrapper> getConfigNodeWrapperList() {
    return configNodeWrapperList;
  }

  @Override
  public List<DataNodeWrapper> getDataNodeWrapperList() {
    return dataNodeWrapperList;
  }

  /**
   * Get connection to ConfigNode-Leader in ClusterIT environment
   *
   * <p>Notice: The caller should always use try-with-resource to invoke this interface in order to
   * return client to ClientPool automatically
   *
   * @return {@link SyncConfigNodeIServiceClient} that connects to the ConfigNode-Leader
   */
  @Override
  public IConfigNodeRPCService.Iface getLeaderConfigNodeConnection()
      throws IOException, InterruptedException {
    Exception lastException = null;
    ConfigNodeWrapper lastErrorNode = null;
    for (int i = 0; i < 30; i++) {
      for (ConfigNodeWrapper configNodeWrapper : configNodeWrapperList) {
        try {
          lastErrorNode = configNodeWrapper;
          SyncConfigNodeIServiceClient client =
              clientManager.borrowClient(
                  new TEndPoint(configNodeWrapper.getIp(), configNodeWrapper.getPort()));
          TShowClusterResp resp = client.showCluster();

          if (resp.getStatus().getCode() == TSStatusCode.SUCCESS_STATUS.getStatusCode()) {
            // Only the ConfigNodeClient who connects to the ConfigNode-leader
            // will respond the SUCCESS_STATUS
            return client;
          } else {
            // Return client otherwise
            client.close();
            throw new Exception(
                "Bad status: "
                    + resp.getStatus().getCode()
                    + " message: "
                    + resp.getStatus().getMessage());
          }
        } catch (Exception e) {
          lastException = e;
        }

        // Sleep 1s before next retry
        TimeUnit.SECONDS.sleep(1);
      }
    }
    if (lastErrorNode != null) {
      throw new IOException(
          "Failed to get connection to ConfigNode-Leader. Last error configNode: "
              + lastErrorNode.getIpAndPortString(),
          lastException);
    } else {
      throw new IOException("Empty configNode set");
    }
  }

  @Override
  public int getLeaderConfigNodeIndex() throws IOException, InterruptedException {
    Exception lastException = null;
    ConfigNodeWrapper lastErrorNode = null;
    for (int retry = 0; retry < 30; retry++) {
      for (int configNodeId = 0; configNodeId < configNodeWrapperList.size(); configNodeId++) {
        ConfigNodeWrapper configNodeWrapper = configNodeWrapperList.get(configNodeId);
        lastErrorNode = configNodeWrapper;
        try (SyncConfigNodeIServiceClient client =
            clientManager.borrowClient(
                new TEndPoint(configNodeWrapper.getIp(), configNodeWrapper.getPort()))) {
          TShowClusterResp resp = client.showCluster();
          // Only the ConfigNodeClient who connects to the ConfigNode-leader
          // will respond the SUCCESS_STATUS
          if (resp.getStatus().getCode() == TSStatusCode.SUCCESS_STATUS.getStatusCode()) {
            return configNodeId;
          } else {
            throw new Exception(
                "Bad status: "
                    + resp.getStatus().getCode()
                    + " message: "
                    + resp.getStatus().getMessage());
          }
        } catch (Exception e) {
          lastException = e;
        }

        // Sleep 1s before next retry
        TimeUnit.SECONDS.sleep(1);
      }
    }

    if (lastErrorNode != null) {
      throw new IOException(
          "Failed to get the index of ConfigNode-Leader. Last error configNode: "
              + lastErrorNode.getIpAndPortString(),
          lastException);
    } else {
      throw new IOException("Empty configNode set");
    }
  }

  @Override
  public void startConfigNode(int index) {
    configNodeWrapperList.get(index).start();
  }

  @Override
  public void shutdownConfigNode(int index) {
    configNodeWrapperList.get(index).stop();
  }

  @Override
  public ConfigNodeWrapper getConfigNodeWrapper(int index) {
    return configNodeWrapperList.get(index);
  }

  @Override
  public DataNodeWrapper getDataNodeWrapper(int index) {
    return dataNodeWrapperList.get(index);
  }

  @Override
  public ConfigNodeWrapper generateRandomConfigNodeWrapper() {
    ConfigNodeWrapper newConfigNodeWrapper =
        new ConfigNodeWrapper(
            false,
            configNodeWrapperList.get(0).getIpAndPortString(),
            getTestClassName(),
            getTestMethodName(),
            EnvUtils.searchAvailablePorts(),
            index,
            this instanceof MultiClusterEnv,
            startTime);
    configNodeWrapperList.add(newConfigNodeWrapper);
    newConfigNodeWrapper.createNodeDir();
    newConfigNodeWrapper.changeConfig(
        (MppConfigNodeConfig) clusterConfig.getConfigNodeConfig(),
        (MppCommonConfig) clusterConfig.getConfigNodeCommonConfig(),
        (MppJVMConfig) clusterConfig.getConfigNodeJVMConfig());
    newConfigNodeWrapper.createLogDir();
    return newConfigNodeWrapper;
  }

  @Override
  public DataNodeWrapper generateRandomDataNodeWrapper() {
    DataNodeWrapper newDataNodeWrapper =
        new DataNodeWrapper(
            configNodeWrapperList.get(0).getIpAndPortString(),
            getTestClassName(),
            getTestMethodName(),
            EnvUtils.searchAvailablePorts(),
            index,
            this instanceof MultiClusterEnv,
            startTime);
    dataNodeWrapperList.add(newDataNodeWrapper);
    newDataNodeWrapper.createNodeDir();
    newDataNodeWrapper.changeConfig(
        (MppDataNodeConfig) clusterConfig.getDataNodeConfig(),
        (MppCommonConfig) clusterConfig.getDataNodeCommonConfig(),
        (MppJVMConfig) clusterConfig.getDataNodeJVMConfig());
    newDataNodeWrapper.createLogDir();
    return newDataNodeWrapper;
  }

  @Override
  public void registerNewDataNode(boolean isNeedVerify) {
    registerNewDataNode(generateRandomDataNodeWrapper(), isNeedVerify);
  }

  @Override
  public void registerNewConfigNode(boolean isNeedVerify) {
    registerNewConfigNode(generateRandomConfigNodeWrapper(), isNeedVerify);
  }

  @Override
  public void registerNewConfigNode(ConfigNodeWrapper newConfigNodeWrapper, boolean isNeedVerify) {
    // Start new ConfigNode
    RequestDelegate<Void> configNodeDelegate =
        new ParallelRequestDelegate<>(
            Collections.singletonList(newConfigNodeWrapper.getIpAndPortString()),
            NODE_START_TIMEOUT);
    configNodeDelegate.addRequest(
        () -> {
          newConfigNodeWrapper.start();
          return null;
        });

    try {
      configNodeDelegate.requestAll();
    } catch (SQLException e) {
      logger.error("Start configNode failed", e);
      throw new AssertionError();
    }

    if (isNeedVerify) {
      // Test whether register success
      testWorkingNoUnknown();
    }
  }

  @Override
  public void registerNewDataNode(DataNodeWrapper newDataNodeWrapper, boolean isNeedVerify) {
    // Start new DataNode
    List<String> dataNodeEndpoints =
        Collections.singletonList(newDataNodeWrapper.getIpAndPortString());
    RequestDelegate<Void> dataNodesDelegate =
        new ParallelRequestDelegate<>(dataNodeEndpoints, NODE_START_TIMEOUT);
    dataNodesDelegate.addRequest(
        () -> {
          newDataNodeWrapper.start();
          return null;
        });
    try {
      dataNodesDelegate.requestAll();
    } catch (SQLException e) {
      logger.error("Start dataNodes failed", e);
      throw new AssertionError();
    }

    if (isNeedVerify) {
      // Test whether register success
      testWorkingNoUnknown();
    }
  }

  @Override
  public void startDataNode(int index) {
    dataNodeWrapperList.get(index).start();
  }

  @Override
  public void shutdownDataNode(int index) {
    dataNodeWrapperList.get(index).stop();
  }

  @Override
  public void ensureNodeStatus(List<BaseNodeWrapper> nodes, List<NodeStatus> targetStatus)
      throws IllegalStateException {
    Throwable lastException = null;
    for (int i = 0; i < 30; i++) {
      try (SyncConfigNodeIServiceClient client =
          (SyncConfigNodeIServiceClient) EnvFactory.getEnv().getLeaderConfigNodeConnection()) {
        List<String> errorMessages = new ArrayList<>(nodes.size());
        Map<String, Integer> nodeIds = new HashMap<>(nodes.size());
        TShowClusterResp showClusterResp = client.showCluster();
        for (TConfigNodeLocation node : showClusterResp.getConfigNodeList()) {
          nodeIds.put(
              node.getInternalEndPoint().getIp() + ":" + node.getInternalEndPoint().getPort(),
              node.getConfigNodeId());
        }
        for (TDataNodeLocation node : showClusterResp.getDataNodeList()) {
          nodeIds.put(
              node.getClientRpcEndPoint().getIp() + ":" + node.getClientRpcEndPoint().getPort(),
              node.getDataNodeId());
        }
        for (int j = 0; j < nodes.size(); j++) {
          String endpoint = nodes.get(j).getIpAndPortString();
          if (!nodeIds.containsKey(endpoint)) {
            // Node not exist
            // Notice: Never modify this line, since the NodeLocation might be modified in IT
            errorMessages.add("The node " + nodes.get(j).getIpAndPortString() + " is not found!");
            continue;
          }
          String status = showClusterResp.getNodeStatus().get(nodeIds.get(endpoint));
          if (!targetStatus.get(j).getStatus().equals(status)) {
            // Error status
            errorMessages.add(
                String.format(
                    "Node %s is in status %s, but expected %s",
                    endpoint, status, targetStatus.get(j)));
          }
        }
        if (errorMessages.isEmpty()) {
          return;
        } else {
          lastException = new IllegalStateException(String.join(". ", errorMessages));
        }
      } catch (TException | ClientManagerException | IOException | InterruptedException e) {
        lastException = e;
      }
      try {
        TimeUnit.SECONDS.sleep(1);
      } catch (InterruptedException e) {
        throw new RuntimeException(e);
      }
    }
    throw new IllegalStateException(lastException);
  }

  @Override
  public int getMqttPort() {
    int randomIndex = new Random(System.currentTimeMillis()).nextInt(dataNodeWrapperList.size());
    return dataNodeWrapperList.get(randomIndex).getMqttPort();
  }

  @Override
  public String getIP() {
    return dataNodeWrapperList.get(0).getIp();
  }

  @Override
  public String getPort() {
    return String.valueOf(dataNodeWrapperList.get(0).getPort());
  }

  @Override
  public String getSbinPath() {
    return TEMPLATE_NODE_PATH + File.separator + "sbin";
  }

  @Override
  public String getToolsPath() {
    return TEMPLATE_NODE_PATH + File.separator + "tools";
  }

  @Override
  public String getLibPath() {
    return TEMPLATE_NODE_LIB_PATH;
  }
}<|MERGE_RESOLUTION|>--- conflicted
+++ resolved
@@ -301,11 +301,7 @@
       logger.info("Start cluster costs: {}s", (System.currentTimeMillis() - startTime) / 1000.0);
     } catch (Exception e) {
       logger.error("exception in testWorking of ClusterID, message: {}", e.getMessage(), e);
-<<<<<<< HEAD
-      throw new AssertionError("After 30 times retry, the cluster can't work!");
-=======
-      fail(String.format("After %d times retry, the cluster can't work!", testWorkingRetryCount));
->>>>>>> 0f2cf0a3
+      throw new AssertionError(String.format("After %d times retry, the cluster can't work!", testWorkingRetryCount));
     }
   }
 
