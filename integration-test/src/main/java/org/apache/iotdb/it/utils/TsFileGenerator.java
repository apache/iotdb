/*
 * Licensed to the Apache Software Foundation (ASF) under one
 * or more contributor license agreements.  See the NOTICE file
 * distributed with this work for additional information
 * regarding copyright ownership.  The ASF licenses this file
 * to you under the Apache License, Version 2.0 (the
 * "License"); you may not use this file except in compliance
 * with the License.  You may obtain a copy of the License at
 *
 *     http://www.apache.org/licenses/LICENSE-2.0
 *
 * Unless required by applicable law or agreed to in writing,
 * software distributed under the License is distributed on an
 * "AS IS" BASIS, WITHOUT WARRANTIES OR CONDITIONS OF ANY
 * KIND, either express or implied.  See the License for the
 * specific language governing permissions and limitations
 * under the License.
 */

package org.apache.iotdb.it.utils;

import org.apache.iotdb.commons.exception.IllegalPathException;
import org.apache.iotdb.commons.path.PartialPath;
import org.apache.iotdb.db.storageengine.dataregion.modification.Deletion;
import org.apache.iotdb.db.storageengine.dataregion.modification.ModificationFile;

import org.apache.tsfile.common.conf.TSFileConfig;
import org.apache.tsfile.common.constant.TsFileConstant;
import org.apache.tsfile.exception.write.WriteProcessException;
import org.apache.tsfile.read.common.Path;
import org.apache.tsfile.utils.Binary;
import org.apache.tsfile.write.TsFileWriter;
import org.apache.tsfile.write.record.Tablet;
import org.apache.tsfile.write.schema.IMeasurementSchema;
import org.slf4j.Logger;
import org.slf4j.LoggerFactory;

import java.io.File;
import java.io.IOException;
import java.time.LocalDate;
import java.util.HashMap;
import java.util.List;
import java.util.Map;
import java.util.Random;
import java.util.TreeSet;

public class TsFileGenerator implements AutoCloseable {
  private static final Logger LOGGER = LoggerFactory.getLogger(TsFileGenerator.class);

  private final File tsFile;
  private final TsFileWriter writer;
  private final Map<String, TreeSet<Long>> device2TimeSet;
  private final Map<String, List<IMeasurementSchema>> device2MeasurementSchema;
  private Random random;

  public TsFileGenerator(final File tsFile) throws IOException {
    this.tsFile = tsFile;
    this.writer = new TsFileWriter(tsFile);
    this.device2TimeSet = new HashMap<>();
    this.device2MeasurementSchema = new HashMap<>();
    this.random = new Random();
  }

  public void resetRandom() {
    random = new Random();
  }

  public void resetRandom(final long seed) {
    random = new Random(seed);
  }

<<<<<<< HEAD
  public void registerTimeseries(String path, List<IMeasurementSchema> measurementSchemaList) {
=======
  public void registerTimeseries(
      final String path, final List<MeasurementSchema> measurementSchemaList) {
>>>>>>> fe52d5de
    if (device2MeasurementSchema.containsKey(path)) {
      LOGGER.error("Register same device {}.", path);
      return;
    }
    writer.registerTimeseries(new Path(path), measurementSchemaList);
    device2TimeSet.put(path, new TreeSet<>());
    device2MeasurementSchema.put(path, measurementSchemaList);
  }

<<<<<<< HEAD
  public void registerAlignedTimeseries(String path, List<IMeasurementSchema> measurementSchemaList)
=======
  public void registerAlignedTimeseries(
      final String path, final List<MeasurementSchema> measurementSchemaList)
>>>>>>> fe52d5de
      throws WriteProcessException {
    if (device2MeasurementSchema.containsKey(path)) {
      LOGGER.error("Register same device {}.", path);
      return;
    }
    writer.registerAlignedTimeseries(new Path(path), measurementSchemaList);
    device2TimeSet.put(path, new TreeSet<>());
    device2MeasurementSchema.put(path, measurementSchemaList);
  }

  public void generateData(
      final String device, final int number, final long timeGap, final boolean isAligned)
      throws IOException, WriteProcessException {
<<<<<<< HEAD
    List<IMeasurementSchema> schemas = device2MeasurementSchema.get(device);
    TreeSet<Long> timeSet = device2TimeSet.get(device);
    Tablet tablet = new Tablet(device, schemas);
    long[] timestamps = tablet.timestamps;
    Object[] values = tablet.values;
    long sensorNum = schemas.size();
=======
    final List<MeasurementSchema> schemas = device2MeasurementSchema.get(device);
    final TreeSet<Long> timeSet = device2TimeSet.get(device);
    final Tablet tablet = new Tablet(device, schemas);
    final long[] timestamps = tablet.timestamps;
    final Object[] values = tablet.values;
    final long sensorNum = schemas.size();
>>>>>>> fe52d5de
    long startTime = timeSet.isEmpty() ? 0L : timeSet.last();

    for (long r = 0; r < number; r++) {
      int row = tablet.rowSize++;
      startTime += timeGap;
      timestamps[row] = startTime;
      timeSet.add(startTime);
      for (int i = 0; i < sensorNum; i++) {
        generateDataPoint(values[i], row, schemas.get(i));
      }
      // write
      if (tablet.rowSize == tablet.getMaxRowNumber()) {
        if (!isAligned) {
          writer.write(tablet);
        } else {
          writer.writeAligned(tablet);
        }
        tablet.reset();
      }
    }
    // write
    if (tablet.rowSize != 0) {
      if (!isAligned) {
        writer.write(tablet);
      } else {
        writer.writeAligned(tablet);
      }
      tablet.reset();
    }

    LOGGER.info("Write {} points into device {}", number, device);
  }

  public void generateData(
      final String device,
      final int number,
      final long timeGap,
      final boolean isAligned,
      final long startTimestamp)
      throws IOException, WriteProcessException {
<<<<<<< HEAD
    List<IMeasurementSchema> schemas = device2MeasurementSchema.get(device);
    TreeSet<Long> timeSet = device2TimeSet.get(device);
    Tablet tablet = new Tablet(device, schemas);
    long[] timestamps = tablet.timestamps;
    Object[] values = tablet.values;
    long sensorNum = schemas.size();
=======
    final List<MeasurementSchema> schemas = device2MeasurementSchema.get(device);
    final TreeSet<Long> timeSet = device2TimeSet.get(device);
    final Tablet tablet = new Tablet(device, schemas);
    final long[] timestamps = tablet.timestamps;
    final Object[] values = tablet.values;
    final long sensorNum = schemas.size();
>>>>>>> fe52d5de
    long startTime = startTimestamp;

    for (long r = 0; r < number; r++) {
      final int row = tablet.rowSize++;
      startTime += timeGap;
      timestamps[row] = startTime;
      timeSet.add(startTime);
      for (int i = 0; i < sensorNum; i++) {
        generateDataPoint(values[i], row, schemas.get(i));
      }
      // write
      if (tablet.rowSize == tablet.getMaxRowNumber()) {
        if (!isAligned) {
          writer.write(tablet);
        } else {
          writer.writeAligned(tablet);
        }
        tablet.reset();
      }
    }
    // write
    if (tablet.rowSize != 0) {
      if (!isAligned) {
        writer.write(tablet);
      } else {
        writer.writeAligned(tablet);
      }
      tablet.reset();
    }

    LOGGER.info("Write {} points into device {}", number, device);
  }

<<<<<<< HEAD
  private void generateDataPoint(Object obj, int row, IMeasurementSchema schema) {
=======
  private void generateDataPoint(final Object obj, final int row, final MeasurementSchema schema) {
>>>>>>> fe52d5de
    switch (schema.getType()) {
      case INT32:
        generateINT32(obj, row);
        break;
      case DATE:
        generateDATE(obj, row);
        break;
      case INT64:
      case TIMESTAMP:
        generateINT64(obj, row);
        break;
      case FLOAT:
        generateFLOAT(obj, row);
        break;
      case DOUBLE:
        generateDOUBLE(obj, row);
        break;
      case BOOLEAN:
        generateBOOLEAN(obj, row);
        break;
      case TEXT:
      case BLOB:
      case STRING:
        generateTEXT(obj, row);
        break;
      default:
        LOGGER.error("Wrong data type {}.", schema.getType());
    }
  }

  private void generateINT32(final Object obj, final int row) {
    final int[] ints = (int[]) obj;
    ints[row] = random.nextInt();
  }

  private void generateDATE(final Object obj, final int row) {
    final LocalDate[] dates = (LocalDate[]) obj;
    dates[row] =
        LocalDate.of(1000 + random.nextInt(9000), 1 + random.nextInt(12), 1 + random.nextInt(28));
  }

  private void generateINT64(final Object obj, final int row) {
    final long[] longs = (long[]) obj;
    longs[row] = random.nextLong();
  }

  private void generateFLOAT(final Object obj, final int row) {
    final float[] floats = (float[]) obj;
    floats[row] = random.nextFloat();
  }

  private void generateDOUBLE(final Object obj, final int row) {
    final double[] doubles = (double[]) obj;
    doubles[row] = random.nextDouble();
  }

  private void generateBOOLEAN(final Object obj, final int row) {
    final boolean[] booleans = (boolean[]) obj;
    booleans[row] = random.nextBoolean();
  }

  private void generateTEXT(final Object obj, final int row) {
    final Binary[] binaries = (Binary[]) obj;
    binaries[row] =
        new Binary(String.format("test point %d", random.nextInt()), TSFileConfig.STRING_CHARSET);
  }

  public void generateDeletion(final String device, final int number)
      throws IOException, IllegalPathException {
    try (final ModificationFile modificationFile =
        new ModificationFile(tsFile.getAbsolutePath() + ModificationFile.FILE_SUFFIX)) {
      writer.flushAllChunkGroups();
      final TreeSet<Long> timeSet = device2TimeSet.get(device);
      if (timeSet.isEmpty()) {
        return;
      }

      final long fileOffset = tsFile.length();
      final long maxTime = timeSet.last() - 1;
      for (int i = 0; i < number; i++) {
<<<<<<< HEAD
        int endTime = random.nextInt((int) (maxTime)) + 1;
        int startTime = random.nextInt(endTime);
        for (IMeasurementSchema measurementSchema : device2MeasurementSchema.get(device)) {
          Deletion deletion =
=======
        final int endTime = random.nextInt((int) (maxTime)) + 1;
        final int startTime = random.nextInt(endTime);
        for (final MeasurementSchema measurementSchema : device2MeasurementSchema.get(device)) {
          final Deletion deletion =
>>>>>>> fe52d5de
              new Deletion(
                  new PartialPath(
                      device
                          + TsFileConstant.PATH_SEPARATOR
                          + measurementSchema.getMeasurementId()),
                  fileOffset,
                  startTime,
                  endTime);
          modificationFile.write(deletion);
        }
        for (long j = startTime; j <= endTime; j++) {
          timeSet.remove(j);
        }
        LOGGER.info("Delete {} - {} timestamp of device {}", startTime, endTime, device);
      }
    }
  }

  public long getTotalNumber() {
    return device2TimeSet.entrySet().stream()
        .mapToInt(
            entry -> entry.getValue().size() * device2MeasurementSchema.get(entry.getKey()).size())
        .sum();
  }

  @Override
  public void close() throws Exception {
    writer.close();
  }
}<|MERGE_RESOLUTION|>--- conflicted
+++ resolved
@@ -69,12 +69,8 @@
     random = new Random(seed);
   }
 
-<<<<<<< HEAD
-  public void registerTimeseries(String path, List<IMeasurementSchema> measurementSchemaList) {
-=======
   public void registerTimeseries(
-      final String path, final List<MeasurementSchema> measurementSchemaList) {
->>>>>>> fe52d5de
+      final String path, final List<IMeasurementSchema> measurementSchemaList) {
     if (device2MeasurementSchema.containsKey(path)) {
       LOGGER.error("Register same device {}.", path);
       return;
@@ -84,12 +80,8 @@
     device2MeasurementSchema.put(path, measurementSchemaList);
   }
 
-<<<<<<< HEAD
-  public void registerAlignedTimeseries(String path, List<IMeasurementSchema> measurementSchemaList)
-=======
   public void registerAlignedTimeseries(
-      final String path, final List<MeasurementSchema> measurementSchemaList)
->>>>>>> fe52d5de
+      final String path, final List<IMeasurementSchema> measurementSchemaList)
       throws WriteProcessException {
     if (device2MeasurementSchema.containsKey(path)) {
       LOGGER.error("Register same device {}.", path);
@@ -103,21 +95,12 @@
   public void generateData(
       final String device, final int number, final long timeGap, final boolean isAligned)
       throws IOException, WriteProcessException {
-<<<<<<< HEAD
-    List<IMeasurementSchema> schemas = device2MeasurementSchema.get(device);
-    TreeSet<Long> timeSet = device2TimeSet.get(device);
-    Tablet tablet = new Tablet(device, schemas);
-    long[] timestamps = tablet.timestamps;
-    Object[] values = tablet.values;
-    long sensorNum = schemas.size();
-=======
-    final List<MeasurementSchema> schemas = device2MeasurementSchema.get(device);
+    final List<IMeasurementSchema> schemas = device2MeasurementSchema.get(device);
     final TreeSet<Long> timeSet = device2TimeSet.get(device);
     final Tablet tablet = new Tablet(device, schemas);
     final long[] timestamps = tablet.timestamps;
     final Object[] values = tablet.values;
     final long sensorNum = schemas.size();
->>>>>>> fe52d5de
     long startTime = timeSet.isEmpty() ? 0L : timeSet.last();
 
     for (long r = 0; r < number; r++) {
@@ -158,21 +141,12 @@
       final boolean isAligned,
       final long startTimestamp)
       throws IOException, WriteProcessException {
-<<<<<<< HEAD
-    List<IMeasurementSchema> schemas = device2MeasurementSchema.get(device);
-    TreeSet<Long> timeSet = device2TimeSet.get(device);
-    Tablet tablet = new Tablet(device, schemas);
-    long[] timestamps = tablet.timestamps;
-    Object[] values = tablet.values;
-    long sensorNum = schemas.size();
-=======
-    final List<MeasurementSchema> schemas = device2MeasurementSchema.get(device);
+    final List<IMeasurementSchema> schemas = device2MeasurementSchema.get(device);
     final TreeSet<Long> timeSet = device2TimeSet.get(device);
     final Tablet tablet = new Tablet(device, schemas);
     final long[] timestamps = tablet.timestamps;
     final Object[] values = tablet.values;
     final long sensorNum = schemas.size();
->>>>>>> fe52d5de
     long startTime = startTimestamp;
 
     for (long r = 0; r < number; r++) {
@@ -206,11 +180,7 @@
     LOGGER.info("Write {} points into device {}", number, device);
   }
 
-<<<<<<< HEAD
-  private void generateDataPoint(Object obj, int row, IMeasurementSchema schema) {
-=======
-  private void generateDataPoint(final Object obj, final int row, final MeasurementSchema schema) {
->>>>>>> fe52d5de
+  private void generateDataPoint(final Object obj, final int row, final IMeasurementSchema schema) {
     switch (schema.getType()) {
       case INT32:
         generateINT32(obj, row);
@@ -291,17 +261,10 @@
       final long fileOffset = tsFile.length();
       final long maxTime = timeSet.last() - 1;
       for (int i = 0; i < number; i++) {
-<<<<<<< HEAD
-        int endTime = random.nextInt((int) (maxTime)) + 1;
-        int startTime = random.nextInt(endTime);
-        for (IMeasurementSchema measurementSchema : device2MeasurementSchema.get(device)) {
-          Deletion deletion =
-=======
         final int endTime = random.nextInt((int) (maxTime)) + 1;
         final int startTime = random.nextInt(endTime);
-        for (final MeasurementSchema measurementSchema : device2MeasurementSchema.get(device)) {
+        for (final IMeasurementSchema measurementSchema : device2MeasurementSchema.get(device)) {
           final Deletion deletion =
->>>>>>> fe52d5de
               new Deletion(
                   new PartialPath(
                       device
