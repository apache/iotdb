/*
 * Licensed to the Apache Software Foundation (ASF) under one
 * or more contributor license agreements.  See the NOTICE file
 * distributed with this work for additional information
 * regarding copyright ownership.  The ASF licenses this file
 * to you under the Apache License, Version 2.0 (the
 * "License"); you may not use this file except in compliance
 * with the License.  You may obtain a copy of the License at
 *
 *     http://www.apache.org/licenses/LICENSE-2.0
 *
 * Unless required by applicable law or agreed to in writing,
 * software distributed under the License is distributed on an
 * "AS IS" BASIS, WITHOUT WARRANTIES OR CONDITIONS OF ANY
 * KIND, either express or implied.  See the License for the
 * specific language governing permissions and limitations
 * under the License.
 */
package org.apache.iotdb.itbase.env;

import java.util.Properties;

public interface BaseConfig {

  default void clearAllProperties() throws UnsupportedOperationException {
    throw new UnsupportedOperationException("Method clearAllProperties not implement");
  }

  default Properties getEngineProperties() throws UnsupportedOperationException {
    throw new UnsupportedOperationException("Method getEngineProperties not implement");
  }

  default Properties getConfignodeProperties() throws UnsupportedOperationException {
    throw new UnsupportedOperationException("Method getConfignodeProperties not implement");
  }

  default BaseConfig setMaxNumberOfPointsInPage(int maxNumberOfPointsInPage) {
    return this;
  }

  default int getPageSizeInByte() {
    return 64 * 1024;
  }

  default BaseConfig setPageSizeInByte(int pageSizeInByte) {
    return this;
  }

  default int getGroupSizeInByte() {
    return 128 * 1024 * 1024;
  }

  default BaseConfig setGroupSizeInByte(int groupSizeInByte) {
    return this;
  }

  default long getMemtableSizeThreshold() {
    return 1024 * 1024 * 1024L;
  }

  default BaseConfig setMemtableSizeThreshold(long memtableSizeThreshold) {
    return this;
  }

  default int getDataRegionNum() {
    return 1;
  }

  default BaseConfig setDataRegionNum(int dataRegionNum) {
    return this;
  }

  default boolean isEnablePartition() {
    return true;
  }

  default BaseConfig setPartitionInterval(long partitionInterval) {
    return this;
  }

  default long getPartitionInterval() {
    return 604800;
  }

  default BaseConfig setCompressor(String compressor) {
    return this;
  }

  default BaseConfig setMaxQueryDeduplicatedPathNum(int maxQueryDeduplicatedPathNum) {
    return this;
  }

  default BaseConfig setRpcThriftCompressionEnable(boolean rpcThriftCompressionEnable) {
    return this;
  }

  default BaseConfig setRpcAdvancedCompressionEnable(boolean rpcAdvancedCompressionEnable) {
    return this;
  }

  default BaseConfig setEnablePartition(boolean enablePartition) {
    return this;
  }

  default BaseConfig setUdfCollectorMemoryBudgetInMB(float udfCollectorMemoryBudgetInMB) {
    return this;
  }

  default BaseConfig setUdfTransformerMemoryBudgetInMB(float udfTransformerMemoryBudgetInMB) {
    return this;
  }

  default BaseConfig setUdfReaderMemoryBudgetInMB(float udfReaderMemoryBudgetInMB) {
    return this;
  }

  default BaseConfig setEnableSeqSpaceCompaction(boolean enableSeqSpaceCompaction) {
    return this;
  }

  default boolean isEnableSeqSpaceCompaction() {
    return true;
  }

  default BaseConfig setEnableUnseqSpaceCompaction(boolean enableUnseqSpaceCompaction) {
    return this;
  }

  default boolean isEnableMemControl() {
    return true;
  }

  default BaseConfig setEnableMemControl(boolean enableMemControl) {
    return this;
  }

  default boolean isEnableUnseqSpaceCompaction() {
    return true;
  }

  default BaseConfig setEnableCrossSpaceCompaction(boolean enableCrossSpaceCompaction) {
    return this;
  }

  default boolean isEnableCrossSpaceCompaction() {
    return true;
  }

  default BaseConfig setEnableIDTable(boolean isEnableIDTable) {
    return this;
  }

  default BaseConfig setDeviceIDTransformationMethod(String deviceIDTransformationMethod) {
    return this;
  }

  default BaseConfig setAutoCreateSchemaEnabled(boolean enableAutoCreateSchema) {
    return this;
  }

  default BaseConfig setEnableLastCache(boolean lastCacheEnable) {
    return this;
  }

  default boolean isLastCacheEnabled() {
    return true;
  }

  default int getMaxNumberOfPointsInPage() {
    return 1024 * 1024;
  }

  default boolean isAutoCreateSchemaEnabled() {
    return true;
  }

  default BaseConfig setPrimitiveArraySize(int primitiveArraySize) {
    return this;
  }

  default int getPrimitiveArraySize() {
    return 32;
  }

  default String getFlushCommand() {
    return "flush";
  }

  default int getMaxQueryDeduplicatedPathNum() {
    return 1000;
  }

  default int getAvgSeriesPointNumberThreshold() {
    return 100000;
  }

  default BaseConfig setAvgSeriesPointNumberThreshold(int avgSeriesPointNumberThreshold) {
    return this;
  }

  default int getMaxTsBlockLineNumber() {
    return 1000;
  }

  default BaseConfig setMaxTsBlockLineNumber(int maxTsBlockLineNumber) {
    return this;
  }

  default BaseConfig setConfigNodeConsesusProtocolClass(String configNodeConsesusProtocolClass) {
    return this;
  }

  default String getConfigNodeConsesusProtocolClass() {
    return "org.apache.iotdb.consensus.standalone.StandAloneConsensus";
  }

  default BaseConfig setSchemaRegionConsensusProtocolClass(
      String schemaRegionConsensusProtocolClass) {
    return this;
  }

  default String getSchemaRegionConsensusProtocolClass() {
    return "org.apache.iotdb.consensus.standalone.StandAloneConsensus";
  }

  default BaseConfig setDataRegionConsensusProtocolClass(String dataRegionConsensusProtocolClass) {
    return this;
  }

  default String getDataRegionConsensusProtocolClass() {
    return "org.apache.iotdb.consensus.standalone.StandAloneConsensus";
  }

  default BaseConfig setSchemaReplicationFactor(int schemaReplicationFactor) {
    return this;
  }

  default int getSchemaReplicationFactor() {
    return 1;
  }

  default BaseConfig setDataReplicationFactor(int dataReplicationFactor) {
    return this;
  }

  default int getDataReplicationFactor() {
    return 1;
  }

  default BaseConfig setTimePartitionInterval(long timePartitionInterval) {
    return this;
  }

  default long getTimePartitionInterval() {
    return 86400;
  }

<<<<<<< HEAD
  default BaseConfig setRatisSnapshotTriggerThreshold(int ratisSnapshotTriggerThreshold) {
    return this;
  }

  default int getRatisSnapshotTriggerThreshold() {
    return 400000;
=======
  default BaseConfig setConcurrentCompactionThread(int concurrentCompactionThread) {
    return this;
  }

  default int getConcurrentCompactionThread() {
    return 10;
  }

  default BaseConfig setMaxDegreeOfIndexNode(int maxDegreeOfIndexNode) {
    return this;
  }

  default int getMaxDegreeOfIndexNode() {
    return 256;
>>>>>>> ef0eb6f2
  }
}<|MERGE_RESOLUTION|>--- conflicted
+++ resolved
@@ -255,14 +255,12 @@
     return 86400;
   }
 
-<<<<<<< HEAD
   default BaseConfig setRatisSnapshotTriggerThreshold(int ratisSnapshotTriggerThreshold) {
     return this;
   }
 
   default int getRatisSnapshotTriggerThreshold() {
     return 400000;
-=======
   default BaseConfig setConcurrentCompactionThread(int concurrentCompactionThread) {
     return this;
   }
@@ -277,6 +275,5 @@
 
   default int getMaxDegreeOfIndexNode() {
     return 256;
->>>>>>> ef0eb6f2
   }
 }