--- conflicted
+++ resolved
@@ -149,7 +149,6 @@
   default int getPrimitiveArraySize() {
     return 32;
   }
-<<<<<<< HEAD
 
   default String getFlushCommand() {
     return "flush";
@@ -158,6 +157,4 @@
   default int getMaxQueryDeduplicatedPathNum() {
     return 1000;
   }
-=======
->>>>>>> 084d4a44
 }